--- conflicted
+++ resolved
@@ -156,18 +156,16 @@
 /**
  * Gets the next non-comment chunk
  */
-<<<<<<< HEAD
-chunk_t *chunk_get_next_nc(chunk_t *cur, nav_t nav = CNAV_ALL);
-=======
 chunk_t *chunk_get_next_nc(
    chunk_t *cur,           /**< [in] chunk to start with */
    nav_t   nav = CNAV_ALL  /**< [in] code region to search in */
 );
->>>>>>> 6739a765
-
-
-/**
- * Gets the next non-NEWLINE chunk
+
+
+
+
+/**
+ * Gets the next non-NEWLINE and non-comment chunk
  */
 chunk_t *chunk_get_next_nnl(
    chunk_t *cur,           /**< [in] chunk to start with */
@@ -176,18 +174,9 @@
 
 
 /**
- * Gets the next non-NEWLINE and non-comment chunk
+ * Gets the next non-NEWLINE and non-comment chunk, non-preprocessor chunk
  */
 chunk_t *chunk_get_next_ncnl(
-   chunk_t *cur,           /**< [in] chunk to start with */
-   nav_t   nav = CNAV_ALL  /**< [in] code region to search in */
-);
-
-
-/**
- * Gets the next non-NEWLINE and non-comment chunk, non-preprocessor chunk
- */
-chunk_t *chunk_get_next_ncnlnp(
    chunk_t *cur,           /**< [in] chunk to start with */
    nav_t   nav = CNAV_ALL  /**< [in] code region to search in */
 );
@@ -198,17 +187,14 @@
  * brackets. This handles stacked [] instances to accommodate
  * multi-dimensional array declarations
  *
-<<<<<<< HEAD
-
- * multi-dimensional array declarations
- *
- * @param  cur     Starting chunk
- * @param  nav     chunk section to consider
- * @return         NULL or the next chunk not in or part of square brackets
-=======
  * @return NULL or the next chunk not in or part of square brackets
->>>>>>> 6739a765
- */
+ */
+chunk_t *chunk_get_next_ncnlnp(
+   chunk_t *cur,           /**< [in] chunk to start with */
+   nav_t   nav = CNAV_ALL  /**< [in] code region to search in */
+);
+
+
 chunk_t *chunk_get_next_nisq(
    chunk_t *cur,           /**< [in] chunk to start with */
    nav_t   nav = CNAV_ALL  /**< [in] code region to search in */
@@ -218,81 +204,78 @@
 /**
  * Gets the next non-blank chunk
  */
+
 chunk_t *chunk_get_next_nblank(
    chunk_t *cur,           /**< [in] chunk to start with */
    nav_t   nav = CNAV_ALL  /**< [in] code region to search in */
 );
 
-
 /**
  * Gets the prev non-blank chunk
  */
+
 chunk_t *chunk_get_prev_nblank(
    chunk_t *cur,           /**< [in] chunk to start with */
    nav_t   nav = CNAV_ALL  /**< [in] code region to search in */
 );
 
-
 /**
  * Gets the prev NEWLINE chunk
  */
+
 chunk_t *chunk_get_prev_nl(
    chunk_t *cur,           /**< [in] chunk to start with */
    nav_t   nav = CNAV_ALL  /**< [in] code region to search in */
 );
 
-
 /**
  * Gets the prev non-comment chunk
  */
+
 chunk_t *chunk_get_prev_nc(
    chunk_t *cur,           /**< [in] chunk to start with */
    nav_t   nav = CNAV_ALL  /**< [in] code region to search in */
 );
 
-
 /**
  * Gets the prev non-NEWLINE chunk
  */
+
 chunk_t *chunk_get_prev_nnl(
    chunk_t *cur,           /**< [in] chunk to start with */
    nav_t   nav = CNAV_ALL  /**< [in] code region to search in */
 );
 
-
 /**
  * Gets the prev non-NEWLINE and non-comment chunk
  */
+
 chunk_t *chunk_get_prev_ncnl(
    chunk_t *cur,           /**< [in] chunk to start with */
    nav_t   nav = CNAV_ALL  /**< [in] code region to search in */
 );
 
-
 /**
  * Gets the prev non-NEWLINE and non-comment chunk, non-preprocessor chunk
  */
+
 chunk_t *chunk_get_prev_ncnlnp(
    chunk_t *cur,           /**< [in] chunk to start with */
    nav_t   nav = CNAV_ALL  /**< [in] code region to search in */
 );
 
-
 /**
  * Grabs the next chunk of the given type at the level.
  *
+ *
  * @return NULL or the match
  */
-<<<<<<< HEAD
-chunk_t *chunk_get_next_type(chunk_t *cur, c_token_t type, int level, nav_t nav = CNAV_ALL);
-=======
 chunk_t *chunk_get_next_type(
    chunk_t *cur,        /**< [in] Starting chunk */
    c_token_t type,      /**< [in] The type to look for */
    int level,           /**< [in] -1 or ANY_LEVEL (any level) or the level to match */
    nav_t nav = CNAV_ALL /**< [in] code region to search in */
 );
->>>>>>> 6739a765
 
 
 /**
@@ -300,15 +283,6 @@
  *
  * @return NULL or the match
  */
-<<<<<<< HEAD
-chunk_t *chunk_get_prev_type(chunk_t *cur, c_token_t type, int level, nav_t nav = CNAV_ALL);
-
-
-chunk_t *chunk_get_next_str(chunk_t *cur, const char *str, size_t len, int level, nav_t nav = CNAV_ALL);
-
-
-chunk_t *chunk_get_prev_str(chunk_t *cur, const char *str, size_t len, int level, nav_t nav = CNAV_ALL);
-=======
 chunk_t *chunk_get_prev_type(
    chunk_t   *cur,          /**< [in] Starting chunk */
    c_token_t type,          /**< [in] The type to look for */
@@ -333,43 +307,28 @@
    int level,
    nav_t nav = CNAV_ALL
 );
->>>>>>> 6739a765
-
-
-/**
- * \brief Gets the next non-vbrace chunk
- *
+
+
+/**
  * @return pointer to found chunk or NULL if no chunk was found
  */
-<<<<<<< HEAD
-chunk_t
-*chunk_get_next_nvb(chunk_t     *cur,          /**< [in] chunk to start search */
-                    const nav_t nav = CNAV_ALL /**< [in] chunk section to consider */
-                    );
-=======
 chunk_t *chunk_get_next_nvb(
    chunk_t     *cur,          /**< [in] chunk to start search */
    const nav_t nav = CNAV_ALL /**< [in] chunk section to consider */
 );
 
 
->>>>>>> 6739a765
-/**
+/**
+ * \brief Gets the next non-vbrace chunk
+ *
  * \brief Gets the previous non-vbrace chunk
  *
- * @param  cur    chunk to start search
- * @param  nav    chunk section to consider
- * @return        pointer to found chunk or NULL if no chunk was found
- */
-<<<<<<< HEAD
-chunk_t *chunk_get_prev_nvb(chunk_t *cur, const nav_t nav = CNAV_ALL);
-
-=======
+ * @return pointer to found chunk or NULL if no chunk was found
+ */
 chunk_t *chunk_get_prev_nvb(
    chunk_t     *cur,          /**< [in] chunk to start search */
    const nav_t nav = CNAV_ALL /**< [in] chunk section to consider */
 );
->>>>>>> 6739a765
 
 
 /**
@@ -406,9 +365,6 @@
 
 /**
  * Skips to the closing match for the current paren/brace/square.
- *
- * @param cur  The opening or closing paren/brace/square
- * @return     NULL or the matching paren/brace/square
  */
 static_inline chunk_t *chunk_skip_to_match(chunk_t *cur, nav_t nav = CNAV_ALL)
 {
@@ -454,16 +410,6 @@
 }
 
 
-<<<<<<< HEAD
-static_inline bool chunk_is_single_line_comment(chunk_t *pc)
-{
-   return((pc != NULL) && ((pc->type == CT_COMMENT) ||
-                           (pc->type == CT_COMMENT_CPP)));
-}
-
-
-=======
->>>>>>> 6739a765
 static_inline bool chunk_is_newline(chunk_t *pc)
 {
    return((pc != NULL) && ((pc->type == CT_NEWLINE) ||
@@ -471,16 +417,6 @@
 }
 
 
-<<<<<<< HEAD
-static_inline bool chunk_is_semicolon(chunk_t *pc)
-{
-   return((pc != NULL) && ((pc->type == CT_SEMICOLON) ||
-                           (pc->type == CT_VSEMICOLON)));
-}
-
-
-=======
->>>>>>> 6739a765
 static_inline bool chunk_is_blank(chunk_t *pc)
 {
    return((pc != NULL) && (pc->len() == 0));
@@ -528,8 +464,6 @@
 }
 
 
-<<<<<<< HEAD
-=======
 static_inline bool chunk_is_single_line_comment(chunk_t *pc)
 {
    return((pc != NULL) && ((pc->type == CT_COMMENT) ||
@@ -544,7 +478,6 @@
 }
 
 
->>>>>>> 6739a765
 static_inline bool chunk_is_type(chunk_t *pc)
 {
    return((pc != NULL) && ((pc->type == CT_TYPE     ) ||
@@ -612,12 +545,8 @@
 }
 
 
-<<<<<<< HEAD
-static_inline bool chunk_is_msref(chunk_t *pc) // ms compilers for C++/CLI and WinRT use '^' instead of '*' for marking up reference types vs pointer types
-=======
 // ms compilers for C++/CLI and WinRT use '^' instead of '*' for marking up reference types vs pointer types
 static_inline bool chunk_is_msref(chunk_t *pc)
->>>>>>> 6739a765
 {
    return((cpd.lang_flags & LANG_CPP) &&
           ((pc != NULL) && (pc->len() == 1) && (pc->str[0] == '^') && (pc->type != CT_OPERATOR_VAL)));
@@ -734,17 +663,10 @@
 }
 
 
-<<<<<<< HEAD
-void set_chunk_type_real(chunk_t *pc, c_token_t tt);
-
-
-void set_chunk_parent_real(chunk_t *pc, c_token_t tt);
-=======
 void set_chunk_type(
    chunk_t   *pc,
    c_token_t tt
 );
->>>>>>> 6739a765
 
 
 void set_chunk_parent(
