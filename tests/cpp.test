--- conflicted
+++ resolved
@@ -554,13 +554,10 @@
 60002  U25-Cpp.cfg                          cpp/UNI-16283.cpp
 60003  U26-Cpp.cfg                          cpp/UNI-1288.cpp
 60017  U27-Cpp.cfg                          cpp/UNI-2683.cpp
-<<<<<<< HEAD
+60022  U28-Cpp.cfg                          cpp/UNI-18439.cpp
+60025  U29-Cpp.cfg                          cpp/UNI-19894.cpp
 60027  U30-Cpp.cfg                          cpp/UNI-21506.cpp
 60028  U31-Cpp.cfg                          cpp/UNI-21509.cpp
-=======
-60022  U28-Cpp.cfg                          cpp/UNI-18439.cpp
-60025  U29-Cpp.cfg                          cpp/UNI-19894.cpp
->>>>>>> 7a07e310
 60029  empty.cfg                            cpp/UNI-21510.cpp
 60030  U33-Cpp.cfg                          cpp/UNI-21727.cpp
 60031  empty.cfg                            cpp/UNI-21728.cpp
