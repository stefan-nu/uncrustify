/**
 * @file parens.cpp
 * Adds or removes parens.
 *
 * @author  Ben Gardner
 * @license GPL v2+
 */
#include "parens.h"
#include "uncrustify_types.h"
#include "chunk_list.h"
#include <cstdio>
#include <cstdlib>
#include "unc_ctype.h"
#include "uncrustify.h"


/**
 * Add an open paren after first and add a close paren before the last
 */
static void add_parens_between(chunk_t *first, chunk_t *last);


/**
 * Scans between two parens and adds additional parens if needed.
 * This function is recursive. If it hits another open paren, it'll call itself
 * with the new bounds.
 *
 * Adds optional parens in an IF or SWITCH conditional statement.
 *
 * This basically just checks for a CT_COMPARE that isn't surrounded by parens.
 * The edges for the compare are the open, close and any CT_BOOL tokens.
 *
 * This only handles VERY simple patterns:
 *   (!a && b)         => (!a && b)          -- no change
 *   (a && b == 1)     => (a && (b == 1))
 *   (a == 1 || b > 2) => ((a == 1) || (b > 2))
 *
 * FIXME: we really should bail if we transition between a preprocessor and
 *        a non-preprocessor
 */
static void check_bool_parens(chunk_t *popen, chunk_t *pclose, int nest);


void do_parens(void)
{
   LOG_FUNC_ENTRY();

   if (cpd.settings[UO_mod_full_paren_if_bool].b)
   {
      chunk_t *pc = chunk_get_head();
      while ((pc = chunk_get_next_ncnl(pc)) != nullptr)
      {
         if ((pc->type != CT_SPAREN_OPEN) ||
             ((pc->parent_type != CT_IF) &&
              (pc->parent_type != CT_ELSEIF) &&
              (pc->parent_type != CT_SWITCH)))
         {
            continue;
         }

         /* Grab the close sparen */
<<<<<<< HEAD
         chunk_t *pclose = chunk_get_next_type(pc, CT_SPAREN_CLOSE, (int)pc->level, scope_e::PREPROC);
         if (pclose != NULL)
=======
         chunk_t *pclose = chunk_get_next_type(pc, CT_SPAREN_CLOSE, pc->level, scope_e::PREPROC);
         if (pclose != nullptr)
>>>>>>> eb0fc6f7
         {
            check_bool_parens(pc, pclose, 0);
            pc = pclose;
         }
      }
   }
}


static void add_parens_between(chunk_t *first, chunk_t *last)
{
   LOG_FUNC_ENTRY();

   if ((first == NULL) ||
       (last == NULL))
   {
      return;
   }

   LOG_FMT(LPARADD, "%s: line %zu between %s [lvl=%zu] and %s [lvl=%zu]\n",
           __func__, first->orig_line,
           first->text(), first->level,
           last->text(), last->level);

   /* Don't do anything if we have a bad sequence, ie "&& )" */
   chunk_t *first_n = chunk_get_next_ncnl(first);
   assert(first_n != NULL);
   if (first_n == last)
   {
      return;
   }

   chunk_t pc;
   pc.type        = CT_PAREN_OPEN;
   pc.str         = "(";
   pc.flags       = first_n->flags & PCF_COPY_FLAGS;
   pc.level       = first_n->level;
   pc.pp_level    = first_n->pp_level;
   pc.brace_level = first_n->brace_level;

   chunk_add_before(&pc, first_n);

   chunk_t *last_p = chunk_get_prev_ncnl(last, scope_e::PREPROC);
   assert(last_p != NULL);
   pc.type        = CT_PAREN_CLOSE;
   pc.str         = ")";
   pc.flags       = last_p->flags & PCF_COPY_FLAGS;
   pc.level       = last_p->level;
   pc.pp_level    = last_p->pp_level;
   pc.brace_level = last_p->brace_level;

   chunk_add_after(&pc, last_p);

   for (chunk_t *tmp = first_n;
        tmp != last_p;
        tmp = chunk_get_next_ncnl(tmp))
   {
      tmp->level++;
   }
   last_p->level++;
}


static void check_bool_parens(chunk_t *popen, chunk_t *pclose, int nest)
{
   LOG_FUNC_ENTRY();

   chunk_t *ref        = popen;
   bool    hit_compare = false;

   LOG_FMT(LPARADD, "%s(%d): popen on %zu, col %zu, pclose on %zu, col %zu, level=%zu\n",
           __func__, nest,
           popen->orig_line, popen->orig_col,
           pclose->orig_line, pclose->orig_col,
           popen->level);

   chunk_t *pc = popen;
   while (((pc = chunk_get_next_ncnl(pc)) != nullptr) && (pc != pclose))
   {
      if (pc->flags & PCF_IN_PREPROC)
      {
         LOG_FMT(LPARADD2, " -- bail on PP %s [%s] at line %zu col %zu, level %zu\n",
                 get_token_name(pc->type),
                 pc->text(), pc->orig_line, pc->orig_col, pc->level);
         return;
      }

      if ((pc->type == CT_BOOL) ||
          (pc->type == CT_QUESTION) ||
          (pc->type == CT_COND_COLON) ||
          (pc->type == CT_COMMA))
      {
         LOG_FMT(LPARADD2, " -- %s [%s] at line %zu col %zu, level %zu\n",
                 get_token_name(pc->type),
                 pc->text(), pc->orig_line, pc->orig_col, pc->level);
         if (hit_compare)
         {
            hit_compare = false;
            add_parens_between(ref, pc);
         }
         ref = pc;
      }
      else if (pc->type == CT_COMPARE)
      {
         LOG_FMT(LPARADD2, " -- compare [%s] at line %zu col %zu, level %zu\n",
                 pc->text(), pc->orig_line, pc->orig_col, pc->level);
         hit_compare = true;
      }
      else if (chunk_is_paren_open(pc))
      {
         chunk_t *next = chunk_skip_to_match(pc);
         if (next != nullptr)
         {
            check_bool_parens(pc, next, nest + 1);
            pc = next;
         }
      }
      else if ((pc->type == CT_BRACE_OPEN) ||
               (pc->type == CT_SQUARE_OPEN) ||
               (pc->type == CT_ANGLE_OPEN))
      {
         /* Skip [], {}, and <> */
         pc = chunk_skip_to_match(pc);
      }
   }

   if (hit_compare && (ref != popen))
   {
      add_parens_between(ref, pclose);
   }
} // check_bool_parens<|MERGE_RESOLUTION|>--- conflicted
+++ resolved
@@ -59,13 +59,8 @@
          }
 
          /* Grab the close sparen */
-<<<<<<< HEAD
          chunk_t *pclose = chunk_get_next_type(pc, CT_SPAREN_CLOSE, (int)pc->level, scope_e::PREPROC);
-         if (pclose != NULL)
-=======
-         chunk_t *pclose = chunk_get_next_type(pc, CT_SPAREN_CLOSE, pc->level, scope_e::PREPROC);
          if (pclose != nullptr)
->>>>>>> eb0fc6f7
          {
             check_bool_parens(pc, pclose, 0);
             pc = pclose;
