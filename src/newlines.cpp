--- conflicted
+++ resolved
@@ -2131,26 +2131,18 @@
    chunk_t* pc = get_next_ncnl(start);
    if (is_str(pc, ")"))
    {
-<<<<<<< HEAD
       atmp = get_arg(is_def ? UO_nl_func_def_empty : UO_nl_func_decl_empty);
       if (atmp != AV_IGNORE) { nl_iarf(start, atmp); }
-=======
-      atmp = cpd.settings[is_def ? UO_nl_func_def_empty : UO_nl_func_decl_empty].a;
+
+      atmp = get_arg(is_def ? UO_nl_func_def_paren_empty : UO_nl_func_paren_empty);
       if (atmp != AV_IGNORE)
       {
-         newline_iarf(start, atmp);
-      }
-
-      atmp = cpd.settings[is_def ? UO_nl_func_def_paren_empty : UO_nl_func_paren_empty].a;
-      if (atmp != AV_IGNORE)
-      {
-         prev = chunk_get_prev_ncnl(pc);
+         prev = get_prev_ncnl(pc);
          if (prev != NULL)
          {
-            newline_iarf(prev, atmp);
-         }
-      }
->>>>>>> d723b921
+            nl_iarf(prev, atmp);
+         }
+      }
       return;
    }
 
@@ -2842,7 +2834,6 @@
                   nl_iarf(pc, AV_ADD);
                }
             }
-<<<<<<< HEAD
          break;
 
          case(CT_FPAREN_OPEN):
@@ -2872,7 +2863,9 @@
                  not_ignore(UO_nl_func_scope_name           ) ||
                  not_ignore(UO_nl_func_proto_type_name      ) ||
                  not_ignore(UO_nl_func_paren                ) ||
-                 not_ignore(UO_nl_func_def_paren            )))
+                 not_ignore(UO_nl_func_def_paren            ) ||
+                 not_ignore(UO_nl_func_def_paren_empty      ) ||
+                 not_ignore(UO_nl_func_paren_empty          )))
             {
                nl_func_def(pc);
             }
@@ -2891,66 +2884,6 @@
 
          case(CT_ANGLE_CLOSE):
             if (is_ptype(pc, CT_TEMPLATE))
-=======
-         }
-      }
-      else if (pc->type == CT_FPAREN_OPEN)
-      {
-         if (  (  pc->parent_type == CT_FUNC_DEF
-               || pc->parent_type == CT_FUNC_PROTO
-               || pc->parent_type == CT_FUNC_CLASS_DEF
-               || pc->parent_type == CT_FUNC_CLASS_PROTO
-               || pc->parent_type == CT_OPERATOR)
-            && (  cpd.settings[UO_nl_func_decl_start].a != AV_IGNORE
-               || cpd.settings[UO_nl_func_def_start].a != AV_IGNORE
-               || cpd.settings[UO_nl_func_decl_start_single].a != AV_IGNORE
-               || cpd.settings[UO_nl_func_def_start_single].a != AV_IGNORE
-               || cpd.settings[UO_nl_func_decl_start_multi_line].b
-               || cpd.settings[UO_nl_func_def_start_multi_line].b
-               || cpd.settings[UO_nl_func_decl_args].a != AV_IGNORE
-               || cpd.settings[UO_nl_func_def_args].a != AV_IGNORE
-               || cpd.settings[UO_nl_func_decl_args_multi_line].b
-               || cpd.settings[UO_nl_func_def_args_multi_line].b
-               || cpd.settings[UO_nl_func_decl_end].a != AV_IGNORE
-               || cpd.settings[UO_nl_func_def_end].a != AV_IGNORE
-               || cpd.settings[UO_nl_func_decl_end_single].a != AV_IGNORE
-               || cpd.settings[UO_nl_func_def_end_single].a != AV_IGNORE
-               || cpd.settings[UO_nl_func_decl_end_multi_line].b
-               || cpd.settings[UO_nl_func_def_end_multi_line].b
-               || cpd.settings[UO_nl_func_decl_empty].a != AV_IGNORE
-               || cpd.settings[UO_nl_func_def_empty].a != AV_IGNORE
-               || cpd.settings[UO_nl_func_type_name].a != AV_IGNORE
-               || cpd.settings[UO_nl_func_type_name_class].a != AV_IGNORE
-               || cpd.settings[UO_nl_func_class_scope].a != AV_IGNORE
-               || cpd.settings[UO_nl_func_scope_name].a != AV_IGNORE
-               || cpd.settings[UO_nl_func_proto_type_name].a != AV_IGNORE
-               || cpd.settings[UO_nl_func_paren].a != AV_IGNORE
-               || cpd.settings[UO_nl_func_def_paren].a != AV_IGNORE
-               || cpd.settings[UO_nl_func_def_paren_empty].a != AV_IGNORE
-               || cpd.settings[UO_nl_func_paren_empty].a != AV_IGNORE))
-         {
-            newline_func_def(pc);
-         }
-         else if (  (  (pc->parent_type == CT_FUNC_CALL)
-                    || (pc->parent_type == CT_FUNC_CALL_USER))
-                 && (  (cpd.settings[UO_nl_func_call_start_multi_line].b)
-                    || (cpd.settings[UO_nl_func_call_args_multi_line].b)
-                    || (cpd.settings[UO_nl_func_call_end_multi_line].b)))
-         {
-            newline_func_multi_line(pc);
-         }
-         else if (first && (cpd.settings[UO_nl_remove_extra_newlines].u == 1))
-         {
-            newline_iarf(pc, AV_REMOVE);
-         }
-      }
-      else if (pc->type == CT_ANGLE_CLOSE)
-      {
-         if (pc->parent_type == CT_TEMPLATE)
-         {
-            next = chunk_get_next_ncnl(pc);
-            if ((next != nullptr) && (next->level == next->brace_level))
->>>>>>> d723b921
             {
                next = get_next_ncnl(pc);
                if (is_level(next, next->brace_level))
@@ -3026,7 +2959,6 @@
             {
                handle_define(pc);
             }
-<<<<<<< HEAD
          break;
 
          default:
@@ -3035,35 +2967,15 @@
             {
                nl_iarf(pc, AV_REMOVE);
             }
+            else if (is_type(pc, CT_BYREF))
+            {
+               nl_iarf(pc, AV_REMOVE);
+            }
             else
             {
                /* ignore it */
             }
          break;
-=======
-         }
-      }
-      else if (pc->type == CT_PP_DEFINE)
-      {
-         if (cpd.settings[UO_nl_multi_line_define].b)
-         {
-            nl_handle_define(pc);
-         }
-      }
-      else if (  first
-              && (cpd.settings[UO_nl_remove_extra_newlines].u == 1)
-              && !(pc->flags & PCF_IN_PREPROC))
-      {
-         newline_iarf(pc, AV_REMOVE);
-      }
-      else if (pc->type == CT_BYREF)
-      {
-         newline_iarf(pc, AV_REMOVE);
-      }
-      else
-      {
-         // ignore it
->>>>>>> d723b921
       }
    }
    nl_def_blk(chunk_get_head(), false);
