/**
 * @file newlines.cpp
 * Adds or removes newlines.
 *
 * Informations
 *   "Ignore" means do not change it.
 *   "Add" in the context of spaces means make sure there is at least 1.
 *   "Add" elsewhere means make sure one is present.
 *   "Remove" mean remove the space/brace/newline/etc.
 *   "Force" in the context of spaces means ensure that there is exactly 1.
 *   "Force" in other contexts means the same as "add".
 *
 *   Rmk: spaces = space + nl
 *
 * @author  Ben Gardner
 * @author  Guy Maurel since version 0.62 for uncrustify4Qt
 *          October 2015, 2016
 * @license GPL v2+
 */

#include "newlines.h"
#include "uncrustify_types.h"
#include "chunk_list.h"
#include <cstdio>
#include <cstdlib>
#include <algorithm>
#include "chunk_list.h"
#include "unc_ctype.h"
#include "unc_tools.h"
#include "uncrustify.h"
#include "indent.h"
#include "logger.h"
#include "space.h"
#include "combine.h"
#include "keywords.h"


/** tbd */
static void mark_change(
   const char* func, /**< [in]  */
   uint32_t    line  /**< [in]  */
);


/**
 * Check to see if we are allowed to increase the newline count.
 * We can't increase the newline count:
 *  - if nl_squeeze_ifdef and a preproc is after the newline.
 *  - if eat_blanks_before_close_brace and the next is '}'
 *  - if eat_blanks_after_open_brace and the prev is '{'
 */
static bool can_increase_nl(
   chunk_t* nl /**< [in]  */
);


/**
 * Double the newline, if allowed.
 */
static void double_newline(
   chunk_t* nl /**< [in]  */
);


/**
 * Basic approach:
 * 1. Find next open brace
 * 2. Find next close brace
 * 3. Determine why the braces are there
 *   a. struct/union/enum "enum [name] {"
 *   c. assignment "= {"
 *   b. if/while/switch/for/etc ") {"
 *   d. else "} else {"
 */
static void setup_newline_add(
   chunk_t* prev, /**< [in]  */
   chunk_t* nl,   /**< [in]  */
   chunk_t* next  /**< [in]  */
);


/**
 * Make sure there is a blank line after a commented group of values
 */
static void nl_double_space_struct_enum_union(
   chunk_t* open_brace /**< [in]  */
);


/**
 * If requested, make sure each entry in an enum is on its own line
 */
static void nl_enum_entries(
   chunk_t* open_brace, /**< [in]  */
   argval_t av          /**< [in]  */
);


/**
 * Checks to see if it is OK to add a newline around the chunk.
 * Don't want to break one-liners...
 *
 * @retval true:  a new line may     be added
 * @retval false: a new line may NOT be added
 */
static bool one_liner_nl_ok(
   chunk_t* pc /**< [in]  */
);


/**
 * tbd
 */
static void nl_create_one_liner(
   chunk_t* vbrace_open /**< [in]  */
);


/**
 * Find the next newline or nl_cont
 */
static void handle_define(
   chunk_t* pc /**< [in]  */
);


/**
 * Does the Ignore, Add, Remove, or Force thing between two chunks
 */
static void nl_iarf_pair(
   chunk_t* before, /**< [in] The first chunk */
   chunk_t* after,  /**< [in] The second chunk */
   argval_t av      /**< [in] The IARF value */
);


/**
 * Adds newlines to multi-line function call/decl/def
 * Start points to the open parenthesis
 */
static void nl_func_multi_line(
   chunk_t* start /**< [in]  */
);


/**
 * Formats a function declaration
 * Start points to the open parenthesis
 */
static void nl_func_def(
   chunk_t* start /**< [in]  */
);


/**
 * Formats a message, adding newlines before the item before the colons.
 *
 * Start points to the open '[' in:
 * [myObject doFooWith:arg1 name:arg2  // some lines with >1 arg
 *            error:arg3];
 */
static void nl_oc_msg(
   chunk_t* start /**< [in]  */
);


/**
 * Ensure that the next non-comment token after close brace is a newline
 */
static void newline_end_newline(
   chunk_t* br_close /**< [in]  */
);


/**
 * Add or remove a newline between the closing paren and opening brace.
 * Also uncuddles anything on the closing brace. (may get fixed later)
 *
 * "if (...) { \n" or "if (...) \n { \n"
 *
 * For virtual braces, we can only add a newline after the vbrace open.
 * If we do so, also add a newline after the vbrace close.
 */
static bool nl_if_for_while_switch(
   chunk_t* start, /**< [in]  */
   argval_t nl_opt /**< [in]  */
);


/**
 * Add or remove extra newline before the chunk.
 * Adds before comments
 * Doesn't do anything if open brace before it
 * "code\n\ncomment\nif (...)" or "code\ncomment\nif (...)"
 */
static void nl_if_for_while_switch_pre_blank_lines(
   chunk_t* start, /**< [in]  */
   argval_t nl_opt /**< [in]  */
);


/**   */
static void _blank_line_set(
   chunk_t*    pc,   /**< [in]  */
   const char* text, /**< [in]  */
   uo_t        uo    /**< [in]  */
);


/**
 * Add one/two newline(s) before the chunk.
 * Adds before comments
 * Adds before destructor
 * Doesn't do anything if open brace before it
 * "code\n\ncomment\nif (...)" or "code\ncomment\nif (...)"
 */
static void nl_func_pre_blank_lines(
   chunk_t* start /**< [in]  */
);


/**   */
static chunk_t* get_closing_brace(
   chunk_t* start /**< [in]  */
);


/**
 * remove any consecutive newlines following this chunk
 * skip virtual braces
 */
static void remove_next_nl(
   chunk_t* start /**< [in]  */
);


/**
 * Add or remove extra newline after end of the block started in chunk.
 * Doesn't do anything if close brace after it
 * Interesting issue is that at this point, newlines can be before or after
 * virtual braces
 * VBraces will stay VBraces, conversion to real ones should have already happened
 * "if (...)\ncode\ncode" or "if (...)\ncode\n\ncode"
 */
static void nl_if_for_while_switch_post_blank_lines(
   chunk_t* start, /**< [in]  */
   argval_t nl_opt /**< [in]  */
);


/**
 * Adds or removes a newline between the keyword and the open brace.
 * If there is something after the '{' on the same line, then
 * the newline is removed unconditionally.
 * If there is a '=' between the keyword and '{', do nothing.
 *
 * "struct [name] {" or "struct [name] \n {"
 */
static void nl_struct_enum_union(
   chunk_t* start,         /**< [in]  */
   argval_t nl_opt,        /**< [in]  */
   bool     leave_trailing /**< [in]  */
);


/** tbd  */
static void nl_enum(
   chunk_t* start /**< [in]  */
);


/**
 * Cuddles or uncuddles a chunk with a previous close brace
 *
 * "} while" vs "} \n while"
 * "} else"  vs "} \n else"
 */
static void nl_cuddle_uncuddle(
   chunk_t* start, /**< [in] chunk to operate on - should be CT_ELSE or CT_WHILE_OF_DO */
   argval_t nl_opt /**< [in]  */
);


/**
 * Adds/removes a newline between else and '{'.
 * "else {" or "else \n {"
 */
static void nl_do_else(
   chunk_t* start, /**< [in]  */
   argval_t nl_opt /**< [in]  */
);


/**
 * Put a newline before and after a block of variable definitions
 */
static chunk_t* nl_def_blk(
   chunk_t* start, /**< [in]  */
   bool     fn_top /**< [in]  */
);


/**
 * Handles the brace_on_func_line setting and decides if the closing brace
 * of a pair should be right after a newline.
 * The only cases where the closing brace shouldn't be the first thing on a line
 * is where the opening brace has junk after it AND where a one-liner in a
 * class is supposed to be preserved.
 *
 * General rule for break before close brace:
 * If the brace is part of a function (call or definition) OR if the only
 * thing after the opening brace is comments, the there must be a newline
 * before the close brace.
 *
 * Example of no newline before close
 * struct mystring { int32_t  len;
 *                   char str[]; };
 * while (*(++ptr) != 0) { }
 *
 * Examples of newline before close
 * void foo() {
 * }
 */
static void nl_brace_pair(
   chunk_t* br_open /**< [in]  */
);


/**
 * Put a empty line between the 'case' statement and the previous case colon
 * or semicolon.
 * Does not work with PAWN (?)
 */
static void nl_case(
   chunk_t* start /**< [in]  */
);


/**
 * tbd
 */
static void nl_case_colon(
   chunk_t* start /**< [in]  */
);


/**
 * Put a blank line before a return statement, unless it is after an open brace
 */
static void nl_before_return(
   chunk_t* start /**< [in]  */
);


/**
 * Put a empty line after a return statement, unless it is followed by a
 * close brace.
 *
 * May not work with PAWN
 */
static void nl_after_return(
   chunk_t* start /**< [in]  */
);


/**
 * add a log entry that helps debug the newline detection
 */
static void log_nl_func(
   chunk_t* pc /**< [in]  */
);


/**
 * mark a line as blank line
 */
static void set_blank_line(
   uo_t     option, /**< [in]  */
   chunk_t* last_nl /**< [in]  */
);


/**
 * \brief clear the one-liner flag in all chunks that
 * follow a given chunk until a chunk without the
 * one-liner flag is found
 */
void clear_one_liner_flag(
   chunk_t* pc, /**< [in] chunk to start with  */
   dir_e    dir /**< [in] direction to move */
);


/** remove empty newlines at start or end of a file */
static void nl_eat(
   const dir_e dir /**< [in] AFTER = end of file, BEFORE = start of file */
);


/** remove empty newlines at start of a file */
static void nl_eat_start(void);


/** remove empty newlines at end of a file */
static void nl_eat_end(void);


#define MARK_CHANGE()    mark_change(__func__, __LINE__)


static void mark_change(const char* func, uint32_t line)
{
   LOG_FUNC_ENTRY();
   cpd.changes++;
   if (cpd.pass_count == 0)
   {
      LOG_FMT(LCHANGE, "%s(%d): change %d on %s:%u\n",
              __func__, __LINE__, cpd.changes, func, line);
   }
}


static bool can_increase_nl(chunk_t* nl)
{
   LOG_FUNC_ENTRY();
   retval_if(is_invalid(nl), false);

   chunk_t* prev       = get_prev_nc   (nl);
   const chunk_t* pcmt = chunk_get_prev(nl);
   chunk_t* next       = chunk_get_next(nl);

   if (is_true(UO_nl_squeeze_ifdef))
   {
      if (is_type_and_ptype(prev, CT_PREPROC, CT_PP_ENDIF) &&
          ((prev->level > 0) || is_true(UO_nl_squeeze_ifdef_top_level)))
      {
         LOG_FMT(LBLANKD, "%s(%d): nl_squeeze_ifdef %u (prev) pp_lvl=%u rv=0\n",
                 __func__, __LINE__, nl->orig_line, nl->pp_level);
         return(false);
      }

      if (is_type_and_ptype(next, CT_PREPROC, CT_PP_ENDIF) &&
          ((next->level > 0) || is_true(UO_nl_squeeze_ifdef_top_level)))
      {
         bool rv = ifdef_over_whole_file() && is_flag(next, PCF_WF_ENDIF);
         LOG_FMT(LBLANKD, "%s(%d): nl_squeeze_ifdef %u (next) pp_lvl=%u rv=%d\n",
                 __func__, __LINE__, nl->orig_line, nl->pp_level, rv);
         return(rv);
      }
   }

   if (is_true(UO_eat_blanks_before_close_brace) && is_type(next, CT_BRACE_CLOSE))
   {
      LOG_FMT(LBLANKD, "%s(%d): eat_blanks_before_close_brace %u\n",
              __func__, __LINE__, nl->orig_line);
      return(false);
   }

   if (is_true(UO_eat_blanks_after_open_brace) && is_type(prev, CT_BRACE_OPEN))
   {
      LOG_FMT(LBLANKD, "%s(%d): eat_blanks_after_open_brace %u\n",
              __func__, __LINE__, nl->orig_line);
      return(false);
   }

   if (!pcmt && not_ignore(UO_nl_start_of_file))
   {
      LOG_FMT(LBLANKD, "%s(%d): SOF no prev %u\n",
              __func__, __LINE__, nl->orig_line);
      return(false);
   }

   if (!next && not_ignore(UO_nl_end_of_file))
   {
      LOG_FMT(LBLANKD, "%s(%d): EOF no next %u\n",
              __func__, __LINE__, nl->orig_line);
      return(false);
   }

   return(true);
}


static void double_newline(chunk_t* nl)
{
   LOG_FUNC_ENTRY();
   return_if(is_invalid(nl));

   chunk_t* prev = chunk_get_prev(nl);
   return_if(is_invalid(prev));

   LOG_FMT(LNEWLINE, "%s(%d): add newline after ", __func__, __LINE__);
   if (prev->type == CT_VBRACE_CLOSE)
   {
      LOG_FMT(LNEWLINE, "VBRACE_CLOSE ");
   }
   else
   {
      LOG_FMT(LNEWLINE, "%s ", prev->text());
   }
   LOG_FMT(LNEWLINE, "on line %zu", prev->orig_line);

   if (!can_increase_nl(nl))
   {
      LOG_FMT(LNEWLINE, " - denied\n");
      return;
   }
   LOG_FMT(LNEWLINE, " - done\n");
   return_if(is_invalid(nl));
   if (nl->nl_count != 2)
   {
      nl->nl_count = 2;
      MARK_CHANGE();
   }
}


static void setup_newline_add(chunk_t* prev, chunk_t* nl, chunk_t* next)
{
   LOG_FUNC_ENTRY();
   return_if(are_invalid(prev, nl, next));

   undo_one_liner(prev);

   nl->orig_line   = prev->orig_line;
   nl->level       = prev->level;
   nl->brace_level = prev->brace_level;
   nl->pp_level    = prev->pp_level;
   nl->nl_count    = 1;
   update_flags(nl, PCF_IN_PREPROC, get_flags(prev, PCF_COPY_FLAGS));
   nl->orig_col    = prev->orig_col_end;
   nl->column      = prev->orig_col;

   if (is_preproc(prev) && is_preproc(next))
   {
      set_flags(nl, PCF_IN_PREPROC);
   }
   if (is_preproc(nl))
   {
      set_type(nl, CT_NL_CONT);
      nl->str = "\\\n";
   }
   else
   {
      set_type(nl, CT_NEWLINE);
      nl->str = "\n";
   }
}


#if 0
chunk_t* newline_add(chunk_t* pc, const dir_e pos)
{
   LOG_FUNC_ENTRY();
   retval_if(is_invalid(pc), pc);

   chunk_t* next = chunk_search(pc, is_vbrace, scope_e::ALL, pos, false));

   /* if there is already a newline no need to add another one */
   retval_if(is_nl(next), next);

   LOG_FMT(LNEWLINE, "%s: '%s' on line %u, col %u, pc->column=%u",
           __func__, pc->text(), pc->orig_line, pc->orig_col, pc->column);
   log_func_stack_inline(LNEWLINE);

   chunk_t nl;
   setup_newline_add(pc, &nl, next);
   LOG_FMT(LNEWLINE, "%s: '%s' on line %u, col %u, nl.column=%u\n",
           __func__, nl.text(), nl.orig_line, nl.orig_col, nl.column);

   MARK_CHANGE();
   return(chunk_add(&nl, pc, pos));
}
#endif


/* \todo DRY with newline_add_after */
chunk_t* newline_add_before(chunk_t* pc)
{
//   return newline_add(pc, dir_e::BEFORE);

   LOG_FUNC_ENTRY();
   retval_if(is_invalid(pc), pc);

   chunk_t* prev = get_prev_nvb(pc);

   /* Already has a newline before this chunk */
   retval_if(is_nl(prev), prev);

   LOG_FMT(LNEWLINE, "%s(%d): '%s' on line %u, col %u, pc->column=%u",
           __func__, __LINE__, pc->text(), pc->orig_line, pc->orig_col, pc->column);
   log_func_stack_inline(LNEWLINE);

   chunk_t nl;
   setup_newline_add(prev, &nl, pc);
   LOG_FMT(LNEWLINE, "%s(%d): '%s' on line %u, col %u, nl.column=%u\n",
           __func__, __LINE__, nl.text(), nl.orig_line, nl.orig_col, nl.column);

   MARK_CHANGE();
   return(chunk_add_before(&nl, pc));
}


/* \todo DRY with newline_add_before */
chunk_t* newline_add_after(chunk_t* pc)
{
//   return newline_add(pc, dir_e::AFTER);

   LOG_FUNC_ENTRY();
   retval_if(is_invalid(pc), pc);

   chunk_t* next = get_next_nvb(pc);

   /* Already has a newline after this chunk */
   retval_if(is_nl(next), next);

   LOG_FMT(LNEWLINE, "%s(%d): '%s' on line %u, col %u, pc->column=%u",
           __func__, __LINE__, pc->text(), pc->orig_line, pc->orig_col, pc->column);
   log_func_stack_inline(LNEWLINE);

   chunk_t nl;
   setup_newline_add(pc, &nl, next);
   LOG_FMT(LNEWLINE, "%s(%d): '%s' on line %u, col %u, nl.column=%u\n",
           __func__, __LINE__, nl.text(), nl.orig_line, nl.orig_col, nl.column);

   MARK_CHANGE();
   return(chunk_add_after(&nl, pc));
}


/* \todo DRY with newline_force_before */
chunk_t* newline_force_after(chunk_t* pc)
{
   LOG_FUNC_ENTRY();

   chunk_t* nl = newline_add_after(pc);   /* add a newline */
   if (is_valid(nl) && (nl->nl_count > 1))/* check if there are more than 1 newline */
   {
      nl->nl_count = 1;                   /* if so change the newline count back to 1 */
      MARK_CHANGE();
   }
   return(nl);
}


/* \todo DRY with newline_force_after */
chunk_t* newline_force_before(chunk_t* pc)
{
   LOG_FUNC_ENTRY();
   chunk_t* nl = newline_add_before(pc);
   if (is_valid(nl) && (nl->nl_count > 1))
   {
      nl->nl_count = 1;
      MARK_CHANGE();
   }
   return(nl);
}


static void newline_end_newline(chunk_t* br_close)
{
   LOG_FUNC_ENTRY();
   chunk_t* next = chunk_get_next(br_close);
   chunk_t  nl;

   if (!is_cmt_or_nl(next))
   {
      nl.orig_line = br_close->orig_line;
      nl.nl_count  = 1;
      update_flags(&nl, PCF_IN_PREPROC, get_flags(br_close, PCF_COPY_FLAGS));
      if (is_preproc(br_close) && is_valid(next) && is_preproc(next))
      {
         nl.flags |= PCF_IN_PREPROC;
      }
      if (nl.flags & PCF_IN_PREPROC)
      {
         nl.type = CT_NL_CONT;
         nl.str  = "\\\n";
      }
      else
      {
         nl.type = CT_NEWLINE;
         nl.str  = "\n";
      }
      MARK_CHANGE();
      LOG_FMT(LNEWLINE, "%s(%d): %u:%u add newline after '%s'\n",
              __func__, __LINE__, br_close->orig_line, br_close->orig_col, br_close->text());
      chunk_add_after(&nl, br_close);
   }
}


static void newline_min_after(chunk_t* ref, uint32_t count, uint64_t flag)
{
   LOG_FUNC_ENTRY();
   return_if(is_invalid(ref));

   LOG_FMT(LNEWLINE, "%s(%d): '%s' line %u - count=%u flg=0x%" PRIx64 ":",
           __func__, __LINE__, ref->text(), ref->orig_line, count, flag);
   log_func_stack_inline(LNEWLINE);

   chunk_t* pc = ref;
   pc = get_next_nl(pc);
   if (is_valid(pc))
   {
      LOG_FMT(LNEWLINE, "%s(%d): on %s, line %u, col %u\n",
              __func__, __LINE__, get_token_name(pc->type), pc->orig_line, pc->orig_col);
   }

   chunk_t* next = chunk_get_next(pc);
   return_if(is_invalid(next));

   if (is_cmt(next) && (next->nl_count == 1) &&
       is_cmt(chunk_get_prev(pc)))
   {
      newline_min_after(next, count, flag);
      return;
   }
   else
   {
      set_flags(pc, flag);
      if (is_nl(pc) && can_increase_nl(pc))
      {
         assert(is_valid(pc));
         if (pc->nl_count < count)
         {
            pc->nl_count = count;
            MARK_CHANGE();
         }
      }
   }
}


chunk_t* newline_add_between(chunk_t* start, chunk_t* end)
{
   LOG_FUNC_ENTRY();
   retval_if(are_invalid(start, end), nullptr);

   LOG_FMT(LNEWLINE, "%s(%d): '%s'[%s] line %u:%u and '%s' line %u:%u :",
           __func__, __LINE__, start->text(), get_token_name(start->type),
           start->orig_line, start->orig_col,
           end->text(), end->orig_line, end->orig_col);
   log_func_stack_inline(LNEWLINE);

   /* Back-up check for one-liners (should never be true) */
   retval_if(!one_liner_nl_ok(start), nullptr);

   /* if there is a line break between start and end
    * we won't add another one */
   for (chunk_t* pc = start; pc != end; pc = chunk_get_next(pc))
   {
      retval_if(is_nl(pc), pc);
   }

   /* If the second one is a brace open, then check to see
    * if a comment + newline follows */
   if(is_type(end, CT_BRACE_OPEN))
   {
      chunk_t* pc = chunk_get_next(end);
      if (is_cmt(pc))
      {
         pc = chunk_get_next(pc);
         if (is_nl(pc))
         {
            /* Move the open brace to after the newline */
            chunk_move_after(end, pc);
            return(pc);
         }
      }
   }

   return(newline_add_before(end));
}


void newline_del_between(chunk_t* start, chunk_t* end)
{
   LOG_FUNC_ENTRY();
   assert(is_valid(start));
   LOG_FMT(LNEWLINE, "%s(%d): '%s' line %u:%u and '%s' line %u:%u : preproc=%d/%d ",
           __func__, __LINE__, start->text(), start->orig_line, start->orig_col,
           end->text(), end->orig_line, end->orig_col,
           is_preproc(start), is_preproc(end));
   log_func_stack_inline(LNEWLINE);

   /* Can't remove anything if the preproc status differs */
   return_if(!are_same_pp(start, end));

   chunk_t* pc            = start;
   bool     start_removed = false;
   do
   {
      chunk_t* next = chunk_get_next(pc);
      if (is_nl(pc))
      {
         chunk_t* prev = chunk_get_prev(pc);
         if ((!is_cmt(prev) && !is_cmt(next)) ||
               is_nl (prev) ||  is_nl (next))
         {
            if (is_safe_to_del_nl(pc))
            {
               if (pc == start) { start_removed = true; }

               chunk_del(pc);
               MARK_CHANGE();
               if (is_valid(prev))
               {
                  align_to_column(next, (prev->column + space_col_align(prev, next)) );
               }
            }
         }
         else
         {
            if (pc->nl_count > 1)
            {
               pc->nl_count = 1;
               MARK_CHANGE();
            }
         }
      }
      pc = next;
   } while (pc != end);

   if ( is_str(end,   "{" ) && !start_removed &&
       (is_str(start, ")" ) || is_type(start, CT_DO, CT_ELSE) ) )
   {
      chunk_move_after(end, start);
   }
}


// DRY with newlines_if_for_while_switch_post_blank_lines
static bool nl_if_for_while_switch(chunk_t* start, argval_t nl_opt)
{
   LOG_FUNC_ENTRY();

   retval_if((nl_opt == AV_IGNORE) ||
             (is_preproc(start) && is_false(UO_nl_define_macro)), false);

   bool     retval = false;
   chunk_t* pc     = get_next_ncnl(start);
   if (is_type(pc, CT_SPAREN_OPEN))
   {
      chunk_t* close_paren = get_next_type(pc, CT_SPAREN_CLOSE, (int32_t)pc->level);
      chunk_t* brace_open  = get_next_ncnl(close_paren);

      if (is_type(brace_open, CT_BRACE_OPEN, CT_VBRACE_OPEN) &&
          one_liner_nl_ok(brace_open                       ) )
      {
         if (is_true(UO_nl_multi_line_cond))
         {
            while ((pc = chunk_get_next(pc)) != close_paren)
            {
               if (is_nl(pc))
               {
                  nl_opt = AV_ADD;
                  break;
               }
            }
         }

         if (is_type(brace_open, CT_VBRACE_OPEN))
         {
            /* Can only add - we don't want to create a one-line here */
            if (is_arg_set(nl_opt, AV_ADD))
            {
               nl_iarf_pair(close_paren, get_next_ncnl(brace_open), nl_opt);
               pc = get_next_type(brace_open, CT_VBRACE_CLOSE, (int32_t)brace_open->level);
               if (!is_nl(get_prev_nc(pc)) &&
                   !is_nl(get_next_nc(pc)) )
               {
                  newline_add_after(pc);
                  retval = true;
               }
            }
         }
         else
         {
            nl_iarf_pair(close_paren, brace_open, nl_opt);
            newline_add_between(brace_open, get_next_ncnl(brace_open));

            /* Make sure nothing is cuddled with the closing brace */
            pc = get_next_type(brace_open, CT_BRACE_CLOSE, (int32_t)brace_open->level);
            newline_add_between(pc, get_next_nblank(pc));
            retval = true;
         }
      }
   }
   return(retval);
}


static void nl_if_for_while_switch_pre_blank_lines(chunk_t* start, argval_t nl_opt)
{
   LOG_FUNC_ENTRY();
   return_if( (nl_opt == AV_IGNORE) ||
              (is_preproc(start) && is_false(UO_nl_define_macro)));

   chunk_t* prev;
   chunk_t* next;
   chunk_t* last_nl = nullptr;
   uint32_t level   = start->level;
   bool     do_add  = is_arg_set(nl_opt, AV_ADD);

   /* look backwards until we find
    *  open brace (don't add or remove)
    *  2 newlines in a row (don't add)
    *  something else (don't remove) */
   for (chunk_t* pc = chunk_get_prev(start); is_valid(pc); pc = chunk_get_prev(pc))
   {
      if (is_nl(pc))
      {
         last_nl = pc;
         /* if we found 2 or more in a row */
         if ((pc->nl_count > 1) || is_nl(get_prev_nvb(pc)))
         {
            /* need to remove */
            if (is_arg_set(nl_opt, AV_REMOVE) && not_flag(pc, PCF_VAR_DEF))
            {
               /* if we're also adding, take care of that here */
               uint32_t nl_count = do_add ? 2 : 1;
               if (nl_count != pc->nl_count)
               {
                  pc->nl_count = nl_count;
                  MARK_CHANGE();
               }
               /* can keep using pc because anything other than newline stops loop, and we delete if newline */
               while (is_nl(prev = get_prev_nvb(pc)))
               {
                  /* Make sure we don't combine a preproc and non-preproc */
                  break_if(!is_safe_to_del_nl(prev));
                  chunk_del(prev);
                  MARK_CHANGE();
               }
            }
            return;
         }
      }
      else if (is_opening_brace(pc) || (pc->level < level))
      {
         return;
      }
      else if (is_cmt(pc))
      {
         /* vbrace close is ok because it won't go into output, so we should skip it */
         last_nl = nullptr;
         continue;
      }
      else
      {
         if (do_add) /* we found something previously besides a comment or a new line */
         {
            /* if we have run across a newline */
            if (is_valid(last_nl))
            {
               if (last_nl->nl_count < 2)
               {
                  double_newline(last_nl);
               }
            }
            else
            {
               /* we didn't run into a newline, so we need to add one */
               if (((next = chunk_get_next(pc)) != nullptr) &&
                   is_cmt(next))
               {
                  pc = next;
               }
               if ((last_nl = newline_add_after(pc)) != nullptr)
               {
                  double_newline(last_nl);
               }
            }
         }
         return;
      }
   }
}


#define blank_line_set(pc, op) _blank_line_set(pc, #op, op)
static void _blank_line_set(chunk_t* pc, const char* text, uo_t uo)
{
   LOG_FUNC_ENTRY();
   return_if(is_invalid(pc));

   const option_map_value_t* option = get_option_name(uo);
   assert(ptr_is_valid(option));
   if (option->type != AT_UNUM)
   {
      fprintf(stderr, "Program error for UO_=%d\n", static_cast<int32_t>(uo));
      fprintf(stderr, "Please make a report\n");
      log_flush(true);
      exit(2);
   }

   if ((get_uval(uo) > 0) && (pc->nl_count != get_uval(uo)))
   {
      LOG_FMT(LBLANKD, "%s(%d): do_blank_lines: %s set line %u to %u\n",
              __func__, __LINE__, text + 3, pc->orig_line, get_uval(uo));

      pc->nl_count = get_uval(uo);
      MARK_CHANGE();
   }
}


static void nl_func_pre_blank_lines(chunk_t* start)
{
   LOG_FUNC_ENTRY();
   LOG_FMT(LNLFUNCT, "\n%s(%d): set blank line(s): for %s at line %u\n",
           __func__, __LINE__, start->text(), start->orig_line);

   /*  look backwards until we find:
    *  - open brace (don't add or remove)
    *  - two newlines in a row (don't add)
    *  - a destructor
    *  - something else (don't remove) */
   chunk_t* last_nl      = nullptr;
   chunk_t* last_comment = nullptr;
   chunk_t* pc;
   for (pc = chunk_get_prev(start); is_valid(pc); pc = chunk_get_prev(pc))
   {
      switch(pc->type)
      {
         case(CT_NEWLINE):
         case(CT_NL_CONT):
            last_nl = pc;
            LOG_FMT(LNLFUNCT, "   <chunk_is_newline> found at line=%u column=%u\n", pc->orig_line, pc->orig_col);
         break;

         case(CT_COMMENT_MULTI):
         case(CT_COMMENT):
         case(CT_COMMENT_CPP):
            LOG_FMT(LNLFUNCT, "   <chunk_is_comment> found at line=%u column=%u\n", pc->orig_line, pc->orig_col);
            if ((pc->orig_line < start->orig_line &&
                 (((start->orig_line - pc->orig_line) - (pc->type == CT_COMMENT_MULTI ? pc->nl_count : 0))) < 2) ||
                (is_type(last_comment, pc->type) && // don't mix comment types
                 is_type(pc, CT_COMMENT_CPP    ) && // combine only cpp comments
                  last_comment->orig_line > pc->orig_line &&
                 (last_comment->orig_line - pc->orig_line) < 2))
            {
               last_comment = pc;
            }
            else
            {
               goto set_blank_line;
            }
         break;

         case(CT_DESTRUCTOR): /* fallthrough */
         case(CT_TYPE      ): /* fallthrough */
         case(CT_QUALIFIER ): /* fallthrough */
         case(CT_PTR_TYPE  ): /* fallthrough */
         case(CT_DC_MEMBER ): log_nl_func(pc); break;

         default:             log_nl_func(pc);
                              goto set_blank_line;
      }
   }
   return;

set_blank_line:
   if (is_valid(last_nl))
   {
      LOG_FMT(LNLFUNCT, "   set blank line(s): for <NL> at line=%u column=%u\n",
            last_nl->orig_line, last_nl->orig_col);
      switch (start->type)
      {
         case CT_FUNC_CLASS_DEF:   set_blank_line(UO_nl_before_func_class_def,   last_nl); break;
         case CT_FUNC_CLASS_PROTO: set_blank_line(UO_nl_before_func_class_proto, last_nl); break;
         case CT_FUNC_DEF:         set_blank_line(UO_nl_before_func_body_def,    last_nl); break;
         case CT_FUNC_PROTO:       set_blank_line(UO_nl_before_func_body_proto,  last_nl); break;

         default:
            assert(is_valid(pc));
            LOG_FMT(LERR, "   setting to blank line(s) at line %u not possible\n", pc->orig_line);
            break;
      }
   }
}


static void log_nl_func(chunk_t* pc)
{
   LOG_FMT(LNLFUNCT, "   <%s> %s found at line=%u column=%u\n",
         get_token_name(pc->type), pc->text(), pc->orig_line, pc->orig_col);
}


static void set_blank_line(uo_t option, chunk_t* last_nl)
{
   if (get_uval(option) > 0)
   {
      if (get_uval(option) != last_nl->nl_count)
      {
         LOG_FMT(LNLFUNCT, "   set blank line(s) to %u\n", get_uval(option));
         blank_line_set(last_nl, option);
      }
   }
}


static chunk_t* get_closing_brace(chunk_t* start)
{
   LOG_FUNC_ENTRY();
   chunk_t* pc;
   uint32_t level = start->level;

   for (pc = start; (pc = chunk_get_next(pc)) != nullptr; )
   {
      retval_if(is_type (pc, CT_BRACE_CLOSE, CT_VBRACE_CLOSE) &&
                is_level(pc, level), pc);

      /* for some reason, we can have newlines between if and opening
       * brace that are lower level than either */
      retval_if (!is_nl(pc) && (pc->level < level), nullptr);
   }
   return(nullptr);
}


static void remove_next_nl(chunk_t* start)
{
   LOG_FUNC_ENTRY();

   chunk_t* next;
   while ((next = chunk_get_next(start)) != nullptr)
   {
      if (is_nl(next) && is_safe_to_del_nl(next))
      {
         chunk_del(next);
         MARK_CHANGE();
      }
      else if (is_vbrace(next))
      {
         start = next;
      }
      else
      {
         break;
      }
   }
}


static void nl_if_for_while_switch_post_blank_lines(chunk_t* start, argval_t nl_opt)
{
   LOG_FUNC_ENTRY();
   LOG_FMT(LNEWLINE, "%s:\n   (%d):start->..., type %s, line %zu, column %u,\n",
           __func__, __LINE__, get_token_name(start->type), start->orig_line, start->orig_col);

   return_if (is_arg(nl_opt, AV_IGNORE) ||
       (is_preproc(start) && is_false(UO_nl_define_macro)));

   /* first find ending brace */
   chunk_t* pc;
   return_if ((pc = get_closing_brace(start)) == nullptr);

   chunk_t* next;
   chunk_t* prev;

   LOG_FMT(LNEWLINE, "   %d:pc->...   , type %s, line %zu, column %u,\n",
           __LINE__, get_token_name(pc->type), pc->orig_line, pc->orig_col);

   /* if we're dealing with an if, we actually want to add or remove
    * blank lines after any else */
   if (is_type(start, CT_IF))
   {
      while (true)
      {
         next = get_next_ncnl(pc);
         if (is_type(next, CT_ELSE, CT_ELSEIF))
         {
            /* point to the closing brace of the else */
            return_if((pc = get_closing_brace(next)) == nullptr);

            LOG_FMT(LNEWLINE, "   (%d):pc->...   , type %s, line %u, column %u,\n",
                    __LINE__, get_token_name(pc->type), pc->orig_line, pc->orig_col);
         }
         else { break; }
      }
   }

   /* if we're dealing with a do/while, we actually want to add or
    * remove blank lines after while and its condition */
   if (is_type(start, CT_DO))
   {
      /* point to the next semicolon */
      return_if((pc = get_next_type(pc, CT_SEMICOLON, (int32_t)start->level)) == nullptr);

      LOG_FMT(LNEWLINE, "   (%d):pc->...   , type %s, line %u, column %u,\n",
              __LINE__, get_token_name(pc->type), pc->orig_line, pc->orig_col);
   }

   bool isVBrace = (pc->type == CT_VBRACE_CLOSE);
   if (isVBrace)
   {
      LOG_FMT(LNEWLINE, "   (%d): isVBrace is TRUE\n", __LINE__);
   }
   else
   {
      LOG_FMT(LNEWLINE, "   (%d): isVBrace is FALSE\n", __LINE__);
   }

   return_if((prev = get_prev_nvb(pc)) == nullptr);

   bool have_pre_vbrace_nl = isVBrace && is_nl(prev);
   if (have_pre_vbrace_nl)
   {
      LOG_FMT(LNEWLINE, "   (%d): have_pre_vbrace_nl is TRUE \n", __LINE__);
   }
   else
   {
      LOG_FMT(LNEWLINE, "   (%d): have_pre_vbrace_nl is FALSE\n", __LINE__);
   }

   if (is_arg_set(nl_opt, AV_REMOVE))
   {
      /* if vbrace, have to check before and after
       * if chunk before vbrace, remove any newlines after vbrace */
      if (have_pre_vbrace_nl)
      {
         if (prev->nl_count != 1)
         {
            prev->nl_count = 1;
            MARK_CHANGE();
         }
         remove_next_nl(pc);
      }
      else if (is_nl(next = get_next_nvb(pc)) &&
               not_flag(next, PCF_VAR_DEF))
      {
         /* otherwise just deal with newlines after brace */
         if (next->nl_count != 1)
         {
            next->nl_count = 1;
            MARK_CHANGE();
         }
         remove_next_nl(next);
      }
   }

   /* may have a newline before and after vbrace
    * don't do anything with it if the next non newline chunk is a closing brace */
   if (is_arg_set(nl_opt, AV_ADD))
   {
      chunk_t* nextNNL = get_next_nnl(pc);
      do
      {
         if (nextNNL == nullptr)
         {
            return;
         }
         if (nextNNL->type != CT_VBRACE_CLOSE)
         {
            next = nextNNL;
            break;
         }
         nextNNL = get_next_nnl(nextNNL);
      } while (true);

      LOG_FMT(LNEWLINE, "   (%d):next->... , type %s, line %zu, column %zu,\n",
              __LINE__, get_token_name(next->type), next->orig_line, next->orig_col);

      if (not_type(next, CT_BRACE_CLOSE))
      {
         /* if vbrace, have to check before and after
          * if chunk before vbrace, check its count */
         uint32_t nl_count = have_pre_vbrace_nl ? prev->nl_count : 0;
         LOG_FMT(LNEWLINE, "   (%d):nl_count %zu\n", __LINE__, nl_count);
         if (is_nl(next = get_next_nvb(pc)))
         {
            LOG_FMT(LNEWLINE, "   (%d):next->... , type %s, line %zu, column %zu,\n",
                    __LINE__, get_token_name(next->type), next->orig_line, next->orig_col);
            nl_count += next->nl_count;
            LOG_FMT(LNEWLINE, "   (%d):nl_count %zu\n", __LINE__, nl_count);
         }

         /* if we have no newlines, add one and make it double */
         if (nl_count == 0)
         {
            LOG_FMT(LNEWLINE, "   (%d): nl_count is 0\n", __LINE__);
            if (((next = chunk_get_next(pc)) != nullptr) &&
                is_cmt(next))
            {
               LOG_FMT(LNEWLINE, "   (%d): next->... , type %s, line %zu, column %zu,\n",
                       __LINE__, get_token_name(next->type), next->orig_line, next->orig_col);
               pc = next;
               LOG_FMT(LNEWLINE, "   (%d): pc->...   , type %s, line %zu, column %zu,\n",
                       __LINE__, get_token_name(pc->type), pc->orig_line, pc->orig_col);
            }

            return_if((next = newline_add_after(pc)) == nullptr);
            LOG_FMT(LNEWLINE, "   (%d): next->... , type %s, line %zu, column %zu,\n",
                    __LINE__, get_token_name(next->type), next->orig_line, next->orig_col);
            double_newline(next);
         }
         else if (nl_count == 1) /* if we don't have enough newlines */
         {
            LOG_FMT(LNEWLINE, "   (%d): nl_count is 1\n", __LINE__);
            /* if we have one before vbrace, need to add one after */
            if (have_pre_vbrace_nl)
            {
               LOG_FMT(LNEWLINE, "   (%d): have_pre_vbrace_nl is TRUE\n", __LINE__);
               next = newline_add_after(pc);
               LOG_FMT(LNEWLINE, "   (%d): next->... , type %s, line %zu, column %zu,\n",
                       __LINE__, get_token_name(next->type), next->orig_line, next->orig_col);
            }
            else
            {
               LOG_FMT(LNEWLINE, "   (%d): have_pre_vbrace_nl is FALSE\n", __LINE__);
               prev = get_prev_nnl(next);
               LOG_FMT(LNEWLINE, "   (%d): prev->... , type %s, line %zu, column %zu,\n",
                       __LINE__, get_token_name(prev->type), prev->orig_line, prev->orig_col);
               pc = get_next_nl(next);
               LOG_FMT(LNEWLINE, "   (%d): pc->...   , type %s, line %zu, column %zu,\n",
                       __LINE__, get_token_name(pc->type), pc->orig_line, pc->orig_col);
               chunk_t* pc2 = chunk_get_next(pc);
               if (pc2 != nullptr)
               {
                  pc = pc2;
                  LOG_FMT(LNEWLINE, "   (%d): pc->...   , type %s, line %zu, column %zu,\n",
                          __LINE__, get_token_name(pc->type), pc->orig_line, pc->orig_col);
               }
               else
               {
                  LOG_FMT(LNEWLINE, "   (%d): no next found: <EOF>\n", __LINE__);
               }
               if (is_type_and_ptype(pc, CT_PREPROC, CT_PP_ENDIF) &&
                   is_true(UO_nl_squeeze_ifdef))
               {
                  assert(is_valid(prev));
                  LOG_FMT(LNEWLINE, "%s(%d): cannot add newline after line %u due to nl_squeeze_ifdef\n",
                          __func__, __LINE__, prev->orig_line);
               }
               else
               {
                  LOG_FMT(LNEWLINE, "   (%d): call double_newline\n", __LINE__);
                  double_newline(next); /* make nl after double */
               }
            }
         }
      }
   }
} /*lint !e438 */


static void nl_struct_enum_union(chunk_t* start, argval_t nl_opt, bool leave_trailing)
{
   LOG_FUNC_ENTRY();
   return_if ((nl_opt == AV_IGNORE) ||
              (is_preproc(start) && is_false(UO_nl_define_macro)));

   // \todo DRY with line 1347
   /* step past any junk between the keyword and the open brace
    * Quit if we hit a semicolon or '=', which are not expected. */
   uint32_t level = start->level;
   chunk_t* pc = start;
   while (((pc = get_next_ncnl(pc)) != nullptr) &&
           (pc->level >= level))
   {
      break_if(is_level(pc, level) &&
               is_type (pc, CT_VSEMICOLON, CT_BRACE_OPEN,
                            CT_SEMICOLON,  CT_ASSIGN));
      start = pc;
   }

   /* If we hit a brace open, then we need to toy with the newlines */
   if (is_type(pc, CT_BRACE_OPEN))
   {
      /* Skip over embedded C comments */
      chunk_t* next = chunk_get_next(pc);
      while (is_type(next, CT_COMMENT))
      {
         next = chunk_get_next(next);
      }
      if (leave_trailing &&
          !is_cmt_or_nl(next))
      {
         nl_opt = AV_IGNORE;
      }

      nl_iarf_pair(start, pc, nl_opt);
   }
}


// enum {
// enum class angle_state_e : unsigned int {
// enum-key attr(optional) identifier(optional) enum-base(optional) { enumerator-list(optional) }
// enum-key attr(optional) nested-name-specifier(optional) identifier enum-base(optional) ; TODO
// enum-key         - one of enum, enum class or enum struct  TODO
// identifier       - the name of the enumeration that's being declared
// enum-base(C++11) - colon (:), followed by a type-specifier-seq
// enumerator-list  - comma-separated list of enumerator definitions
static void nl_enum(chunk_t* start)
{
   LOG_FUNC_ENTRY();
   return_if (is_preproc(start) && is_false(UO_nl_define_macro));

   /* look for 'enum class' */
   chunk_t* pcClass = get_next_ncnl(start);
   if (is_type(pcClass, CT_ENUM_CLASS))
   {
      nl_iarf_pair(start, pcClass, get_arg(UO_nl_enum_class));
      /* look for 'identifier'/ 'type' */
      chunk_t* pcType = get_next_ncnl(pcClass);
      if (is_type(pcType, CT_TYPE))
      {
         nl_iarf_pair(pcClass, pcType, get_arg(UO_nl_enum_class_identifier));
         /* look for ':' */
         chunk_t* pcColon = get_next_ncnl(pcType);
         if (is_type(pcColon, CT_BIT_COLON))
         {
            nl_iarf_pair(pcType, pcColon, get_arg(UO_nl_enum_identifier_colon));
            /* look for 'type' i.e. unsigned */
            chunk_t* pcType1 = get_next_ncnl(pcColon);
            if (is_type(pcType1, CT_TYPE))
            {
               nl_iarf_pair(pcColon, pcType1, get_arg(UO_nl_enum_colon_type));
               /* look for 'type' i.e. int */
               chunk_t* pcType2 = get_next_ncnl(pcType1);
               if (is_type(pcType2, CT_TYPE))
               {
                  nl_iarf_pair(pcType1, pcType2, get_arg(UO_nl_enum_colon_type));
               }
            }
         }
      }
   }

   // \todo DRY with line 1272
   /* step past any junk between the keyword and the open brace
    * Quit if we hit a semicolon or '=', which are not expected. */
   uint32_t level = start->level;
   chunk_t* pc = start;
   while (((pc = get_next_ncnl(pc)) != nullptr) &&
           (pc->level >= level))
   {
      break_if (is_level(pc, level) &&
                is_type (pc, CT_VSEMICOLON, CT_BRACE_OPEN,
                             CT_SEMICOLON,  CT_ASSIGN));
      start = pc;
   }

   /* If we hit a brace open, then we need to toy with the newlines */
   if (is_type(pc, CT_BRACE_OPEN))
   {
      /* Skip over embedded C comments */
      chunk_t* next = chunk_get_next(pc);
      while (is_type(next, CT_COMMENT))
      {
         next = chunk_get_next(next);
      }

      argval_t nl_opt = (!is_cmt_or_nl(next)) ?
                AV_IGNORE : get_arg(UO_nl_enum_brace);

      nl_iarf_pair(start, pc, nl_opt);
   }
}


static void nl_cuddle_uncuddle(chunk_t* start, argval_t nl_opt)
{
   LOG_FUNC_ENTRY();
   return_if(is_preproc(start) && is_false(UO_nl_define_macro));

   chunk_t* br_close = get_prev_ncnl(start);
   if (is_closing_rbrace(br_close))
   {
      nl_iarf_pair(br_close, start, nl_opt);
   }
}


static void nl_do_else(chunk_t* start, argval_t nl_opt)
{
   LOG_FUNC_ENTRY();
   assert(is_valid(start));

   return_if(is_arg(nl_opt, AV_IGNORE) ||
            (is_preproc(start) && is_false(UO_nl_define_macro)));

   chunk_t* next = get_next_ncnl(start);
   if (is_opening_brace(next))
   {
      if (!one_liner_nl_ok(next))
      {
         LOG_FMT(LNL1LINE, "a new line may NOT be added\n");
         return;
      }
      else
      {
         LOG_FMT(LNL1LINE, "a new line may be added\n");
      }

      if (is_opening_vbrace(next))
      {
         /* Can only add - we don't want to create a one-line here */
         if (is_arg_set(nl_opt, AV_ADD))
         {
            nl_iarf_pair(start, get_next_ncnl(next), nl_opt);
            chunk_t* tmp = get_next_type(next, CT_VBRACE_CLOSE, (int32_t)next->level);
            if (!is_nl(get_next_nc(tmp)) &&
                !is_nl(get_prev_nc(tmp)) )
            {
               newline_add_after(tmp);
            }
         }
      }
      else
      {
         nl_iarf_pair(start, next, nl_opt);
         newline_add_between(next, get_next_ncnl(next));
      }
   }
}


static chunk_t* nl_def_blk(chunk_t* start, bool fn_top)
{
   LOG_FUNC_ENTRY();

   bool did_this_line = false;
   bool first_var_blk = true;
   bool typedef_blk   = false;
   bool var_blk       = false;

   chunk_t* pc;
   chunk_t* prev = get_prev_ncnl(start);
   /* can't be any variable definitions in a "= {" block */
   if (is_type(prev, CT_ASSIGN))
   {
      pc = get_next_type(start, CT_BRACE_CLOSE, (int32_t)start->level);
      return(get_next_ncnl(pc));
   }
   pc = chunk_get_next(start);
   while (is_valid(pc) &&
         ((pc->level >= start->level) || is_level(pc, 0)))
   {
      if (is_cmt (pc)          ) { pc = chunk_get_next(pc);    continue; }
      if (is_opening_rbrace(pc)) { pc = nl_def_blk(pc, false); continue; } /* process nested braces */
      if (is_closing_rbrace(pc)) { pc = chunk_get_next(pc);    break;    } /* Done with this brace set? */

      /* skip virtual braces */
      if (is_opening_vbrace(pc))
      {
         pc = get_next_type(pc, CT_VBRACE_CLOSE, (int32_t)pc->level);
         if (is_valid(pc))
         {
            pc = chunk_get_next(pc);
         }
         continue;
      }

      /* Ignore stuff inside parenthesis/squares/angles */
      if (pc->level > pc->brace_level)
      {
         pc = chunk_get_next(pc);
         continue;
      }

      if (is_nl(pc))
      {
         did_this_line = false;
         pc            = chunk_get_next(pc);
         continue;
      }

      /* Determine if this is a variable def or code */
      if ( (did_this_line == false) &&
           not_type(pc, CT_FUNC_CLASS_DEF, CT_FUNC_CLASS_PROTO) &&
          (is_level(pc, (start->level + 1) ) ||
           is_level(pc, 0)))
      {
         chunk_t* next = get_next_ncnl(pc);
         break_if(is_invalid(next));

         prev = get_prev_ncnl(pc);
         if (is_type(pc, CT_TYPEDEF))
         {
            /* set newlines before typedef block */
            if (!typedef_blk &&
                (is_valid(prev)) &&
                (get_uval(UO_nl_typedef_blk_start) > 0))
            {
               newline_min_after(prev, get_uval(UO_nl_typedef_blk_start), PCF_VAR_DEF);
            }
            /* set newlines within typedef block */
            else if (typedef_blk && (get_uval(UO_nl_typedef_blk_in) > 0))
            {
               prev = chunk_get_prev(pc);
               if (is_nl(prev))
               {
                  if (prev->nl_count > get_uval(UO_nl_typedef_blk_in))
                  {
                     prev->nl_count = get_uval(UO_nl_typedef_blk_in);
                     MARK_CHANGE();
                  }
               }
            }
            /* set blank lines after first var def block */
            if (var_blk && first_var_blk && fn_top &&
                (get_uval(UO_nl_func_var_def_blk) > 0))
            {
               newline_min_after(prev, 1 + get_uval(UO_nl_func_var_def_blk), PCF_VAR_DEF);
            }
            /* set newlines after var def block */
            else if (var_blk && (get_uval(UO_nl_var_def_blk_end) > 0))
            {
               newline_min_after(prev, get_uval(UO_nl_var_def_blk_end), PCF_VAR_DEF);
            }
            pc            = get_next_type(pc, CT_SEMICOLON, (int32_t)pc->level);
            typedef_blk   = true;
            first_var_blk = false;
            var_blk       = false;
         }
         else if (  is_var_type(pc  ) &&
                  ((is_var_type(next) ||
                    is_type(next, CT_WORD, CT_FUNC_CTOR_VAR))) &&
                    not_type(next, CT_DC_MEMBER)) /* DbConfig::configuredDatabase()->apply(db);
                                                   *  is NOT a declaration of a variable */
         {
            /* set newlines before var def block */
            if ((var_blk       == false) &&
                (first_var_blk == false) &&
                (get_uval(UO_nl_var_def_blk_start) > 0))
            {
               newline_min_after(prev, get_uval(UO_nl_var_def_blk_start), PCF_VAR_DEF);
            }
            /* set newlines within var def block */
            else if (var_blk && (get_uval(UO_nl_var_def_blk_in) > 0))
            {
               prev = chunk_get_prev(pc);
               if (is_nl(prev))
               {
                  if (prev->nl_count > get_uval(UO_nl_var_def_blk_in))
                  {
                     prev->nl_count = get_uval(UO_nl_var_def_blk_in);
                     MARK_CHANGE();
                  }
               }
            }
            /* set newlines after typedef block */
            else if (typedef_blk && (get_uval(UO_nl_typedef_blk_end) > 0))
            {
               newline_min_after(prev, get_uval(UO_nl_typedef_blk_end), PCF_VAR_DEF);
            }
            pc          = get_next_type(pc, CT_SEMICOLON, (int32_t)pc->level);
            typedef_blk = false;
            var_blk     = true;
         }
         else
         {
            /* set newlines after typedef block */
            if (typedef_blk && (get_uval(UO_nl_var_def_blk_end) > 0))
            {
               newline_min_after(prev, get_uval(UO_nl_var_def_blk_end), PCF_VAR_DEF);
            }
            /* set blank lines after first var def block */
            if ((var_blk       == true) &&
                (first_var_blk == true) &&
                (fn_top        == true) &&
                (get_uval(UO_nl_func_var_def_blk) > 0))
            {
               newline_min_after(prev, 1 + get_uval(UO_nl_func_var_def_blk), PCF_VAR_DEF);
            }
            /* set newlines after var def block */
            else if ( (var_blk == true) && (get_uval(UO_nl_var_def_blk_end) > 0))
            {
               newline_min_after(prev, get_uval(UO_nl_var_def_blk_end), PCF_VAR_DEF);
            }
            typedef_blk   = false;
            first_var_blk = false;
            var_blk       = false;
         }
      }
      did_this_line = true;
      pc            = chunk_get_next(pc);
   }

   return(pc);
}


static void nl_brace_pair(chunk_t* br_open)
{
   LOG_FUNC_ENTRY();

   return_if(is_preproc(br_open) && is_false(UO_nl_define_macro));

   chunk_t* next;
   chunk_t* pc;

   if (is_true(UO_nl_collapse_empty_body))
   {
      next = get_next_nnl(br_open);
      if (is_closing_rbrace(next))
      {
         pc = chunk_get_next(br_open);

         while (not_type(pc, CT_BRACE_CLOSE))
         {
            next = chunk_get_next(pc);
            if (is_type(pc, CT_NEWLINE))
            {
               if (is_safe_to_del_nl(pc))
               {
                  chunk_del(pc);
                  MARK_CHANGE();
               }
            }
            pc = next;
         }
         return;
      }
   }

   /* Make sure we don't break a one-liner */
   if (!one_liner_nl_ok(br_open))
   {
      LOG_FMT(LNL1LINE, "a new line may NOT be added\n");
      return;
   }
   else
   {
      LOG_FMT(LNL1LINE, "a new line may be added\n");
   }

   next = get_next_nc(br_open);
   chunk_t* prev;
   /** Insert a newline between the '=' and open brace, if needed */
   if (is_ptype(br_open, CT_ASSIGN))
   {
      /* Only mess with it if the open brace is followed by a newline */
      if (is_nl(next))
      {
         prev = get_prev_ncnl(br_open);
         nl_iarf_pair(prev, br_open, get_arg(UO_nl_assign_brace));
      }
   }

   /* Eat any extra newlines after the brace open */
   if (is_true(UO_eat_blanks_after_open_brace))
   {
      if (is_nl(next))
      {
         if (next->nl_count > 1)
         {
            next->nl_count = 1;
            LOG_FMT(LBLANKD, "%s(%d): eat_blanks_after_open_brace %u\n",
                    __func__, __LINE__, next->orig_line);
            MARK_CHANGE();
         }
      }
   }

   argval_t val            = AV_IGNORE;
   bool     nl_close_brace = false;
   /* Handle the cases where the brace is part of a function call or definition */
   if (is_ptype(br_open, 8, CT_FUNC_DEF,    CT_FUNC_CALL,
         CT_FUNC_CALL_USER, CT_OC_CLASS,    CT_CPP_LAMBDA,
         CT_FUNC_CLASS_DEF, CT_OC_MSG_DECL, CT_CS_PROPERTY) )
   {
      /* Need to force a newline before the close brace, if not in a class body */
      if(not_flag(br_open, PCF_IN_CLASS))
      {
         nl_close_brace = true;
      }

      /* handle newlines after the open brace */
      pc = get_next_ncnl(br_open);
      newline_add_between(br_open, pc);

      switch(br_open->ptype)
      {
         case(CT_FUNC_DEF      ): /* fallthrough */
         case(CT_FUNC_CLASS_DEF): /* fallthrough */
         case(CT_OC_CLASS      ): /* fallthrough */
         case(CT_OC_MSG_DECL   ): val = get_arg(UO_nl_fdef_brace    ); break;
         case(CT_CS_PROPERTY   ): val = get_arg(UO_nl_property_brace); break;
         case(CT_CPP_LAMBDA    ): val = get_arg(UO_nl_cpp_ldef_brace); break;
         default:                 val = get_arg(UO_nl_fcall_brace   ); break;
      }
      if (val != AV_IGNORE)
      {
         /* Grab the chunk before the open brace */
         prev = get_prev_ncnl(br_open);
         nl_iarf_pair(prev, br_open, val);
      }
      nl_def_blk(br_open, true);
   }

   /* Handle the cases where the brace is part of a class or struct */
   if (is_ptype(br_open, CT_CLASS, CT_STRUCT))
   {
      nl_def_blk(br_open, false);
   }

   /* Grab the matching brace close */
   chunk_t* br_close;
   br_close = get_next_type(br_open, CT_BRACE_CLOSE, (int32_t)br_open->level);
   return_if(is_invalid(br_close));

   if (!nl_close_brace)
   {
      /* If the open brace hits a CT_NEWLINE, CT_NL_CONT, CT_COMMENT_MULTI, or
       * CT_COMMENT_CPP without hitting anything other than CT_COMMENT, then
       * there should be a newline before the close brace. */
      pc = chunk_get_next(br_open);
      while (is_type(pc, CT_COMMENT))
      {
         pc = chunk_get_next(pc);
      }
      if (is_cmt_or_nl(pc))
      {
         nl_close_brace = true;
      }
   }

   prev = get_prev_nblank(br_close);
   if (nl_close_brace) { newline_add_between(prev, br_close); }
   else                { newline_del_between(prev, br_close); }
}


static void nl_case(chunk_t* start)
{
   LOG_FUNC_ENTRY();

   /* Scan backwards until a '{' or ';' or ':'. Abort if a multi-newline is found */
   chunk_t* prev = start;
   do
   {
      prev = get_prev_nc(prev);
      return_if(is_nl(prev) && (prev->nl_count > 1));
   } while (not_type(prev, 4, CT_BRACE_OPEN, CT_BRACE_CLOSE,
                              CT_SEMICOLON,  CT_CASE_COLON));

   return_if(is_invalid(prev));

   chunk_t* pc = newline_add_between(prev, start);
   return_if(is_invalid(pc));

   /* Only add an extra line after a semicolon or brace close */
   if (is_type(prev, CT_SEMICOLON, CT_BRACE_CLOSE))
   {
      if (is_nl(pc) && (pc->nl_count < 2))
      {
         double_newline(pc);
      }
   }
}


static void nl_case_colon(chunk_t* start)
{
   LOG_FUNC_ENTRY();

   chunk_t* pc = get_next_nc(start);
   if (is_valid(pc) && !is_nl(pc))
   {
      newline_add_before(pc);
   }
}


static void nl_before_return(chunk_t* start)
{
   LOG_FUNC_ENTRY();

   chunk_t* nl = chunk_get_prev(start);
   return_if(is_invalid(nl));
   return_if(!is_nl(nl))        /* line has to start with 'return' */
   return_if(nl->nl_count > 1); /* no need to add a newline before a blank line */

   chunk_t* pc = chunk_get_prev(nl);
   return_if(is_invalid(pc) || is_opening_brace(pc));

   if (is_cmt(pc))
   {
      pc = chunk_get_prev(pc);
      return_if(is_invalid(pc) || !is_nl(pc));
      nl = pc;
   }
   if (nl->nl_count < 2)
   {
      nl->nl_count++;
      MARK_CHANGE();
   }
}


static void nl_after_return(chunk_t* start)
{
   LOG_FUNC_ENTRY();

   chunk_t* semi  = get_next_type(start, CT_SEMICOLON, (int32_t)start->level);
   chunk_t* after = get_next_nblank(semi);

   /* If we hit a brace or an 'else', then a newline is not needed */
   return_if(is_type(after, CT_BRACE_CLOSE, CT_VBRACE_CLOSE, CT_ELSE));

   chunk_t* pc;
   for (pc = chunk_get_next(semi); pc != after; pc = chunk_get_next(pc))
   {
      if (is_type(pc, CT_NEWLINE))
      {
         if (pc->nl_count < 2) { double_newline(pc); }
         return;
      }
   }
}


static void nl_iarf_pair(chunk_t* before, chunk_t* after, argval_t av)
{
   LOG_FUNC_ENTRY();
   log_func_stack(LNEWLINE, "Call Stack:");

   if(are_valid(before, after))
   {
      if (is_arg_set(av, AV_ADD))
      {
         chunk_t* nl = newline_add_between(before, after);
         if ( (is_valid(nl)    ) &&
              (av == AV_FORCE  ) &&
              (nl->nl_count > 1) )
         {
            nl->nl_count = 1;
         }
      }
      else if (is_arg_set(av, AV_REMOVE))
      {
         newline_del_between(before, after);
      }
   }
}


void nl_iarf(chunk_t* pc, argval_t av)
{
   LOG_FUNC_ENTRY();
   nl_iarf_pair(pc, get_next_nnl(pc), av);
}


/*
 * count how many commas are present
 */
static uint32_t count_commas(
   chunk_t* *end,               /**< [out] chunk where counting stopped */
   chunk_t* start,              /**< [in]  chunk to start with */
   const argval_t newline,      /**< [in]  defines if a newline is added */
   const bool force_nl = false  /**< [in]  add newline independently of existing newline */
);


static uint32_t count_commas(chunk_t* *end, chunk_t* start, const argval_t newline, bool force_nl)
{
   chunk_t* pc;
   uint32_t comma_count = 0;
   for ( pc = get_next_ncnl(start);
        (is_valid(pc)) &&
        (pc->level > start->level);
         pc = get_next_ncnl(pc))
   {
      if (is_type (pc, CT_COMMA        ) &&
          is_level(pc, (start->level+1)) )
      {
         comma_count++;
         chunk_t* tmp = chunk_get_next(pc);
         if (is_cmt(tmp)) { pc = tmp; }

         if ((force_nl                  == true ) ||
             (is_nl(chunk_get_next(pc)) == false) )
         {
            nl_iarf(pc, newline);
         }
      }
   }
   *end = pc;
   return comma_count;
}


static void nl_func_multi_line(chunk_t* start)
{
   LOG_FUNC_ENTRY();
   LOG_FMT(LNFD, "%s(%d): called on %u:%u '%s' [%s/%s]\n",
           __func__, __LINE__, start->orig_line, start->orig_col, start->text(),
           get_token_name(start->type), get_token_name(start->ptype));

   bool add_start;
   bool add_args;
   bool add_end;

   if (is_ptype(start, CT_FUNC_DEF, CT_FUNC_CLASS_DEF))
   {
      add_start = is_true(UO_nl_func_def_start_multi_line);
      add_args  = is_true(UO_nl_func_def_args_multi_line );
      add_end   = is_true(UO_nl_func_def_end_multi_line  );
   }
   else if (is_ptype(start, CT_FUNC_CALL, CT_FUNC_CALL_USER))
   {
      add_start = is_true(UO_nl_func_call_start_multi_line);
      add_args  = is_true(UO_nl_func_call_args_multi_line );
      add_end   = is_true(UO_nl_func_call_end_multi_line  );
   }
   else
   {
      add_start = is_true(UO_nl_func_decl_start_multi_line);
      add_args  = is_true(UO_nl_func_decl_args_multi_line );
      add_end   = is_true(UO_nl_func_decl_end_multi_line  );
   }

   return_if((add_start == false) &&
             (add_args  == false) &&
             (add_end   == false) );

   chunk_t* pc = get_next_ncnl(start);
   while (exceeds_level(pc, start->level))
   {
      pc = get_next_ncnl(pc);
   }

   if (is_type(pc, CT_FPAREN_CLOSE) && is_newline_between(start, pc))
   {
      if (add_start && !is_nl(chunk_get_next(start))) { nl_iarf(start,              AV_ADD); }
      if (add_end   && !is_nl(chunk_get_prev(pc)   )) { nl_iarf(chunk_get_prev(pc), AV_ADD); }
      if (add_args)                                   { count_commas(&pc, start,    AV_ADD); }
   }
}


static void nl_func_def(chunk_t* start)
{
   LOG_FUNC_ENTRY();
   LOG_FMT(LNFD, "%s(%d): called on %u:%u '%s' [%s/%s]\n",
           __func__, __LINE__, start->orig_line, start->orig_col, start->text(),
           get_token_name(start->type), get_token_name(start->ptype));

   bool     is_def = is_ptype(start, CT_FUNC_DEF, CT_FUNC_CLASS_DEF);
   argval_t atmp   = get_arg(is_def ? UO_nl_func_def_paren : UO_nl_func_paren);
   chunk_t  *prev;
   if (atmp != AV_IGNORE)
   {
      prev = get_prev_ncnl(start);
      if (is_valid(prev)) { nl_iarf(prev, atmp); }
   }

<<<<<<< HEAD
   /* Handle break newlines type and function */
   prev = get_prev_ncnl(start);
   prev = skip_template_prev(prev );
   /* Don't split up a function variable */
   prev = is_paren_close(prev) ? nullptr : get_prev_ncnl(prev);
=======
   atmp = cpd.settings[UO_nl_func_call_paren].a;
   if (atmp != AV_IGNORE)
   {
      prev = chunk_get_prev_ncnl(start);
      if (prev != nullptr)
      {
         newline_iarf(prev, atmp);
      }
   }

   // Handle break newlines type and function
   prev = chunk_get_prev_ncnl(start);
   prev = skip_template_prev(prev);
   // Don't split up a function variable
   prev = chunk_is_paren_close(prev) ? nullptr : chunk_get_prev_ncnl(prev);
>>>>>>> fc54070c

   if (is_type(prev, CT_DC_MEMBER) &&
       not_ignore(UO_nl_func_class_scope))
   {
      nl_iarf(get_prev_ncnl(prev), get_arg(UO_nl_func_class_scope));
   }

   if (not_type(prev, CT_PRIVATE_COLON))
   {
      chunk_t* tmp;
      if (is_type(prev, CT_OPERATOR))
      {
         tmp  = prev;
         prev = get_prev_ncnl(prev);
      }
      else
      {
         tmp = start;
      }

      if (is_type(prev, CT_DC_MEMBER))
      {
         if (not_ignore(UO_nl_func_scope_name))
         {
            nl_iarf(prev, get_arg(UO_nl_func_scope_name));
         }
      }

      chunk_t* next1 = get_next_ncnl(prev);
      if (not_type(next1, CT_FUNC_CLASS_DEF))
      {
         const uo_t option = is_ptype(tmp, CT_FUNC_PROTO) ?
               UO_nl_func_proto_type_name : UO_nl_func_type_name;
         argval_t a = get_arg(option);

         if (is_flag(tmp, PCF_IN_CLASS) &&
             not_ignore(UO_nl_func_type_name_class))
         {
            a = get_arg(UO_nl_func_type_name_class);
         }

         if (a != AV_IGNORE)
         {
            assert(is_valid(prev));
            LOG_FMT(LNFD, "%s(%d): prev %u:%u '%s' [%s/%s]\n", __func__,
                    __LINE__, prev->orig_line, prev->orig_col, prev->text(),
                    get_token_name(prev->type ), get_token_name(prev->ptype));

            if (is_type(prev, CT_DESTRUCTOR))
            {
               prev = get_prev_ncnl(prev);
            }

            /* If we are on a '::', step back two tokens
             * TODO: do we also need to check for '.' ? */
            while (is_type(prev, CT_DC_MEMBER) )
            {
               prev = get_prev_ncnl(prev);
               prev = skip_template_prev (prev);
               prev = get_prev_ncnl(prev);
            }

            if (not_type(prev, 5, CT_BRACE_CLOSE, CT_VBRACE_CLOSE,
                 CT_BRACE_OPEN, CT_SEMICOLON, CT_PRIVATE_COLON))
            {
               nl_iarf(prev, a);
            }
         }
      }
   }

   chunk_t* pc = get_next_ncnl(start);
   if (is_str(pc, ")"))
   {
      atmp = get_arg(is_def ? UO_nl_func_def_empty : UO_nl_func_decl_empty);
      if (atmp != AV_IGNORE) { nl_iarf(start, atmp); }

      atmp = get_arg(is_def ? UO_nl_func_def_paren_empty : UO_nl_func_paren_empty);
      if (atmp != AV_IGNORE)
      {
         prev = get_prev_ncnl(pc);
         if (prev != NULL)
         {
            nl_iarf(prev, atmp);
         }
      }
      return;
   }

   /* Now scan for commas */
   uo_t option = (is_ptype(start, CT_FUNC_DEF, CT_FUNC_CLASS_DEF) ) ?
                   UO_nl_func_def_args : UO_nl_func_decl_args;
   uint32_t comma_count = count_commas(&pc, start, get_arg(option), true);

   argval_t as = get_arg(is_def ? UO_nl_func_def_start : UO_nl_func_decl_start);
   argval_t ae = get_arg(is_def ? UO_nl_func_def_end   : UO_nl_func_decl_end  );
   if (comma_count == 0)
   {
      atmp = get_arg(is_def ? UO_nl_func_def_start_single : UO_nl_func_decl_start_single);
      if (atmp != AV_IGNORE) { as = atmp; }

      atmp = get_arg(is_def ? UO_nl_func_def_end_single : UO_nl_func_decl_end_single);
      if (atmp != AV_IGNORE) { ae = atmp; }
   }
   nl_iarf(start, as);

   /* and fix up the close parenthesis */
   if (is_type(pc, CT_FPAREN_CLOSE) )
   {
      prev = get_prev_nnl(pc);
      if (not_type(prev, CT_FPAREN_OPEN) )
      {
         nl_iarf(prev, ae);
      }
      nl_func_multi_line(start);
   }
}


static void nl_oc_msg(chunk_t* start)
{
   LOG_FUNC_ENTRY();

   chunk_t* sq_c = chunk_skip_to_match(start);
   return_if(is_invalid(sq_c));

   /* mark one-liner */
   bool     one_liner = true;
   chunk_t* pc;
   for (pc = chunk_get_next(start);
       (is_valid(pc)) && (pc != sq_c);
        pc = chunk_get_next(pc))
   {
      break_if(pc->level <= start->level);
      if (is_nl(pc)) { one_liner = false; }
   }

   /* we don't use the 1-liner flag, but set it anyway */
   uint64_t flags = one_liner ? PCF_ONE_LINER : 0;
   flag_series(start, sq_c, flags, flags ^ PCF_ONE_LINER);

   return_if(is_true(UO_nl_oc_msg_leave_one_liner) && one_liner);

   for (pc = get_next_ncnl(start); pc; pc = get_next_ncnl(pc))
   {
      break_if(pc->level <= start->level);
      if (is_type(pc, CT_OC_MSG_NAME)) { newline_add_before(pc); }
   }
}


static bool one_liner_nl_ok(chunk_t* pc)
{
   LOG_FUNC_ENTRY();
   LOG_FMT(LNL1LINE, "%s(%d): check [%s] parent=[%s] flags=%" PRIx64 ", on line %u, col %u - ",
           __func__, __LINE__, get_token_name(pc->type), get_token_name(pc->ptype),
           get_flags(pc), pc->orig_line, pc->orig_col);

   if (not_flag(pc, PCF_ONE_LINER))
   {
      LOG_FMT(LNL1LINE, "true (not one-liner), a new line may be added\n");
      return(true);
   }

   /* Step back to find the opening brace */
   chunk_t* br_open = pc;
   if (is_closing_brace(br_open))
   {
      /* determine if we search a real or virtual brace */
      const c_token_t searched_brace = is_closing_rbrace(br_open) ?
                                         CT_BRACE_OPEN : CT_VBRACE_OPEN;
      br_open = get_prev_type(br_open, searched_brace, (int32_t)br_open->level);
   }
   else
   {
      while (is_flag(br_open, PCF_ONE_LINER) && !is_any_brace(br_open))
      {
         br_open = chunk_get_prev(br_open);
      }
   }
   pc = br_open;
   if (is_flag(pc, PCF_ONE_LINER) && is_any_brace(pc))
   {
      /* \todo use a check array here */
      bool cond;
      cond = is_true(UO_nl_class_leave_one_liners);
      if (cond && is_flag(pc, PCF_IN_CLASS))     { LOG_FMT(LNL1LINE, "false (class)\n" );     return(false); }
      cond = is_true(UO_nl_assign_leave_one_liners);
      if (cond && is_ptype(pc, CT_ASSIGN))       { LOG_FMT(LNL1LINE, "false (assign)\n");     return(false); }
      cond = is_true(UO_nl_enum_leave_one_liners);
      if (cond && is_ptype(pc, CT_ENUM))         { LOG_FMT(LNL1LINE, "false (enum)\n");       return(false); }
      cond = is_true(UO_nl_getset_leave_one_liners);
      if (cond && is_ptype(pc, CT_GETSET))       { LOG_FMT(LNL1LINE, "false (get/set)\n");    return(false); }
      cond = is_true(UO_nl_func_leave_one_liners);
      if (cond && is_ptype(pc, CT_FUNC_DEF,
                         CT_FUNC_CLASS_DEF))     { LOG_FMT(LNL1LINE, "false (func def)\n");   return(false); }
      cond = is_true(UO_nl_func_leave_one_liners);
      if (cond && is_ptype(pc, CT_OC_MSG_DECL))  { LOG_FMT(LNL1LINE, "false (method def)\n"); return(false); }
      cond = is_true(UO_nl_cpp_lambda_leave_one_liners);
      if (cond && is_ptype(pc, CT_CPP_LAMBDA))   { LOG_FMT(LNL1LINE, "false (lambda)\n");     return(false); }
      cond = is_true(UO_nl_oc_msg_leave_one_liner);
      if (cond && is_flag(pc, PCF_IN_OC_MSG))    { LOG_FMT(LNL1LINE, "false (message)\n");    return(false); }
      cond = is_true(UO_nl_if_leave_one_liners);
      if (cond && is_ptype(pc, CT_IF, CT_ELSEIF, CT_ELSE))  { LOG_FMT(LNL1LINE, "false (if/else)\n");    return(false); }
      cond = is_true(UO_nl_while_leave_one_liners);
      if (cond && is_ptype(pc, CT_WHILE))        { LOG_FMT(LNL1LINE, "false (while)\n");      return(false); }
   }
   LOG_FMT(LNL1LINE, "true, a new line may be added\n");
   return(true);
}


void clear_one_liner_flag(chunk_t* pc, dir_e dir)
{
   chunk_t* tmp = pc;
   while ((tmp = chunk_get(tmp, scope_e::ALL, dir)) != nullptr)
   {
      return_if(not_flag(tmp, PCF_ONE_LINER));
      LOG_FMT(LNL1LINE, " %s", tmp->text());
      clr_flags(tmp, PCF_ONE_LINER);
   }
}


void undo_one_liner(chunk_t* pc)
{
   LOG_FUNC_ENTRY();

   if (is_flag(pc, PCF_ONE_LINER))
   {
      LOG_FMT(LNL1LINE, "%s(%d): [%s]", __func__, __LINE__, pc->text());
      clr_flags(pc, PCF_ONE_LINER);

      clear_one_liner_flag(pc, dir_e::BEFORE);
      clear_one_liner_flag(pc, dir_e::AFTER );
      LOG_FMT(LNL1LINE, "\n");
   }
}


static void nl_create_one_liner(chunk_t* vbrace_open)
{
   LOG_FUNC_ENTRY();

   /* See if we get a newline between the next text and the vbrace_close */
   chunk_t* tmp   = get_next_ncnl(vbrace_open);
   chunk_t* first = tmp;
   return_if (is_invalid(first) ||
       (get_token_pattern_class(first->type) != pattern_class_e::NONE));


   uint32_t nl_total = 0;
   while (not_type(tmp, CT_VBRACE_CLOSE))
   {
      if (is_nl(tmp))
      {
         nl_total += tmp->nl_count;
         return_if(nl_total > 1);
      }
      tmp = chunk_get_next(tmp);
   }

   if (are_valid(tmp, first))
   {
      newline_del_between(vbrace_open, first);
   }
}


void remove_newlines(void)
{
   LOG_FUNC_ENTRY();

   chunk_t* pc = chunk_get_head();
   if (!is_nl(pc)) { pc = get_next_nl(pc); }

   chunk_t* next;
   chunk_t* prev;
   while (is_valid(pc))
   {
      /* Remove all newlines not in preproc */
      if (!is_preproc(pc))
      {
         next = pc->next;
         prev = pc->prev;
         nl_iarf(pc, AV_REMOVE);
         if (next == chunk_get_head())
         {
            pc = next;
            continue;
         }
         else if (is_valid(prev) && !is_nl(prev->next))
         {
            pc = prev;
         }
      }
      pc = get_next_nl(pc);
   }
}


#if 0
// currently not used
static void struct_union(chunk_t* start, argval_t nl_opt, bool leave_trailing)
{
   LOG_FUNC_ENTRY();
   return_if (is_arg(nl_opt, AV_IGNORE) ||
       ((start->flags & PCF_IN_PREPROC) && !get_bool(UO_nl_define_macro)));

   /* step past any junk between the keyword and the open brace
    * Quit if we hit a semicolon or '=', which are not expected. */
   size_t level = start->level;
   chunk_t* pc = start;
   while (((pc = get_next_ncnl(pc)) != nullptr) && (pc->level >= level))
   {
      break_if (is_level(pc, level) &&
         (is_type(pc, CT_BRACE_OPEN, CT_ASSIGN) || is_semicolon(pc)));
      start = pc;
   }

   /* If we hit a brace open, then we need to toy with the newlines */
   if (is_type(pc, CT_BRACE_OPEN))
   {
      /* Skip over embedded C comments */
      chunk_t* next = get_next_nc(pc);
      if (leave_trailing && !is_cmt_or_nl(next))
      {
         nl_opt = AV_IGNORE;
      }

      nl_iarf_pair(start, pc, nl_opt);
   }
}
#endif


void cleanup_braces(bool first)
{
   LOG_FUNC_ENTRY();

   /* Get the first token that's not an empty line: */
   chunk_t* pc = chunk_get_head();
   if (is_nl(pc)) { pc = get_next_ncnl(pc); }

   chunk_t* next;
   chunk_t* prev;
   chunk_t* tmp;
   for ( ; is_valid(pc); pc = get_next_ncnl(pc))
   {
      switch(pc->type)
      {
         case(CT_IF):
            nl_if_for_while_switch(pc, get_arg(UO_nl_if_brace));
            tmp = get_next_type(pc, CT_SPAREN_CLOSE, pc->level);
            if (tmp != nullptr)
            {
               prev = chunk_get_prev(tmp);
               if (prev != nullptr)
               {
                  // Issue #1139
                  nl_iarf_pair(prev, tmp, get_arg(UO_nl_before_if_closing_paren));
               }
            }
         break;

         case(CT_ELSEIF):
         {
            argval_t arg = get_arg(UO_nl_elseif_brace);
            nl_if_for_while_switch(pc, (arg != AV_IGNORE) ? arg : get_arg(UO_nl_if_brace));
            tmp = get_next_type(pc, CT_SPAREN_CLOSE, pc->level);
            if (tmp != nullptr)
            {
               prev = chunk_get_prev(tmp);
               if (prev != nullptr)
               {
                  // Issue #1139
                  nl_iarf_pair(prev, tmp, get_arg(UO_nl_before_if_closing_paren));
               }
            }
         }
         break;

         case(CT_CATCH):
         {
            nl_cuddle_uncuddle(pc, get_arg(UO_nl_brace_catch));
            next = get_next_ncnl(pc);

            argval_t argval = get_arg(UO_nl_catch_brace);
            if (is_type(next, CT_BRACE_OPEN))
                 { nl_do_else            (pc, argval); }
            else { nl_if_for_while_switch(pc, argval); }
         }
         break;

         /* \todo use check array here */
         case(CT_FOR         ): nl_if_for_while_switch(pc, get_arg(UO_nl_for_brace          )); break;
         case(CT_WHILE       ): nl_if_for_while_switch(pc, get_arg(UO_nl_while_brace        )); break;
         case(CT_USING_STMT  ): nl_if_for_while_switch(pc, get_arg(UO_nl_using_brace        )); break;
         case(CT_D_SCOPE_IF  ): nl_if_for_while_switch(pc, get_arg(UO_nl_scope_brace        )); break;
         case(CT_D_VERSION_IF): nl_if_for_while_switch(pc, get_arg(UO_nl_version_brace      )); break;
         case(CT_SWITCH      ): nl_if_for_while_switch(pc, get_arg(UO_nl_switch_brace       )); break;
         case(CT_SYNCHRONIZED): nl_if_for_while_switch(pc, get_arg(UO_nl_synchronized_brace )); break;
         case(CT_UNITTEST    ): nl_do_else            (pc, get_arg(UO_nl_unittest_brace     )); break;
         case(CT_DO          ): nl_do_else            (pc, get_arg(UO_nl_do_brace           )); break;
         case(CT_TRY         ): nl_do_else            (pc, get_arg(UO_nl_try_brace          )); break;
         case(CT_GETSET      ): nl_do_else            (pc, get_arg(UO_nl_getset_brace       )); break;
         case(CT_WHILE_OF_DO ): nl_cuddle_uncuddle    (pc, get_arg(UO_nl_brace_while        )); break;
         case(CT_STRUCT      ): nl_struct_enum_union  (pc, get_arg(UO_nl_struct_brace), true ); break;
         case(CT_UNION       ): nl_struct_enum_union  (pc, get_arg(UO_nl_union_brace ), true ); break;
         case(CT_ENUM        ): nl_struct_enum_union  (pc, get_arg(UO_nl_enum_brace  ), true );
                                nl_enum(pc);break;
         case(CT_NAMESPACE   ): nl_struct_enum_union  (pc, get_arg(UO_nl_namespace_brace), false); break;

         case(CT_ELSE):
            nl_cuddle_uncuddle(pc, get_arg(UO_nl_brace_else));
            next = get_next_ncnl(pc);
            if (is_type(next, CT_ELSEIF))
            {
               nl_iarf_pair(pc, next, get_arg(UO_nl_else_if));
            }
            nl_do_else(pc, get_arg(UO_nl_else_brace));
         break;

         case(CT_FINALLY):
            nl_cuddle_uncuddle(pc, get_arg(UO_nl_brace_finally));
            nl_do_else(pc, get_arg(UO_nl_finally_brace));
         break;

         case(CT_BRACE_OPEN):
            switch(pc->ptype)
            {
               case(CT_DOUBLE_BRACE):
                  if(not_ignore(UO_nl_paren_dbrace_open))
                  {
                     prev = get_prev_ncnl(pc, scope_e::PREPROC);
                     if (is_paren_close(prev))
                     {
                        nl_iarf_pair(prev, pc, get_arg(UO_nl_paren_dbrace_open));
                     }
                  }
               break;

               case(CT_ENUM):
                  if(not_ignore(UO_nl_enum_own_lines))
                  {
                     nl_enum_entries(pc, get_arg(UO_nl_enum_own_lines));
                  }
                  if (is_true(UO_nl_ds_struct_enum_cmt))
                  {
                     nl_double_space_struct_enum_union(pc);
                  }
               break;

               case CT_STRUCT:
               case CT_UNION:
                  if (is_true(UO_nl_ds_struct_enum_cmt))
                  {
                    nl_double_space_struct_enum_union(pc);
                  }
               break;

               case(CT_CLASS):
                  if(is_level(pc, pc->brace_level))
                  {
                     nl_do_else(get_prev_nnl(pc), get_arg(UO_nl_class_brace));
                  }
               break;

               case (CT_TYPE):
                  nl_iarf_pair(get_prev_nnl(pc), pc, get_arg(UO_nl_type_brace_init_lst));
               break;

               case(CT_OC_BLOCK_EXPR):
                  nl_iarf_pair(chunk_get_prev(pc), pc, get_arg(UO_nl_oc_block_brace));
               break;

               default:   break;
            }

            if(not_ignore(UO_nl_brace_brace))
            {
               next = get_next_nc(pc, scope_e::PREPROC);
               if (is_type(next, CT_BRACE_OPEN))
               {
                  nl_iarf_pair(pc, next, get_arg(UO_nl_brace_brace));
               }
            }

            next = get_next_nnl(pc);
            if (is_invalid(next))
            {
               // do nothing
            }
            else if (is_type(next, CT_BRACE_CLOSE))
            {
               /* \todo: add an option to split open empty statements? { }; */
            }
            else if (is_type(next, CT_BRACE_OPEN))
            {
               /* already handled */
            }
            else
            {
               next = get_next_ncnl(pc);

               /* Handle unnamed temporary direct-list-initialization */
               if (is_ptype(pc, CT_TYPE) &&
                   not_ignore(UO_nl_type_brace_init_lst_open))
               {
                  nl_iarf_pair(pc, get_next_nnl(pc), get_arg(UO_nl_type_brace_init_lst_open));
               }
               /* Handle nl_after_brace_open */
               else if ((is_ptype(pc, CT_CPP_LAMBDA  ) ||
                         is_level(pc, pc->brace_level) )  &&
                         is_true (UO_nl_after_brace_open) )
               {
                  if (!one_liner_nl_ok(pc))
                  {
                     LOG_FMT(LNL1LINE, "a new line may NOT be added\n");
                     /* no change - preserve one liner body */
                  }
                  else if (is_flag(pc, PCF_IN_ARRAY_ASSIGN) || is_preproc(pc))
                  {
                     /* no change - don't break up array assignments or preprocessors */
                  }
                  else
                  {
                     /* Step back from next to the first non-newline item */
                     tmp = chunk_get_prev(next);
                     assert(is_valid(tmp));
                     while (tmp != pc)
                     {
                        if (is_cmt(tmp))
                        {
                           break_if(is_false(UO_nl_after_brace_open_cmt) &&
                                    not_type(tmp, CT_COMMENT_MULTI));
                        }
                        tmp = chunk_get_prev(tmp);
                     }
                     /* Add the newline */
                     nl_iarf(tmp, AV_ADD);
                  }
               }
            }
            nl_brace_pair(pc);
         break;

         case(CT_BRACE_CLOSE):
            /* newline between a close brace and x */
            if (not_ignore(UO_nl_brace_brace))
            {
               next = get_next_nc(pc, scope_e::PREPROC);
               if (is_type(next, CT_BRACE_CLOSE))
               {
                  nl_iarf_pair(pc, next, get_arg(UO_nl_brace_brace));
               }
            }

            if (not_ignore(UO_nl_brace_square))
            {
               next = get_next_nc(pc, scope_e::PREPROC);
               if (is_type(next, CT_SQUARE_CLOSE))
               {
                  nl_iarf_pair(pc, next, get_arg(UO_nl_brace_square));
               }
            }

            if (not_ignore(UO_nl_brace_fparen))
            {
               next = get_next_nc(pc, scope_e::PREPROC);
               if ( is_type(next, CT_NEWLINE) &&
                   (get_arg(UO_nl_brace_fparen) == AV_REMOVE))
               {
                  next = get_next_nc(next, scope_e::PREPROC);
               }
               if (is_type(next, CT_FPAREN_CLOSE))
               {
                  nl_iarf_pair(pc, next, get_arg(UO_nl_brace_fparen));
               }
            }

            /* newline before a close brace */
            if (is_ptype(pc, CT_TYPE) &&
                not_ignore(UO_nl_type_brace_init_lst_close))
            {
               /* Handle unnamed temporary direct-list-initialization */
               nl_iarf_pair(get_prev_nnl(pc), pc, get_arg(UO_nl_type_brace_init_lst_close));
            }

            /* blanks before a close brace */
            if (is_true(UO_eat_blanks_before_close_brace))
            {
               /* Limit the newlines before the close brace to 1 */
               prev = chunk_get_prev(pc);
               assert(is_valid(prev));
               if (is_nl(prev))
               {
                  if (prev->nl_count != 1)
                  {
                     prev->nl_count = 1;
                     LOG_FMT(LBLANKD, "%s(%d): eat_blanks_before_close_brace %u\n",
                             __func__, __LINE__, prev->orig_line);
                     MARK_CHANGE();
                  }
               }
            }
            else if (is_true(UO_nl_ds_struct_enum_close_brace) &&
                     (is_ptype(pc, CT_ENUM, CT_STRUCT, CT_UNION)))
            {
               if (not_flag(pc, PCF_ONE_LINER))
               {
                  /* Make sure the brace is preceded by two newlines */
                  prev = chunk_get_prev(pc);
                  assert(is_valid(prev));

                  if (!is_nl(prev)) { prev = newline_add_before(pc); }
                  assert(is_valid(prev));

                  if (prev->nl_count < 2) { double_newline(prev); }
               }
            }

            /* Force a newline after a close brace */
            if (not_ignore(UO_nl_brace_struct_var) &&
                (is_ptype(pc, CT_STRUCT, CT_ENUM, CT_UNION ) ) )
            {
               next = get_next_ncnl(pc, scope_e::PREPROC);
               if (not_type(next, CT_SEMICOLON, CT_COMMA))
               {
                  nl_iarf(pc, get_arg(UO_nl_brace_struct_var));
               }
            }
            else if (is_true(UO_nl_after_brace_close) ||
                     is_ptype(pc, CT_FUNC_CLASS_DEF, CT_FUNC_DEF, CT_OC_MSG_DECL))
            {
               next = chunk_get_next(pc);
               if (not_type(next, 7, CT_SEMICOLON, CT_COMMA, CT_SPAREN_CLOSE,
                     CT_SQUARE_CLOSE, CT_FPAREN_CLOSE, CT_WHILE_OF_DO, CT_VBRACE_CLOSE) &&
                   not_flag(pc, (PCF_IN_ARRAY_ASSIGN | PCF_IN_TYPEDEF)) &&
                   !is_cmt_or_nl(next))
               {
                  newline_end_newline(pc);
               }
            }
         break;

         case(CT_VBRACE_OPEN):
            if (is_true(UO_nl_after_vbrace_open) ||
                is_true(UO_nl_after_vbrace_open_empty) )
            {
               next = chunk_get_next(pc, scope_e::PREPROC);
               assert(is_valid(next));
               bool add_it;
               if (is_semicolon(next))
               {
                  add_it = is_true(UO_nl_after_vbrace_open_empty);
               }
               else
               {
                  add_it = (is_true(UO_nl_after_vbrace_open) &&
                            not_type(next, CT_VBRACE_CLOSE) &&
                            !is_cmt_or_nl(next));
               }
               if (add_it) { nl_iarf(pc, AV_ADD); }
            }

            if ((is_ptype(pc, 3, CT_IF, CT_ELSEIF, CT_ELSE)
                                        && is_true(UO_nl_create_if_one_liner   )) ||
                (is_ptype(pc, CT_FOR  ) && is_true(UO_nl_create_for_one_liner  )) ||
                (is_ptype(pc, CT_WHILE) && is_true(UO_nl_create_while_one_liner)) )
            {
               nl_create_one_liner(pc);
            }
            if ((is_ptype(pc, 3, CT_IF, CT_ELSEIF, CT_ELSE)
                                        && is_true(UO_nl_split_if_one_liner   )) ||
                (is_ptype(pc, CT_FOR  ) && is_true(UO_nl_split_for_one_liner  )) ||
                (is_ptype(pc, CT_WHILE) && is_true(UO_nl_split_while_one_liner)) )
            {
               if (is_flag(pc, PCF_ONE_LINER))
               {
                  /* split one-liner */
                  const chunk_t* end = chunk_get_next(get_next_type(pc->next, CT_SEMICOLON)); /* \todo -1 is invalid enum */
                  /* Scan for clear flag */
#ifdef DEBUG
               LOG_FMT(LNEWLINE, "(%d) ", __LINE__);
#endif
               LOG_FMT(LNEWLINE, "\n");
                  for (chunk_t* temp = pc; temp != end; temp = chunk_get_next(temp))
                  {
                     LOG_FMT(LNEWLINE, "%s type=%s , level=%zu", temp->text(), get_token_name(temp->type), temp->level);
                     log_pcf_flags(LNEWLINE, get_flags(temp));
                     clr_flags(temp, PCF_ONE_LINER);
                  }
                  // split
                  newline_add_between(pc, pc->next);
               }
            }
         break;

         case(CT_VBRACE_CLOSE):
            if (is_true(UO_nl_after_vbrace_close))
            {
               if (!is_nl(get_next_nc(pc))) { nl_iarf(pc, AV_ADD); }
            }
         break;

         case(CT_CASE):
            /* Note: 'default' also maps to CT_CASE */
            if (is_true(UO_nl_before_case)) { nl_case(pc); }
         break;

         case(CT_THROW):
            prev = chunk_get_prev(pc);
            if (is_type(prev, CT_PAREN_CLOSE) )
            {
               nl_iarf(get_prev_ncnl(pc), get_arg(UO_nl_before_throw));
            }
         break;

         case(CT_CASE_COLON):
            next = get_next_nnl(pc);
            if (is_type(next, CT_BRACE_OPEN) &&
                not_ignore(UO_nl_case_colon_brace))
            {
               nl_iarf(pc, get_arg(UO_nl_case_colon_brace));
            }
            else if (is_true(UO_nl_after_case))
            {
               nl_case_colon(pc);
            }
         break;

         case(CT_SPAREN_CLOSE):
            next = get_next_ncnl(pc);
            if (is_type(next, CT_BRACE_OPEN))
            {
               /* \TODO: this could be used to control newlines between the
                * the if/while/for/switch close parenthesis and the open brace, but
                * that is currently handled elsewhere. */
            }
         break;

         case(CT_RETURN):
            if (is_true(UO_nl_before_return)) { nl_before_return(pc); }
            if (is_true(UO_nl_after_return )) { nl_after_return (pc); }
         break;

         case(CT_SEMICOLON):
            if (not_flag(pc, (PCF_IN_SPAREN | PCF_IN_PREPROC)) &&
                is_true(UO_nl_after_semicolon))
            {
               next = chunk_get_next(pc);
               while (is_type(next, CT_VBRACE_CLOSE))
               {
                  next = chunk_get_next(next);
               }

               if (is_valid(next) && !is_cmt_or_nl(next))
               {
                  if (one_liner_nl_ok(next))
                  {
                     LOG_FMT(LNL1LINE, "a new line may be added\n");
                     nl_iarf(pc, AV_ADD);
                  }
                  else
                  {
                     LOG_FMT(LNL1LINE, "a new line may NOT be added\n");
                  }
               }
            }
            else if (is_ptype(pc, CT_CLASS))
            {
               if (get_uval(UO_nl_after_class) > 0)
               {
                  nl_iarf(pc, AV_ADD);
               }
            }
         break;

         case(CT_FPAREN_OPEN):
            if ((is_ptype(pc, 5, CT_FUNC_CLASS_DEF,   CT_FUNC_DEF,
                  CT_FUNC_PROTO, CT_FUNC_CLASS_PROTO, CT_OPERATOR)) &&
                ((is_true(UO_nl_func_decl_start_multi_line) ) ||
                 (is_true(UO_nl_func_def_start_multi_line)  ) ||
                 (is_true(UO_nl_func_decl_args_multi_line)  ) ||
                 (is_true(UO_nl_func_def_args_multi_line)   ) ||
                 (is_true(UO_nl_func_decl_end_multi_line)   ) ||
                 (is_true(UO_nl_func_def_end_multi_line)    ) ||
                 not_ignore(UO_nl_func_decl_start           ) ||
                 not_ignore(UO_nl_func_def_start            ) ||
                 not_ignore(UO_nl_func_decl_start_single    ) ||
                 not_ignore(UO_nl_func_def_start_single     ) ||
                 not_ignore(UO_nl_func_decl_args            ) ||
                 not_ignore(UO_nl_func_def_args             ) ||
                 not_ignore(UO_nl_func_decl_end             ) ||
                 not_ignore(UO_nl_func_def_end              ) ||
                 not_ignore(UO_nl_func_decl_end_single      ) ||
                 not_ignore(UO_nl_func_def_end_single       ) ||
                 not_ignore(UO_nl_func_decl_empty           ) ||
                 not_ignore(UO_nl_func_def_empty            ) ||
                 not_ignore(UO_nl_func_type_name            ) ||
                 not_ignore(UO_nl_func_type_name_class      ) ||
                 not_ignore(UO_nl_func_class_scope          ) ||
                 not_ignore(UO_nl_func_scope_name           ) ||
                 not_ignore(UO_nl_func_proto_type_name      ) ||
                 not_ignore(UO_nl_func_paren                ) ||
                 not_ignore(UO_nl_func_def_paren            ) ||
                 not_ignore(UO_nl_func_def_paren_empty      ) ||
                 not_ignore(UO_nl_func_paren_empty          )))
            {
               nl_func_def(pc);
            }
            else if ( is_ptype(pc, CT_FUNC_CALL, CT_FUNC_CALL_USER) &&
                     (is_true(UO_nl_func_call_start_multi_line) ||
                      is_true(UO_nl_func_call_args_multi_line ) ||
                      is_true(UO_nl_func_call_end_multi_line  ) ) )
            {
               nl_func_multi_line(pc);
            }
            else if (first && (get_uval(UO_nl_remove_extra_newlines) == 1))
            {
               nl_iarf(pc, AV_REMOVE);
            }
         break;

         case(CT_ANGLE_CLOSE):
            if (is_ptype(pc, CT_TEMPLATE))
            {
               next = get_next_ncnl(pc);
               if (is_level(next, next->brace_level))
               {
                  tmp = get_prev_ncnl(get_prev_type(pc, CT_ANGLE_OPEN, (int32_t)pc->level));
                  if (is_type(tmp, CT_TEMPLATE))
                  {
                     nl_iarf(pc, get_arg(UO_nl_template_class));
                  }
               }
            }
         break;

         case(CT_SQUARE_OPEN):
            if (is_ptype(pc, CT_OC_MSG))
            {
               if (is_true(UO_nl_oc_msg_args)) { nl_oc_msg(pc); }
            }

            if (is_ptype(pc, CT_ASSIGN) && not_flag(pc, PCF_ONE_LINER))
            {
               tmp = get_prev_ncnl(pc);
               nl_iarf(tmp, get_arg(UO_nl_assign_square));

               argval_t arg = get_arg(UO_nl_after_square_assign);

               if (is_arg_set(UO_nl_assign_square, AV_ADD))
               {
                  arg = AV_ADD;
               }
               nl_iarf(pc, arg);

               /* if there is a newline after the open, then force a newline
                * before the close */
               tmp = get_next_nc(pc);
               if (is_nl(tmp))
               {
                  tmp = get_next_type(pc, CT_SQUARE_CLOSE, (int32_t)pc->level);
                  if (is_valid(tmp))
                  {
                     newline_add_before(tmp);
                  }
               }
            }
         break;

         case(CT_PRIVATE):
            /** Make sure there is a newline before an access spec */
            if (get_uval(UO_nl_before_access_spec) > 0)
            {
               prev = chunk_get_prev(pc);
               if (!is_nl(prev))
               {
                  newline_add_before(pc);
               }
            }
<<<<<<< HEAD
         break;

         case(CT_PRIVATE_COLON):
            /** Make sure there is a newline after an access spec */
            if (get_uval(UO_nl_after_access_spec) > 0)
=======
         }
      }
      else if (pc->type == CT_FPAREN_OPEN)
      {
         if (  (  pc->parent_type == CT_FUNC_DEF
               || pc->parent_type == CT_FUNC_PROTO
               || pc->parent_type == CT_FUNC_CLASS_DEF
               || pc->parent_type == CT_FUNC_CLASS_PROTO
               || pc->parent_type == CT_OPERATOR)
            && (  cpd.settings[UO_nl_func_decl_start].a != AV_IGNORE
               || cpd.settings[UO_nl_func_def_start].a != AV_IGNORE
               || cpd.settings[UO_nl_func_decl_start_single].a != AV_IGNORE
               || cpd.settings[UO_nl_func_def_start_single].a != AV_IGNORE
               || cpd.settings[UO_nl_func_decl_start_multi_line].b
               || cpd.settings[UO_nl_func_def_start_multi_line].b
               || cpd.settings[UO_nl_func_decl_args].a != AV_IGNORE
               || cpd.settings[UO_nl_func_def_args].a != AV_IGNORE
               || cpd.settings[UO_nl_func_decl_args_multi_line].b
               || cpd.settings[UO_nl_func_def_args_multi_line].b
               || cpd.settings[UO_nl_func_decl_end].a != AV_IGNORE
               || cpd.settings[UO_nl_func_def_end].a != AV_IGNORE
               || cpd.settings[UO_nl_func_decl_end_single].a != AV_IGNORE
               || cpd.settings[UO_nl_func_def_end_single].a != AV_IGNORE
               || cpd.settings[UO_nl_func_decl_end_multi_line].b
               || cpd.settings[UO_nl_func_def_end_multi_line].b
               || cpd.settings[UO_nl_func_decl_empty].a != AV_IGNORE
               || cpd.settings[UO_nl_func_def_empty].a != AV_IGNORE
               || cpd.settings[UO_nl_func_type_name].a != AV_IGNORE
               || cpd.settings[UO_nl_func_type_name_class].a != AV_IGNORE
               || cpd.settings[UO_nl_func_class_scope].a != AV_IGNORE
               || cpd.settings[UO_nl_func_scope_name].a != AV_IGNORE
               || cpd.settings[UO_nl_func_proto_type_name].a != AV_IGNORE
               || cpd.settings[UO_nl_func_paren].a != AV_IGNORE
               || cpd.settings[UO_nl_func_def_paren].a != AV_IGNORE
               || cpd.settings[UO_nl_func_def_paren_empty].a != AV_IGNORE
               || cpd.settings[UO_nl_func_paren_empty].a != AV_IGNORE))
         {
            newline_func_def(pc);
         }
         else if (  (  pc->parent_type == CT_FUNC_CALL
                    || pc->parent_type == CT_FUNC_CALL_USER)
                 && (  (cpd.settings[UO_nl_func_call_start_multi_line].b)
                    || (cpd.settings[UO_nl_func_call_args_multi_line].b)
                    || (cpd.settings[UO_nl_func_call_end_multi_line].b)
                    || (cpd.settings[UO_nl_func_call_paren].a != AV_IGNORE)))
         {
            if (cpd.settings[UO_nl_func_call_paren].a != AV_IGNORE)
            {
               newline_func_def(pc);
            }
            newline_func_multi_line(pc);
         }
         else if (first && (cpd.settings[UO_nl_remove_extra_newlines].u == 1))
         {
            newline_iarf(pc, AV_REMOVE);
         }
      }
      else if (pc->type == CT_ANGLE_CLOSE)
      {
         if (pc->parent_type == CT_TEMPLATE)
         {
            next = chunk_get_next_ncnl(pc);
            if (next != nullptr && next->level == next->brace_level)
>>>>>>> fc54070c
            {
               next = chunk_get_next(pc);
               if (!is_nl(next))
               {
                  newline_add_before(next);
               }
            }
         break;

         case(CT_PP_DEFINE):
            if (is_true(UO_nl_multi_line_define))
            {
               handle_define(pc);
            }
         break;

         default:
            if ((first == true) &&
                (is_preproc(pc) && (get_uval(UO_nl_remove_extra_newlines) == 1)))
            {
               nl_iarf(pc, AV_REMOVE);
            }
            else if (is_type(pc, CT_BYREF))
            {
               nl_iarf(pc, AV_REMOVE);
            }
            else
            {
               /* ignore it */
            }
         break;
      }
   }
   nl_def_blk(chunk_get_head(), false);
}


static void handle_define(chunk_t* pc)
{
   LOG_FUNC_ENTRY();

   chunk_t* nl  = pc;
   while ((nl = chunk_get_next(nl)) != nullptr)
   {
      return_if(is_type(nl, CT_NEWLINE));

      static chunk_t* ref = nullptr;
      if (is_type          (nl, CT_MACRO                      ) ||
          is_type_and_ptype(nl, CT_FPAREN_CLOSE, CT_MACRO_FUNC) )
      {
         ref = nl;
      }
      if (is_type(nl, CT_NL_CONT))
      {
         newline_add_after(ref);
         return;
      }
   }
}


void nl_after_multiline_cmt(void)
{
   LOG_FUNC_ENTRY();

   for(chunk_t* pc = chunk_get_head(); is_valid(pc); pc = chunk_get_next(pc))
   {
      continue_if(not_type(pc, CT_COMMENT_MULTI));

      chunk_t* tmp = pc;
      while (((tmp = chunk_get_next(tmp)) != nullptr) &&
                    !is_nl(tmp))
      {
         if (!is_cmt(tmp))
         {
            newline_add_before(tmp);
            break;
         }
      }
   }
}


void newline_after_label_colon(void)
{
   LOG_FUNC_ENTRY();

   for (chunk_t* pc = chunk_get_head(); is_valid(pc); pc = chunk_get_next(pc))
   {
      continue_if(not_type(pc, CT_LABEL_COLON));
      newline_add_after(pc);
   }
}


void add_nl_before_and_after(
   chunk_t* pc,    /**< [in]  */
   uo_t     option /**< [in]  */
);


void insert_blank_lines(void)
{
   LOG_FUNC_ENTRY();

   for (chunk_t* pc = chunk_get_head(); is_valid(pc); pc = get_next_ncnl(pc))
   {
      LOG_FMT(LNEWLINE, "%s(%d): for-loop: line %u, column %u, %s type %s\n",
              __func__, __LINE__, pc->orig_line, pc->orig_col,
              pc->text(), get_token_name(pc->type));
      switch(pc->type)
      {
         case(CT_IF              ): add_nl_before_and_after(pc, UO_nl_before_if          ); break;
         case(CT_FOR             ): add_nl_before_and_after(pc, UO_nl_before_for         ); break;
         case(CT_WHILE           ): add_nl_before_and_after(pc, UO_nl_before_while       ); break;
         case(CT_SWITCH          ): add_nl_before_and_after(pc, UO_nl_before_switch      ); break;
         case(CT_SYNCHRONIZED    ): add_nl_before_and_after(pc, UO_nl_before_synchronized); break;
         case(CT_DO              ): add_nl_before_and_after(pc, UO_nl_before_do          ); break;
         case(CT_FUNC_CLASS_DEF  ): /* fallthrough */
         case(CT_FUNC_DEF        ): /* fallthrough */
         case(CT_FUNC_CLASS_PROTO): /* fallthrough */
         case(CT_FUNC_PROTO      ): nl_func_pre_blank_lines(pc);                      break;
         default:                   /* ignore it   */                                 break;
      }
   }
}


void add_nl_before_and_after(chunk_t* pc, uo_t option)
{
   return_if(is_invalid(pc));
   nl_if_for_while_switch_pre_blank_lines (pc, get_arg(option                ));
   nl_if_for_while_switch_post_blank_lines(pc, get_arg(get_inverse_uo(option)));
}


void newlines_functions_remove_extra_blank_lines(void)
{
   LOG_FUNC_ENTRY();

   const uint32_t nl_max_blank_in_func = get_uval(UO_nl_max_blank_in_func);
   return_if (nl_max_blank_in_func == 0);

   for (chunk_t* pc = chunk_get_head(); is_valid(pc); pc = chunk_get_next(pc))
   {
      continue_if (not_type (pc, CT_BRACE_OPEN) ||
                   not_ptype(pc, CT_FUNC_DEF, CT_CPP_LAMBDA) );

      const uint32_t startMoveLevel = pc->level;

      while (is_valid(pc))
      {
         break_if(is_type_and_level(pc, CT_BRACE_CLOSE, (int32_t)startMoveLevel));
         /* delete newlines */
         if (pc->nl_count > nl_max_blank_in_func)
         {
            pc->nl_count = nl_max_blank_in_func;
            MARK_CHANGE();
            remove_next_nl(pc);
         }
         else
         {
            pc = chunk_get_next(pc);
         }
      }
   }
}


void newlines_squeeze_ifdef(void)
{
   LOG_FUNC_ENTRY();

   chunk_t* pc;
   for (pc = chunk_get_head(); is_valid(pc); pc = get_next_ncnl(pc))
   {
      if (is_type(pc, CT_PREPROC) &&
          ((pc->level > 0) || is_true(UO_nl_squeeze_ifdef_top_level)))
      {
         chunk_t* ppr = chunk_get_next(pc);
         assert(is_valid(ppr));

         if (is_type(ppr, CT_PP_IF, CT_PP_ELSE, CT_PP_ENDIF) )
         {
            chunk_t* pnl = nullptr;
            chunk_t* nnl = get_next_nl(ppr);
            if (is_type(ppr, CT_PP_ELSE, CT_PP_ENDIF))
            {
               pnl = get_prev_nl(pc);
            }

            if (is_valid(nnl))
            {
               if (is_valid(pnl))
               {
                  if (pnl->nl_count > 1)
                  {
                     //nnl->nl_count += pnl->nl_count - 1;
                     pnl->nl_count = 1;
                     MARK_CHANGE();

                     const chunk_t* tmp1 = get_prev_nnl(pnl);
                     const chunk_t* tmp2 = get_prev_nnl(nnl);
                     assert(are_valid(tmp1, tmp2));

                     LOG_FMT(LNEWLINE, "%s(%d): moved from after line %u to after %u\n",
                             __func__, __LINE__, tmp1->orig_line, tmp2->orig_line);
                  }
               }

               if (is_type(ppr, CT_PP_IF, CT_PP_ELSE))
               {
                  if (nnl->nl_count > 1)
                  {
                     const chunk_t* tmp1 = get_prev_nnl(nnl);
                     assert(is_valid(tmp1));
                     LOG_FMT(LNEWLINE, "%s(%d): trimmed newlines after line %u from %u\n",
                             __func__, __LINE__, tmp1->orig_line, nnl->nl_count);
                     nnl->nl_count = 1;
                     MARK_CHANGE();
                  }
               }
            }
         }
      }
   }
}


void nl_eat_start_and_end(void)
{
   LOG_FUNC_ENTRY();
   nl_eat_start();
   nl_eat_end();
}


static void nl_eat(const dir_e dir)
{
   const char*    str     = (dir == dir_e::AFTER) ? "end"                 : "start";
   const uo_t     opt     = (dir == dir_e::AFTER) ? UO_nl_end_of_file     : UO_nl_start_of_file;
   const uo_t     opt_min = (dir == dir_e::AFTER) ? UO_nl_end_of_file_min : UO_nl_start_of_file_min;
         chunk_t* pc      = (dir == dir_e::AFTER) ? chunk_get_tail()      : chunk_get_head();
   const argval_t arg     = get_arg (opt);
   const uint32_t min_nl  = get_uval(opt_min);

   /* Process newlines at the end or start of the file */
   if ((cpd.frag_cols == 0) &&
        (is_arg_set(arg, AV_REMOVE) ||
        (is_arg_set(arg, AV_ADD   ) && (min_nl > 0))))
   {
      if (is_valid(pc))
      {
         if (is_type(pc, CT_NEWLINE))
         {
            if (arg == AV_REMOVE)
            {
               LOG_FMT(LBLANKD, "%s(%d): eat_blanks_%s_of_file %u\n",
                       __func__, __LINE__, str, pc->orig_line);
               chunk_del(pc);
               MARK_CHANGE();
            }
            else if ((arg == AV_FORCE) || (pc->nl_count < min_nl))
            {
               if (pc->nl_count != min_nl)
               {
                  LOG_FMT(LBLANKD, "%s(%d): set_blanks_%s_of_file %u\n",
                          __func__, __LINE__, str, pc->orig_line);
                  pc->nl_count = min_nl;
                  MARK_CHANGE();
               }
            }
         }
         else if ( is_arg_set(arg, AV_ADD) && (min_nl > 0))
         {
            chunk_t chunk;
            chunk.orig_line = pc->orig_line;
            chunk.type      = CT_NEWLINE;
            chunk.nl_count  = min_nl;
            chunk_add_after(&chunk, nullptr);
            LOG_FMT(LNEWLINE, "%s(%d): %u:%u add newline before '%s'\n",
                    __func__, __LINE__, pc->orig_line, pc->orig_col, pc->text());
            MARK_CHANGE();
         }
      }
   }
}


static void nl_eat_start(void) { nl_eat(dir_e::BEFORE); }
static void nl_eat_end  (void) { nl_eat(dir_e::AFTER ); }


void nl_chunk_pos(c_token_t chunk_type, tokenpos_t mode)
{
   LOG_FUNC_ENTRY();

   return_if( (is_tok_unset(mode, TP_LEAD_TRAIL_JOIN)) &&
              (chunk_type != CT_COMMA                ) );

   for (chunk_t* pc = chunk_get_head(); is_valid(pc); pc = get_next_ncnl(pc))
   {
      if (is_type(pc, chunk_type))
      {
         tokenpos_t mode_local;
         if (is_type(chunk_type, CT_COMMA))
         {
            /* for chunk_type == CT_COMMA
             * we get 'mode' from cpd.settings[UO_pos_comma].tp
             * BUT we must take care of cpd.settings[UO_pos_class_comma].tp
             * TODO and cpd.settings[UO_pos_constr_comma].tp */
            if (is_flag(pc, PCF_IN_CLASS_BASE))
            {
               /*  change mode */
               mode_local = cpd.settings[UO_pos_class_comma].tp;
            }
            else if (is_flag(pc, PCF_IN_ENUM))
            {
               mode_local = cpd.settings[UO_pos_enum_comma].tp;
            }
            else
            {
               mode_local = mode;
            }
         }
         else
         {
            mode_local = mode;
         }
         chunk_t* prev = get_prev_nc(pc);
         chunk_t* next = get_next_nc(pc);

         uint32_t  nl_flag = ((is_nl(prev) ? 1 : 0) |
                              (is_nl(next) ? 2 : 0));

         if (is_token_set(mode_local,TP_JOIN))
         {
            if (nl_flag & 1)
            {
               /* remove newline if not preceded by a comment */
               chunk_t* prev2 = chunk_get_prev(prev);

               if (is_valid(prev2) && !is_cmt(prev2))
               {
                  remove_next_nl(prev2);
               }
            }
            if (nl_flag & 2)
            {
               /* remove newline if not followed by a comment */
               chunk_t* next2 = chunk_get_next(next);

               if (is_valid(next2) && !is_cmt(next2))
               {
                  remove_next_nl(pc);
               }
            }
            continue;
         }

         if ( ((nl_flag == 0) && is_tok_unset(mode_local, TP_FORCE_BREAK)) ||
              ((nl_flag == 3) && is_tok_unset(mode_local, TP_FORCE      )) )
         {
            /* No newlines and not adding any or both and not forcing */
            continue;
         }

         if ( ((nl_flag == 1) && is_token_set(mode_local, TP_LEAD )) ||
              ((nl_flag == 2) && is_token_set(mode_local, TP_TRAIL)) )
         {
            /* Already a newline before (lead) or after (trail) */
            continue;
         }

         /* If there were no newlines, we need to add one */
         if (nl_flag == 0)
         {
            if (is_token_set(mode_local, TP_LEAD))
            {
               newline_add_before(pc);
            }
            else
            {
               newline_add_after(pc);
            }
            continue;
         }

         /* If there were both newlines, we need to remove one */
         if (nl_flag == 3)
         {
            if (is_token_set(mode_local, TP_LEAD))
            {
               remove_next_nl(pc);
            }
            else
            {
               remove_next_nl(get_prev_ncnl(pc));
            }
            continue;
         }

         /* we need to move the newline */
         if (is_token_set(mode_local, TP_LEAD))
         {
            const chunk_t* next2 = chunk_get_next(next);
            continue_if(is_type(next2, CT_PREPROC   ) ||
                       (is_type(next2, CT_BRACE_OPEN) && is_type(chunk_type, CT_ASSIGN)) );

            assert(is_valid(next));
            if (next->nl_count == 1)
            {
               /* move the CT_BOOL to after the newline */
               chunk_move_after(pc, next);
            }
         }
         else
         {
            assert(is_valid(prev));
            if (prev->nl_count == 1)
            {
               /* Back up to the next non-comment item */
               prev = get_prev_nc(prev);
               if (is_valid(prev) && !is_nl(prev) && !is_preproc(prev))
               {
                  chunk_move_after(pc, prev);
               }
            }
         }
      }
   }
}


void nl_class_colon_pos(c_token_t tok)
{
   LOG_FUNC_ENTRY();

   tokenpos_t tpc, pcc;
   argval_t   anc, ncia;

   if (tok == CT_CLASS_COLON)
   {
      tpc  = get_tok(UO_pos_class_colon   );
      anc  = get_arg(UO_nl_class_colon    );
      ncia = get_arg(UO_nl_class_init_args);
      pcc  = get_tok(UO_pos_class_comma   );
   }
   else /* tok == CT_CONSTR_COLON */
   {
      tpc  = get_tok(UO_pos_constr_colon   );
      anc  = get_arg(UO_nl_constr_colon    );
      ncia = get_arg(UO_nl_constr_init_args);
      pcc  = get_tok(UO_pos_constr_comma   );
   }

   const chunk_t* ccolon = nullptr;
   for (chunk_t* pc = chunk_get_head(); is_valid(pc); pc = get_next_ncnl(pc))
   {
      continue_if(is_invalid(ccolon) && (pc->type != tok));

      chunk_t* prev;
      chunk_t* next;
      if (is_type(pc, tok))
      {
         ccolon = pc;
         prev   = get_prev_nc(pc);
         next   = get_next_nc(pc);

         if (!is_nl(prev) &&
             !is_nl(next) &&
             is_arg_set(anc, AV_ADD))
         {
            newline_add_after(pc);
            prev = get_prev_nc(pc);
            next = get_next_nc(pc);
         }

         if (is_arg(anc, AV_REMOVE))
         {
            if (is_nl(prev) && is_safe_to_del_nl(prev)) // \todo DRY
            {
               chunk_del(prev);
               MARK_CHANGE();
               prev = get_prev_nc(pc);
            }
            if (is_nl(next) && is_safe_to_del_nl(next)) // \todo DRY
            {
               chunk_del(next);
               MARK_CHANGE();
               next = get_next_nc(pc);
            }
         }

         assert(are_valid(next, prev));
         if (is_token_set(tpc, TP_TRAIL)) // \todo DRY
         {
            if (is_nl(prev) && (prev->nl_count == 1) &&
                is_safe_to_del_nl(prev))
            {
               swap_chunks(pc, prev);
            }
         }
         else if (is_token_set(tpc, TP_LEAD)) // \todo DRY
         {
            if (is_nl(next) && (next->nl_count == 1) &&
                is_safe_to_del_nl(next))
            {
               swap_chunks(pc, next);
            }
         }
      }
      else
      {
         if (is_type(pc, CT_BRACE_OPEN, CT_SEMICOLON ))
         {
            ccolon = nullptr;
            continue;
         }

         assert(are_valid(pc, ccolon));
         if (is_type_and_level(pc, CT_COMMA, (int32_t)ccolon->level))
         {
            if (is_arg_set(ncia, AV_ADD))
            {
               if (is_token_set(pcc, TP_TRAIL)) // \todo DRY
               {
                  if (ncia == AV_FORCE) { newline_force_after(pc); }
                  else                  { newline_add_after  (pc); }
                  prev = get_prev_nc(pc);
                  if (is_nl(prev) && is_safe_to_del_nl(prev) )
                  {
                     chunk_del(prev);
                     MARK_CHANGE();
                  }
               }
               else if (is_token_set(pcc, TP_LEAD)) // \todo DRY
               {
                  if (ncia == AV_FORCE) { newline_force_before(pc); }
                  else                  { newline_add_before  (pc); }

                  next = get_next_nc(pc);
                  if (is_nl(next) && is_safe_to_del_nl(next))
                  {
                     chunk_del(next);
                     MARK_CHANGE();
                  }
               }
            }
            else if (ncia == AV_REMOVE)
            {
               next = chunk_get_next(pc);
               if (is_nl(next) && is_safe_to_del_nl(next))
               {
                  chunk_del(next);
                  MARK_CHANGE();
               }
            }
         }
      }
   }
}


#if 0
// currently not used
static void _blank_line_max(chunk_t* pc, const char* text, uo_t uo)
{
   LOG_FUNC_ENTRY();
   return_if(is_invalid(pc));

   const option_map_value_t* option = get_option_name(uo);
   if (option->type != AT_UNUM)
   {
      fprintf(stderr, "Program error for UO_=%d\n", static_cast<int32_t>(uo));
      fprintf(stderr, "Please make a report\n");
      log_flush(true);
      exit(2);
   }
   if ((get_uval(uo) > 0) && (pc->nl_count > get_uval(uo)))
   {
      LOG_FMT(LBLANKD, "do_blank_lines: %s max line %u\n", text + 3, pc->orig_line);
      pc->nl_count = get_uval(uo);
      MARK_CHANGE();
   }
}
#endif


void do_blank_lines(void)
{
   LOG_FUNC_ENTRY();

   for (chunk_t* pc = chunk_get_head(); is_valid(pc); pc = chunk_get_next(pc))
   {
      continue_if(not_type(pc, CT_NEWLINE));

      bool line_added = false;
      chunk_t* next  = chunk_get_next(pc);
      chunk_t* prev  = get_prev_nc(pc);
      chunk_t* pcmt  = chunk_get_prev(pc);
      uint32_t  old_nl = pc->nl_count;
      if (are_valid(next, prev))
      {
         LOG_FMT(LBLANK, "%s(%d): line %u [%s][%s] vs [%s][%s] nl=%u\n",
                 __func__, __LINE__, pc->orig_line,    prev->text(),
                 get_token_name(prev->type), next->text(),
                 get_token_name(next->type), pc->nl_count);
      }

      /* If this is the first or the last token, pretend that there
       * is an extra line. It will be removed at the end. */
      if ((pc == chunk_get_head()) || is_invalid(next))
      {
         line_added = true;
         ++pc->nl_count;
      }

      /* Limit consecutive newlines */
      if ((get_uval(UO_nl_max) > 0) &&
          (pc->nl_count > get_uval(UO_nl_max)))
      {
         blank_line_set(pc, UO_nl_max);
      }

      if (!can_increase_nl(pc))
      {
         LOG_FMT(LBLANKD, "do_blank_lines: force to 1 line %u\n", pc->orig_line);
         if (pc->nl_count != 1)
         {
            pc->nl_count = 1;
            MARK_CHANGE();
         }
         continue;
      }

      /* Control blanks before multi-line comments */
      if ((get_uval(UO_nl_before_block_comment) > pc->nl_count) &&
          is_type(next, CT_COMMENT_MULTI))
      {
         /* Don't add blanks after a open brace */
         if (is_invalid (prev                            ) ||
             not_type(prev, CT_BRACE_OPEN, CT_VBRACE_OPEN) )
         {
            blank_line_set(pc, UO_nl_before_block_comment);
         }
      }

      /* Control blanks before single line C comments */
      if ((get_uval(UO_nl_before_c_comment) > pc->nl_count) &&
           is_type(next, CT_COMMENT))
      {
         /* Don't add blanks after a open brace or a comment */
         if ( (is_invalid(prev)                           )   ||
             (not_type(prev, CT_BRACE_OPEN, CT_VBRACE_OPEN) &&
              not_type(pcmt, CT_COMMENT                   ) ) )
         {
            blank_line_set(pc, UO_nl_before_c_comment);
         }
      }

      /* Control blanks before CPP comments */
      if ((get_uval(UO_nl_before_cpp_comment) > pc->nl_count) &&
           is_type(next, CT_COMMENT_CPP))
      {
         /* Don't add blanks after a open brace */
         if (( is_invalid(prev)                           )   ||
             (not_type(prev, CT_BRACE_OPEN, CT_VBRACE_OPEN) &&
              not_type(pcmt, CT_COMMENT_CPP               ) ) )
         {
            blank_line_set(pc, UO_nl_before_cpp_comment);
         }
      }

      /* Control blanks before an access spec */
      if ((get_uval(UO_nl_before_access_spec) >   0          ) &&
          (get_uval(UO_nl_before_access_spec) != pc->nl_count) &&
           is_type(next, CT_PRIVATE))
      {
         /* Don't add blanks after a open brace */
         if (is_invalid(prev) || not_type(prev, CT_BRACE_OPEN, CT_VBRACE_OPEN))
         {
            blank_line_set(pc, UO_nl_before_access_spec);
         }
      }

      /* Control blanks before a class */
      if ( is_type (prev, CT_SEMICOLON, CT_BRACE_CLOSE) &&
           is_ptype(prev, CT_CLASS                    ) )
      {
         chunk_t* tmp = get_prev_type(prev, CT_CLASS, (int32_t)prev->level);
         tmp = get_prev_nc(tmp);
         if (get_uval(UO_nl_before_class) > pc->nl_count)
         {
            blank_line_set(tmp, UO_nl_before_class);
         }
      }

      /* Control blanks after an access spec */
      if ((get_uval(UO_nl_after_access_spec) >  0           ) &&
          (get_uval(UO_nl_after_access_spec) != pc->nl_count) &&
           is_type(prev, CT_PRIVATE_COLON) )
      {
         blank_line_set(pc, UO_nl_after_access_spec);
      }

      /* Add blanks after function bodies */
      if (is_type (prev, CT_BRACE_CLOSE) &&
          is_ptype(prev, 4, CT_FUNC_DEF, CT_FUNC_CLASS_DEF,
                            CT_ASSIGN,   CT_OC_MSG_DECL) )
      {
         if (is_flag(prev, PCF_ONE_LINER))
         {
            if (get_uval(UO_nl_after_func_body_one_liner) > pc->nl_count)
            {
               blank_line_set(pc, UO_nl_after_func_body_one_liner);
            }
         }
         else
         {
            if ((is_flag(prev, PCF_IN_CLASS)) &&
                (get_uval(UO_nl_after_func_body_class) > 0))
            {
               if (get_uval(UO_nl_after_func_body_class) != pc->nl_count)
               {
                  blank_line_set(pc, UO_nl_after_func_body_class);
               }
            }
            else if (get_uval(UO_nl_after_func_body) > 0)
            {
               if (get_uval(UO_nl_after_func_body) != pc->nl_count)
               {
                  blank_line_set(pc, UO_nl_after_func_body);
               }
            }
         }
      }

      /* Add blanks after function prototypes */
      if (is_type_and_ptype(prev, CT_SEMICOLON, CT_FUNC_PROTO))
      {
         if (get_uval(UO_nl_after_func_proto) > pc->nl_count)
         {
            pc->nl_count = get_uval(UO_nl_after_func_proto);
            MARK_CHANGE();
         }
         if ((get_uval(UO_nl_after_func_proto_group) > pc->nl_count) &&
             (is_valid(next)) && not_ptype(next, CT_FUNC_PROTO))
         {
            blank_line_set(pc, UO_nl_after_func_proto_group);
         }
      }

      /* Add blanks after function class prototypes */
      if (is_type_and_ptype(prev, CT_SEMICOLON, CT_FUNC_CLASS_PROTO) )
      {
         if (get_uval(UO_nl_after_func_class_proto) > pc->nl_count)
         {
            pc->nl_count = get_uval(UO_nl_after_func_class_proto);
            MARK_CHANGE();
         }
         if ((get_uval(UO_nl_after_func_class_proto_group) > pc->nl_count) &&
             (is_valid(next)) && not_ptype(next, CT_FUNC_CLASS_PROTO))
         {
            blank_line_set(pc, UO_nl_after_func_class_proto_group);
         }
      }

      /* Add blanks after struct/enum/union/class */
      if (is_type (prev,    CT_SEMICOLON, CT_BRACE_CLOSE          ) &&
          is_ptype(prev, 4, CT_STRUCT, CT_ENUM, CT_UNION, CT_CLASS) )
      {
         if (is_ptype(prev, CT_CLASS))
         {
            if (get_uval(UO_nl_after_class) > pc->nl_count)
            {
               blank_line_set(pc, UO_nl_after_class);
            }
         }
         else
         {
            if (get_uval(UO_nl_after_struct) > pc->nl_count)
            {
               blank_line_set(pc, UO_nl_after_struct);
            }
         }
      }

      /* Change blanks between a function comment and body */
      if ((get_uval(UO_nl_comment_func_def) != 0)   &&
          is_type_and_ptype(pcmt, CT_COMMENT_MULTI, CT_COMMENT_WHOLE) &&
          is_ptype         (next, CT_FUNC_CLASS_DEF, CT_FUNC_DEF    ) )
      {
         if (get_uval(UO_nl_comment_func_def) != pc->nl_count)
         {
            blank_line_set(pc, UO_nl_comment_func_def);
         }
      }

      /* Change blanks after a try-catch-finally block */
      if ((get_uval(UO_nl_after_try_catch_finally) != 0           ) &&
          (get_uval(UO_nl_after_try_catch_finally) != pc->nl_count) &&
           are_valid(prev, next                                         ) )
      {
         if (is_type (prev, CT_BRACE_CLOSE      ) &&
             is_ptype(prev, CT_CATCH, CT_FINALLY) )
         {
            if (not_type(next, CT_BRACE_CLOSE, CT_CATCH, CT_FINALLY))
            {
               blank_line_set(pc, UO_nl_after_try_catch_finally);
            }
         }
      }

      /* Change blanks after a try-catch-finally block */
      if ((get_uval(UO_nl_between_get_set) > 0            ) &&
          (get_uval(UO_nl_between_get_set) != pc->nl_count) &&
           are_valid(prev, next))
      {
         if ( is_ptype(prev, CT_GETSET                   ) &&
              not_type(next, CT_BRACE_CLOSE              ) &&
              is_type (prev, CT_BRACE_CLOSE, CT_SEMICOLON) )
         {
            blank_line_set(pc, UO_nl_between_get_set);
         }
      }

      /* Change blanks after a try-catch-finally block */
      if ((get_uval(UO_nl_around_cs_property) > 0            ) &&
          (get_uval(UO_nl_around_cs_property) != pc->nl_count) &&
          (are_valid(prev, next)                                   ) )
      {
         if (is_type_and_ptype(prev, CT_BRACE_CLOSE, CT_CS_PROPERTY) &&
             not_type         (next, CT_BRACE_CLOSE                ) )
         {
            blank_line_set(pc, UO_nl_around_cs_property);
         }
         else if (is_ptype(next, CT_CS_PROPERTY) &&
                  is_flag (next, PCF_STMT_START) )
         {
            blank_line_set(pc, UO_nl_around_cs_property);
         }
      }

      if (line_added && (pc->nl_count > 1))
      {
         --pc->nl_count;
      }

      if (old_nl != pc->nl_count)
      {
         LOG_FMT(LBLANK, "   -=> changed to %u\n", pc->nl_count);
      }
   }
}


void newlines_cleanup_dup(void)
{
   LOG_FUNC_ENTRY();

   chunk_t* pc   = chunk_get_head();
   chunk_t* next = pc;
   while (is_valid(pc))
   {
      next = chunk_get_next(next);
      if (are_types(next, pc, CT_NEWLINE))
      {
         next->nl_count = max(pc->nl_count, next->nl_count);
         chunk_del(pc);
         MARK_CHANGE();
      }
      pc = next;
   }
}


static void nl_enum_entries(chunk_t* open_brace, argval_t av)
{
   LOG_FUNC_ENTRY();
   chunk_t* pc = open_brace;

   while (((pc = get_next_nc(pc)) != nullptr) &&
          (pc->level > open_brace->level))
   {
      continue_if((pc->level != (open_brace->level + 1)) ||
                   not_type(pc, CT_COMMA));
      nl_iarf(pc, av);
   }

   nl_iarf(open_brace, av);
}


static void nl_double_space_struct_enum_union(chunk_t* open_brace)
{
   LOG_FUNC_ENTRY();
   chunk_t* pc = open_brace;

   while (((pc = get_next_nc(pc)) != nullptr) &&
           (pc->level > open_brace->level))
   {
      continue_if((pc->level != (open_brace->level + 1)) ||
                   not_type(pc, CT_NEWLINE))

      /* If the newline is NOT after a comment or a brace open and
       * it is before a comment, then make sure that the newline is
       * at least doubled */
      chunk_t* prev = chunk_get_prev(pc);
      assert(is_valid(prev));
      if ((!is_cmt (prev)              ) &&
           not_type(prev, CT_BRACE_OPEN) &&
           is_cmt  (chunk_get_next(pc) ) )
      {
         if (pc->nl_count < 2)
         {
            double_newline(pc);
         }
      }
   }
}


void annotations_nl(void)
{
   LOG_FUNC_ENTRY();

   chunk_t* next;
   chunk_t* pc = chunk_get_head();
   while (((pc   = get_next_type(pc, CT_ANNOTATION)) != nullptr) &&
          ((next = get_next_nnl (pc)               ) != nullptr) )
   {
      /* find the end of this annotation
       * TODO: control newline between annotation and '(' ?
       * last token of the annotation */
      chunk_t* ae = (is_paren_open(next)) ? chunk_skip_to_match(next) : pc;
      break_if(is_invalid(ae));

      LOG_FMT(LANNOT, "%s(%d): %u:%u annotation '%s' end@%u:%u '%s'",
              __func__, __LINE__, pc->orig_line, pc->orig_col, pc->text(),
              ae->orig_line, ae->orig_col, ae->text());

      next = get_next_nnl(ae);

      uo_t type = (is_type(next, CT_ANNOTATION)) ?
            UO_nl_between_annotation : UO_nl_after_annotation;
      LOG_FMT(LANNOT, " -- %s\n", get_option_name(type));
      nl_iarf(ae, get_arg(type));
   }
}


bool newlines_between(chunk_t*  pc_start, chunk_t* pc_end,
                      uint32_t& nl_count, scope_e  scope)
{
   retval_if(are_invalid(pc_start, pc_end), false);

   nl_count = 0;
   chunk_t* chunk = pc_start;
   while(is_valid(chunk) && chunk != pc_end)
   {
      nl_count += chunk->nl_count;
      chunk = chunk_get_next(chunk, scope);
   }

   /* newline count is valid if search stopped on expected chunk */
   return(chunk == pc_end);
}<|MERGE_RESOLUTION|>--- conflicted
+++ resolved
@@ -2044,37 +2044,29 @@
            get_token_name(start->type), get_token_name(start->ptype));
 
    bool     is_def = is_ptype(start, CT_FUNC_DEF, CT_FUNC_CLASS_DEF);
-   argval_t atmp   = get_arg(is_def ? UO_nl_func_def_paren : UO_nl_func_paren);
-   chunk_t  *prev;
+
+   chunk_t* prev;
+   argval_t atmp;
+
+   atmp   = get_arg(is_def ? UO_nl_func_def_paren : UO_nl_func_paren);
    if (atmp != AV_IGNORE)
    {
       prev = get_prev_ncnl(start);
-      if (is_valid(prev)) { nl_iarf(prev, atmp); }
-   }
-
-<<<<<<< HEAD
+      nl_iarf(prev, atmp);
+   }
+
+   atmp = get_arg(UO_nl_func_call_paren);
+   if (atmp != AV_IGNORE)
+   {
+      prev = get_prev_ncnl(start);
+      nl_iarf(prev, atmp);
+   }
+
    /* Handle break newlines type and function */
    prev = get_prev_ncnl(start);
    prev = skip_template_prev(prev );
    /* Don't split up a function variable */
    prev = is_paren_close(prev) ? nullptr : get_prev_ncnl(prev);
-=======
-   atmp = cpd.settings[UO_nl_func_call_paren].a;
-   if (atmp != AV_IGNORE)
-   {
-      prev = chunk_get_prev_ncnl(start);
-      if (prev != nullptr)
-      {
-         newline_iarf(prev, atmp);
-      }
-   }
-
-   // Handle break newlines type and function
-   prev = chunk_get_prev_ncnl(start);
-   prev = skip_template_prev(prev);
-   // Don't split up a function variable
-   prev = chunk_is_paren_close(prev) ? nullptr : chunk_get_prev_ncnl(prev);
->>>>>>> fc54070c
 
    if (is_type(prev, CT_DC_MEMBER) &&
        not_ignore(UO_nl_func_class_scope))
@@ -2890,8 +2882,13 @@
             else if ( is_ptype(pc, CT_FUNC_CALL, CT_FUNC_CALL_USER) &&
                      (is_true(UO_nl_func_call_start_multi_line) ||
                       is_true(UO_nl_func_call_args_multi_line ) ||
-                      is_true(UO_nl_func_call_end_multi_line  ) ) )
-            {
+                      is_true(UO_nl_func_call_end_multi_line  ) ||
+                      not_ignore(UO_nl_func_call_paren        ) ) )
+            {
+               if (not_ignore(UO_nl_func_call_paren))
+               {
+                  nl_func_def(pc);
+               }
                nl_func_multi_line(pc);
             }
             else if (first && (get_uval(UO_nl_remove_extra_newlines) == 1))
@@ -2958,77 +2955,11 @@
                   newline_add_before(pc);
                }
             }
-<<<<<<< HEAD
          break;
 
          case(CT_PRIVATE_COLON):
             /** Make sure there is a newline after an access spec */
             if (get_uval(UO_nl_after_access_spec) > 0)
-=======
-         }
-      }
-      else if (pc->type == CT_FPAREN_OPEN)
-      {
-         if (  (  pc->parent_type == CT_FUNC_DEF
-               || pc->parent_type == CT_FUNC_PROTO
-               || pc->parent_type == CT_FUNC_CLASS_DEF
-               || pc->parent_type == CT_FUNC_CLASS_PROTO
-               || pc->parent_type == CT_OPERATOR)
-            && (  cpd.settings[UO_nl_func_decl_start].a != AV_IGNORE
-               || cpd.settings[UO_nl_func_def_start].a != AV_IGNORE
-               || cpd.settings[UO_nl_func_decl_start_single].a != AV_IGNORE
-               || cpd.settings[UO_nl_func_def_start_single].a != AV_IGNORE
-               || cpd.settings[UO_nl_func_decl_start_multi_line].b
-               || cpd.settings[UO_nl_func_def_start_multi_line].b
-               || cpd.settings[UO_nl_func_decl_args].a != AV_IGNORE
-               || cpd.settings[UO_nl_func_def_args].a != AV_IGNORE
-               || cpd.settings[UO_nl_func_decl_args_multi_line].b
-               || cpd.settings[UO_nl_func_def_args_multi_line].b
-               || cpd.settings[UO_nl_func_decl_end].a != AV_IGNORE
-               || cpd.settings[UO_nl_func_def_end].a != AV_IGNORE
-               || cpd.settings[UO_nl_func_decl_end_single].a != AV_IGNORE
-               || cpd.settings[UO_nl_func_def_end_single].a != AV_IGNORE
-               || cpd.settings[UO_nl_func_decl_end_multi_line].b
-               || cpd.settings[UO_nl_func_def_end_multi_line].b
-               || cpd.settings[UO_nl_func_decl_empty].a != AV_IGNORE
-               || cpd.settings[UO_nl_func_def_empty].a != AV_IGNORE
-               || cpd.settings[UO_nl_func_type_name].a != AV_IGNORE
-               || cpd.settings[UO_nl_func_type_name_class].a != AV_IGNORE
-               || cpd.settings[UO_nl_func_class_scope].a != AV_IGNORE
-               || cpd.settings[UO_nl_func_scope_name].a != AV_IGNORE
-               || cpd.settings[UO_nl_func_proto_type_name].a != AV_IGNORE
-               || cpd.settings[UO_nl_func_paren].a != AV_IGNORE
-               || cpd.settings[UO_nl_func_def_paren].a != AV_IGNORE
-               || cpd.settings[UO_nl_func_def_paren_empty].a != AV_IGNORE
-               || cpd.settings[UO_nl_func_paren_empty].a != AV_IGNORE))
-         {
-            newline_func_def(pc);
-         }
-         else if (  (  pc->parent_type == CT_FUNC_CALL
-                    || pc->parent_type == CT_FUNC_CALL_USER)
-                 && (  (cpd.settings[UO_nl_func_call_start_multi_line].b)
-                    || (cpd.settings[UO_nl_func_call_args_multi_line].b)
-                    || (cpd.settings[UO_nl_func_call_end_multi_line].b)
-                    || (cpd.settings[UO_nl_func_call_paren].a != AV_IGNORE)))
-         {
-            if (cpd.settings[UO_nl_func_call_paren].a != AV_IGNORE)
-            {
-               newline_func_def(pc);
-            }
-            newline_func_multi_line(pc);
-         }
-         else if (first && (cpd.settings[UO_nl_remove_extra_newlines].u == 1))
-         {
-            newline_iarf(pc, AV_REMOVE);
-         }
-      }
-      else if (pc->type == CT_ANGLE_CLOSE)
-      {
-         if (pc->parent_type == CT_TEMPLATE)
-         {
-            next = chunk_get_next_ncnl(pc);
-            if (next != nullptr && next->level == next->brace_level)
->>>>>>> fc54070c
             {
                next = chunk_get_next(pc);
                if (!is_nl(next))
