--- conflicted
+++ resolved
@@ -2770,13 +2770,9 @@
             {
                next = chunk_get_next(next);
             }
-<<<<<<< HEAD
-            if (!chunk_is_comment_or_newline(next))
-=======
 
             if ( chunk_is_valid             (next) &&
                 !chunk_is_comment_or_newline(next) )
->>>>>>> d4e641b5
             {
                if (one_liner_nl_ok(next))
                {
