/**
 * @file newlines.cpp
 * Adds or removes newlines.
 *
 * Informations
 *   "Ignore" means do not change it.
 *   "Add" in the context of spaces means make sure there is at least 1.
 *   "Add" elsewhere means make sure one is present.
 *   "Remove" mean remove the space/brace/newline/etc.
 *   "Force" in the context of spaces means ensure that there is exactly 1.
 *   "Force" in other contexts means the same as "add".
 *
 *   Rmk: spaces = space + nl
 *
 * @author  Ben Gardner
 * @author  Guy Maurel since version 0.62 for uncrustify4Qt
 *          October 2015, 2016
 * @license GPL v2+
 */

#include "newlines.h"
#include "uncrustify_types.h"
#include "chunk_list.h"
#include <cstdio>
#include <cstdlib>
#include <algorithm>
#include "chunk_list.h"
#include "unc_ctype.h"
#include "unc_tools.h"
#include "uncrustify.h"
#include "indent.h"
#include "logger.h"
#include "space.h"
#include "combine.h"
#include "keywords.h"


/** tbd */
static void mark_change(
   const char* func, /**< [in]  */
   uint32_t    line  /**< [in]  */
);


/**
 * Check to see if we are allowed to increase the newline count.
 * We can't increase the newline count:
 *  - if nl_squeeze_ifdef and a preproc is after the newline.
 *  - if eat_blanks_before_close_brace and the next is '}'
 *  - if eat_blanks_after_open_brace and the prev is '{'
 */
static bool can_increase_nl(
   chunk_t* nl /**< [in]  */
);


/**
 * Double the newline, if allowed.
 */
static void double_newline(
   chunk_t* nl /**< [in]  */
);


/**
 * Basic approach:
 * 1. Find next open brace
 * 2. Find next close brace
 * 3. Determine why the braces are there
 * a. struct/union/enum "enum [name] {"
 * c. assignment "= {"
 * b. if/while/switch/for/etc ") {"
 * d. else "} else {"
 */
static void setup_newline_add(
   chunk_t* prev, /**< [in]  */
   chunk_t* nl,   /**< [in]  */
   chunk_t* next  /**< [in]  */
);


/**
 * Make sure there is a blank line after a commented group of values
 */
static void nl_double_space_struct_enum_union(
   chunk_t* open_brace /**< [in]  */
);


/**
 * If requested, make sure each entry in an enum is on its own line
 */
static void nl_enum_entries(
   chunk_t* open_brace, /**< [in]  */
   argval_t av          /**< [in]  */
);


/**
 * Checks to see if it is OK to add a newline around the chunk.
 * Don't want to break one-liners...
 *
 * @retval true:  a new line may     be added
 * @retval false: a new line may NOT be added
 */
static bool one_liner_nl_ok(
   chunk_t* pc /**< [in]  */
);


/**
 * tbd
 */
static void nl_create_one_liner(
   chunk_t* vbrace_open /**< [in]  */
);


/**
 * Find the next newline or nl_cont
 */
static void handle_define(
   chunk_t* pc /**< [in]  */
);


/**
 * Does the Ignore, Add, Remove, or Force thing between two chunks
 */
static void nl_iarf_pair(
   chunk_t* before, /**< [in] The first chunk */
   chunk_t* after,  /**< [in] The second chunk */
   argval_t av      /**< [in] The IARF value */
);


/**
 * Adds newlines to multi-line function call/decl/def
 * Start points to the open parenthesis
 */
static void nl_func_multi_line(
   chunk_t* start /**< [in]  */
);


/**
 * Formats a function declaration
 * Start points to the open parenthesis
 */
static void nl_func_def(
   chunk_t* start /**< [in]  */
);


/**
 * Formats a message, adding newlines before the item before the colons.
 *
 * Start points to the open '[' in:
 * [myObject doFooWith:arg1 name:arg2  // some lines with >1 arg
 *            error:arg3];
 */
static void nl_oc_msg(
   chunk_t* start /**< [in]  */
);


/**
 * Ensure that the next non-comment token after close brace is a newline
 */
static void newline_end_newline(
   chunk_t* br_close /**< [in]  */
);


/**
 * Add or remove a newline between the closing paren and opening brace.
 * Also uncuddles anything on the closing brace. (may get fixed later)
 *
 * "if (...) { \n" or "if (...) \n { \n"
 *
 * For virtual braces, we can only add a newline after the vbrace open.
 * If we do so, also add a newline after the vbrace close.
 */
static bool nl_if_for_while_switch(
   chunk_t* start, /**< [in]  */
   argval_t nl_opt /**< [in]  */
);


/**
 * Add or remove extra newline before the chunk.
 * Adds before comments
 * Doesn't do anything if open brace before it
 * "code\n\ncomment\nif (...)" or "code\ncomment\nif (...)"
 */
static void nl_if_for_while_switch_pre_blank_lines(
   chunk_t* start, /**< [in]  */
   argval_t nl_opt /**< [in]  */
);


/**   */
static void _blank_line_set(
   chunk_t*    pc,   /**< [in]  */
   const char* text, /**< [in]  */
   uo_t        uo    /**< [in]  */
);


/**
 * Add one/two newline(s) before the chunk.
 * Adds before comments
 * Adds before destructor
 * Doesn't do anything if open brace before it
 * "code\n\ncomment\nif (...)" or "code\ncomment\nif (...)"
 */
static void nl_func_pre_blank_lines(
   chunk_t* start /**< [in]  */
);


/**   */
static chunk_t* get_closing_brace(
   chunk_t* start /**< [in]  */
);


/**
 * remove any consecutive newlines following this chunk
 * skip virtual braces
 */
static void remove_next_nl(
   chunk_t* start /**< [in]  */
);


/**
 * Add or remove extra newline after end of the block started in chunk.
 * Doesn't do anything if close brace after it
 * Interesting issue is that at this point, newlines can be before or after
 * virtual braces
 * VBraces will stay VBraces, conversion to real ones should have already happened
 * "if (...)\ncode\ncode" or "if (...)\ncode\n\ncode"
 */
static void nl_if_for_while_switch_post_blank_lines(
   chunk_t* start, /**< [in]  */
   argval_t nl_opt /**< [in]  */
);


/**
 * Adds or removes a newline between the keyword and the open brace.
 * If there is something after the '{' on the same line, then
 * the newline is removed unconditionally.
 * If there is a '=' between the keyword and '{', do nothing.
 *
 * "struct [name] {" or "struct [name] \n {"
 */
static void nl_struct_enum_union(
   chunk_t* start,         /**< [in]  */
   argval_t nl_opt,        /**< [in]  */
   bool     leave_trailing /**< [in]  */
);


/** tbd  */
static void nl_enum(
   chunk_t* start /**< [in]  */
);


/**
 * Cuddles or uncuddles a chunk with a previous close brace
 *
 * "} while" vs "} \n while"
 * "} else"  vs "} \n else"
 */
static void nl_cuddle_uncuddle(
   chunk_t* start, /**< [in] chunk to operate on - should be CT_ELSE or CT_WHILE_OF_DO */
   argval_t nl_opt /**< [in]  */
);


/**
 * Adds/removes a newline between else and '{'.
 * "else {" or "else \n {"
 */
static void nl_do_else(
   chunk_t* start, /**< [in]  */
   argval_t nl_opt /**< [in]  */
);


/**
 * Put a newline before and after a block of variable definitions
 */
static chunk_t* nl_def_blk(
   chunk_t* start, /**< [in]  */
   bool     fn_top /**< [in]  */
);


/**
 * Handles the brace_on_func_line setting and decides if the closing brace
 * of a pair should be right after a newline.
 * The only cases where the closing brace shouldn't be the first thing on a line
 * is where the opening brace has junk after it AND where a one-liner in a
 * class is supposed to be preserved.
 *
 * General rule for break before close brace:
 * If the brace is part of a function (call or definition) OR if the only
 * thing after the opening brace is comments, the there must be a newline
 * before the close brace.
 *
 * Example of no newline before close
 * struct mystring { int32_t  len;
 *                   char str[]; };
 * while (*(++ptr) != 0) { }
 *
 * Examples of newline before close
 * void foo() {
 * }
 */
static void nl_brace_pair(
   chunk_t* br_open /**< [in]  */
);


/**
 * Put a empty line between the 'case' statement and the previous case colon
 * or semicolon.
 * Does not work with PAWN (?)
 */
static void nl_case(
   chunk_t* start /**< [in]  */
);


/**
 * tbd
 */
static void nl_case_colon(
   chunk_t* start /**< [in]  */
);


/**
 * Put a blank line before a return statement, unless it is after an open brace
 */
static void nl_before_return(
   chunk_t* start /**< [in]  */
);


/**
 * Put a empty line after a return statement, unless it is followed by a
 * close brace.
 *
 * May not work with PAWN
 */
static void nl_after_return(
   chunk_t* start /**< [in]  */
);


/**
 * add a log entry that helps debug the newline detection
 */
static void log_nl_func(
   chunk_t* pc /**< [in]  */
);


/**
 * mark a line as blank line
 */
static void set_blank_line(
   uo_t     option, /**< [in]  */
   chunk_t* last_nl /**< [in]  */
);


/**
 * \brief clear the one-liner flag in all chunks that
 * follow a given chunk until a chunk without the
 * one-liner flag is found
 */
void clear_one_liner_flag(
   chunk_t* pc, /**< [in] chunk to start with  */
   dir_e    dir /**< [in] direction to move */
);


/** remove empty newlines at start or end of a file */
static void nl_eat(
   const dir_e dir /**< [in] AFTER = end of file, BEFORE = start of file */
);


/** remove empty newlines at start of a file */
static void nl_eat_start(void);


/** remove empty newlines at end of a file */
static void nl_eat_end(void);


#define MARK_CHANGE()    mark_change(__func__, __LINE__)


static void mark_change(const char* func, uint32_t line)
{
   LOG_FUNC_ENTRY();
   cpd.changes++;
   if (cpd.pass_count == 0)
   {
      LOG_FMT(LCHANGE, "%s: change %d on %s:%u\n",
              __func__, cpd.changes, func, line);
   }
}


static bool can_increase_nl(chunk_t* nl)
{
   LOG_FUNC_ENTRY();
   retval_if(is_invalid(nl), false);

   chunk_t* prev       = get_prev_nc   (nl);
   const chunk_t* pcmt = chunk_get_prev(nl);
   chunk_t* next       = chunk_get_next(nl);

   if (is_true(UO_nl_squeeze_ifdef))
   {
      if (is_type_and_ptype(prev, CT_PREPROC, CT_PP_ENDIF) &&
          ((prev->level > 0) || is_true(UO_nl_squeeze_ifdef_top_level)))
      {
         LOG_FMT(LBLANKD, "%s: nl_squeeze_ifdef %u (prev) pp_lvl=%u rv=0\n",
                 __func__, nl->orig_line, nl->pp_level);
         return(false);
      }

      if (is_type_and_ptype(next, CT_PREPROC, CT_PP_ENDIF) &&
          ((next->level > 0) || is_true(UO_nl_squeeze_ifdef_top_level)))
      {
         bool rv = ifdef_over_whole_file() && is_flag(next, PCF_WF_ENDIF);
         LOG_FMT(LBLANKD, "%s: nl_squeeze_ifdef %u (next) pp_lvl=%u rv=%d\n",
                 __func__, nl->orig_line, nl->pp_level, rv);
         return(rv);
      }
   }

   if (is_true(UO_eat_blanks_before_close_brace) && is_type(next, CT_BRACE_CLOSE))
   {
      LOG_FMT(LBLANKD, "%s: eat_blanks_before_close_brace %u\n", __func__, nl->orig_line);
      return(false);
   }

   if (is_true(UO_eat_blanks_after_open_brace) && is_type(prev, CT_BRACE_OPEN))
   {
      LOG_FMT(LBLANKD, "%s: eat_blanks_after_open_brace %u\n", __func__, nl->orig_line);
      return(false);
   }

   if (!pcmt && not_ignore(UO_nl_start_of_file))
   {
      LOG_FMT(LBLANKD, "%s: SOF no prev %u\n", __func__, nl->orig_line);
      return(false);
   }

   if (!next && not_ignore(UO_nl_end_of_file))
   {
      LOG_FMT(LBLANKD, "%s: EOF no next %u\n", __func__, nl->orig_line);
      return(false);
   }

   return(true);
}


static void double_newline(chunk_t* nl)
{
   LOG_FUNC_ENTRY();
   return_if(is_invalid(nl));

   chunk_t* prev = chunk_get_prev(nl);
   return_if(is_invalid(prev));

   LOG_FMT(LNEWLINE, "%s:%d: add newline after ", __func__, __LINE__);
   if (prev->type == CT_VBRACE_CLOSE)
   {
      LOG_FMT(LNEWLINE, "VBRACE_CLOSE ");
   }
   else
   {
      LOG_FMT(LNEWLINE, "%s ", prev->text());
   }
   LOG_FMT(LNEWLINE, "on line %zu", prev->orig_line);

   if (!can_increase_nl(nl))
   {
      LOG_FMT(LNEWLINE, " - denied\n");
      return;
   }
   LOG_FMT(LNEWLINE, " - done\n");
   return_if(is_invalid(nl));
   if (nl->nl_count != 2)
   {
      nl->nl_count = 2;
      MARK_CHANGE();
   }
}


static void setup_newline_add(chunk_t* prev, chunk_t* nl, chunk_t* next)
{
   LOG_FUNC_ENTRY();
   return_if(are_invalid(prev, nl, next));

   undo_one_liner(prev);

   nl->orig_line   = prev->orig_line;
   nl->level       = prev->level;
   nl->brace_level = prev->brace_level;
   nl->pp_level    = prev->pp_level;
   nl->nl_count    = 1;
   update_flags(nl, PCF_IN_PREPROC, get_flags(prev, PCF_COPY_FLAGS));
   nl->orig_col    = prev->orig_col_end;
   nl->column      = prev->orig_col;

   if (is_preproc(prev) && is_preproc(next))
   {
      set_flags(nl, PCF_IN_PREPROC);
   }
   if (is_preproc(nl))
   {
      set_type(nl, CT_NL_CONT);
      nl->str = "\\\n";
   }
   else
   {
      set_type(nl, CT_NEWLINE);
      nl->str = "\n";
   }
}


#if 0
chunk_t* newline_add(chunk_t* pc, const dir_e pos)
{
   LOG_FUNC_ENTRY();
   retval_if(is_invalid(pc), pc);

   chunk_t* next = chunk_search(pc, is_vbrace, scope_e::ALL, pos, false));

   /* if there is already a newline no need to add another one */
   retval_if(is_nl(next), next);

   LOG_FMT(LNEWLINE, "%s: '%s' on line %u, col %u, pc->column=%u",
           __func__, pc->text(), pc->orig_line, pc->orig_col, pc->column);
   log_func_stack_inline(LNEWLINE);

   chunk_t nl;
   setup_newline_add(pc, &nl, next);
   LOG_FMT(LNEWLINE, "%s: '%s' on line %u, col %u, nl.column=%u\n",
           __func__, nl.text(), nl.orig_line, nl.orig_col, nl.column);

   MARK_CHANGE();
   return(chunk_add(&nl, pc, pos));
}
#endif


/* \todo DRY with newline_add_after */
chunk_t* newline_add_before(chunk_t* pc)
{
//   return newline_add(pc, dir_e::BEFORE);

   LOG_FUNC_ENTRY();
   retval_if(is_invalid(pc), pc);

   chunk_t* prev = get_prev_nvb(pc);

   /* Already has a newline before this chunk */
   retval_if(is_nl(prev), prev);

   LOG_FMT(LNEWLINE, "%s: '%s' on line %u, col %u, pc->column=%u",
           __func__, pc->text(), pc->orig_line, pc->orig_col, pc->column);
   log_func_stack_inline(LNEWLINE);

   chunk_t nl;
   setup_newline_add(prev, &nl, pc);
   LOG_FMT(LNEWLINE, "%s: '%s' on line %u, col %u, nl.column=%u\n",
           __func__, nl.text(), nl.orig_line, nl.orig_col, nl.column);

   MARK_CHANGE();
   return(chunk_add_before(&nl, pc));
}


/* \todo DRY with newline_add_before */
chunk_t* newline_add_after(chunk_t* pc)
{
//   return newline_add(pc, dir_e::AFTER);

   LOG_FUNC_ENTRY();
   retval_if(is_invalid(pc), pc);

   chunk_t* next = get_next_nvb(pc);

   /* Already has a newline after this chunk */
   retval_if(is_nl(next), next);

   LOG_FMT(LNEWLINE, "%s: '%s' on line %u, col %u, pc->column=%u",
           __func__, pc->text(), pc->orig_line, pc->orig_col, pc->column);
   log_func_stack_inline(LNEWLINE);

   chunk_t nl;
   setup_newline_add(pc, &nl, next);
   LOG_FMT(LNEWLINE, "%s: '%s' on line %u, col %u, nl.column=%u\n",
           __func__, nl.text(), nl.orig_line, nl.orig_col, nl.column);

   MARK_CHANGE();
   return(chunk_add_after(&nl, pc));
}


/* \todo DRY with newline_force_before */
chunk_t* newline_force_after(chunk_t* pc)
{
   LOG_FUNC_ENTRY();

   chunk_t* nl = newline_add_after(pc);   /* add a newline */
   if (is_valid(nl) && (nl->nl_count > 1))/* check if there are more than 1 newline */
   {
      nl->nl_count = 1;                   /* if so change the newline count back to 1 */
      MARK_CHANGE();
   }
   return(nl);
}


/* \todo DRY with newline_force_after */
chunk_t* newline_force_before(chunk_t* pc)
{
   LOG_FUNC_ENTRY();
   chunk_t* nl = newline_add_before(pc);
   if (is_valid(nl) && (nl->nl_count > 1))
   {
      nl->nl_count = 1;
      MARK_CHANGE();
   }
   return(nl);
}


static void newline_end_newline(chunk_t* br_close)
{
   LOG_FUNC_ENTRY();
   chunk_t* next = chunk_get_next(br_close);
   chunk_t  nl;

   if (!is_cmt_or_nl(next))
   {
      nl.orig_line = br_close->orig_line;
      nl.nl_count  = 1;
      update_flags(&nl, PCF_IN_PREPROC, get_flags(br_close, PCF_COPY_FLAGS));
      if (is_preproc(br_close) && is_valid(next) && is_preproc(next))
      {
         nl.flags |= PCF_IN_PREPROC;
      }
      if (nl.flags & PCF_IN_PREPROC)
      {
         nl.type = CT_NL_CONT;
         nl.str  = "\\\n";
      }
      else
      {
         nl.type = CT_NEWLINE;
         nl.str  = "\n";
      }
      MARK_CHANGE();
      LOG_FMT(LNEWLINE, "%s: %u:%u add newline after '%s'\n",
              __func__, br_close->orig_line, br_close->orig_col, br_close->text());
      chunk_add_after(&nl, br_close);
   }
}


static void newline_min_after(chunk_t* ref, uint32_t count, uint64_t flag)
{
   LOG_FUNC_ENTRY();
   return_if(is_invalid(ref));

   LOG_FMT(LNEWLINE, "%s: '%s' line %u - count=%u flg=0x%" PRIx64 ":",
           __func__, ref->text(), ref->orig_line, count, flag);
   log_func_stack_inline(LNEWLINE);

   chunk_t* pc = ref;
   pc = get_next_nl(pc);
   if (is_valid(pc))
   {
      LOG_FMT(LNEWLINE, "%s: on %s, line %u, col %u\n",
              __func__, get_token_name(pc->type), pc->orig_line, pc->orig_col);
   }

   chunk_t* next = chunk_get_next(pc);
   return_if(is_invalid(next));

   if (is_cmt(next) && (next->nl_count == 1) &&
       is_cmt(chunk_get_prev(pc)))
   {
      newline_min_after(next, count, flag);
      return;
   }
   else
   {
      set_flags(pc, flag);
      if (is_nl(pc) && can_increase_nl(pc))
      {
         assert(is_valid(pc));
         if (pc->nl_count < count)
         {
            pc->nl_count = count;
            MARK_CHANGE();
         }
      }
   }
}


chunk_t* newline_add_between(chunk_t* start, chunk_t* end)
{
   LOG_FUNC_ENTRY();
   retval_if(are_invalid(start, end), nullptr);

   LOG_FMT(LNEWLINE, "%s:%d: '%s'[%s] line %u:%u and '%s' line %u:%u :",
           __func__, __LINE__, start->text(), get_token_name(start->type),
           start->orig_line, start->orig_col,
           end->text(), end->orig_line, end->orig_col);
   log_func_stack_inline(LNEWLINE);

   /* Back-up check for one-liners (should never be true) */
   retval_if(!one_liner_nl_ok(start), nullptr);

   /* if there is a line break between start and end
    * we won't add another one */
   for (chunk_t* pc = start; pc != end; pc = chunk_get_next(pc))
   {
      retval_if(is_nl(pc), pc);
   }

   /* If the second one is a brace open, then check to see
    * if a comment + newline follows */
   if(is_type(end, CT_BRACE_OPEN))
   {
      chunk_t* pc = chunk_get_next(end);
      if (is_cmt(pc))
      {
         pc = chunk_get_next(pc);
         if (is_nl(pc))
         {
            /* Move the open brace to after the newline */
            chunk_move_after(end, pc);
            return(pc);
         }
      }
   }

   return(newline_add_before(end));
}


void newline_del_between(chunk_t* start, chunk_t* end)
{
   LOG_FUNC_ENTRY();
   assert(is_valid(start));
   LOG_FMT(LNEWLINE, "%s: '%s' line %u:%u and '%s' line %u:%u : preproc=%d/%d ",
           __func__, start->text(), start->orig_line, start->orig_col,
           end->text(), end->orig_line, end->orig_col,
           is_preproc(start), is_preproc(end));
   log_func_stack_inline(LNEWLINE);

   /* Can't remove anything if the preproc status differs */
   return_if(!are_same_pp(start, end));

   chunk_t* pc            = start;
   bool     start_removed = false;
   do
   {
      chunk_t* next = chunk_get_next(pc);
      if (is_nl(pc))
      {
         chunk_t* prev = chunk_get_prev(pc);
         if ((!is_cmt(prev) && !is_cmt(next)) ||
               is_nl (prev) ||  is_nl (next))
         {
            if (is_safe_to_del_nl(pc))
            {
               if (pc == start) { start_removed = true; }

               chunk_del(pc);
               MARK_CHANGE();
               if (is_valid(prev))
               {
                  align_to_column(next, (prev->column + space_col_align(prev, next)) );
               }
            }
         }
         else
         {
            if (pc->nl_count > 1)
            {
               pc->nl_count = 1;
               MARK_CHANGE();
            }
         }
      }
      pc = next;
   } while (pc != end);

   if ( is_str(end,   "{" ) && !start_removed &&
       (is_str(start, ")" ) || is_type(start, CT_DO, CT_ELSE) ) )
   {
      chunk_move_after(end, start);
   }
}


// DRY with newlines_if_for_while_switch_post_blank_lines
static bool nl_if_for_while_switch(chunk_t* start, argval_t nl_opt)
{
   LOG_FUNC_ENTRY();

   retval_if((nl_opt == AV_IGNORE) ||
             (is_preproc(start) && is_false(UO_nl_define_macro)), false);

   bool     retval = false;
   chunk_t* pc     = get_next_ncnl(start);
   if (is_type(pc, CT_SPAREN_OPEN))
   {
      chunk_t* close_paren = get_next_type(pc, CT_SPAREN_CLOSE, (int32_t)pc->level);
      chunk_t* brace_open  = get_next_ncnl(close_paren);

      if (is_type(brace_open, CT_BRACE_OPEN, CT_VBRACE_OPEN) &&
          one_liner_nl_ok(brace_open                       ) )
      {
         if (is_true(UO_nl_multi_line_cond))
         {
            while ((pc = chunk_get_next(pc)) != close_paren)
            {
               if (is_nl(pc))
               {
                  nl_opt = AV_ADD;
                  break;
               }
            }
         }

         if (is_type(brace_open, CT_VBRACE_OPEN))
         {
            /* Can only add - we don't want to create a one-line here */
            if (is_arg_set(nl_opt, AV_ADD))
            {
               nl_iarf_pair(close_paren, get_next_ncnl(brace_open), nl_opt);
               pc = get_next_type(brace_open, CT_VBRACE_CLOSE, (int32_t)brace_open->level);
               if (!is_nl(get_prev_nc(pc)) &&
                   !is_nl(get_next_nc(pc)) )
               {
                  newline_add_after(pc);
                  retval = true;
               }
            }
         }
         else
         {
            nl_iarf_pair(close_paren, brace_open, nl_opt);
            newline_add_between(brace_open, get_next_ncnl(brace_open));

            /* Make sure nothing is cuddled with the closing brace */
            pc = get_next_type(brace_open, CT_BRACE_CLOSE, (int32_t)brace_open->level);
            newline_add_between(pc, get_next_nblank(pc));
            retval = true;
         }
      }
   }
   return(retval);
}


static void nl_if_for_while_switch_pre_blank_lines(chunk_t* start, argval_t nl_opt)
{
   LOG_FUNC_ENTRY();
   return_if( (nl_opt == AV_IGNORE) ||
              (is_preproc(start) && is_false(UO_nl_define_macro)));

   chunk_t* prev;
   chunk_t* next;
   chunk_t* last_nl = nullptr;
   uint32_t level   = start->level;
   bool     do_add  = is_arg_set(nl_opt, AV_ADD);

   /* look backwards until we find
    *  open brace (don't add or remove)
    *  2 newlines in a row (don't add)
    *  something else (don't remove) */
   for (chunk_t* pc = chunk_get_prev(start); is_valid(pc); pc = chunk_get_prev(pc))
   {
      if (is_nl(pc))
      {
         last_nl = pc;
         /* if we found 2 or more in a row */
         if ((pc->nl_count > 1) || is_nl(get_prev_nvb(pc)))
         {
            /* need to remove */
            if (is_arg_set(nl_opt, AV_REMOVE) && not_flag(pc, PCF_VAR_DEF))
            {
               /* if we're also adding, take care of that here */
               uint32_t nl_count = do_add ? 2 : 1;
               if (nl_count != pc->nl_count)
               {
                  pc->nl_count = nl_count;
                  MARK_CHANGE();
               }
               /* can keep using pc because anything other than newline stops loop, and we delete if newline */
               while (is_nl(prev = get_prev_nvb(pc)))
               {
                  /* Make sure we don't combine a preproc and non-preproc */
                  break_if(!is_safe_to_del_nl(prev));
                  chunk_del(prev);
                  MARK_CHANGE();
               }
            }
            return;
         }
      }
      else if (is_opening_brace(pc) || (pc->level < level))
      {
         return;
      }
      else if (is_cmt(pc))
      {
         /* vbrace close is ok because it won't go into output, so we should skip it */
         last_nl = nullptr;
         continue;
      }
      else
      {
         if (do_add) /* we found something previously besides a comment or a new line */
         {
            /* if we have run across a newline */
            if (is_valid(last_nl))
            {
               if (last_nl->nl_count < 2)
               {
                  double_newline(last_nl);
               }
            }
            else
            {
               /* we didn't run into a newline, so we need to add one */
               if (((next = chunk_get_next(pc)) != nullptr) &&
                   is_cmt(next))
               {
                  pc = next;
               }
               if ((last_nl = newline_add_after(pc)) != nullptr)
               {
                  double_newline(last_nl);
               }
            }
         }
         return;
      }
   }
}


#define blank_line_set(pc, op) _blank_line_set(pc, #op, op)
static void _blank_line_set(chunk_t* pc, const char* text, uo_t uo)
{
   LOG_FUNC_ENTRY();
   return_if(is_invalid(pc));

   const option_map_value_t* option = get_option_name(uo);
   assert(ptr_is_valid(option));
   if (option->type != AT_UNUM)
   {
      fprintf(stderr, "Program error for UO_=%d\n", static_cast<int32_t>(uo));
      fprintf(stderr, "Please make a report\n");
      exit(2);
   }

   if ((get_uval(uo) > 0) && (pc->nl_count != get_uval(uo)))
   {
      LOG_FMT(LBLANKD, "do_blank_lines: %s set line %u to %u\n", text + 3, pc->orig_line, get_uval(uo));
      pc->nl_count = get_uval(uo);
      MARK_CHANGE();
   }
}


static void nl_func_pre_blank_lines(chunk_t* start)
{
   LOG_FUNC_ENTRY();
   LOG_FMT(LNLFUNCT, "\n%s: set blank line(s): for %s at line %u\n",
           __func__, start->text(), start->orig_line);

   /*  look backwards until we find:
    *  - open brace (don't add or remove)
    *  - two newlines in a row (don't add)
    *  - a destructor
    *  - something else (don't remove) */
   chunk_t* last_nl      = nullptr;
   chunk_t* last_comment = nullptr;
   chunk_t* pc;
   for (pc = chunk_get_prev(start); is_valid(pc); pc = chunk_get_prev(pc))
   {
      switch(pc->type)
      {
         case(CT_NEWLINE):
         case(CT_NL_CONT):
            last_nl = pc;
            LOG_FMT(LNLFUNCT, "   <chunk_is_newline> found at line=%u column=%u\n", pc->orig_line, pc->orig_col);
         break;

         case(CT_COMMENT_MULTI):
         case(CT_COMMENT):
         case(CT_COMMENT_CPP):
            LOG_FMT(LNLFUNCT, "   <chunk_is_comment> found at line=%u column=%u\n", pc->orig_line, pc->orig_col);
            if ((pc->orig_line < start->orig_line &&
                 (((start->orig_line - pc->orig_line) - (pc->type == CT_COMMENT_MULTI ? pc->nl_count : 0))) < 2) ||
                (is_type(last_comment, pc->type) && // don't mix comment types
                 is_type(pc, CT_COMMENT_CPP    ) && // combine only cpp comments
                  last_comment->orig_line > pc->orig_line &&
                 (last_comment->orig_line - pc->orig_line) < 2))
            {
               last_comment = pc;
            }
            else
            {
               goto set_blank_line;
            }
         break;

         case(CT_DESTRUCTOR): /* fallthrough */
         case(CT_TYPE      ): /* fallthrough */
         case(CT_QUALIFIER ): /* fallthrough */
         case(CT_PTR_TYPE  ): /* fallthrough */
         case(CT_DC_MEMBER ): log_nl_func(pc); break;

         default:             log_nl_func(pc);
                              goto set_blank_line;
      }
   }
   return;

set_blank_line:
   if (is_valid(last_nl))
   {
      LOG_FMT(LNLFUNCT, "   set blank line(s): for <NL> at line=%u column=%u\n",
            last_nl->orig_line, last_nl->orig_col);
      switch (start->type)
      {
         case CT_FUNC_CLASS_DEF:   set_blank_line(UO_nl_before_func_class_def,   last_nl); break;
         case CT_FUNC_CLASS_PROTO: set_blank_line(UO_nl_before_func_class_proto, last_nl); break;
         case CT_FUNC_DEF:         set_blank_line(UO_nl_before_func_body_def,    last_nl); break;
         case CT_FUNC_PROTO:       set_blank_line(UO_nl_before_func_body_proto,  last_nl); break;

         default:
            assert(is_valid(pc));
            LOG_FMT(LERR, "   setting to blank line(s) at line %u not possible\n", pc->orig_line);
            break;
      }
   }
}


static void log_nl_func(chunk_t* pc)
{
   LOG_FMT(LNLFUNCT, "   <%s> %s found at line=%u column=%u\n",
         get_token_name(pc->type), pc->text(), pc->orig_line, pc->orig_col);
}


static void set_blank_line(uo_t option, chunk_t* last_nl)
{
   if (get_uval(option) > 0)
   {
      if (get_uval(option) != last_nl->nl_count)
      {
         LOG_FMT(LNLFUNCT, "   set blank line(s) to %u\n", get_uval(option));
         blank_line_set(last_nl, option);
      }
   }
}

static chunk_t* get_closing_brace(chunk_t* start)
{
   LOG_FUNC_ENTRY();
   chunk_t* pc;
   uint32_t level = start->level;

   for (pc = start; (pc = chunk_get_next(pc)) != nullptr; )
   {
      retval_if(is_type (pc, CT_BRACE_CLOSE, CT_VBRACE_CLOSE) &&
                is_level(pc, level), pc);

      /* for some reason, we can have newlines between if and opening
       * brace that are lower level than either */
      retval_if (!is_nl(pc) && (pc->level < level), nullptr);
   }
   return(nullptr);
}


static void remove_next_nl(chunk_t* start)
{
   LOG_FUNC_ENTRY();

   chunk_t* next;
   while ((next = chunk_get_next(start)) != nullptr)
   {
      if (is_nl(next) && is_safe_to_del_nl(next))
      {
         chunk_del(next);
         MARK_CHANGE();
      }
      else if (is_vbrace(next))
      {
         start = next;
      }
      else
      {
         break;
      }
   }
}


static void nl_if_for_while_switch_post_blank_lines(chunk_t* start, argval_t nl_opt)
{
   LOG_FUNC_ENTRY();
   return_if (is_arg(nl_opt, AV_IGNORE) ||
       (is_preproc(start) && is_false(UO_nl_define_macro)));

   /* first find ending brace */
   chunk_t* pc;
   return_if ((pc = get_closing_brace(start)) == nullptr);

   chunk_t* next;
   chunk_t* prev;

   LOG_FMT(LNEWLINE, "   %d:pc->...   , type %s, line %zu, column %zu,\n",
           __LINE__, get_token_name(pc->type), pc->orig_line, pc->orig_col);

   /* if we're dealing with an if, we actually want to add or remove
    * blank lines after any else */
   if (is_type(start, CT_IF))
   {
      while (true)
      {
         next = get_next_ncnl(pc);
         if (is_type(next, CT_ELSE, CT_ELSEIF))
         {
            /* point to the closing brace of the else */
            return_if((pc = get_closing_brace(next)) == nullptr);

            LOG_FMT(LNEWLINE, "   %d:pc->...   , type %s, line %zu, column %zu,\n",
                    __LINE__, get_token_name(pc->type), pc->orig_line, pc->orig_col);
         }
         else { break; }
      }
   }

   /* if we're dealing with a do/while, we actually want to add or
    * remove blank lines after while and its condition */
   if (is_type(start, CT_DO))
   {
      /* point to the next semicolon */
      return_if((pc = get_next_type(pc, CT_SEMICOLON, (int32_t)start->level)) == nullptr);

      LOG_FMT(LNEWLINE, "   %d:pc->...   , type %s, line %zu, column %zu,\n",
              __LINE__, get_token_name(pc->type), pc->orig_line, pc->orig_col);
   }

   bool isVBrace = (pc->type == CT_VBRACE_CLOSE);
   if (isVBrace)
   {
      LOG_FMT(LNEWLINE, "   %d: isVBrace is TRUE\n", __LINE__);
   }
   else
   {
      LOG_FMT(LNEWLINE, "   %d: isVBrace is FALSE\n", __LINE__);
   }

   return_if((prev = get_prev_nvb(pc)) == nullptr);

   bool have_pre_vbrace_nl = isVBrace && is_nl(prev);
   if (have_pre_vbrace_nl)
   {
      LOG_FMT(LNEWLINE, "   %d: have_pre_vbrace_nl is TRUE\n", __LINE__);
   }
   else
   {
      LOG_FMT(LNEWLINE, "   %d: have_pre_vbrace_nl is FALSE\n", __LINE__);
   }

   if (is_arg_set(nl_opt, AV_REMOVE))
   {
      /* if vbrace, have to check before and after */
      /* if chunk before vbrace, remove any newlines after vbrace */
      if (have_pre_vbrace_nl)
      {
         if (prev->nl_count != 1)
         {
            prev->nl_count = 1;
            MARK_CHANGE();
         }
         remove_next_nl(pc);
      }
      else if (is_nl(next = get_next_nvb(pc)) &&
               not_flag(next, PCF_VAR_DEF))
      {
         /* otherwise just deal with newlines after brace */
         if (next->nl_count != 1)
         {
            next->nl_count = 1;
            MARK_CHANGE();
         }
         remove_next_nl(next);
      }
   }

   /* may have a newline before and after vbrace */
   /* don't do anything with it if the next non newline chunk is a closing brace */
   if (is_arg_set(nl_opt, AV_ADD))
   {
      chunk_t* nextNNL = get_next_nnl(pc);
      do
      {
         if (nextNNL == nullptr)
         {
            return;
         }
         if (nextNNL->type != CT_VBRACE_CLOSE)
         {
            next = nextNNL;
            break;
         }
         nextNNL = get_next_nnl(nextNNL);
      } while (true);

      LOG_FMT(LNEWLINE, "   %d:next->... , type %s, line %zu, column %zu,\n",
              __LINE__, get_token_name(next->type), next->orig_line, next->orig_col);

      if (not_type(next, CT_BRACE_CLOSE))
      {
         /* if vbrace, have to check before and after */
         /* if chunk before vbrace, check its count */
         uint32_t nl_count = have_pre_vbrace_nl ? prev->nl_count : 0;
         LOG_FMT(LNEWLINE, "   %d:nl_count %zu\n", __LINE__, nl_count);
         if (is_nl(next = get_next_nvb(pc)))
         {
            LOG_FMT(LNEWLINE, "   %d:next->... , type %s, line %zu, column %zu,\n",
                    __LINE__, get_token_name(next->type), next->orig_line, next->orig_col);
            nl_count += next->nl_count;
            LOG_FMT(LNEWLINE, "   %d:nl_count %zu\n", __LINE__, nl_count);
         }

         /* if we have no newlines, add one and make it double */
         if (nl_count == 0)
         {
            LOG_FMT(LNEWLINE, "   %d: nl_count is 0\n", __LINE__);
            if (((next = chunk_get_next(pc)) != nullptr) &&
                is_cmt(next))
            {
               LOG_FMT(LNEWLINE, "   %d:next->... , type %s, line %zu, column %zu,\n",
                       __LINE__, get_token_name(next->type), next->orig_line, next->orig_col);
               pc = next;
               LOG_FMT(LNEWLINE, "   %d:pc->...   , type %s, line %zu, column %zu,\n",
                       __LINE__, get_token_name(pc->type), pc->orig_line, pc->orig_col);
            }

            return_if((next = newline_add_after(pc)) == nullptr);
            LOG_FMT(LNEWLINE, "   %d:next->... , type %s, line %zu, column %zu,\n",
                    __LINE__, get_token_name(next->type), next->orig_line, next->orig_col);
            double_newline(next);
         }
         else if (nl_count == 1) /* if we don't have enough newlines */
         {
            LOG_FMT(LNEWLINE, "   %d: nl_count is 1\n", __LINE__);
            /* if we have one before vbrace, need to add one after */
            if (have_pre_vbrace_nl)
            {
               LOG_FMT(LNEWLINE, "   %d: have_pre_vbrace_nl is TRUE\n", __LINE__);
               next = newline_add_after(pc);
               LOG_FMT(LNEWLINE, "   %d:next->... , type %s, line %zu, column %zu,\n",
                       __LINE__, get_token_name(next->type), next->orig_line, next->orig_col);
            }
            else
            {
               LOG_FMT(LNEWLINE, "   %d: have_pre_vbrace_nl is FALSE\n", __LINE__);
               prev = get_prev_nnl(next);
               LOG_FMT(LNEWLINE, "   %d:prev->... , type %s, line %zu, column %zu,\n",
                       __LINE__, get_token_name(prev->type), prev->orig_line, prev->orig_col);
               pc = get_next_nl(next);
               LOG_FMT(LNEWLINE, "   %d:pc->...   , type %s, line %zu, column %zu,\n",
                       __LINE__, get_token_name(pc->type), pc->orig_line, pc->orig_col);
               chunk_t* pc2 = chunk_get_next(pc);
               if (pc2 != nullptr)
               {
                  pc = pc2;
                  LOG_FMT(LNEWLINE, "   %d:pc->...   , type %s, line %zu, column %zu,\n",
                          __LINE__, get_token_name(pc->type), pc->orig_line, pc->orig_col);
               }
               else
               {
                  LOG_FMT(LNEWLINE, "   %d: no next found: <EOF>\n", __LINE__);
               }
               if (is_type_and_ptype(pc, CT_PREPROC, CT_PP_ENDIF) &&
                   is_true(UO_nl_squeeze_ifdef))
               {
                  assert(is_valid(prev));
                  LOG_FMT(LNEWLINE, "%s: cannot add newline after line %u due to nl_squeeze_ifdef\n",
                          __func__, prev->orig_line);
               }
               else
               {
                  LOG_FMT(LNEWLINE, "   %d: call double_newline\n", __LINE__);
                  double_newline(next); /* make nl after double */
               }
            }
         }
      }
   }
} /*lint !e438 */


static void nl_struct_enum_union(chunk_t* start, argval_t nl_opt, bool leave_trailing)
{
   LOG_FUNC_ENTRY();
   return_if ((nl_opt == AV_IGNORE) ||
              (is_preproc(start) && is_false(UO_nl_define_macro)));

   // \todo DRY with line 1347
   /* step past any junk between the keyword and the open brace
    * Quit if we hit a semicolon or '=', which are not expected. */
   uint32_t level = start->level;
   chunk_t* pc = start;
   while (((pc = get_next_ncnl(pc)) != nullptr) &&
           (pc->level >= level))
   {
      break_if(is_level(pc, level) &&
               is_type (pc, CT_VSEMICOLON, CT_BRACE_OPEN,
                            CT_SEMICOLON,  CT_ASSIGN));
      start = pc;
   }

   /* If we hit a brace open, then we need to toy with the newlines */
   if (is_type(pc, CT_BRACE_OPEN))
   {
      /* Skip over embedded C comments */
      chunk_t* next = chunk_get_next(pc);
      while (is_type(next, CT_COMMENT))
      {
         next = chunk_get_next(next);
      }
      if (leave_trailing &&
          !is_cmt_or_nl(next))
      {
         nl_opt = AV_IGNORE;
      }

      nl_iarf_pair(start, pc, nl_opt);
   }
}


// enum {
// enum class angle_state_e : unsigned int {
// enum-key attr(optional) identifier(optional) enum-base(optional) { enumerator-list(optional) }
// enum-key attr(optional) nested-name-specifier(optional) identifier enum-base(optional) ; TODO
// enum-key         - one of enum, enum class or enum struct  TODO
// identifier       - the name of the enumeration that's being declared
// enum-base(C++11) - colon (:), followed by a type-specifier-seq
// enumerator-list  - comma-separated list of enumerator definitions
static void nl_enum(chunk_t* start)
{
   LOG_FUNC_ENTRY();
   return_if (is_preproc(start) && is_false(UO_nl_define_macro));

   /* look for 'enum class' */
   chunk_t* pcClass = get_next_ncnl(start);
   if (is_type(pcClass, CT_ENUM_CLASS))
   {
      nl_iarf_pair(start, pcClass, get_arg(UO_nl_enum_class));
      /* look for 'identifier'/ 'type' */
      chunk_t* pcType = get_next_ncnl(pcClass);
      if (is_type(pcType, CT_TYPE))
      {
         nl_iarf_pair(pcClass, pcType, get_arg(UO_nl_enum_class_identifier));
         /* look for ':' */
         chunk_t* pcColon = get_next_ncnl(pcType);
         if (is_type(pcColon, CT_BIT_COLON))
         {
            nl_iarf_pair(pcType, pcColon, get_arg(UO_nl_enum_identifier_colon));
            /* look for 'type' i.e. unsigned */
            chunk_t* pcType1 = get_next_ncnl(pcColon);
            if (is_type(pcType1, CT_TYPE))
            {
               nl_iarf_pair(pcColon, pcType1, get_arg(UO_nl_enum_colon_type));
               /* look for 'type' i.e. int */
               chunk_t* pcType2 = get_next_ncnl(pcType1);
               if (is_type(pcType2, CT_TYPE))
               {
                  nl_iarf_pair(pcType1, pcType2, get_arg(UO_nl_enum_colon_type));
               }
            }
         }
      }
   }

   // \todo DRY with line 1272
   /* step past any junk between the keyword and the open brace
    * Quit if we hit a semicolon or '=', which are not expected. */
   uint32_t level = start->level;
   chunk_t* pc = start;
   while (((pc = get_next_ncnl(pc)) != nullptr) &&
           (pc->level >= level))
   {
      break_if (is_level(pc, level) &&
                is_type (pc, CT_VSEMICOLON, CT_BRACE_OPEN,
                             CT_SEMICOLON,  CT_ASSIGN));
      start = pc;
   }

   /* If we hit a brace open, then we need to toy with the newlines */
   if (is_type(pc, CT_BRACE_OPEN))
   {
      /* Skip over embedded C comments */
      chunk_t* next = chunk_get_next(pc);
      while (is_type(next, CT_COMMENT))
      {
         next = chunk_get_next(next);
      }

      argval_t nl_opt = (!is_cmt_or_nl(next)) ?
                AV_IGNORE : get_arg(UO_nl_enum_brace);

      nl_iarf_pair(start, pc, nl_opt);
   }
}


static void nl_cuddle_uncuddle(chunk_t* start, argval_t nl_opt)
{
   LOG_FUNC_ENTRY();
   return_if(is_preproc(start) && is_false(UO_nl_define_macro));

   chunk_t* br_close = get_prev_ncnl(start);
   if (is_closing_rbrace(br_close))
   {
      nl_iarf_pair(br_close, start, nl_opt);
   }
}


static void nl_do_else(chunk_t* start, argval_t nl_opt)
{
   LOG_FUNC_ENTRY();
   assert(is_valid(start));

   return_if(is_arg(nl_opt, AV_IGNORE) ||
            (is_preproc(start) && is_false(UO_nl_define_macro)));

   chunk_t* next = get_next_ncnl(start);
   if (is_opening_brace(next))
   {
      if (!one_liner_nl_ok(next))
      {
         LOG_FMT(LNL1LINE, "a new line may NOT be added\n");
         return;
      }
      else
      {
         LOG_FMT(LNL1LINE, "a new line may be added\n");
      }

      if (is_opening_vbrace(next))
      {
         /* Can only add - we don't want to create a one-line here */
         if (is_arg_set(nl_opt, AV_ADD))
         {
            nl_iarf_pair(start, get_next_ncnl(next), nl_opt);
            chunk_t* tmp = get_next_type(next, CT_VBRACE_CLOSE, (int32_t)next->level);
            if (!is_nl(get_next_nc(tmp)) &&
                !is_nl(get_prev_nc(tmp)) )
            {
               newline_add_after(tmp);
            }
         }
      }
      else
      {
         nl_iarf_pair(start, next, nl_opt);
         newline_add_between(next, get_next_ncnl(next));
      }
   }
}


static chunk_t* nl_def_blk(chunk_t* start, bool fn_top)
{
   LOG_FUNC_ENTRY();

   bool did_this_line = false;
   bool first_var_blk = true;
   bool typedef_blk   = false;
   bool var_blk       = false;

   chunk_t* pc;
   chunk_t* prev = get_prev_ncnl(start);
   /* can't be any variable definitions in a "= {" block */
   if (is_type(prev, CT_ASSIGN))
   {
      pc = get_next_type(start, CT_BRACE_CLOSE, (int32_t)start->level);
      return(get_next_ncnl(pc));
   }
   pc = chunk_get_next(start);
   while (is_valid(pc) &&
         ((pc->level >= start->level) || is_level(pc, 0)))
   {
      if (is_cmt (pc)          ) { pc = chunk_get_next(pc);    continue; }
      if (is_opening_rbrace(pc)) { pc = nl_def_blk(pc, false); continue; } /* process nested braces */
      if (is_closing_rbrace(pc)) { pc = chunk_get_next(pc);    break;    } /* Done with this brace set? */

      /* skip virtual braces */
      if (is_opening_vbrace(pc))
      {
         pc = get_next_type(pc, CT_VBRACE_CLOSE, (int32_t)pc->level);
         if (is_valid(pc))
         {
            pc = chunk_get_next(pc);
         }
         continue;
      }

      /* Ignore stuff inside parenthesis/squares/angles */
      if (pc->level > pc->brace_level)
      {
         pc = chunk_get_next(pc);
         continue;
      }

      if (is_nl(pc))
      {
         did_this_line = false;
         pc            = chunk_get_next(pc);
         continue;
      }

      /* Determine if this is a variable def or code */
      if ( (did_this_line == false) &&
           not_type(pc, CT_FUNC_CLASS_DEF, CT_FUNC_CLASS_PROTO) &&
          (is_level(pc, (start->level + 1) ) ||
           is_level(pc, 0)))
      {
         chunk_t* next = get_next_ncnl(pc);
         break_if(is_invalid(next));

         prev = get_prev_ncnl(pc);
         if (is_type(pc, CT_TYPEDEF))
         {
            /* set newlines before typedef block */
            if (!typedef_blk &&
                (is_valid(prev)) &&
                (get_uval(UO_nl_typedef_blk_start) > 0))
            {
               newline_min_after(prev, get_uval(UO_nl_typedef_blk_start), PCF_VAR_DEF);
            }
            /* set newlines within typedef block */
            else if (typedef_blk && (get_uval(UO_nl_typedef_blk_in) > 0))
            {
               prev = chunk_get_prev(pc);
               if (is_nl(prev))
               {
                  if (prev->nl_count > get_uval(UO_nl_typedef_blk_in))
                  {
                     prev->nl_count = get_uval(UO_nl_typedef_blk_in);
                     MARK_CHANGE();
                  }
               }
            }
            /* set blank lines after first var def block */
            if (var_blk && first_var_blk && fn_top &&
                (get_uval(UO_nl_func_var_def_blk) > 0))
            {
               newline_min_after(prev, 1 + get_uval(UO_nl_func_var_def_blk), PCF_VAR_DEF);
            }
            /* set newlines after var def block */
            else if (var_blk && (get_uval(UO_nl_var_def_blk_end) > 0))
            {
               newline_min_after(prev, get_uval(UO_nl_var_def_blk_end), PCF_VAR_DEF);
            }
            pc            = get_next_type(pc, CT_SEMICOLON, (int32_t)pc->level);
            typedef_blk   = true;
            first_var_blk = false;
            var_blk       = false;
         }
         else if (  is_var_type(pc  ) &&
                  ((is_var_type(next) ||
                    is_type(next, CT_WORD, CT_FUNC_CTOR_VAR))) &&
                    not_type(next, CT_DC_MEMBER)) /* DbConfig::configuredDatabase()->apply(db); */
                                                  /*  is NOT a declaration of a variable */
         {
            /* set newlines before var def block */
            if (var_blk       == false &&
                first_var_blk == false &&
                (get_uval(UO_nl_var_def_blk_start) > 0))
            {
               newline_min_after(prev, get_uval(UO_nl_var_def_blk_start), PCF_VAR_DEF);
            }
            /* set newlines within var def block */
            else if (var_blk && (get_uval(UO_nl_var_def_blk_in) > 0))
            {
               prev = chunk_get_prev(pc);
               if (is_nl(prev))
               {
                  if (prev->nl_count > get_uval(UO_nl_var_def_blk_in))
                  {
                     prev->nl_count = get_uval(UO_nl_var_def_blk_in);
                     MARK_CHANGE();
                  }
               }
            }
            /* set newlines after typedef block */
            else if (typedef_blk && (get_uval(UO_nl_typedef_blk_end) > 0))
            {
               newline_min_after(prev, get_uval(UO_nl_typedef_blk_end), PCF_VAR_DEF);
            }
            pc          = get_next_type(pc, CT_SEMICOLON, (int32_t)pc->level);
            typedef_blk = false;
            var_blk     = true;
         }
         else
         {
            /* set newlines after typedef block */
            if (typedef_blk && (get_uval(UO_nl_var_def_blk_end) > 0))
            {
               newline_min_after(prev, get_uval(UO_nl_var_def_blk_end), PCF_VAR_DEF);
            }
            /* set blank lines after first var def block */
            if ((var_blk       == true) &&
                (first_var_blk == true) &&
                (fn_top        == true) &&
                (get_uval(UO_nl_func_var_def_blk) > 0))
            {
               newline_min_after(prev, 1 + get_uval(UO_nl_func_var_def_blk), PCF_VAR_DEF);
            }
            /* set newlines after var def block */
            else if ( (var_blk == true) && (get_uval(UO_nl_var_def_blk_end) > 0))
            {
               newline_min_after(prev, get_uval(UO_nl_var_def_blk_end), PCF_VAR_DEF);
            }
            typedef_blk   = false;
            first_var_blk = false;
            var_blk       = false;
         }
      }
      did_this_line = true;
      pc            = chunk_get_next(pc);
   }

   return(pc);
}


static void nl_brace_pair(chunk_t* br_open)
{
   LOG_FUNC_ENTRY();

   return_if(is_preproc(br_open) && is_false(UO_nl_define_macro));

   chunk_t* next;
   chunk_t* pc;

   if (is_true(UO_nl_collapse_empty_body))
   {
      next = get_next_nnl(br_open);
      if (is_closing_rbrace(next))
      {
         pc = chunk_get_next(br_open);

         while (not_type(pc, CT_BRACE_CLOSE))
         {
            next = chunk_get_next(pc);
            if (is_type(pc, CT_NEWLINE))
            {
               if (is_safe_to_del_nl(pc))
               {
                  chunk_del(pc);
                  MARK_CHANGE();
               }
            }
            pc = next;
         }
         return;
      }
   }

   /* Make sure we don't break a one-liner */
   if (!one_liner_nl_ok(br_open))
   {
      LOG_FMT(LNL1LINE, "a new line may NOT be added\n");
      return;
   }
   else
   {
      LOG_FMT(LNL1LINE, "a new line may be added\n");
   }

   next = get_next_nc(br_open);
   chunk_t* prev;
   /** Insert a newline between the '=' and open brace, if needed */
   if (is_ptype(br_open, CT_ASSIGN))
   {
      /* Only mess with it if the open brace is followed by a newline */
      if (is_nl(next))
      {
         prev = get_prev_ncnl(br_open);
         nl_iarf_pair(prev, br_open, get_arg(UO_nl_assign_brace));
      }
   }

   /* Eat any extra newlines after the brace open */
   if (is_true(UO_eat_blanks_after_open_brace))
   {
      if (is_nl(next))
      {
         if (next->nl_count > 1)
         {
            next->nl_count = 1;
            LOG_FMT(LBLANKD, "%s: eat_blanks_after_open_brace %u\n", __func__, next->orig_line);
            MARK_CHANGE();
         }
      }
   }

   argval_t val            = AV_IGNORE;
   bool     nl_close_brace = false;
   /* Handle the cases where the brace is part of a function call or definition */
   if (is_ptype(br_open, 8, CT_FUNC_DEF,    CT_FUNC_CALL,
         CT_FUNC_CALL_USER, CT_OC_CLASS,    CT_CPP_LAMBDA,
         CT_FUNC_CLASS_DEF, CT_OC_MSG_DECL, CT_CS_PROPERTY) )
   {
      /* Need to force a newline before the close brace, if not in a class body */
      if(not_flag(br_open, PCF_IN_CLASS))
      {
         nl_close_brace = true;
      }

      /* handle newlines after the open brace */
      pc = get_next_ncnl(br_open);
      newline_add_between(br_open, pc);

      switch(br_open->ptype)
      {
         case(CT_FUNC_DEF      ): /* fallthrough */
         case(CT_FUNC_CLASS_DEF): /* fallthrough */
         case(CT_OC_CLASS      ): /* fallthrough */
         case(CT_OC_MSG_DECL   ): val = get_arg(UO_nl_fdef_brace    ); break;
         case(CT_CS_PROPERTY   ): val = get_arg(UO_nl_property_brace); break;
         case(CT_CPP_LAMBDA    ): val = get_arg(UO_nl_cpp_ldef_brace); break;
         default:                 val = get_arg(UO_nl_fcall_brace   ); break;
      }
      if (val != AV_IGNORE)
      {
         /* Grab the chunk before the open brace */
         prev = get_prev_ncnl(br_open);
         nl_iarf_pair(prev, br_open, val);
      }
      nl_def_blk(br_open, true);
   }

   /* Handle the cases where the brace is part of a class or struct */
   if (is_ptype(br_open, CT_CLASS, CT_STRUCT))
   {
      nl_def_blk(br_open, false);
   }

   /* Grab the matching brace close */
   chunk_t* br_close;
   br_close = get_next_type(br_open, CT_BRACE_CLOSE, (int32_t)br_open->level);
   return_if(is_invalid(br_close));

   if (!nl_close_brace)
   {
      /* If the open brace hits a CT_NEWLINE, CT_NL_CONT, CT_COMMENT_MULTI, or
       * CT_COMMENT_CPP without hitting anything other than CT_COMMENT, then
       * there should be a newline before the close brace. */
      pc = chunk_get_next(br_open);
      while (is_type(pc, CT_COMMENT))
      {
         pc = chunk_get_next(pc);
      }
      if (is_cmt_or_nl(pc))
      {
         nl_close_brace = true;
      }
   }

   prev = get_prev_nblank(br_close);
   if (nl_close_brace) { newline_add_between(prev, br_close); }
   else                { newline_del_between(prev, br_close); }
}


static void nl_case(chunk_t* start)
{
   LOG_FUNC_ENTRY();

   /* Scan backwards until a '{' or ';' or ':'. Abort if a multi-newline is found */
   chunk_t* prev = start;
   do
   {
      prev = get_prev_nc(prev);
      return_if(is_nl(prev) && (prev->nl_count > 1));
   } while (not_type(prev, 4, CT_BRACE_OPEN, CT_BRACE_CLOSE,
                              CT_SEMICOLON,  CT_CASE_COLON));

   return_if(is_invalid(prev));

   chunk_t* pc = newline_add_between(prev, start);
   return_if(is_invalid(pc));

   /* Only add an extra line after a semicolon or brace close */
   if (is_type(prev, CT_SEMICOLON, CT_BRACE_CLOSE))
   {
      if (is_nl(pc) && (pc->nl_count < 2))
      {
         double_newline(pc);
      }
   }
}


static void nl_case_colon(chunk_t* start)
{
   LOG_FUNC_ENTRY();

   chunk_t* pc = get_next_nc(start);
   if (is_valid(pc) && !is_nl(pc))
   {
      newline_add_before(pc);
   }
}


static void nl_before_return(chunk_t* start)
{
   LOG_FUNC_ENTRY();

   chunk_t* nl = chunk_get_prev(start);
   return_if(is_invalid(nl));
   return_if(!is_nl(nl))        /* line has to start with 'return' */
   return_if(nl->nl_count > 1); /* no need to add a newline before a blank line */

   chunk_t* pc = chunk_get_prev(nl);
   return_if(is_invalid(pc) || is_opening_brace(pc));

   if (is_cmt(pc))
   {
      pc = chunk_get_prev(pc);
      return_if(is_invalid(pc) || !is_nl(pc));
      nl = pc;
   }
   if (nl->nl_count < 2)
   {
      nl->nl_count++;
      MARK_CHANGE();
   }
}


static void nl_after_return(chunk_t* start)
{
   LOG_FUNC_ENTRY();

   chunk_t* semi  = get_next_type(start, CT_SEMICOLON, (int32_t)start->level);
   chunk_t* after = get_next_nblank(semi);

   /* If we hit a brace or an 'else', then a newline is not needed */
   return_if(is_type(after, CT_BRACE_CLOSE, CT_VBRACE_CLOSE, CT_ELSE));

   chunk_t* pc;
   for (pc = chunk_get_next(semi); pc != after; pc = chunk_get_next(pc))
   {
      if (is_type(pc, CT_NEWLINE))
      {
         if (pc->nl_count < 2) { double_newline(pc); }
         return;
      }
   }
}


static void nl_iarf_pair(chunk_t* before, chunk_t* after, argval_t av)
{
   LOG_FUNC_ENTRY();
   log_func_stack(LNEWLINE, "Call Stack:");

   if(are_valid(before, after))
   {
      if (is_arg_set(av, AV_ADD))
      {
         chunk_t* nl = newline_add_between(before, after);
         if ( (is_valid(nl)    ) &&
              (av == AV_FORCE  ) &&
              (nl->nl_count > 1) )
         {
            nl->nl_count = 1;
         }
      }
      else if (is_arg_set(av, AV_REMOVE))
      {
         newline_del_between(before, after);
      }
   }
}


void nl_iarf(chunk_t* pc, argval_t av)
{
   LOG_FUNC_ENTRY();
   nl_iarf_pair(pc, get_next_nnl(pc), av);
}


/*
 * count how many commas are present
 */
static uint32_t count_commas(
   chunk_t* *end,               /**< [out] chunk where counting stopped */
   chunk_t* start,              /**< [in]  chunk to start with */
   const argval_t newline,      /**< [in]  defines if a newline is added */
   const bool force_nl = false  /**< [in]  add newline independently of existing newline */
);


static uint32_t count_commas(chunk_t* *end, chunk_t* start, const argval_t newline, bool force_nl)
{
   chunk_t* pc;
   uint32_t comma_count = 0;
   for ( pc = get_next_ncnl(start);
        (is_valid(pc)) &&
        (pc->level > start->level);
         pc = get_next_ncnl(pc))
   {
      if (is_type (pc, CT_COMMA        ) &&
          is_level(pc, (start->level+1)) )
      {
         comma_count++;
         chunk_t* tmp = chunk_get_next(pc);
         if (is_cmt(tmp)) { pc = tmp; }

         if ((force_nl                  == true ) ||
             (is_nl(chunk_get_next(pc)) == false) )
         {
            nl_iarf(pc, newline);
         }
      }
   }
   *end = pc;
   return comma_count;
}


static void nl_func_multi_line(chunk_t* start)
{
   LOG_FUNC_ENTRY();
   LOG_FMT(LNFD, "%s: called on %u:%u '%s' [%s/%s]\n",
           __func__, start->orig_line, start->orig_col,
           start->text(), get_token_name(start->type), get_token_name(start->ptype));

   bool add_start;
   bool add_args;
   bool add_end;

   if (is_ptype(start, CT_FUNC_DEF, CT_FUNC_CLASS_DEF))
   {
      add_start = is_true(UO_nl_func_def_start_multi_line);
      add_args  = is_true(UO_nl_func_def_args_multi_line );
      add_end   = is_true(UO_nl_func_def_end_multi_line  );
   }
   else if (is_ptype(start, CT_FUNC_CALL, CT_FUNC_CALL_USER))
   {
      add_start = is_true(UO_nl_func_call_start_multi_line);
      add_args  = is_true(UO_nl_func_call_args_multi_line );
      add_end   = is_true(UO_nl_func_call_end_multi_line  );
   }
   else
   {
      add_start = is_true(UO_nl_func_decl_start_multi_line);
      add_args  = is_true(UO_nl_func_decl_args_multi_line );
      add_end   = is_true(UO_nl_func_decl_end_multi_line  );
   }

   return_if((add_start == false) &&
             (add_args  == false) &&
             (add_end   == false) );

   chunk_t* pc = get_next_ncnl(start);
   while (exceeds_level(pc, start->level))
   {
      pc = get_next_ncnl(pc);
   }

   if (is_type(pc, CT_FPAREN_CLOSE) && is_newline_between(start, pc))
   {
      if (add_start && !is_nl(chunk_get_next(start))) { nl_iarf(start,              AV_ADD); }
      if (add_end   && !is_nl(chunk_get_prev(pc)   )) { nl_iarf(chunk_get_prev(pc), AV_ADD); }
      if (add_args)                                   { count_commas(&pc, start,    AV_ADD); }
   }
}


static void nl_func_def(chunk_t* start)
{
   LOG_FUNC_ENTRY();
   LOG_FMT(LNFD, "%s: called on %u:%u '%s' [%s/%s]\n",
           __func__, start->orig_line, start->orig_col, start->text(),
           get_token_name(start->type), get_token_name(start->ptype));

   bool     is_def = is_ptype(start, CT_FUNC_DEF, CT_FUNC_CLASS_DEF);
   argval_t atmp   = get_arg(is_def ? UO_nl_func_def_paren : UO_nl_func_paren);
   chunk_t  *prev;
   if (atmp != AV_IGNORE)
   {
      prev = get_prev_ncnl(start);
      if (is_valid(prev)) { nl_iarf(prev, atmp); }
   }

   /* Handle break newlines type and function */
   prev = get_prev_ncnl(start);
   prev = skip_template_prev(prev );
   /* Don't split up a function variable */
   prev = is_paren_close(prev) ? nullptr : get_prev_ncnl(prev);

   if (is_type(prev, CT_DC_MEMBER) &&
       not_ignore(UO_nl_func_class_scope))
   {
      nl_iarf(get_prev_ncnl(prev), get_arg(UO_nl_func_class_scope));
   }

   if (not_type(prev, CT_PRIVATE_COLON))
   {
      chunk_t* tmp;
      if (is_type(prev, CT_OPERATOR))
      {
         tmp  = prev;
         prev = get_prev_ncnl(prev);
      }
      else
      {
         tmp = start;
      }

      if (is_type(prev, CT_DC_MEMBER))
      {
         if (not_ignore(UO_nl_func_scope_name))
         {
            nl_iarf(prev, get_arg(UO_nl_func_scope_name));
         }
      }

      chunk_t* next1 = get_next_ncnl(prev);
      if (not_type(next1, CT_FUNC_CLASS_DEF))
      {
         const uo_t option = is_ptype(tmp, CT_FUNC_PROTO) ?
               UO_nl_func_proto_type_name : UO_nl_func_type_name;
         argval_t a = get_arg(option);

         if (is_flag(tmp, PCF_IN_CLASS) &&
             not_ignore(UO_nl_func_type_name_class))
         {
            a = get_arg(UO_nl_func_type_name_class);
         }

         if (a != AV_IGNORE)
         {
            assert(is_valid(prev));
            LOG_FMT(LNFD, "%s: prev %u:%u '%s' [%s/%s]\n",
                    __func__, prev->orig_line, prev->orig_col, prev->text(),
                    get_token_name(prev->type ),
                    get_token_name(prev->ptype));

            if (is_type(prev, CT_DESTRUCTOR))
            {
               prev = get_prev_ncnl(prev);
            }

            /* If we are on a '::', step back two tokens
             * TODO: do we also need to check for '.' ? */
            while (is_type(prev, CT_DC_MEMBER) )
            {
               prev = get_prev_ncnl(prev);
               prev = skip_template_prev (prev);
               prev = get_prev_ncnl(prev);
            }

<<<<<<< HEAD
            if (not_type(prev, 5, CT_BRACE_CLOSE, CT_VBRACE_CLOSE,
                 CT_BRACE_OPEN, CT_SEMICOLON, CT_PRIVATE_COLON)
              //(prev->ptype != CT_TEMPLATE) TODO: create some examples to test the option
                )
=======
            if ((prev != nullptr) &&
                (prev->type != CT_BRACE_CLOSE) &&
                (prev->type != CT_VBRACE_CLOSE) &&
                (prev->type != CT_BRACE_OPEN) &&
                (prev->type != CT_SEMICOLON) &&
                (prev->type != CT_PRIVATE_COLON))
>>>>>>> 8fd0e8a1
            {
               nl_iarf(prev, a);
            }
         }
      }
   }

   chunk_t* pc = get_next_ncnl(start);
   if (is_str(pc, ")"))
   {
      atmp = get_arg(is_def ? UO_nl_func_def_empty : UO_nl_func_decl_empty);
      if (atmp != AV_IGNORE) { nl_iarf(start, atmp); }
      return;
   }

   /* Now scan for commas */
   uo_t option = (is_ptype(start, CT_FUNC_DEF, CT_FUNC_CLASS_DEF) ) ?
                   UO_nl_func_def_args : UO_nl_func_decl_args;
   uint32_t comma_count = count_commas(&pc, start, get_arg(option), true);

   argval_t as = get_arg(is_def ? UO_nl_func_def_start : UO_nl_func_decl_start);
   argval_t ae = get_arg(is_def ? UO_nl_func_def_end   : UO_nl_func_decl_end  );
   if (comma_count == 0)
   {
      atmp = get_arg(is_def ? UO_nl_func_def_start_single : UO_nl_func_decl_start_single);
      if (atmp != AV_IGNORE) { as = atmp; }

      atmp = get_arg(is_def ? UO_nl_func_def_end_single : UO_nl_func_decl_end_single);
      if (atmp != AV_IGNORE) { ae = atmp; }
   }
   nl_iarf(start, as);

   /* and fix up the close parenthesis */
   if (is_type(pc, CT_FPAREN_CLOSE) )
   {
      prev = get_prev_nnl(pc);
      if (not_type(prev, CT_FPAREN_OPEN) )
      {
         nl_iarf(prev, ae);
      }
      nl_func_multi_line(start);
   }
}


static void nl_oc_msg(chunk_t* start)
{
   LOG_FUNC_ENTRY();

   chunk_t* sq_c = chunk_skip_to_match(start);
   return_if(is_invalid(sq_c));

   /* mark one-liner */
   bool     one_liner = true;
   chunk_t* pc;
   for (pc = chunk_get_next(start);
       (is_valid(pc)) && (pc != sq_c);
        pc = chunk_get_next(pc))
   {
      break_if(pc->level <= start->level);
      if (is_nl(pc)) { one_liner = false; }
   }

   /* we don't use the 1-liner flag, but set it anyway */
   uint64_t flags = one_liner ? PCF_ONE_LINER : 0;
   flag_series(start, sq_c, flags, flags ^ PCF_ONE_LINER);

   return_if(is_true(UO_nl_oc_msg_leave_one_liner) && one_liner);

   for (pc = get_next_ncnl(start); pc; pc = get_next_ncnl(pc))
   {
      break_if(pc->level <= start->level);
      if (is_type(pc, CT_OC_MSG_NAME)) { newline_add_before(pc); }
   }
}


static bool one_liner_nl_ok(chunk_t* pc)
{
   LOG_FUNC_ENTRY();
   LOG_FMT(LNL1LINE, "%s: check [%s] parent=[%s] flags=%" PRIx64 ", on line %u, col %u - ",
           __func__, get_token_name(pc->type), get_token_name(pc->ptype),
           get_flags(pc), pc->orig_line, pc->orig_col);

   if (not_flag(pc, PCF_ONE_LINER))
   {
      LOG_FMT(LNL1LINE, "true (not one-liner), a new line may be added\n");
      return(true);
   }

   /* Step back to find the opening brace */
   chunk_t* br_open = pc;
   if (is_closing_brace(br_open))
   {
      /* determine if we search a real or virtual brace */
      const c_token_t searched_brace = is_closing_rbrace(br_open) ?
                                         CT_BRACE_OPEN : CT_VBRACE_OPEN;
      br_open = get_prev_type(br_open, searched_brace, (int32_t)br_open->level);
   }
   else
   {
      while (is_flag(br_open, PCF_ONE_LINER) && !is_any_brace(br_open))
      {
         br_open = chunk_get_prev(br_open);
      }
   }
   pc = br_open;
   if (is_flag(pc, PCF_ONE_LINER) && is_any_brace(pc))
   {
      /* \todo use a check array here */
      bool cond;
      cond = is_true(UO_nl_class_leave_one_liners);
      if (cond && is_flag(pc, PCF_IN_CLASS))     { LOG_FMT(LNL1LINE, "false (class)\n" );     return(false); }
      cond = is_true(UO_nl_assign_leave_one_liners);
      if (cond && is_ptype(pc, CT_ASSIGN))       { LOG_FMT(LNL1LINE, "false (assign)\n");     return(false); }
      cond = is_true(UO_nl_enum_leave_one_liners);
      if (cond && is_ptype(pc, CT_ENUM))         { LOG_FMT(LNL1LINE, "false (enum)\n");       return(false); }
      cond = is_true(UO_nl_getset_leave_one_liners);
      if (cond && is_ptype(pc, CT_GETSET))       { LOG_FMT(LNL1LINE, "false (get/set)\n");    return(false); }
      cond = is_true(UO_nl_func_leave_one_liners);
      if (cond && is_ptype(pc, CT_FUNC_DEF,
                         CT_FUNC_CLASS_DEF))     { LOG_FMT(LNL1LINE, "false (func def)\n");   return(false); }
      cond = is_true(UO_nl_func_leave_one_liners);
      if (cond && is_ptype(pc, CT_OC_MSG_DECL))  { LOG_FMT(LNL1LINE, "false (method def)\n"); return(false); }
      cond = is_true(UO_nl_cpp_lambda_leave_one_liners);
      if (cond && is_ptype(pc, CT_CPP_LAMBDA))   { LOG_FMT(LNL1LINE, "false (lambda)\n");     return(false); }
      cond = is_true(UO_nl_oc_msg_leave_one_liner);
      if (cond && is_flag(pc, PCF_IN_OC_MSG))    { LOG_FMT(LNL1LINE, "false (message)\n");    return(false); }
      cond = is_true(UO_nl_if_leave_one_liners);
      if (cond && is_ptype(pc, CT_IF, CT_ELSE))  { LOG_FMT(LNL1LINE, "false (if/else)\n");    return(false); }
      cond = is_true(UO_nl_while_leave_one_liners);
      if (cond && is_ptype(pc, CT_WHILE))        { LOG_FMT(LNL1LINE, "false (while)\n");      return(false); }
   }
   LOG_FMT(LNL1LINE, "true, a new line may be added\n");
   return(true);
}


void clear_one_liner_flag(chunk_t* pc, dir_e dir)
{
   chunk_t* tmp = pc;
   while ((tmp = chunk_get(tmp, scope_e::ALL, dir)) != nullptr)
   {
      return_if(not_flag(tmp, PCF_ONE_LINER));
      LOG_FMT(LNL1LINE, " %s", tmp->text());
      clr_flags(tmp, PCF_ONE_LINER);
   }
}


void undo_one_liner(chunk_t* pc)
{
   LOG_FUNC_ENTRY();

   if (is_flag(pc, PCF_ONE_LINER))
   {
      LOG_FMT(LNL1LINE, "%s: [%s]", __func__, pc->text());
      clr_flags(pc, PCF_ONE_LINER);

      clear_one_liner_flag(pc, dir_e::BEFORE);
      clear_one_liner_flag(pc, dir_e::AFTER );
      LOG_FMT(LNL1LINE, "\n");
   }
}


static void nl_create_one_liner(chunk_t* vbrace_open)
{
   LOG_FUNC_ENTRY();

   /* See if we get a newline between the next text and the vbrace_close */
   chunk_t* tmp   = get_next_ncnl(vbrace_open);
   chunk_t* first = tmp;
   return_if (is_invalid(first) ||
       (get_token_pattern_class(first->type) != pattern_class_e::NONE));


   uint32_t nl_total = 0;
   while (not_type(tmp, CT_VBRACE_CLOSE))
   {
      if (is_nl(tmp))
      {
         nl_total += tmp->nl_count;
         return_if(nl_total > 1);
      }
      tmp = chunk_get_next(tmp);
   }

   if (are_valid(tmp, first))
   {
      newline_del_between(vbrace_open, first);
   }
}


void remove_newlines(void)
{
   LOG_FUNC_ENTRY();

   chunk_t* pc = chunk_get_head();
   if (!is_nl(pc)) { pc = get_next_nl(pc); }

   chunk_t* next;
   chunk_t* prev;
   while (is_valid(pc))
   {
      /* Remove all newlines not in preproc */
      if (!is_preproc(pc))
      {
         next = pc->next;
         prev = pc->prev;
         nl_iarf(pc, AV_REMOVE);
         if (next == chunk_get_head())
         {
            pc = next;
            continue;
         }
         else if (is_valid(prev) && !is_nl(prev->next))
         {
            pc = prev;
         }
      }
      pc = get_next_nl(pc);
   }
}


#if 0
// currently not used
static void struct_union(chunk_t* start, argval_t nl_opt, bool leave_trailing)
{
   LOG_FUNC_ENTRY();
   return_if (is_arg(nl_opt, AV_IGNORE) ||
       ((start->flags & PCF_IN_PREPROC) && !get_bool(UO_nl_define_macro)));

   /* step past any junk between the keyword and the open brace
    * Quit if we hit a semicolon or '=', which are not expected. */
   size_t level = start->level;
   chunk_t* pc = start;
   while (((pc = get_next_ncnl(pc)) != nullptr) && (pc->level >= level))
   {
      break_if (is_level(pc, level) &&
         (is_type(pc, CT_BRACE_OPEN, CT_ASSIGN) || is_semicolon(pc)));
      start = pc;
   }

   /* If we hit a brace open, then we need to toy with the newlines */
   if (is_type(pc, CT_BRACE_OPEN))
   {
      /* Skip over embedded C comments */
      chunk_t* next = get_next_nc(pc);
      if (leave_trailing && !is_cmt_or_nl(next))
      {
         nl_opt = AV_IGNORE;
      }

      nl_iarf_pair(start, pc, nl_opt);
   }
}
#endif


void cleanup_braces(bool first)
{
   LOG_FUNC_ENTRY();

   /* Get the first token that's not an empty line: */
   chunk_t* pc = chunk_get_head();
   if (is_nl(pc)) { pc = get_next_ncnl(pc); }

   chunk_t* next;
   chunk_t* prev;
   chunk_t* tmp;
   for ( ; is_valid(pc); pc = get_next_ncnl(pc))
   {
      switch(pc->type)
      {
         case(CT_ELSEIF):
         {
            argval_t arg = get_arg(UO_nl_elseif_brace);
            nl_if_for_while_switch(pc, (arg != AV_IGNORE) ? arg : get_arg(UO_nl_if_brace));
         }
         break;

         case(CT_CATCH):
         {
            nl_cuddle_uncuddle(pc, get_arg(UO_nl_brace_catch));
            next = get_next_ncnl(pc);

            argval_t argval = get_arg(UO_nl_catch_brace);
            if (is_type(next, CT_BRACE_OPEN))
                 { nl_do_else            (pc, argval); }
            else { nl_if_for_while_switch(pc, argval); }
         }
         break;

         /* \todo use check array here */
         case(CT_IF          ): nl_if_for_while_switch(pc, get_arg(UO_nl_if_brace           )); break;
         case(CT_FOR         ): nl_if_for_while_switch(pc, get_arg(UO_nl_for_brace          )); break;
         case(CT_WHILE       ): nl_if_for_while_switch(pc, get_arg(UO_nl_while_brace        )); break;
         case(CT_USING_STMT  ): nl_if_for_while_switch(pc, get_arg(UO_nl_using_brace        )); break;
         case(CT_D_SCOPE_IF  ): nl_if_for_while_switch(pc, get_arg(UO_nl_scope_brace        )); break;
         case(CT_D_VERSION_IF): nl_if_for_while_switch(pc, get_arg(UO_nl_version_brace      )); break;
         case(CT_SWITCH      ): nl_if_for_while_switch(pc, get_arg(UO_nl_switch_brace       )); break;
         case(CT_SYNCHRONIZED): nl_if_for_while_switch(pc, get_arg(UO_nl_synchronized_brace )); break;
         case(CT_UNITTEST    ): nl_do_else            (pc, get_arg(UO_nl_unittest_brace     )); break;
         case(CT_DO          ): nl_do_else            (pc, get_arg(UO_nl_do_brace           )); break;
         case(CT_TRY         ): nl_do_else            (pc, get_arg(UO_nl_try_brace          )); break;
         case(CT_GETSET      ): nl_do_else            (pc, get_arg(UO_nl_getset_brace       )); break;
         case(CT_WHILE_OF_DO ): nl_cuddle_uncuddle    (pc, get_arg(UO_nl_brace_while        )); break;
         case(CT_STRUCT      ): nl_struct_enum_union  (pc, get_arg(UO_nl_struct_brace), true ); break;
         case(CT_UNION       ): nl_struct_enum_union  (pc, get_arg(UO_nl_union_brace ), true ); break;
         case(CT_ENUM        ): nl_struct_enum_union  (pc, get_arg(UO_nl_enum_brace  ), true );
                                nl_enum(pc);break;
         case(CT_NAMESPACE   ): nl_struct_enum_union  (pc, get_arg(UO_nl_namespace_brace), false); break;

         case(CT_ELSE):
            nl_cuddle_uncuddle(pc, get_arg(UO_nl_brace_else));
            next = get_next_ncnl(pc);
            if (is_type(next, CT_ELSEIF))
            {
               nl_iarf_pair(pc, next, get_arg(UO_nl_else_if));
            }
            nl_do_else(pc, get_arg(UO_nl_else_brace));
         break;

         case(CT_FINALLY):
            nl_cuddle_uncuddle(pc, get_arg(UO_nl_brace_finally));
            nl_do_else(pc, get_arg(UO_nl_finally_brace));
         break;

<<<<<<< HEAD
         case(CT_BRACE_OPEN):
            switch(pc->ptype)
=======
   chunk_t *next;
   chunk_t *prev;
   chunk_t *tmp;
   for ( ; pc != nullptr; pc = chunk_get_next_ncnl(pc))
   {
      if (pc->type == CT_IF)
      {
         newlines_if_for_while_switch(pc, cpd.settings[UO_nl_if_brace].a);
         tmp = chunk_get_next_type(pc, CT_SPAREN_CLOSE, pc->level);
         if (tmp != nullptr)
         {
            prev = chunk_get_prev(tmp);
            if (prev != nullptr)
            {
               // Issue #1139
               newline_iarf_pair(prev, tmp, cpd.settings[UO_nl_before_if_closing_paren].a);
            }
         }
      }
      else if (pc->type == CT_ELSEIF)
      {
         argval_t arg = cpd.settings[UO_nl_elseif_brace].a;
         newlines_if_for_while_switch(
            pc, (arg != AV_IGNORE) ? arg : cpd.settings[UO_nl_if_brace].a);
         tmp = chunk_get_next_type(pc, CT_SPAREN_CLOSE, pc->level);
         if (tmp != nullptr)
         {
            prev = chunk_get_prev(tmp);
            if (prev != nullptr)
            {
               // Issue #1139
               newline_iarf_pair(prev, tmp, cpd.settings[UO_nl_before_if_closing_paren].a);
            }
         }
      }
      else if (pc->type == CT_FOR)
      {
         newlines_if_for_while_switch(pc, cpd.settings[UO_nl_for_brace].a);
      }
      else if (pc->type == CT_CATCH)
      {
         newlines_cuddle_uncuddle(pc, cpd.settings[UO_nl_brace_catch].a);
         next = chunk_get_next_ncnl(pc);
         if ((next != nullptr) && (next->type == CT_BRACE_OPEN))
         {
            newlines_do_else(pc, cpd.settings[UO_nl_catch_brace].a);
         }
         else
         {
            newlines_if_for_while_switch(pc, cpd.settings[UO_nl_catch_brace].a);
         }
      }
      else if (pc->type == CT_WHILE)
      {
         newlines_if_for_while_switch(pc, cpd.settings[UO_nl_while_brace].a);
      }
      else if (pc->type == CT_USING_STMT)
      {
         newlines_if_for_while_switch(pc, cpd.settings[UO_nl_using_brace].a);
      }
      else if (pc->type == CT_D_SCOPE_IF)
      {
         newlines_if_for_while_switch(pc, cpd.settings[UO_nl_scope_brace].a);
      }
      else if (pc->type == CT_UNITTEST)
      {
         newlines_do_else(pc, cpd.settings[UO_nl_unittest_brace].a);
      }
      else if (pc->type == CT_D_VERSION_IF)
      {
         newlines_if_for_while_switch(pc, cpd.settings[UO_nl_version_brace].a);
      }
      else if (pc->type == CT_SWITCH)
      {
         newlines_if_for_while_switch(pc, cpd.settings[UO_nl_switch_brace].a);
      }
      else if (pc->type == CT_SYNCHRONIZED)
      {
         newlines_if_for_while_switch(pc,
                                      cpd.settings[UO_nl_synchronized_brace].a);
      }
      else if (pc->type == CT_DO)
      {
         newlines_do_else(pc, cpd.settings[UO_nl_do_brace].a);
      }
      else if (pc->type == CT_ELSE)
      {
         newlines_cuddle_uncuddle(pc, cpd.settings[UO_nl_brace_else].a);
         next = chunk_get_next_ncnl(pc);
         if ((next != nullptr) && (next->type == CT_ELSEIF))
         {
            newline_iarf_pair(pc, next, cpd.settings[UO_nl_else_if].a);
         }
         newlines_do_else(pc, cpd.settings[UO_nl_else_brace].a);
      }
      else if (pc->type == CT_TRY)
      {
         newlines_do_else(pc, cpd.settings[UO_nl_try_brace].a);
      }
      else if (pc->type == CT_GETSET)
      {
         newlines_do_else(pc, cpd.settings[UO_nl_getset_brace].a);
      }
      else if (pc->type == CT_FINALLY)
      {
         newlines_cuddle_uncuddle(pc, cpd.settings[UO_nl_brace_finally].a);
         newlines_do_else(pc, cpd.settings[UO_nl_finally_brace].a);
      }
      else if (pc->type == CT_WHILE_OF_DO)
      {
         newlines_cuddle_uncuddle(pc, cpd.settings[UO_nl_brace_while].a);
      }
      else if (pc->type == CT_BRACE_OPEN)
      {
         switch (pc->parent_type)
         {
         case CT_DOUBLE_BRACE:
         {
            if (cpd.settings[UO_nl_paren_dbrace_open].a != AV_IGNORE)
>>>>>>> 8fd0e8a1
            {
               case(CT_DOUBLE_BRACE):
                  if(not_ignore(UO_nl_paren_dbrace_open))
                  {
                     prev = get_prev_ncnl(pc, scope_e::PREPROC);
                     if (is_paren_close(prev))
                     {
                        nl_iarf_pair(prev, pc, get_arg(UO_nl_paren_dbrace_open));
                     }
                  }
               break;

               case(CT_ENUM):
                  if(not_ignore(UO_nl_enum_own_lines))
                  {
                     nl_enum_entries(pc, get_arg(UO_nl_enum_own_lines));
                  }
                  if (is_true(UO_nl_ds_struct_enum_cmt))
                  {
                     nl_double_space_struct_enum_union(pc);
                  }
               break;

               case CT_STRUCT:
               case CT_UNION:
                  if (is_true(UO_nl_ds_struct_enum_cmt))
                  {
                    nl_double_space_struct_enum_union(pc);
                  }
               break;

               case(CT_CLASS):
                  if(is_level(pc, pc->brace_level))
                  {
                     nl_do_else(get_prev_nnl(pc), get_arg(UO_nl_class_brace));
                  }
               break;

               case (CT_TYPE):
                  nl_iarf_pair(get_prev_nnl(pc), pc, get_arg(UO_nl_type_brace_init_lst));
               break;

               case(CT_OC_BLOCK_EXPR):
                  nl_iarf_pair(chunk_get_prev(pc), pc, get_arg(UO_nl_oc_block_brace));
               break;

               default:   break;
            }

            if(not_ignore(UO_nl_brace_brace))
            {
               next = get_next_nc(pc, scope_e::PREPROC);
               if (is_type(next, CT_BRACE_OPEN))
               {
                  nl_iarf_pair(pc, next, get_arg(UO_nl_brace_brace));
               }
            }

            next = get_next_nnl(pc);
            if (is_invalid(next))
            {
               // do nothing
            }
            else if (is_type(next, CT_BRACE_CLOSE))
            {
               /* \todo: add an option to split open empty statements? { }; */
            }
            else if (is_type(next, CT_BRACE_OPEN))
            {
               /* already handled */
            }
            else
            {
               next = get_next_ncnl(pc);

               /* Handle unnamed temporary direct-list-initialization */
               if (is_ptype(pc, CT_TYPE) &&
                   not_ignore(UO_nl_type_brace_init_lst_open))
               {
                  nl_iarf_pair(pc, get_next_nnl(pc), get_arg(UO_nl_type_brace_init_lst_open));
               }

               /* Handle nl_after_brace_open */
               else if ((is_ptype(pc, CT_CPP_LAMBDA  ) ||
                         is_level(pc, pc->brace_level) )  &&
                         is_true (UO_nl_after_brace_open) )
               {
                  if (!one_liner_nl_ok(pc))
                  {
                     LOG_FMT(LNL1LINE, "a new line may NOT be added\n");
                     /* no change - preserve one liner body */
                  }
                  else if (is_flag(pc, PCF_IN_ARRAY_ASSIGN) || is_preproc(pc))
                  {
                     /* no change - don't break up array assignments or preprocessors */
                  }
                  else
                  {
                     /* Step back from next to the first non-newline item */
                     tmp = chunk_get_prev(next);
                     assert(is_valid(tmp));
                     while (tmp != pc)
                     {
                        if (is_cmt(tmp))
                        {
                           break_if(is_false(UO_nl_after_brace_open_cmt) &&
                                    not_type(tmp, CT_COMMENT_MULTI));
                        }
                        tmp = chunk_get_prev(tmp);
                     }
                     /* Add the newline */
                     nl_iarf(tmp, AV_ADD);
                  }
               }
            }
            nl_brace_pair(pc);
         break;

         case(CT_BRACE_CLOSE):
            /* newline between a close brace and x */
            if (not_ignore(UO_nl_brace_brace))
            {
               next = get_next_nc(pc, scope_e::PREPROC);
               if (is_type(next, CT_BRACE_CLOSE))
               {
                  nl_iarf_pair(pc, next, get_arg(UO_nl_brace_brace));
               }
            }

            if (not_ignore(UO_nl_brace_square))
            {
               next = get_next_nc(pc, scope_e::PREPROC);
               if (is_type(next, CT_SQUARE_CLOSE))
               {
                  nl_iarf_pair(pc, next, get_arg(UO_nl_brace_square));
               }
            }

            if (not_ignore(UO_nl_brace_fparen))
            {
               next = get_next_nc(pc, scope_e::PREPROC);
               if ( is_type(next, CT_NEWLINE) &&
                   (get_arg(UO_nl_brace_fparen) == AV_REMOVE))
               {
                  next = get_next_nc(next, scope_e::PREPROC);
               }
               if (is_type(next, CT_FPAREN_CLOSE))
               {
                  nl_iarf_pair(pc, next, get_arg(UO_nl_brace_fparen));
               }
            }

            /* newline before a close brace */
            if (is_ptype(pc, CT_TYPE) &&
                not_ignore(UO_nl_type_brace_init_lst_close))
            {
               /* Handle unnamed temporary direct-list-initialization */
               nl_iarf_pair(get_prev_nnl(pc), pc, get_arg(UO_nl_type_brace_init_lst_close));
            }

            /* blanks before a close brace */
            if (is_true(UO_eat_blanks_before_close_brace))
            {
               /* Limit the newlines before the close brace to 1 */
               prev = chunk_get_prev(pc);
               assert(is_valid(prev));
               if (is_nl(prev))
               {
                  if (prev->nl_count != 1)
                  {
                     prev->nl_count = 1;
                     LOG_FMT(LBLANKD, "%s: eat_blanks_before_close_brace %u\n", __func__, prev->orig_line);
                     MARK_CHANGE();
                  }
               }
            }
            else if (is_true(UO_nl_ds_struct_enum_close_brace) &&
                     (is_ptype(pc, CT_ENUM, CT_STRUCT, CT_UNION)))
            {
               if (not_flag(pc, PCF_ONE_LINER))
               {
                  /* Make sure the brace is preceded by two newlines */
                  prev = chunk_get_prev(pc);
                  assert(is_valid(prev));

                  if (!is_nl(prev)) { prev = newline_add_before(pc); }
                  assert(is_valid(prev));

                  if (prev->nl_count < 2) { double_newline(prev); }
               }
            }

            /* Force a newline after a close brace */
            if (not_ignore(UO_nl_brace_struct_var) &&
                (is_ptype(pc, CT_STRUCT, CT_ENUM, CT_UNION ) ) )
            {
               next = get_next_ncnl(pc, scope_e::PREPROC);
               if (not_type(next, CT_SEMICOLON, CT_COMMA))
               {
                  nl_iarf(pc, get_arg(UO_nl_brace_struct_var));
               }
            }
            else if (is_true(UO_nl_after_brace_close) ||
                     is_ptype(pc, CT_FUNC_CLASS_DEF, CT_FUNC_DEF, CT_OC_MSG_DECL))
            {
               next = chunk_get_next(pc);
               if (not_type(next, 7, CT_SEMICOLON, CT_COMMA, CT_SPAREN_CLOSE,
                     CT_SQUARE_CLOSE, CT_FPAREN_CLOSE, CT_WHILE_OF_DO, CT_VBRACE_CLOSE) &&
                   not_flag(pc, (PCF_IN_ARRAY_ASSIGN | PCF_IN_TYPEDEF)) &&
                   !is_cmt_or_nl(next))
               {
                  newline_end_newline(pc);
               }
            }
         break;

         case(CT_VBRACE_OPEN):
            if (is_true(UO_nl_after_vbrace_open) ||
                is_true(UO_nl_after_vbrace_open_empty) )
            {
               next = chunk_get_next(pc, scope_e::PREPROC);
               assert(is_valid(next));
               bool add_it;
               if (is_semicolon(next))
               {
                  add_it = is_true(UO_nl_after_vbrace_open_empty);
               }
               else
               {
                  add_it = (is_true(UO_nl_after_vbrace_open) &&
                            not_type(next, CT_VBRACE_CLOSE) &&
                            !is_cmt_or_nl(next));
               }
               if (add_it) { nl_iarf(pc, AV_ADD); }
            }

            if ((is_ptype(pc, 3, CT_IF, CT_ELSEIF, CT_ELSE)
                                        && is_true(UO_nl_create_if_one_liner   )) ||
                (is_ptype(pc, CT_FOR  ) && is_true(UO_nl_create_for_one_liner  )) ||
                (is_ptype(pc, CT_WHILE) && is_true(UO_nl_create_while_one_liner)) )
            {
               nl_create_one_liner(pc);
            }
            if ((is_ptype(pc, 3, CT_IF, CT_ELSEIF, CT_ELSE)
                                        && is_true(UO_nl_split_if_one_liner   )) ||
                (is_ptype(pc, CT_FOR  ) && is_true(UO_nl_split_for_one_liner  )) ||
                (is_ptype(pc, CT_WHILE) && is_true(UO_nl_split_while_one_liner)) )
            {
               if (is_flag(pc, PCF_ONE_LINER))
               {
                  /* split one-liner */
                  const chunk_t* end = chunk_get_next(get_next_type(pc->next, CT_SEMICOLON)); /* \todo -1 is invalid enum */
                  /* Scan for clear flag */
#ifdef DEBUG
               LOG_FMT(LNEWLINE, "(%d) ", __LINE__);
#endif
               LOG_FMT(LNEWLINE, "\n");
                  for (chunk_t* temp = pc; temp != end; temp = chunk_get_next(temp))
                  {
                     LOG_FMT(LNEWLINE, "%s type=%s , level=%zu", temp->text(), get_token_name(temp->type), temp->level);
                     log_pcf_flags(LNEWLINE, get_flags(temp));
                     clr_flags(temp, PCF_ONE_LINER);
                  }
                  // split
                  newline_add_between(pc, pc->next);
               }
            }
         break;

         case(CT_VBRACE_CLOSE):
            if (is_true(UO_nl_after_vbrace_close))
            {
               if (!is_nl(get_next_nc(pc))) { nl_iarf(pc, AV_ADD); }
            }
         break;

         case(CT_CASE):
            /* Note: 'default' also maps to CT_CASE */
            if (is_true(UO_nl_before_case)) { nl_case(pc); }
         break;

         case(CT_THROW):
            prev = chunk_get_prev(pc);
            if (is_type(prev, CT_PAREN_CLOSE) )
            {
               nl_iarf(get_prev_ncnl(pc), get_arg(UO_nl_before_throw));
            }
         break;

         case(CT_CASE_COLON):
            next = get_next_nnl(pc);
            if (is_type(next, CT_BRACE_OPEN) &&
                not_ignore(UO_nl_case_colon_brace))
            {
               nl_iarf(pc, get_arg(UO_nl_case_colon_brace));
            }
            else if (is_true(UO_nl_after_case))
            {
               nl_case_colon(pc);
            }
         break;

         case(CT_SPAREN_CLOSE):
            next = get_next_ncnl(pc);
            if (is_type(next, CT_BRACE_OPEN))
            {
               /* \TODO: this could be used to control newlines between the
                * the if/while/for/switch close parenthesis and the open brace, but
                * that is currently handled elsewhere. */
            }
         break;

         case(CT_RETURN):
            if (is_true(UO_nl_before_return)) { nl_before_return(pc); }
            if (is_true(UO_nl_after_return )) { nl_after_return (pc); }
         break;

         case(CT_SEMICOLON):
            if (not_flag(pc, (PCF_IN_SPAREN | PCF_IN_PREPROC)) &&
                is_true(UO_nl_after_semicolon))
            {
               next = chunk_get_next(pc);
               while (is_type(next, CT_VBRACE_CLOSE))
               {
                  next = chunk_get_next(next);
               }

               if (is_valid(next) && !is_cmt_or_nl(next))
               {
                  if (one_liner_nl_ok(next))
                  {
                     LOG_FMT(LNL1LINE, "a new line may be added\n");
                     nl_iarf(pc, AV_ADD);
                  }
                  else
                  {
                     LOG_FMT(LNL1LINE, "a new line may NOT be added\n");
                  }
               }
            }
            else if (is_ptype(pc, CT_CLASS))
            {
               if (get_uval(UO_nl_after_class) > 0)
               {
                  nl_iarf(pc, AV_ADD);
               }
            }
         break;

         case(CT_FPAREN_OPEN):
            if ((is_ptype(pc, 5, CT_FUNC_CLASS_DEF,   CT_FUNC_DEF,
                  CT_FUNC_PROTO, CT_FUNC_CLASS_PROTO, CT_OPERATOR)) &&
                ((is_true(UO_nl_func_decl_start_multi_line) ) ||
                 (is_true(UO_nl_func_def_start_multi_line)  ) ||
                 (is_true(UO_nl_func_decl_args_multi_line)  ) ||
                 (is_true(UO_nl_func_def_args_multi_line)   ) ||
                 (is_true(UO_nl_func_decl_end_multi_line)   ) ||
                 (is_true(UO_nl_func_def_end_multi_line)    ) ||
                 not_ignore(UO_nl_func_decl_start           ) ||
                 not_ignore(UO_nl_func_def_start            ) ||
                 not_ignore(UO_nl_func_decl_start_single    ) ||
                 not_ignore(UO_nl_func_def_start_single     ) ||
                 not_ignore(UO_nl_func_decl_args            ) ||
                 not_ignore(UO_nl_func_def_args             ) ||
                 not_ignore(UO_nl_func_decl_end             ) ||
                 not_ignore(UO_nl_func_def_end              ) ||
                 not_ignore(UO_nl_func_decl_end_single      ) ||
                 not_ignore(UO_nl_func_def_end_single       ) ||
                 not_ignore(UO_nl_func_decl_empty           ) ||
                 not_ignore(UO_nl_func_def_empty            ) ||
                 not_ignore(UO_nl_func_type_name            ) ||
                 not_ignore(UO_nl_func_type_name_class      ) ||
                 not_ignore(UO_nl_func_class_scope          ) ||
                 not_ignore(UO_nl_func_scope_name           ) ||
                 not_ignore(UO_nl_func_proto_type_name      ) ||
                 not_ignore(UO_nl_func_paren                ) ||
                 not_ignore(UO_nl_func_def_paren            )))
            {
               nl_func_def(pc);
            }
            else if ( is_ptype(pc, CT_FUNC_CALL, CT_FUNC_CALL_USER) &&
                     (is_true(UO_nl_func_call_start_multi_line) ||
                      is_true(UO_nl_func_call_args_multi_line ) ||
                      is_true(UO_nl_func_call_end_multi_line  ) ) )
            {
               nl_func_multi_line(pc);
            }
            else if (first && (get_uval(UO_nl_remove_extra_newlines) == 1))
            {
               nl_iarf(pc, AV_REMOVE);
            }
         break;

         case(CT_ANGLE_CLOSE):
            if (is_ptype(pc, CT_TEMPLATE))
            {
               next = get_next_ncnl(pc);
               if (is_level(next, next->brace_level))
               {
                  tmp = get_prev_ncnl(get_prev_type(pc, CT_ANGLE_OPEN, (int32_t)pc->level));
                  if (is_type(tmp, CT_TEMPLATE))
                  {
                     nl_iarf(pc, get_arg(UO_nl_template_class));
                  }
               }
            }
         break;

         case(CT_SQUARE_OPEN):
            if (is_ptype(pc, CT_OC_MSG))
            {
               if (is_true(UO_nl_oc_msg_args)) { nl_oc_msg(pc); }
            }

            if (is_ptype(pc, CT_ASSIGN) && not_flag(pc, PCF_ONE_LINER))
            {
               tmp = get_prev_ncnl(pc);
               nl_iarf(tmp, get_arg(UO_nl_assign_square));

               argval_t arg = get_arg(UO_nl_after_square_assign);

               if (is_arg_set(UO_nl_assign_square, AV_ADD))
               {
                  arg = AV_ADD;
               }
               nl_iarf(pc, arg);

               /* if there is a newline after the open, then force a newline
                * before the close */
               tmp = get_next_nc(pc);
               if (is_nl(tmp))
               {
                  tmp = get_next_type(pc, CT_SQUARE_CLOSE, (int32_t)pc->level);
                  if (is_valid(tmp))
                  {
                     newline_add_before(tmp);
                  }
               }
            }
         break;

         case(CT_PRIVATE):
            /** Make sure there is a newline before an access spec */
            if (get_uval(UO_nl_before_access_spec) > 0)
            {
               prev = chunk_get_prev(pc);
               if (!is_nl(prev))
               {
                  newline_add_before(pc);
               }
            }
         break;

         case(CT_PRIVATE_COLON):
            /** Make sure there is a newline after an access spec */
            if (get_uval(UO_nl_after_access_spec) > 0)
            {
               next = chunk_get_next(pc);
               if (!is_nl(next))
               {
                  newline_add_before(next);
               }
            }
         break;

         case(CT_PP_DEFINE):
            if (is_true(UO_nl_multi_line_define))
            {
               handle_define(pc);
            }
         break;

         default:
            if ((first == true) &&
                (is_preproc(pc) && (get_uval(UO_nl_remove_extra_newlines) == 1)))
            {
               nl_iarf(pc, AV_REMOVE);
            }
            else
            {
               /* ignore it */
            }
         break;
      }
   }
   nl_def_blk(chunk_get_head(), false);
}


static void handle_define(chunk_t* pc)
{
   LOG_FUNC_ENTRY();

   chunk_t* nl  = pc;
   while ((nl = chunk_get_next(nl)) != nullptr)
   {
      return_if(is_type(nl, CT_NEWLINE));

      static chunk_t* ref = nullptr;
      if (is_type          (nl, CT_MACRO                      ) ||
          is_type_and_ptype(nl, CT_FPAREN_CLOSE, CT_MACRO_FUNC) )
      {
         ref = nl;
      }
      if (is_type(nl, CT_NL_CONT))
      {
         newline_add_after(ref);
         return;
      }
   }
}


void nl_after_multiline_cmt(void)
{
   LOG_FUNC_ENTRY();

   for(chunk_t* pc = chunk_get_head(); is_valid(pc); pc = chunk_get_next(pc))
   {
      continue_if(not_type(pc, CT_COMMENT_MULTI));

      chunk_t* tmp = pc;
      while (((tmp = chunk_get_next(tmp)) != nullptr) &&
                    !is_nl(tmp))
      {
         if (!is_cmt(tmp))
         {
            newline_add_before(tmp);
            break;
         }
      }
   }
}


void newline_after_label_colon(void)
{
   LOG_FUNC_ENTRY();

   for (chunk_t* pc = chunk_get_head(); is_valid(pc); pc = chunk_get_next(pc))
   {
      continue_if(not_type(pc, CT_LABEL_COLON));
      newline_add_after(pc);
   }
}


void add_nl_before_and_after(
   chunk_t* pc,
   uo_t     option
);


void insert_blank_lines(void)
{
   LOG_FUNC_ENTRY();

   for (chunk_t* pc = chunk_get_head(); is_valid(pc); pc = get_next_ncnl(pc))
   {
      LOG_FMT(LNEWLINE, "%s:%d: for-loop: line %u, column %u, %s type %s\n",
              __func__, __LINE__, pc->orig_line, pc->orig_col,
              pc->text(), get_token_name(pc->type));
      switch(pc->type)
      {
         case(CT_IF              ): add_nl_before_and_after(pc, UO_nl_before_if          ); break;
         case(CT_FOR             ): add_nl_before_and_after(pc, UO_nl_before_for         ); break;
         case(CT_WHILE           ): add_nl_before_and_after(pc, UO_nl_before_while       ); break;
         case(CT_SWITCH          ): add_nl_before_and_after(pc, UO_nl_before_switch      ); break;
         case(CT_SYNCHRONIZED    ): add_nl_before_and_after(pc, UO_nl_before_synchronized); break;
         case(CT_DO              ): add_nl_before_and_after(pc, UO_nl_before_do          ); break;
         case(CT_FUNC_CLASS_DEF  ): /* fallthrough */
         case(CT_FUNC_DEF        ): /* fallthrough */
         case(CT_FUNC_CLASS_PROTO): /* fallthrough */
         case(CT_FUNC_PROTO      ): nl_func_pre_blank_lines(pc);                      break;
         default:                   /* ignore it   */                                 break;
      }
   }
}


void add_nl_before_and_after(chunk_t* pc, uo_t option)
{
   return_if(is_invalid(pc));
   nl_if_for_while_switch_pre_blank_lines (pc, get_arg(option                ));
   nl_if_for_while_switch_post_blank_lines(pc, get_arg(get_inverse_uo(option)));
}


void newlines_functions_remove_extra_blank_lines(void)
{
   LOG_FUNC_ENTRY();

   const uint32_t nl_max_blank_in_func = get_uval(UO_nl_max_blank_in_func);
   return_if (nl_max_blank_in_func == 0);

   for (chunk_t* pc = chunk_get_head(); is_valid(pc); pc = chunk_get_next(pc))
   {
      continue_if (not_type (pc, CT_BRACE_OPEN) ||
                   not_ptype(pc, CT_FUNC_DEF, CT_CPP_LAMBDA) );

      const uint32_t startMoveLevel = pc->level;

      while (is_valid(pc))
      {
         break_if(is_type_and_level(pc, CT_BRACE_CLOSE, (int32_t)startMoveLevel));
         /* delete newlines */
         if (pc->nl_count > nl_max_blank_in_func)
         {
            pc->nl_count = nl_max_blank_in_func;
            MARK_CHANGE();
            remove_next_nl(pc);
         }
         else
         {
            pc = chunk_get_next(pc);
         }
      }
   }
}


void newlines_squeeze_ifdef(void)
{
   LOG_FUNC_ENTRY();

   chunk_t* pc;
   for (pc = chunk_get_head(); is_valid(pc); pc = get_next_ncnl(pc))
   {
      if (is_type(pc, CT_PREPROC) &&
          (pc->level > 0 || is_true(UO_nl_squeeze_ifdef_top_level)))
      {
         chunk_t* ppr = chunk_get_next(pc);
         assert(is_valid(ppr));

         if (is_type(ppr, CT_PP_IF, CT_PP_ELSE, CT_PP_ENDIF) )
         {
            chunk_t* pnl = nullptr;
            chunk_t* nnl = get_next_nl(ppr);
            if (is_type(ppr, CT_PP_ELSE, CT_PP_ENDIF))
            {
               pnl = get_prev_nl(pc);
            }

            if (is_valid(nnl))
            {
               if (is_valid(pnl))
               {
                  if (pnl->nl_count > 1)
                  {
                     //nnl->nl_count += pnl->nl_count - 1;
                     pnl->nl_count = 1;
                     MARK_CHANGE();

                     const chunk_t* tmp1 = get_prev_nnl(pnl);
                     const chunk_t* tmp2 = get_prev_nnl(nnl);
                     assert(are_valid(tmp1, tmp2));

                     LOG_FMT(LNEWLINE, "%s: moved from after line %u to after %u\n",
                             __func__, tmp1->orig_line, tmp2->orig_line);
                  }
               }

               if (is_type(ppr, CT_PP_IF, CT_PP_ELSE))
               {
                  if (nnl->nl_count > 1)
                  {
                     const chunk_t* tmp1 = get_prev_nnl(nnl);
                     assert(is_valid(tmp1));
                     LOG_FMT(LNEWLINE, "%s: trimmed newlines after line %u from %u\n",
                             __func__, tmp1->orig_line, nnl->nl_count);
                     nnl->nl_count = 1;
                     MARK_CHANGE();
                  }
               }
            }
         }
      }
   }
}


void nl_eat_start_and_end(void)
{
   LOG_FUNC_ENTRY();
   nl_eat_start();
   nl_eat_end();
}


static void nl_eat(const dir_e dir)
{
   const char*    str     = (dir == dir_e::AFTER) ? "end"                 : "start";
   const uo_t     opt     = (dir == dir_e::AFTER) ? UO_nl_end_of_file     : UO_nl_start_of_file;
   const uo_t     opt_min = (dir == dir_e::AFTER) ? UO_nl_end_of_file_min : UO_nl_start_of_file_min;
         chunk_t* pc      = (dir == dir_e::AFTER) ? chunk_get_tail()      : chunk_get_head();
   const argval_t arg     = get_arg (opt);
   const uint32_t min_nl  = get_uval(opt_min);

   /* Process newlines at the end or start of the file */
   if ((cpd.frag_cols == 0) &&
        (is_arg_set(arg, AV_REMOVE) ||
        (is_arg_set(arg, AV_ADD   ) && (min_nl > 0))))
   {
      if (is_valid(pc))
      {
         if (is_type(pc, CT_NEWLINE))
         {
            if (arg == AV_REMOVE)
            {
               LOG_FMT(LBLANKD, "%s: eat_blanks_%s_of_file %u\n", __func__, str, pc->orig_line);
               chunk_del(pc);
               MARK_CHANGE();
            }
            else if ((arg == AV_FORCE) || (pc->nl_count < min_nl))
            {
               if (pc->nl_count != min_nl)
               {
                  LOG_FMT(LBLANKD, "%s: set_blanks_%s_of_file %u\n", __func__, str, pc->orig_line);
                  pc->nl_count = min_nl;
                  MARK_CHANGE();
               }
            }
         }
         else if ( is_arg_set(arg, AV_ADD) && (min_nl > 0))
         {
            chunk_t chunk;
            chunk.orig_line = pc->orig_line;
            chunk.type      = CT_NEWLINE;
            chunk.nl_count  = min_nl;
            chunk_add_after(&chunk, nullptr);
            LOG_FMT(LNEWLINE, "%s: %u:%u add newline before '%s'\n",
                    __func__, pc->orig_line, pc->orig_col, pc->text());
            MARK_CHANGE();
         }
      }
   }
}

static void nl_eat_start(void) { nl_eat(dir_e::BEFORE); }
static void nl_eat_end  (void) { nl_eat(dir_e::AFTER ); }


void nl_chunk_pos(c_token_t chunk_type, tokenpos_t mode)
{
   LOG_FUNC_ENTRY();

   return_if( (is_tok_unset(mode, TP_LEAD_TRAIL_JOIN)) &&
              (chunk_type != CT_COMMA                ) );

   for (chunk_t* pc = chunk_get_head(); is_valid(pc); pc = get_next_ncnl(pc))
   {
      if (is_type(pc, chunk_type))
      {
         tokenpos_t mode_local;
         if (is_type(chunk_type, CT_COMMA))
         {
            /* for chunk_type == CT_COMMA
             * we get 'mode' from cpd.settings[UO_pos_comma].tp
             * BUT we must take care of cpd.settings[UO_pos_class_comma].tp
             * TODO and cpd.settings[UO_pos_constr_comma].tp */
            if (is_flag(pc, PCF_IN_CLASS_BASE))
            {
               /*  change mode */
               mode_local = cpd.settings[UO_pos_class_comma].tp;
            }
            else if (is_flag(pc, PCF_IN_ENUM))
            {
               mode_local = cpd.settings[UO_pos_enum_comma].tp;
            }
            else
            {
               mode_local = mode;
            }
         }
         else
         {
            mode_local = mode;
         }
         chunk_t* prev = get_prev_nc(pc);
         chunk_t* next = get_next_nc(pc);

         uint32_t  nl_flag = ((is_nl(prev) ? 1 : 0) |
                              (is_nl(next) ? 2 : 0));

         if (is_token_set(mode_local,TP_JOIN))
         {
            if (nl_flag & 1)
            {
               /* remove newline if not preceded by a comment */
               chunk_t* prev2 = chunk_get_prev(prev);

               if (is_valid(prev2) && !is_cmt(prev2))
               {
                  remove_next_nl(prev2);
               }
            }
            if (nl_flag & 2)
            {
               /* remove newline if not followed by a comment */
               chunk_t* next2 = chunk_get_next(next);

               if (is_valid(next2) && !is_cmt(next2))
               {
                  remove_next_nl(pc);
               }
            }
            continue;
         }

         if ( ((nl_flag == 0) && is_tok_unset(mode_local, TP_FORCE_BREAK)) ||
              ((nl_flag == 3) && is_tok_unset(mode_local, TP_FORCE      )) )
         {
            /* No newlines and not adding any or both and not forcing */
            continue;
         }

         if ( ((nl_flag == 1) && is_token_set(mode_local, TP_LEAD )) ||
              ((nl_flag == 2) && is_token_set(mode_local, TP_TRAIL)) )
         {
            /* Already a newline before (lead) or after (trail) */
            continue;
         }

         /* If there were no newlines, we need to add one */
         if (nl_flag == 0)
         {
            if (is_token_set(mode_local, TP_LEAD))
            {
               newline_add_before(pc);
            }
            else
            {
               newline_add_after(pc);
            }
            continue;
         }

         /* If there were both newlines, we need to remove one */
         if (nl_flag == 3)
         {
            if (is_token_set(mode_local, TP_LEAD))
            {
               remove_next_nl(pc);
            }
            else
            {
               remove_next_nl(get_prev_ncnl(pc));
            }
            continue;
         }

         /* we need to move the newline */
         if (is_token_set(mode_local, TP_LEAD))
         {
            const chunk_t* next2 = chunk_get_next(next);
            continue_if(is_type(next2, CT_PREPROC   ) ||
                       (is_type(next2, CT_BRACE_OPEN) && is_type(chunk_type, CT_ASSIGN)) );

            assert(is_valid(next));
            if (next->nl_count == 1)
            {
               /* move the CT_BOOL to after the newline */
               chunk_move_after(pc, next);
            }
         }
         else
         {
            assert(is_valid(prev));
            if (prev->nl_count == 1)
            {
               /* Back up to the next non-comment item */
               prev = get_prev_nc(prev);
               if (is_valid(prev) && !is_nl(prev) && !is_preproc(prev))
               {
                  chunk_move_after(pc, prev);
               }
            }
         }
      }
   }
}


void nl_class_colon_pos(c_token_t tok)
{
   LOG_FUNC_ENTRY();

   tokenpos_t tpc, pcc;
   argval_t   anc, ncia;

   if (tok == CT_CLASS_COLON)
   {
      tpc  = get_tok(UO_pos_class_colon   );
      anc  = get_arg(UO_nl_class_colon    );
      ncia = get_arg(UO_nl_class_init_args);
      pcc  = get_tok(UO_pos_class_comma   );
   }
   else /* tok == CT_CONSTR_COLON */
   {
      tpc  = get_tok(UO_pos_constr_colon   );
      anc  = get_arg(UO_nl_constr_colon    );
      ncia = get_arg(UO_nl_constr_init_args);
      pcc  = get_tok(UO_pos_constr_comma   );
   }

   const chunk_t* ccolon = nullptr;
   for (chunk_t* pc = chunk_get_head(); is_valid(pc); pc = get_next_ncnl(pc))
   {
      continue_if(is_invalid(ccolon) && (pc->type != tok));

      chunk_t* prev;
      chunk_t* next;
      if (is_type(pc, tok))
      {
         ccolon = pc;
         prev   = get_prev_nc(pc);
         next   = get_next_nc(pc);

         if (!is_nl(prev) &&
             !is_nl(next) &&
             is_arg_set(anc, AV_ADD))
         {
            newline_add_after(pc);
            prev = get_prev_nc(pc);
            next = get_next_nc(pc);
         }

         if (is_arg(anc, AV_REMOVE))
         {
            if (is_nl(prev) && is_safe_to_del_nl(prev)) // \todo DRY
            {
               chunk_del(prev);
               MARK_CHANGE();
               prev = get_prev_nc(pc);
            }
            if (is_nl(next) && is_safe_to_del_nl(next)) // \todo DRY
            {
               chunk_del(next);
               MARK_CHANGE();
               next = get_next_nc(pc);
            }
         }

         assert(are_valid(next, prev));
         if (is_token_set(tpc, TP_TRAIL)) // \todo DRY
         {
            if (is_nl(prev) && (prev->nl_count == 1) &&
                is_safe_to_del_nl(prev))
            {
               swap_chunks(pc, prev);
            }
         }
         else if (is_token_set(tpc, TP_LEAD)) // \todo DRY
         {
            if (is_nl(next) && (next->nl_count == 1) &&
                is_safe_to_del_nl(next))
            {
               swap_chunks(pc, next);
            }
         }
      }
      else
      {
         if (is_type(pc, CT_BRACE_OPEN, CT_SEMICOLON ))
         {
            ccolon = nullptr;
            continue;
         }

         assert(are_valid(pc, ccolon));
         if (is_type_and_level(pc, CT_COMMA, (int32_t)ccolon->level))
         {
            if (is_arg_set(ncia, AV_ADD))
            {
               if (is_token_set(pcc, TP_TRAIL)) // \todo DRY
               {
                  if (ncia == AV_FORCE) { newline_force_after(pc); }
                  else                  { newline_add_after  (pc); }
                  prev = get_prev_nc(pc);
                  if (is_nl(prev) && is_safe_to_del_nl(prev) )
                  {
                     chunk_del(prev);
                     MARK_CHANGE();
                  }
               }
               else if (is_token_set(pcc, TP_LEAD)) // \todo DRY
               {
                  if (ncia == AV_FORCE) { newline_force_before(pc); }
                  else                  { newline_add_before  (pc); }

                  next = get_next_nc(pc);
                  if (is_nl(next) && is_safe_to_del_nl(next))
                  {
                     chunk_del(next);
                     MARK_CHANGE();
                  }
               }
            }
            else if (ncia == AV_REMOVE)
            {
               next = chunk_get_next(pc);
               if (is_nl(next) && is_safe_to_del_nl(next))
               {
                  chunk_del(next);
                  MARK_CHANGE();
               }
            }
         }
      }
   }
}


#if 0
// currently not used
static void _blank_line_max(chunk_t* pc, const char* text, uo_t uo)
{
   LOG_FUNC_ENTRY();
   return_if(is_invalid(pc));

   const option_map_value_t* option = get_option_name(uo);
   if (option->type != AT_UNUM)
   {
      fprintf(stderr, "Program error for UO_=%d\n", static_cast<int32_t>(uo));
      fprintf(stderr, "Please make a report\n");
      exit(2);
   }
   if ((get_uval(uo) > 0) && (pc->nl_count > get_uval(uo)))
   {
      LOG_FMT(LBLANKD, "do_blank_lines: %s max line %u\n", text + 3, pc->orig_line);
      pc->nl_count = get_uval(uo);
      MARK_CHANGE();
   }
}
#endif


void do_blank_lines(void)
{
   LOG_FUNC_ENTRY();

   for (chunk_t* pc = chunk_get_head(); is_valid(pc); pc = chunk_get_next(pc))
   {
      continue_if(not_type(pc, CT_NEWLINE));

      bool line_added = false;
      chunk_t* next  = chunk_get_next(pc);
      chunk_t* prev  = get_prev_nc(pc);
      chunk_t* pcmt  = chunk_get_prev(pc);
      uint32_t  old_nl = pc->nl_count;
      if (are_valid(next, prev))
      {
         LOG_FMT(LBLANK, "%s: line %u [%s][%s] vs [%s][%s] nl=%u\n",
                 __func__, pc->orig_line,    prev->text(),
                 get_token_name(prev->type), next->text(),
                 get_token_name(next->type), pc->nl_count);
      }

      /* If this is the first or the last token, pretend that there
       * is an extra line. It will be removed at the end. */
      if (pc == chunk_get_head() || is_invalid(next))
      {
         line_added = true;
         ++pc->nl_count;
      }

      /* Limit consecutive newlines */
      if ((get_uval(UO_nl_max) > 0) &&
          (pc->nl_count > get_uval(UO_nl_max)))
      {
         blank_line_set(pc, UO_nl_max);
      }

      if (!can_increase_nl(pc))
      {
         LOG_FMT(LBLANKD, "do_blank_lines: force to 1 line %u\n", pc->orig_line);
         if (pc->nl_count != 1)
         {
            pc->nl_count = 1;
            MARK_CHANGE();
         }
         continue;
      }

      /* Control blanks before multi-line comments */
      if ((get_uval(UO_nl_before_block_comment) > pc->nl_count) &&
          is_type(next, CT_COMMENT_MULTI))
      {
         /* Don't add blanks after a open brace */
         if (is_invalid (prev                            ) ||
             not_type(prev, CT_BRACE_OPEN, CT_VBRACE_OPEN) )
         {
            blank_line_set(pc, UO_nl_before_block_comment);
         }
      }

      /* Control blanks before single line C comments */
      if ((get_uval(UO_nl_before_c_comment) > pc->nl_count) &&
           is_type(next, CT_COMMENT))
      {
         /* Don't add blanks after a open brace or a comment */
         if ( (is_invalid(prev)                           )   ||
             (not_type(prev, CT_BRACE_OPEN, CT_VBRACE_OPEN) &&
              not_type(pcmt, CT_COMMENT                   ) ) )
         {
            blank_line_set(pc, UO_nl_before_c_comment);
         }
      }

      /* Control blanks before CPP comments */
      if ((get_uval(UO_nl_before_cpp_comment) > pc->nl_count) &&
           is_type(next, CT_COMMENT_CPP))
      {
         /* Don't add blanks after a open brace */
         if (( is_invalid(prev)                           )   ||
             (not_type(prev, CT_BRACE_OPEN, CT_VBRACE_OPEN) &&
              not_type(pcmt, CT_COMMENT_CPP               ) ) )
         {
            blank_line_set(pc, UO_nl_before_cpp_comment);
         }
      }

      /* Control blanks before an access spec */
      if ((get_uval(UO_nl_before_access_spec) >   0          ) &&
          (get_uval(UO_nl_before_access_spec) != pc->nl_count) &&
           is_type(next, CT_PRIVATE))
      {
         /* Don't add blanks after a open brace */
         if (is_invalid(prev) || not_type(prev, CT_BRACE_OPEN, CT_VBRACE_OPEN))
         {
            blank_line_set(pc, UO_nl_before_access_spec);
         }
      }

      /* Control blanks before a class */
      if ( is_type (prev, CT_SEMICOLON, CT_BRACE_CLOSE) &&
           is_ptype(prev, CT_CLASS                    ) )
      {
         chunk_t* tmp = get_prev_type(prev, CT_CLASS, (int32_t)prev->level);
         tmp = get_prev_nc(tmp);
         if (get_uval(UO_nl_before_class) > pc->nl_count)
         {
            blank_line_set(tmp, UO_nl_before_class);
         }
      }

      /* Control blanks after an access spec */
      if ((get_uval(UO_nl_after_access_spec) >  0           ) &&
          (get_uval(UO_nl_after_access_spec) != pc->nl_count) &&
           is_type(prev, CT_PRIVATE_COLON) )
      {
         blank_line_set(pc, UO_nl_after_access_spec);
      }

      /* Add blanks after function bodies */
      if (is_type (prev, CT_BRACE_CLOSE) &&
          is_ptype(prev, 4, CT_FUNC_DEF, CT_FUNC_CLASS_DEF,
                            CT_ASSIGN,   CT_OC_MSG_DECL) )
      {
         if (is_flag(prev, PCF_ONE_LINER))
         {
            if (get_uval(UO_nl_after_func_body_one_liner) > pc->nl_count)
            {
               blank_line_set(pc, UO_nl_after_func_body_one_liner);
            }
         }
         else
         {
            if ((is_flag(prev, PCF_IN_CLASS)) &&
                (get_uval(UO_nl_after_func_body_class) > 0))
            {
               if (get_uval(UO_nl_after_func_body_class) != pc->nl_count)
               {
                  blank_line_set(pc, UO_nl_after_func_body_class);
               }
            }
            else if (get_uval(UO_nl_after_func_body) > 0)
            {
               if (get_uval(UO_nl_after_func_body) != pc->nl_count)
               {
                  blank_line_set(pc, UO_nl_after_func_body);
               }
            }
         }
      }

      /* Add blanks after function prototypes */
      if (is_type_and_ptype(prev, CT_SEMICOLON, CT_FUNC_PROTO))
      {
         if (get_uval(UO_nl_after_func_proto) > pc->nl_count)
         {
            pc->nl_count = get_uval(UO_nl_after_func_proto);
            MARK_CHANGE();
         }
         if ((get_uval(UO_nl_after_func_proto_group) > pc->nl_count) &&
             (is_valid(next)) && not_ptype(next, CT_FUNC_PROTO))
         {
            blank_line_set(pc, UO_nl_after_func_proto_group);
         }
      }

      /* Add blanks after function class prototypes */
      if (is_type_and_ptype(prev, CT_SEMICOLON, CT_FUNC_CLASS_PROTO) )
      {
         if (get_uval(UO_nl_after_func_class_proto) > pc->nl_count)
         {
            pc->nl_count = get_uval(UO_nl_after_func_class_proto);
            MARK_CHANGE();
         }
         if ((get_uval(UO_nl_after_func_class_proto_group) > pc->nl_count) &&
             (is_valid(next)) && not_ptype(next, CT_FUNC_CLASS_PROTO))
         {
            blank_line_set(pc, UO_nl_after_func_class_proto_group);
         }
      }

      /* Add blanks after struct/enum/union/class */
      if (is_type (prev,    CT_SEMICOLON, CT_BRACE_CLOSE          ) &&
          is_ptype(prev, 4, CT_STRUCT, CT_ENUM, CT_UNION, CT_CLASS) )
      {
         if (is_ptype(prev, CT_CLASS))
         {
            if (get_uval(UO_nl_after_class) > pc->nl_count)
            {
               blank_line_set(pc, UO_nl_after_class);
            }
         }
         else
         {
            if (get_uval(UO_nl_after_struct) > pc->nl_count)
            {
               blank_line_set(pc, UO_nl_after_struct);
            }
         }
      }

      /* Change blanks between a function comment and body */
      if ((get_uval(UO_nl_comment_func_def) != 0)   &&
          is_type_and_ptype(pcmt, CT_COMMENT_MULTI, CT_COMMENT_WHOLE) &&
          is_ptype         (next, CT_FUNC_CLASS_DEF, CT_FUNC_DEF    ) )
      {
         if (get_uval(UO_nl_comment_func_def) != pc->nl_count)
         {
            blank_line_set(pc, UO_nl_comment_func_def);
         }
      }

      /* Change blanks after a try-catch-finally block */
      if ((get_uval(UO_nl_after_try_catch_finally) != 0           ) &&
          (get_uval(UO_nl_after_try_catch_finally) != pc->nl_count) &&
           are_valid(prev, next                                         ) )
      {
         if (is_type (prev, CT_BRACE_CLOSE      ) &&
             is_ptype(prev, CT_CATCH, CT_FINALLY) )
         {
            if (not_type(next, CT_BRACE_CLOSE, CT_CATCH, CT_FINALLY))
            {
               blank_line_set(pc, UO_nl_after_try_catch_finally);
            }
         }
      }

      /* Change blanks after a try-catch-finally block */
      if ((get_uval(UO_nl_between_get_set) > 0            ) &&
          (get_uval(UO_nl_between_get_set) != pc->nl_count) &&
           are_valid(prev, next))
      {
         if ( is_ptype(prev, CT_GETSET                   ) &&
              not_type(next, CT_BRACE_CLOSE              ) &&
              is_type (prev, CT_BRACE_CLOSE, CT_SEMICOLON) )
         {
            blank_line_set(pc, UO_nl_between_get_set);
         }
      }

      /* Change blanks after a try-catch-finally block */
      if ((get_uval(UO_nl_around_cs_property) > 0            ) &&
          (get_uval(UO_nl_around_cs_property) != pc->nl_count) &&
          (are_valid(prev, next)                                   ) )
      {
         if (is_type_and_ptype(prev, CT_BRACE_CLOSE, CT_CS_PROPERTY) &&
             not_type         (next, CT_BRACE_CLOSE                ) )
         {
            blank_line_set(pc, UO_nl_around_cs_property);
         }
         else if (is_ptype(next, CT_CS_PROPERTY) &&
                  is_flag (next, PCF_STMT_START) )
         {
            blank_line_set(pc, UO_nl_around_cs_property);
         }
      }

      if (line_added && pc->nl_count > 1)
      {
         --pc->nl_count;
      }

      if (old_nl != pc->nl_count)
      {
         LOG_FMT(LBLANK, "   -=> changed to %u\n", pc->nl_count);
      }
   }
}


void newlines_cleanup_dup(void)
{
   LOG_FUNC_ENTRY();

   chunk_t* pc   = chunk_get_head();
   chunk_t* next = pc;
   while (is_valid(pc))
   {
      next = chunk_get_next(next);
      if (are_types(next, pc, CT_NEWLINE))
      {
         next->nl_count = max(pc->nl_count, next->nl_count);
         chunk_del(pc);
         MARK_CHANGE();
      }
      pc = next;
   }
}


static void nl_enum_entries(chunk_t* open_brace, argval_t av)
{
   LOG_FUNC_ENTRY();
   chunk_t* pc = open_brace;

   while (((pc = get_next_nc(pc)) != nullptr) &&
          (pc->level > open_brace->level))
   {
      continue_if((pc->level != (open_brace->level + 1)) ||
                   not_type(pc, CT_COMMA));
      nl_iarf(pc, av);
   }

   nl_iarf(open_brace, av);
}


static void nl_double_space_struct_enum_union(chunk_t* open_brace)
{
   LOG_FUNC_ENTRY();
   chunk_t* pc = open_brace;

   while (((pc = get_next_nc(pc)) != nullptr) &&
           (pc->level > open_brace->level))
   {
      continue_if((pc->level != (open_brace->level + 1)) ||
                   not_type(pc, CT_NEWLINE))

      /* If the newline is NOT after a comment or a brace open and
       * it is before a comment, then make sure that the newline is
       * at least doubled */
      chunk_t* prev = chunk_get_prev(pc);
      assert(is_valid(prev));
      if ((!is_cmt (prev)              ) &&
           not_type(prev, CT_BRACE_OPEN) &&
           is_cmt  (chunk_get_next(pc) ) )
      {
         if (pc->nl_count < 2)
         {
            double_newline(pc);
         }
      }
   }
}


void annotations_nl(void)
{
   LOG_FUNC_ENTRY();

   chunk_t* next;
   chunk_t* pc = chunk_get_head();
   while (((pc   = get_next_type(pc, CT_ANNOTATION)) != nullptr) &&
          ((next = get_next_nnl (pc)               ) != nullptr) )
   {
      /* find the end of this annotation */
      /* TODO: control newline between annotation and '(' ? */
      /* last token of the annotation */
      chunk_t* ae = (is_paren_open(next)) ? chunk_skip_to_match(next) : pc;
      break_if(is_invalid(ae));

      LOG_FMT(LANNOT, "%s: %u:%u annotation '%s' end@%u:%u '%s'",
              __func__, pc->orig_line, pc->orig_col, pc->text(),
              ae->orig_line, ae->orig_col, ae->text());

      next = get_next_nnl(ae);

      uo_t type = (is_type(next, CT_ANNOTATION)) ?
            UO_nl_between_annotation : UO_nl_after_annotation;
      LOG_FMT(LANNOT, " -- %s\n", get_option_name(type));
      nl_iarf(ae, get_arg(type));
   }
}


bool newlines_between(chunk_t*  pc_start, chunk_t* pc_end,
                      uint32_t& nl_count, scope_e  scope)
{
   retval_if(are_invalid(pc_start, pc_end), false);

   nl_count = 0;
   chunk_t* chunk = pc_start;
   while(is_valid(chunk) && chunk != pc_end)
   {
      nl_count += chunk->nl_count;
      chunk = chunk_get_next(chunk, scope);
   }

   /* newline count is valid if search stopped on expected chunk */
   return(chunk == pc_end);
}<|MERGE_RESOLUTION|>--- conflicted
+++ resolved
@@ -2108,19 +2108,8 @@
                prev = get_prev_ncnl(prev);
             }
 
-<<<<<<< HEAD
             if (not_type(prev, 5, CT_BRACE_CLOSE, CT_VBRACE_CLOSE,
-                 CT_BRACE_OPEN, CT_SEMICOLON, CT_PRIVATE_COLON)
-              //(prev->ptype != CT_TEMPLATE) TODO: create some examples to test the option
-                )
-=======
-            if ((prev != nullptr) &&
-                (prev->type != CT_BRACE_CLOSE) &&
-                (prev->type != CT_VBRACE_CLOSE) &&
-                (prev->type != CT_BRACE_OPEN) &&
-                (prev->type != CT_SEMICOLON) &&
-                (prev->type != CT_PRIVATE_COLON))
->>>>>>> 8fd0e8a1
+                 CT_BRACE_OPEN, CT_SEMICOLON, CT_PRIVATE_COLON))
             {
                nl_iarf(prev, a);
             }
@@ -2398,10 +2387,34 @@
    {
       switch(pc->type)
       {
+         case(CT_IF):
+            nl_if_for_while_switch(pc, get_arg(UO_nl_if_brace));
+            tmp = get_next_type(pc, CT_SPAREN_CLOSE, pc->level);
+            if (tmp != nullptr)
+            {
+               prev = chunk_get_prev(tmp);
+               if (prev != nullptr)
+               {
+                  // Issue #1139
+                  nl_iarf_pair(prev, tmp, get_arg(UO_nl_before_if_closing_paren));
+               }
+            }
+         break;
+
          case(CT_ELSEIF):
          {
             argval_t arg = get_arg(UO_nl_elseif_brace);
             nl_if_for_while_switch(pc, (arg != AV_IGNORE) ? arg : get_arg(UO_nl_if_brace));
+            tmp = get_next_type(pc, CT_SPAREN_CLOSE, pc->level);
+            if (tmp != nullptr)
+            {
+               prev = chunk_get_prev(tmp);
+               if (prev != nullptr)
+               {
+                  // Issue #1139
+                  nl_iarf_pair(prev, tmp, get_arg(UO_nl_before_if_closing_paren));
+               }
+            }
          }
          break;
 
@@ -2418,7 +2431,6 @@
          break;
 
          /* \todo use check array here */
-         case(CT_IF          ): nl_if_for_while_switch(pc, get_arg(UO_nl_if_brace           )); break;
          case(CT_FOR         ): nl_if_for_while_switch(pc, get_arg(UO_nl_for_brace          )); break;
          case(CT_WHILE       ): nl_if_for_while_switch(pc, get_arg(UO_nl_while_brace        )); break;
          case(CT_USING_STMT  ): nl_if_for_while_switch(pc, get_arg(UO_nl_using_brace        )); break;
@@ -2452,130 +2464,8 @@
             nl_do_else(pc, get_arg(UO_nl_finally_brace));
          break;
 
-<<<<<<< HEAD
          case(CT_BRACE_OPEN):
             switch(pc->ptype)
-=======
-   chunk_t *next;
-   chunk_t *prev;
-   chunk_t *tmp;
-   for ( ; pc != nullptr; pc = chunk_get_next_ncnl(pc))
-   {
-      if (pc->type == CT_IF)
-      {
-         newlines_if_for_while_switch(pc, cpd.settings[UO_nl_if_brace].a);
-         tmp = chunk_get_next_type(pc, CT_SPAREN_CLOSE, pc->level);
-         if (tmp != nullptr)
-         {
-            prev = chunk_get_prev(tmp);
-            if (prev != nullptr)
-            {
-               // Issue #1139
-               newline_iarf_pair(prev, tmp, cpd.settings[UO_nl_before_if_closing_paren].a);
-            }
-         }
-      }
-      else if (pc->type == CT_ELSEIF)
-      {
-         argval_t arg = cpd.settings[UO_nl_elseif_brace].a;
-         newlines_if_for_while_switch(
-            pc, (arg != AV_IGNORE) ? arg : cpd.settings[UO_nl_if_brace].a);
-         tmp = chunk_get_next_type(pc, CT_SPAREN_CLOSE, pc->level);
-         if (tmp != nullptr)
-         {
-            prev = chunk_get_prev(tmp);
-            if (prev != nullptr)
-            {
-               // Issue #1139
-               newline_iarf_pair(prev, tmp, cpd.settings[UO_nl_before_if_closing_paren].a);
-            }
-         }
-      }
-      else if (pc->type == CT_FOR)
-      {
-         newlines_if_for_while_switch(pc, cpd.settings[UO_nl_for_brace].a);
-      }
-      else if (pc->type == CT_CATCH)
-      {
-         newlines_cuddle_uncuddle(pc, cpd.settings[UO_nl_brace_catch].a);
-         next = chunk_get_next_ncnl(pc);
-         if ((next != nullptr) && (next->type == CT_BRACE_OPEN))
-         {
-            newlines_do_else(pc, cpd.settings[UO_nl_catch_brace].a);
-         }
-         else
-         {
-            newlines_if_for_while_switch(pc, cpd.settings[UO_nl_catch_brace].a);
-         }
-      }
-      else if (pc->type == CT_WHILE)
-      {
-         newlines_if_for_while_switch(pc, cpd.settings[UO_nl_while_brace].a);
-      }
-      else if (pc->type == CT_USING_STMT)
-      {
-         newlines_if_for_while_switch(pc, cpd.settings[UO_nl_using_brace].a);
-      }
-      else if (pc->type == CT_D_SCOPE_IF)
-      {
-         newlines_if_for_while_switch(pc, cpd.settings[UO_nl_scope_brace].a);
-      }
-      else if (pc->type == CT_UNITTEST)
-      {
-         newlines_do_else(pc, cpd.settings[UO_nl_unittest_brace].a);
-      }
-      else if (pc->type == CT_D_VERSION_IF)
-      {
-         newlines_if_for_while_switch(pc, cpd.settings[UO_nl_version_brace].a);
-      }
-      else if (pc->type == CT_SWITCH)
-      {
-         newlines_if_for_while_switch(pc, cpd.settings[UO_nl_switch_brace].a);
-      }
-      else if (pc->type == CT_SYNCHRONIZED)
-      {
-         newlines_if_for_while_switch(pc,
-                                      cpd.settings[UO_nl_synchronized_brace].a);
-      }
-      else if (pc->type == CT_DO)
-      {
-         newlines_do_else(pc, cpd.settings[UO_nl_do_brace].a);
-      }
-      else if (pc->type == CT_ELSE)
-      {
-         newlines_cuddle_uncuddle(pc, cpd.settings[UO_nl_brace_else].a);
-         next = chunk_get_next_ncnl(pc);
-         if ((next != nullptr) && (next->type == CT_ELSEIF))
-         {
-            newline_iarf_pair(pc, next, cpd.settings[UO_nl_else_if].a);
-         }
-         newlines_do_else(pc, cpd.settings[UO_nl_else_brace].a);
-      }
-      else if (pc->type == CT_TRY)
-      {
-         newlines_do_else(pc, cpd.settings[UO_nl_try_brace].a);
-      }
-      else if (pc->type == CT_GETSET)
-      {
-         newlines_do_else(pc, cpd.settings[UO_nl_getset_brace].a);
-      }
-      else if (pc->type == CT_FINALLY)
-      {
-         newlines_cuddle_uncuddle(pc, cpd.settings[UO_nl_brace_finally].a);
-         newlines_do_else(pc, cpd.settings[UO_nl_finally_brace].a);
-      }
-      else if (pc->type == CT_WHILE_OF_DO)
-      {
-         newlines_cuddle_uncuddle(pc, cpd.settings[UO_nl_brace_while].a);
-      }
-      else if (pc->type == CT_BRACE_OPEN)
-      {
-         switch (pc->parent_type)
-         {
-         case CT_DOUBLE_BRACE:
-         {
-            if (cpd.settings[UO_nl_paren_dbrace_open].a != AV_IGNORE)
->>>>>>> 8fd0e8a1
             {
                case(CT_DOUBLE_BRACE):
                   if(not_ignore(UO_nl_paren_dbrace_open))
