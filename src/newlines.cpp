/**
 * @file newlines.cpp
 * Adds or removes newlines.
 *
 * Informations
 *   "Ignore" means do not change it.
 *   "Add" in the context of spaces means make sure there is at least 1.
 *   "Add" elsewhere means make sure one is present.
 *   "Remove" mean remove the space/brace/newline/etc.
 *   "Force" in the context of spaces means ensure that there is exactly 1.
 *   "Force" in other contexts means the same as "add".
 *
 *   Rmk: spaces = space + nl
 *
 * @author  Ben Gardner
 * @author  Guy Maurel since version 0.62 for uncrustify4Qt
 *          October 2015, 2016
 * @license GPL v2+
 */
#include "newlines.h"
#include "uncrustify_types.h"
#include "chunk_list.h"
#include <cstdio>
#include <cstdlib>
#include <algorithm>
#include "chunk_list.h"
#include "unc_ctype.h"
#include "unc_tools.h"
#include "uncrustify.h"
#include "indent.h"
#include "logger.h"
#include "space.h"
#include "combine.h"
#include "keywords.h"


static void mark_change(
   const char *func,  /**< [in]  */
   size_t      line   /**< [in]  */
);


/**
 * Check to see if we are allowed to increase the newline count.
 * We can't increase the newline count:
 *  - if nl_squeeze_ifdef and a preproc is after the newline.
 *  - if eat_blanks_before_close_brace and the next is '}'
 *  - if eat_blanks_after_open_brace and the prev is '{'
 */
static bool can_increase_nl(
   chunk_t *nl  /**< [in]  */
);


/**
 * Double the newline, if allowed.
 */
static void double_newline(
   chunk_t *nl  /**< [in]  */
);


/**
 * Basic approach:
 * 1. Find next open brace
 * 2. Find next close brace
 * 3. Determine why the braces are there
 * a. struct/union/enum "enum [name] {"
 * c. assignment "= {"
 * b. if/while/switch/for/etc ") {"
 * d. else "} else {"
 */
static void setup_newline_add(
   chunk_t *prev,  /**< [in]  */
   chunk_t *nl,    /**< [in]  */
   chunk_t *next   /**< [in]  */
);


/**
 * Make sure there is a blank line after a commented group of values
 */
static void newlines_double_space_struct_enum_union(
   chunk_t *open_brace  /**< [in]  */
);


/**
 * If requested, make sure each entry in an enum is on its own line
 */
static void newlines_enum_entries(
   chunk_t *open_brace,  /**< [in]  */
   argval_t av           /**< [in]  */
);


/**
 * Checks to see if it is OK to add a newline around the chunk.
 * Don't want to break one-liners...
 * return value:
 *  true: a new line may be added
 * false: a new line may NOT be added
 */
static bool one_liner_nl_ok(
   chunk_t *pc  /**< [in]  */
);


/**
 * tbd
 */
static void nl_create_one_liner(
   chunk_t *vbrace_open  /**< [in]  */
);


/**
 * Find the next newline or nl_cont
 */
static void nl_handle_define(
   chunk_t *pc  /**< [in]  */
);


/**
 * Does the Ignore, Add, Remove, or Force thing between two chunks
 *
 * @param before The first chunk
 * @param after  The second chunk
 * @param av     The IARF value
 */
static void newline_iarf_pair(
   chunk_t *before,  /**< [in]  */
   chunk_t *after,   /**< [in]  */
   argval_t av       /**< [in]  */
);


/**
 * Adds newlines to multi-line function call/decl/def
 * Start points to the open paren
 */
static void newline_func_multi_line(
   chunk_t *start  /**< [in]  */
);


/**
 * Formats a function declaration
 * Start points to the open paren
 */
static void newline_func_def(
   chunk_t *start  /**< [in]  */
);


/**
 * Formats a message, adding newlines before the item before the colons.
 *
 * Start points to the open '[' in:
 * [myObject doFooWith:arg1 name:arg2  // some lines with >1 arg
 *            error:arg3];
 */
static void newline_oc_msg(
   chunk_t *start  /**< [in]  */
);


/**
 * Ensure that the next non-comment token after close brace is a newline
 */
static void newline_end_newline(
   chunk_t *br_close  /**< [in]  */
);


/**
 * Add or remove a newline between the closing paren and opening brace.
 * Also uncuddles anything on the closing brace. (may get fixed later)
 *
 * "if (...) { \n" or "if (...) \n { \n"
 *
 * For virtual braces, we can only add a newline after the vbrace open.
 * If we do so, also add a newline after the vbrace close.
 */
static bool newlines_if_for_while_switch(
   chunk_t *start,  /**< [in]  */
   argval_t nl_opt  /**< [in]  */
);


/**
 * Add or remove extra newline before the chunk.
 * Adds before comments
 * Doesn't do anything if open brace before it
 * "code\n\ncomment\nif (...)" or "code\ncomment\nif (...)"
 */
static void newlines_if_for_while_switch_pre_blank_lines(
   chunk_t *start,  /**< [in]  */
   argval_t nl_opt  /**< [in]  */
);


static void _blank_line_set(
   chunk_t    *pc,    /**< [in]  */
   const char *text,  /**< [in]  */
   uo_t       uo      /**< [in]  */
);


/**
 * Add one/two newline(s) before the chunk.
 * Adds before comments
 * Adds before destructor
 * Doesn't do anything if open brace before it
 * "code\n\ncomment\nif (...)" or "code\ncomment\nif (...)"
 */
static void newlines_func_pre_blank_lines(
   chunk_t *start  /**< [in]  */
);


static chunk_t *get_closing_brace(
   chunk_t *start  /**< [in]  */
);


/**
 * remove any consecutive newlines following this chunk
 * skip vbraces
 */
static void remove_next_newlines(
   chunk_t *start  /**< [in]  */
);


/**
 * Add or remove extra newline after end of the block started in chunk.
 * Doesn't do anything if close brace after it
 * Interesting issue is that at this point, nls can be before or after vbraces
 * VBraces will stay VBraces, conversion to real ones should have already happened
 * "if (...)\ncode\ncode" or "if (...)\ncode\n\ncode"
 */
static void newlines_if_for_while_switch_post_blank_lines(
   chunk_t  *start,  /**< [in]  */
   argval_t nl_opt   /**< [in]  */
);


/**
 * Adds or removes a newline between the keyword and the open brace.
 * If there is something after the '{' on the same line, then
 * the newline is removed unconditionally.
 * If there is a '=' between the keyword and '{', do nothing.
 *
 * "struct [name] {" or "struct [name] \n {"
 */
static void newlines_struct_enum_union(
   chunk_t  *start,         /**< [in]  */
   argval_t nl_opt,         /**< [in]  */
   bool     leave_trailing  /**< [in]  */
);


static void newlines_enum(chunk_t *start);


/**
 * Cuddles or uncuddles a chunk with a previous close brace
 *
 * "} while" vs "} \n while"
 * "} else" vs "} \n else"
 *
 * @param start   The chunk - should be CT_ELSE or CT_WHILE_OF_DO
 */
static void newlines_cuddle_uncuddle(
   chunk_t  *start,  /**< [in]  */
   argval_t nl_opt   /**< [in]  */
);


/**
 * Adds/removes a newline between else and '{'.
 * "else {" or "else \n {"
 */
static void newlines_do_else(
   chunk_t  *start,  /**< [in]  */
   argval_t nl_opt   /**< [in]  */
);


/**
 * Put a newline before and after a block of variable definitions
 */
static chunk_t *newline_def_blk(
   chunk_t *start,  /**< [in]  */
   bool    fn_top   /**< [in]  */
);


/**
 * Handles the brace_on_func_line setting and decides if the closing brace
 * of a pair should be right after a newline.
 * The only cases where the closing brace shouldn't be the first thing on a line
 * is where the opening brace has junk after it AND where a one-liner in a
 * class is supposed to be preserved.
 *
 * General rule for break before close brace:
 * If the brace is part of a function (call or definition) OR if the only
 * thing after the opening brace is comments, the there must be a newline
 * before the close brace.
 *
 * Example of no newline before close
 * struct mystring { int  len;
 *                   char str[]; };
 * while (*(++ptr) != 0) { }
 *
 * Examples of newline before close
 * void foo() {
 * }
 */
static void newlines_brace_pair(
   chunk_t *br_open  /**< [in]  */
);


/**
 * Put a empty line between the 'case' statement and the previous case colon
 * or semicolon.
 * Does not work with PAWN (?)
 */
static void newline_case(
   chunk_t *start  /**< [in]  */
);


/**
 * tbd
 */
static void newline_case_colon(
   chunk_t *start  /**< [in]  */
);


/**
 * Put a blank line before a return statement, unless it is after an open brace
 */
static void newline_before_return(
   chunk_t *start  /**< [in]  */
);


/**
 * Put a empty line after a return statement, unless it is followed by a
 * close brace.
 *
 * May not work with PAWN
 */
static void newline_after_return(
   chunk_t *start  /**< [in]  */
);


#define MARK_CHANGE()    mark_change(__func__, __LINE__)


static void mark_change(const char *func, size_t line)
{
   LOG_FUNC_ENTRY();
   cpd.changes++;
   if (cpd.pass_count == 0)
   {
      LOG_FMT(LCHANGE, "%s: change %d on %s:%zu\n",
              __func__, cpd.changes, func, line);
   }
}


static bool can_increase_nl(chunk_t *nl)
{
   LOG_FUNC_ENTRY();
   if(chunk_is_invalid(nl)) { return false; }

   chunk_t *prev = chunk_get_prev_nc(nl);
   const chunk_t *pcmt = chunk_get_prev   (nl);
   chunk_t *next = chunk_get_next   (nl);

   if (cpd.settings[UO_nl_squeeze_ifdef].b)
   {
      if ( chunk_is_type(prev, CT_PREPROC) &&
          (prev->parent_type == CT_PP_ENDIF) &&
          (prev->level > 0 || cpd.settings[UO_nl_squeeze_ifdef_top_level].b))
      {
         LOG_FMT(LBLANKD, "%s: nl_squeeze_ifdef %zu (prev) pp_lvl=%zu rv=0\n",
                 __func__, nl->orig_line, nl->pp_level);
         return(false);
      }

      if (chunk_is_type(next, CT_PREPROC) &&
          (next->parent_type == CT_PP_ENDIF) &&
          (next->level > 0 || cpd.settings[UO_nl_squeeze_ifdef_top_level].b))
      {
         bool rv = ifdef_over_whole_file() && (next->flags & PCF_WF_ENDIF);
         LOG_FMT(LBLANKD, "%s: nl_squeeze_ifdef %zu (next) pp_lvl=%zu rv=%d\n",
                 __func__, nl->orig_line, nl->pp_level, rv);
         return(rv);
      }
   }

   if (cpd.settings[UO_eat_blanks_before_close_brace].b)
   {
      if (chunk_is_type(next, CT_BRACE_CLOSE))
      {
         LOG_FMT(LBLANKD, "%s: eat_blanks_before_close_brace %zu\n", __func__, nl->orig_line);
         return(false);
      }
   }

   if (cpd.settings[UO_eat_blanks_after_open_brace].b)
   {
      if(chunk_is_type(prev, CT_BRACE_OPEN))
      {
         LOG_FMT(LBLANKD, "%s: eat_blanks_after_open_brace %zu\n", __func__, nl->orig_line);
         return(false);
      }
   }

   if (!pcmt && (cpd.settings[UO_nl_start_of_file].a != AV_IGNORE))
   {
      LOG_FMT(LBLANKD, "%s: SOF no prev %zu\n", __func__, nl->orig_line);
      return(false);
   }

   if (!next && (cpd.settings[UO_nl_end_of_file].a != AV_IGNORE))
   {
      LOG_FMT(LBLANKD, "%s: EOF no next %zu\n", __func__, nl->orig_line);
      return(false);
   }

   return(true);
}


static void double_newline(chunk_t *nl)
{
   LOG_FUNC_ENTRY();
   chunk_t *prev = chunk_get_prev(nl);
   assert(chunk_is_valid(prev));

   LOG_FMT(LNEWLINE, "%s: add newline after %s on line %zu",
           __func__, prev->text(), prev->orig_line);

   if (!can_increase_nl(nl))
   {
      LOG_FMT(LNEWLINE, " - denied\n");
      return;
   }
   LOG_FMT(LNEWLINE, " - done\n");
   assert(chunk_is_valid(nl));
   if (nl->nl_count != 2)
   {
      nl->nl_count = 2;
      MARK_CHANGE();
   }
}


static void setup_newline_add(chunk_t *prev, chunk_t *nl, chunk_t *next)
{
   LOG_FUNC_ENTRY();
   if (chunk_is_invalid(prev) ||
       chunk_is_invalid(nl  ) ||
       chunk_is_invalid(next) )
   {
      return;
   }

   undo_one_liner(prev);

   nl->orig_line   = prev->orig_line;
   nl->level       = prev->level;
   nl->brace_level = prev->brace_level;
   nl->pp_level    = prev->pp_level;
   nl->nl_count    = 1;
   nl->flags       = (prev->flags & PCF_COPY_FLAGS) & ~PCF_IN_PREPROC;
#if 0
   // makes test 30064 fail
   nl->orig_col    = prev->orig_col_end;
#endif
   nl->column      = prev->orig_col;

   if ((prev->flags & PCF_IN_PREPROC) &&
       (next->flags & PCF_IN_PREPROC))
   {
      chunk_flags_set(nl, PCF_IN_PREPROC);
   }
   if (nl->flags & PCF_IN_PREPROC)
   {
      set_chunk_type(nl, CT_NL_CONT);
      nl->str = "\\\n";
   }
   else
   {
      set_chunk_type(nl, CT_NEWLINE);
      nl->str = "\n";
   }
}


chunk_t *newline_add_before(chunk_t *pc)
{
   LOG_FUNC_ENTRY();
   assert(chunk_is_valid(pc));
   chunk_t nl;
   chunk_t *prev;

   prev = chunk_get_prev_nvb(pc);
   if (chunk_is_newline(prev))
   {
      /* Already has a newline before this chunk */
      return(prev);
   }

   LOG_FMT(LNEWLINE, "%s: '%s' on line %zu, col %zu, pc->column=%zu",
           __func__, pc->text(), pc->orig_line, pc->orig_col, pc->column);
   log_func_stack_inline(LNEWLINE);

   setup_newline_add(prev, &nl, pc);
   LOG_FMT(LNEWLINE, "%s: '%s' on line %zu, col %zu, nl.column=%zu\n",
           __func__, nl.text(), nl.orig_line, nl.orig_col, nl.column);

   MARK_CHANGE();
   return(chunk_add_before(&nl, pc));
}


chunk_t *newline_force_before(chunk_t *pc)
{
   LOG_FUNC_ENTRY();
   chunk_t *nl = newline_add_before(pc);
   if (nl && (nl->nl_count > 1))
   {
      nl->nl_count = 1;
      MARK_CHANGE();
   }
   return(nl);
}


chunk_t *newline_add_after(chunk_t *pc)
{
   LOG_FUNC_ENTRY();

   if (chunk_is_invalid(pc)) { return(pc); }

   chunk_t *next = chunk_get_next_nvb(pc);
   if (chunk_is_newline(next))
   {
      /* Already has a newline after this chunk */
      return(next);
   }

   LOG_FMT(LNEWLINE, "%s: '%s' on line %zu", __func__, pc->text(), pc->orig_line);
   log_func_stack_inline(LNEWLINE);

   chunk_t nl;
   setup_newline_add(pc, &nl, next);

   MARK_CHANGE();
   return(chunk_add_after(&nl, pc));
}


chunk_t *newline_force_after(chunk_t *pc)
{
   LOG_FUNC_ENTRY();
   chunk_t *nl = newline_add_after(pc);
   if (chunk_is_valid(nl) &&
       (nl->nl_count > 1))
   {
      nl->nl_count = 1;
      MARK_CHANGE();
   }
   return(nl);
}


static void newline_end_newline(chunk_t *br_close)
{
   LOG_FUNC_ENTRY();
   chunk_t *next = chunk_get_next(br_close);
   chunk_t nl;

   if (!chunk_is_newline(next) &&
       !chunk_is_comment(next) )
   {
      nl.orig_line = br_close->orig_line;
      nl.nl_count  = 1;
      nl.flags     = (br_close->flags & PCF_COPY_FLAGS) & ~PCF_IN_PREPROC;
      if ((br_close->flags & PCF_IN_PREPROC) &&
          (chunk_is_valid(next)            ) &&
          (next->flags & PCF_IN_PREPROC)   )
      {
         nl.flags |= PCF_IN_PREPROC;
      }
      if (nl.flags & PCF_IN_PREPROC)
      {
         nl.type = CT_NL_CONT;
         nl.str  = "\\\n";
      }
      else
      {
         nl.type = CT_NEWLINE;
         nl.str  = "\n";
      }
      MARK_CHANGE();
      LOG_FMT(LNEWLINE, "%s: %zu:%zu add newline after '%s'\n",
              __func__, br_close->orig_line, br_close->orig_col, br_close->text());
      chunk_add_after(&nl, br_close);
   }
}


static void newline_min_after(chunk_t *ref, size_t count, UINT64 flag)
{
   LOG_FUNC_ENTRY();
   return_if_invalid(ref);

   LOG_FMT(LNEWLINE, "%s: '%s' line %zu - count=%zu flg=0x%" PRIx64 ":",
           __func__, ref->text(), ref->orig_line, count, flag);
   log_func_stack_inline(LNEWLINE);

   chunk_t *pc = ref;
   do
   {
      pc = chunk_get_next(pc);
   } while ((pc != nullptr) && !chunk_is_newline(pc));

   if (pc != nullptr)    // Coverity CID 76002
   {
      LOG_FMT(LNEWLINE, "%s: on %s, line %zu, col %zu\n",
              __func__, get_token_name(pc->type), pc->orig_line, pc->orig_col);
   }

   chunk_t *next = chunk_get_next(pc);
   return_if_invalid(next);

   if (chunk_is_comment(next) &&
      (next->nl_count == 1  ) &&
       chunk_is_comment(chunk_get_prev(pc)))
   {
      newline_min_after(next, count, flag);
      return;
   }
   else
   {
      chunk_flags_set(pc, flag);
      if (chunk_is_newline(pc) && can_increase_nl(pc))
      {
         assert(chunk_is_valid(pc));
         if (pc->nl_count < count)
         {
            pc->nl_count = count;
            MARK_CHANGE();
         }
      }
   }
}


chunk_t *newline_add_between(chunk_t *start, chunk_t *end)
{
   LOG_FUNC_ENTRY();
   retval_if_invalid(start, nullptr);
   retval_if_invalid(end,   nullptr);

   LOG_FMT(LNEWLINE, "%s: '%s'[%s] line %zu:%zu and '%s' line %zu:%zu :",
           __func__, start->text(), get_token_name(start->type),
           start->orig_line, start->orig_col,
           end->text(), end->orig_line, end->orig_col);
   log_func_stack_inline(LNEWLINE);

   /* Back-up check for one-liners (should never be true!) */
   if (!one_liner_nl_ok(start)) { return(nullptr); }

   /* Scan for a line break */
   for (chunk_t *pc = start; pc != end; pc = chunk_get_next(pc))
   {
      if (chunk_is_newline(pc)) { return(pc); }
   }

   /* If the second one is a brace open, then check to see
    * if a comment + newline follows */
   if (end->type == CT_BRACE_OPEN)
   {
      chunk_t *pc = chunk_get_next(end);
      if (chunk_is_comment(pc))
      {
         pc = chunk_get_next(pc);
         if (chunk_is_newline(pc))
         {
            /* Move the open brace to after the newline */
            chunk_move_after(end, pc);
            return(pc);
         }
      }
   }

   return(newline_add_before(end));
}


void newline_del_between(chunk_t *start, chunk_t *end)
{
   LOG_FUNC_ENTRY();
   assert(start != nullptr);
   LOG_FMT(LNEWLINE, "%s: '%s' line %zu:%zu and '%s' line %zu:%zu : preproc=%d/%d ",
           __func__, start->text(), start->orig_line, start->orig_col,
           end->text(), end->orig_line, end->orig_col,
           ((start->flags & PCF_IN_PREPROC) != 0),
           ((end->flags & PCF_IN_PREPROC) != 0));
   log_func_stack_inline(LNEWLINE);

   /* Can't remove anything if the preproc status differs */
   if (!chunk_same_preproc(start, end)) { return; }

   chunk_t *pc           = start;
   bool    start_removed = false;
   do
   {
      chunk_t *next = chunk_get_next(pc);
      if (chunk_is_newline(pc))
      {
         chunk_t *prev = chunk_get_prev(pc);
         if ((!chunk_is_comment(prev) &&
              !chunk_is_comment(next)) ||
               chunk_is_newline(prev)  ||
               chunk_is_newline(next))
         {
            if (chunk_safe_to_del_nl(pc))
            {
               if (pc == start) { start_removed = true; }

               chunk_del(pc);
               MARK_CHANGE();
               if (chunk_is_valid(prev))
               {
                  align_to_column(next, (prev->column + space_col_align(prev, next)) );
               }
            }
         }
         else
         {
            if (pc->nl_count > 1)
            {
               pc->nl_count = 1;
               MARK_CHANGE();
            }
         }
      }
      pc = next;
   } while (pc != end);

   if (!start_removed &&
       chunk_is_str(end, "{", 1) &&
       (chunk_is_str(start, ")", 1) ||
        (start->type == CT_DO  ) ||
        (start->type == CT_ELSE) ) )
   {
      chunk_move_after(end, start);
   }
}


// DRY with newlines_if_for_while_switch_post_blank_lines
static bool newlines_if_for_while_switch(chunk_t *start, argval_t nl_opt)
{
   LOG_FUNC_ENTRY();

   if ((nl_opt == AV_IGNORE) ||
       ((start->flags & PCF_IN_PREPROC) &&
        !cpd.settings[UO_nl_define_macro].b))
   {
      return(false);
   }

   bool    retval = false;
   chunk_t *pc    = chunk_get_next_ncnl(start);
   if ((pc       != nullptr       ) &&
       (pc->type == CT_SPAREN_OPEN) )
   {
      chunk_t *close_paren = chunk_get_next_type(pc, CT_SPAREN_CLOSE, (int)pc->level);
      chunk_t *brace_open  = chunk_get_next_ncnl(close_paren);

      if ((brace_open        != nullptr       ) &&
          ((brace_open->type == CT_BRACE_OPEN ) ||
           (brace_open->type == CT_VBRACE_OPEN)) &&
          one_liner_nl_ok(brace_open))
      {
         if (cpd.settings[UO_nl_multi_line_cond].b)
         {
            while ((pc = chunk_get_next(pc)) != close_paren)
            {
               if (chunk_is_newline(pc))
               {
                  nl_opt = AV_ADD;
                  break;
               }
            }
         }

         if (brace_open->type == CT_VBRACE_OPEN)
         {
            /* Can only add - we don't want to create a one-line here */
            if (is_option_set(nl_opt, AV_ADD))
            {
               newline_iarf_pair(close_paren, chunk_get_next_ncnl(brace_open), nl_opt);
               pc = chunk_get_next_type(brace_open, CT_VBRACE_CLOSE, (int)brace_open->level);
               if (!chunk_is_newline(chunk_get_prev_nc(pc)) &&
                   !chunk_is_newline(chunk_get_next_nc(pc)) )
               {
                  newline_add_after(pc);
                  retval = true;
               }
            }
         }
         else
         {
            newline_iarf_pair  (close_paren, brace_open, nl_opt);
            newline_add_between(brace_open, chunk_get_next_ncnl(brace_open));

            /* Make sure nothing is cuddled with the closing brace */
            pc = chunk_get_next_type(brace_open, CT_BRACE_CLOSE, (int)brace_open->level);
            newline_add_between(pc, chunk_get_next_nblank(pc));
            retval = true;
         }
      }
   }
   return(retval);
}


static void newlines_if_for_while_switch_pre_blank_lines(chunk_t *start, argval_t nl_opt)
{
   LOG_FUNC_ENTRY();

   if ((nl_opt == AV_IGNORE) ||
       ((start->flags & PCF_IN_PREPROC) &&
        !cpd.settings[UO_nl_define_macro].b))
   {
      return;
   }

   chunk_t *prev;
   chunk_t *next;
   chunk_t *last_nl = nullptr;
   size_t  level    = start->level;
   bool    do_add   = is_option_set(nl_opt, AV_ADD);

   /* look backwards until we find
    *  open brace (don't add or remove)
    *  2 newlines in a row (don't add)
    *  something else (don't remove) */
   for (chunk_t *pc = chunk_get_prev(start); pc != nullptr; pc = chunk_get_prev(pc))
   {
      if (chunk_is_newline(pc))
      {
         last_nl = pc;
         /* if we found 2 or more in a row */
         if ((pc->nl_count > 1) || chunk_is_newline(chunk_get_prev_nvb(pc)))
         {
            /* need to remove */
            if (is_option_set(nl_opt, AV_REMOVE) && ((pc->flags & PCF_VAR_DEF) == 0))
            {
               /* if we're also adding, take care of that here */
               size_t nl_count = do_add ? 2 : 1;
               if (nl_count != pc->nl_count)
               {
                  pc->nl_count = nl_count;
                  MARK_CHANGE();
               }
               /* can keep using pc because anything other than newline stops loop, and we delete if newline */
               while (chunk_is_newline(prev = chunk_get_prev_nvb(pc)))
               {
                  /* Make sure we don't combine a preproc and non-preproc */
                  if (!chunk_safe_to_del_nl(prev)) { break; }
                  chunk_del(prev);
                  MARK_CHANGE();
               }
            }
            return;
         }
      }
      else if (chunk_is_opening_brace(pc) || (pc->level < level))
      {
         return;
      }
      else if (chunk_is_comment(pc))
      {
         /* vbrace close is ok because it won't go into output, so we should skip it */
         last_nl = nullptr;
         continue;
      }
      else
      {
         if (do_add) /* we found something previously besides a comment or a new line */
         {
            /* if we have run across a newline */
            if (chunk_is_valid(last_nl))
            {
               if (last_nl->nl_count < 2)
               {
                  double_newline(last_nl);
               }
            }
            else
            {
               /* we didn't run into a nl, so we need to add one */
               if (((next = chunk_get_next(pc)) != nullptr) &&
                   chunk_is_comment(next))
               {
                  pc = next;
               }
               if ((last_nl = newline_add_after(pc)) != nullptr)
               {
                  double_newline(last_nl);
               }
            }
         }
         return;
      }
   }
}


static void _blank_line_set(chunk_t *pc, const char *text, uo_t uo)
{
   LOG_FUNC_ENTRY();
   return_if_invalid(pc);

   const option_map_value_t *option = get_option_name(uo);
   assert(ptr_is_valid(option));
   if (option->type != AT_UNUM)
   {
      fprintf(stderr, "Program error for UO_=%d\n", static_cast<int>(uo));
      fprintf(stderr, "Please make a report\n");
      exit(2);
   }

   if ((cpd.settings[uo].u > 0) && (pc->nl_count != cpd.settings[uo].u))
   {
      LOG_FMT(LBLANKD, "do_blank_lines: %s set line %zu to %zu\n", text + 3, pc->orig_line, cpd.settings[uo].u);
      pc->nl_count = cpd.settings[uo].u;
      MARK_CHANGE();
   }
}

#define blank_line_set(pc, op)    _blank_line_set(pc, #op, op)


void log_msg2(chunk_t *pc, const char* str);
void log_msg3(chunk_t *pc, const char* str);
void log_msg4(chunk_t *pc, const char* str);
void set_blank_line(uo_t option, chunk_t *last_nl);

static void newlines_func_pre_blank_lines(chunk_t *start)
{
   LOG_FUNC_ENTRY();
   LOG_FMT(LNLFUNCT, "\n%s: set blank line(s): for %s at line %zu\n",
           __func__, start->text(), start->orig_line);
   /*  look backwards until we find
    *  open brace (don't add or remove)
    *  2 newlines in a row (don't add)
    *  a destructor
    *  something else (don't remove) */

   chunk_t *last_nl      = nullptr;
   chunk_t *last_comment = nullptr;
   bool    do_it         = false;
   chunk_t *pc;
   for (pc = chunk_get_prev(start); chunk_is_valid(pc); pc = chunk_get_prev(pc))
   {
      if (chunk_is_newline(pc))
      {
         last_nl = pc;
         LOG_FMT(LNLFUNCT, "   <chunk_is_newline> found at line=%zu column=%zu\n", pc->orig_line, pc->orig_col);
         continue;
      }
      else if (chunk_is_comment(pc))
      {
         LOG_FMT(LNLFUNCT, "   <chunk_is_comment> found at line=%zu column=%zu\n", pc->orig_line, pc->orig_col);
#if 0
         if ((pc->orig_line < start->orig_line
              && (((start->orig_line - pc->orig_line) - (pc->type == CT_COMMENT_MULTI ? pc->nl_count : 0))) < 2) ||
             (last_comment != nullptr
              && pc->type == CT_COMMENT_CPP     // combine only cpp comments
              && last_comment->type == pc->type // don't mix comment types
              && last_comment->orig_line > pc->orig_line
              && (last_comment->orig_line - pc->orig_line) < 2))
#else
         if ((pc->orig_line < start->orig_line &&
              (((start->orig_line - pc->orig_line) - (pc->type == CT_COMMENT_MULTI ? pc->nl_count : 0))) < 2) ||
             (chunk_is_type(last_comment, pc->type) && // don't mix comment types
              pc->type == CT_COMMENT_CPP &&           // combine only cpp comments
              last_comment->orig_line > pc->orig_line &&
              (last_comment->orig_line - pc->orig_line) < 2))
#endif
         {
            last_comment = pc;
            continue;
         }
         do_it = true;
         break;
      }
      else if (pc->type == CT_DESTRUCTOR) { log_msg2(pc, "CT_DESTRUCTOR"); continue; }
      else if (pc->type == CT_TYPE      ) { log_msg3(pc, "CT_TYPE"      ); continue; }
      else if (pc->type == CT_QUALIFIER ) { log_msg2(pc, "CT_QUALIFIER" ); continue; }
      else if (pc->type == CT_PTR_TYPE  ) { log_msg2(pc, "CT_PTR_TYPE"  ); continue; }
      else if (pc->type == CT_DC_MEMBER ) { log_msg3(pc, "CT_DC_MEMBER" ); continue; }
      else                                { log_msg4(pc, "else"); do_it = true; break; }
   }
   if (do_it)
   {
      if (last_nl)
      {
         LOG_FMT(LNLFUNCT, "   set blank line(s): for <NL> at line=%zu column=%zu\n", last_nl->orig_line, last_nl->orig_col);
         switch (start->type)
         {
            case CT_FUNC_CLASS_DEF:   set_blank_line(UO_nl_before_func_class_def,   last_nl); break;
            case CT_FUNC_CLASS_PROTO: set_blank_line(UO_nl_before_func_class_proto, last_nl); break;
            case CT_FUNC_DEF:         set_blank_line(UO_nl_before_func_body_def,    last_nl); break;
            case CT_FUNC_PROTO:       set_blank_line(UO_nl_before_func_body_proto,  last_nl); break;

            default:
               assert(chunk_is_valid(pc));
               LOG_FMT(LERR, "   setting to blank line(s) at line %zu not possible\n", pc->orig_line);
               break;
         }
      }
   }
}


void log_msg2(chunk_t *pc, const char* str)
{
   LOG_FMT(LNLFUNCT, "   <%s> found at line=%zu column=%zu\n",
         str, pc->orig_line, pc->orig_col);
}


void log_msg3(chunk_t *pc, const char* str)
{
   LOG_FMT(LNLFUNCT, "   <%s> %s found at line=%zu column=%zu\n",
         str, pc->text(), pc->orig_line, pc->orig_col);
}


void log_msg4(chunk_t *pc, const char* str)
{
   LOG_FMT(LNLFUNCT, "   <%s> %s found at line=%zu column=%zu\n",
         str, get_token_name(pc->type), pc->orig_line, pc->orig_col);
}


void set_blank_line(uo_t option, chunk_t *last_nl)
{
   if (cpd.settings[option].u > 0)
   {
      if (cpd.settings[option].u != last_nl->nl_count)
      {
         LOG_FMT(LNLFUNCT, "   set blank line(s) to %zu\n", cpd.settings[option].u);
         blank_line_set(last_nl, option);
      }
   }
}

static chunk_t *get_closing_brace(chunk_t *start)
{
   LOG_FUNC_ENTRY();
   chunk_t *pc;
   size_t  level = start->level;

   for (pc = start; (pc = chunk_get_next(pc)) != nullptr; )
   {
      if (chunk_is_type(pc, 2, CT_BRACE_CLOSE, CT_VBRACE_CLOSE) &&
          (pc->level == level))
      {
         return(pc);
      }
      /* for some reason, we can have newlines between if and opening brace that are lower level than either */
      if (!chunk_is_newline(pc) &&
           (pc->level < level))
      {
         return(nullptr);
      }
   }
   return(nullptr);
}


static void remove_next_newlines(chunk_t *start)
{
   LOG_FUNC_ENTRY();
   chunk_t *next;

   while ((next = chunk_get_next(start)) != nullptr)
   {
      if (chunk_is_newline    (next) &&
          chunk_safe_to_del_nl(next) )
      {
         chunk_del(next);
         MARK_CHANGE();
      }
      else if (chunk_is_vbrace(next))
      {
         start = next;
      }
      else { break; }
   }
}


static void newlines_if_for_while_switch_post_blank_lines(chunk_t *start, argval_t nl_opt)
{
   LOG_FUNC_ENTRY();

   if ((nl_opt == AV_IGNORE) ||
       ((start->flags & PCF_IN_PREPROC) &&
        !cpd.settings[UO_nl_define_macro].b))
   {
      return;
   }

   /* first find ending brace */
   chunk_t *pc;
   if ((pc = get_closing_brace(start)) == nullptr)
   {
      return;
   }

   chunk_t *next;
   chunk_t *prev;
   /* if we're dealing with an if, we actually want to add or remove blank lines after any elses */
   if (start->type == CT_IF)
   {
      while (true)
      {
         next = chunk_get_next_ncnl(pc);
         if (chunk_is_type(next, 2, CT_ELSE, CT_ELSEIF))
         {
            /* point to the closing brace of the else */
            if ((pc = get_closing_brace(next)) == nullptr)
            {
               return;
            }
         }
         else { break; }
      }
   }

   /* if we're dealing with a do/while, we actually want to add or remove blank lines after while and its condition */
   if (start->type == CT_DO)
   {
      /* point to the next semicolon */
      if ((pc = chunk_get_next_type(pc, CT_SEMICOLON, (int)start->level)) == nullptr)
      {
         return;
      }
   }

   bool isVBrace = pc->type == CT_VBRACE_CLOSE;
   if ((prev = chunk_get_prev_nvb(pc)) == nullptr)
   {
      return;
   }

   bool have_pre_vbrace_nl = isVBrace && chunk_is_newline(prev);
   if (is_option_set(nl_opt, AV_REMOVE))
   {
      /* if vbrace, have to check before and after */
      /* if chunk before vbrace, remove any newlines after vbrace */
      if (have_pre_vbrace_nl)
      {
         if (prev->nl_count != 1)
         {
            prev->nl_count = 1;
            MARK_CHANGE();
         }
         remove_next_newlines(pc);
      }
      else if ((chunk_is_newline(next = chunk_get_next_nvb(pc))) &&
               (chunk_is_valid(next)) &&
               !(next->flags & PCF_VAR_DEF) )
      {
         assert(chunk_is_valid(next));
         /* otherwise just deal with newlines after brace */
         if (next->nl_count != 1)
         {
            next->nl_count = 1;
            MARK_CHANGE();
         }
         remove_next_newlines(next);
      }
   }

   /* may have a newline before and after vbrace */
   /* don't do anything with it if the next non newline chunk is a closing brace */
   if (is_option_set(nl_opt, AV_ADD))
   {
      if ((next = chunk_get_next_nnl(pc)) == nullptr) { return; }

      if (chunk_is_not_type(next, CT_BRACE_CLOSE))
      {
         /* if vbrace, have to check before and after */
         /* if chunk before vbrace, check its count */
         size_t nl_count = have_pre_vbrace_nl ? prev->nl_count : 0;
         if (chunk_is_newline(next = chunk_get_next_nvb(pc)))
         {
            assert(chunk_is_valid(next));
            nl_count += next->nl_count;
         }

         /* if we have no newlines, add one and make it double */
         if (nl_count == 0)
         {
            if (((next = chunk_get_next(pc)) != nullptr) &&
                chunk_is_comment(next))
            {
               pc = next;
            }

            if ((next = newline_add_after(pc)) == nullptr)
            {
               return;
            }
            double_newline(next);
         }
         else if (nl_count == 1) /* if we don't have enough newlines */
         {
            /* if we have one before vbrace, need to add one after */
            if (have_pre_vbrace_nl)
            {
               next = newline_add_after(pc);
            }
            else
            {
               prev = chunk_get_prev_nnl(next);
               pc   = chunk_get_next_nl (next);
               //LOG_FMT(LSYS, "  -- pc1=%s [%s]\n", pc->text(), get_token_name(pc->type));

               pc = chunk_get_next(pc);
               //LOG_FMT(LSYS, "  -- pc2=%s [%s]\n", pc->text(), get_token_name(pc->type));
               if (chunk_is_type       (pc, CT_PREPROC ) &&
                   chunk_is_ptype(pc, CT_PP_ENDIF) &&
                   cpd.settings[UO_nl_squeeze_ifdef].b)
               {
                  assert(chunk_is_valid(prev));
                  LOG_FMT(LNEWLINE, "%s: cannot add newline after line %zu due to nl_squeeze_ifdef\n",
                          __func__, prev->orig_line);
               }
               else
               {
                  double_newline(next); /* make nl after double */
               }
            }
         }
      }
   }
} /*lint !e438 */


static void newlines_struct_enum_union(chunk_t *start, argval_t nl_opt, bool leave_trailing)
{
   LOG_FUNC_ENTRY();

   if ((nl_opt == AV_IGNORE) ||
       ((start->flags & PCF_IN_PREPROC) &&
        !cpd.settings[UO_nl_define_macro].b))
   {
      return;
   }

   /* step past any junk between the keyword and the open brace
    * Quit if we hit a semicolon or '=', which are not expected.
    */
   size_t level = start->level;
   chunk_t *pc = start;
   while (((pc = chunk_get_next_ncnl(pc)) != nullptr) &&
           (pc->level >= level))
   {
      if ((pc->level == level) &&
#if 0
            ((pc->type == CT_BRACE_OPEN) ||
             chunk_is_semicolon(pc) ||
             (pc->type == CT_ASSIGN)))
#else
          chunk_is_type(pc, 4, CT_VSEMICOLON, CT_BRACE_OPEN,
                               CT_SEMICOLON,  CT_ASSIGN))
#endif
      {
         break;
      }
      start = pc;
   }

   /* If we hit a brace open, then we need to toy with the newlines */
   if (chunk_is_type(pc, CT_BRACE_OPEN))
   {
      /* Skip over embedded C comments */
      chunk_t *next = chunk_get_next(pc);
      while (chunk_is_type(next, CT_COMMENT))
      {
         next = chunk_get_next(next);
      }
      if (leave_trailing &&
          !chunk_is_comment(next) &&
          !chunk_is_newline(next))
      {
         nl_opt = AV_IGNORE;
      }

      newline_iarf_pair(start, pc, nl_opt);
   }
}


// enum {
// enum class angle_state_e : unsigned int {
// enum-key attr(optional) identifier(optional) enum-base(optional) { enumerator-list(optional) }
// enum-key attr(optional) nested-name-specifier(optional) identifier enum-base(optional) ; TODO
// enum-key         - one of enum, enum class or enum struct  TODO
// identifier       - the name of the enumeration that's being declared
// enum-base(C++11) - colon (:), followed by a type-specifier-seq
// enumerator-list  - comma-separated list of enumerator definitions
static void newlines_enum(chunk_t *start)
{
   LOG_FUNC_ENTRY();
   chunk_t  *pc;
   chunk_t  *pcClass;
   argval_t nl_opt;

   if ((start->flags & PCF_IN_PREPROC) &&
       !cpd.settings[UO_nl_define_macro].b)
   {
      return;
   }

   // look for 'enum class'
   pcClass = chunk_get_next_ncnl(start);
   if (chunk_is_type(pcClass, CT_ENUM_CLASS))
   {
      newline_iarf_pair(start, pcClass, cpd.settings[UO_nl_enum_class].a);
      // look for 'identifier'/ 'type'
      chunk_t  *pcType = chunk_get_next_ncnl(pcClass);
      if (chunk_is_type(pcType, CT_TYPE))
      {
         newline_iarf_pair(pcClass, pcType, cpd.settings[UO_nl_enum_class_identifier].a);
         // look for ':'
         chunk_t *pcColon = chunk_get_next_ncnl(pcType);
         if (chunk_is_type(pcColon, CT_BIT_COLON))
         {
            newline_iarf_pair(pcType, pcColon, cpd.settings[UO_nl_enum_identifier_colon].a);
            // look for 'type' i.e. unsigned
            chunk_t *pcType1 = chunk_get_next_ncnl(pcColon);
            if (chunk_is_type(pcType1, CT_TYPE))
            {
               newline_iarf_pair(pcColon, pcType1, cpd.settings[UO_nl_enum_colon_type].a);
               // look for 'type' i.e. int
               chunk_t *pcType2 = chunk_get_next_ncnl(pcType1);
               if (chunk_is_type(pcType2, CT_TYPE))
               {
                  newline_iarf_pair(pcType1, pcType2, cpd.settings[UO_nl_enum_colon_type].a);
               }
            }
         }
      }
   }

   /* step past any junk between the keyword and the open brace
    * Quit if we hit a semicolon or '=', which are not expected.
    */
   size_t level = start->level;
   pc = start;
   while (((pc = chunk_get_next_ncnl(pc)) != nullptr) &&
           (pc->level >= level))
   {
      if ((pc->level == level) &&
          chunk_is_type(pc, 4, CT_BRACE_OPEN, CT_ASSIGN,
                               CT_SEMICOLON,  CT_VSEMICOLON) )
      {
         break;
      }
      start = pc;
   }

   /* If we hit a brace open, then we need to toy with the newlines */
   if (chunk_is_type(pc, CT_BRACE_OPEN))
   {
      /* Skip over embedded C comments */
      chunk_t *next = chunk_get_next(pc);
      while (chunk_is_type(next, CT_COMMENT))
      {
         next = chunk_get_next(next);
      }
      if (!chunk_is_comment(next) &&
          !chunk_is_newline(next) )
      {
         nl_opt = AV_IGNORE;
      }
      else
      {
         nl_opt = cpd.settings[UO_nl_enum_brace].a;
      }

      newline_iarf_pair(start, pc, nl_opt);
   }
}


static void newlines_cuddle_uncuddle(chunk_t *start, argval_t nl_opt)
{
   LOG_FUNC_ENTRY();

   if ((start->flags & PCF_IN_PREPROC) &&
       !cpd.settings[UO_nl_define_macro].b)
   {
      return;
   }

   chunk_t *br_close = chunk_get_prev_ncnl(start);
   if (chunk_is_type(br_close, CT_BRACE_CLOSE))
   {
      newline_iarf_pair(br_close, start, nl_opt);
   }
}


static void newlines_do_else(chunk_t *start, argval_t nl_opt)
{
   LOG_FUNC_ENTRY();
   assert(chunk_is_valid(start));

   if ((nl_opt == AV_IGNORE) ||
       ((start->flags & PCF_IN_PREPROC) &&
        !cpd.settings[UO_nl_define_macro].b))
   {
      return;
   }

   chunk_t *next = chunk_get_next_ncnl(start);
   if (chunk_is_type(next, 2, CT_BRACE_OPEN, CT_VBRACE_OPEN))
   {
      if (!one_liner_nl_ok(next))
      {
         LOG_FMT(LNL1LINE, "a new line may NOT be added\n");
         return;
      }
      else
      {
         LOG_FMT(LNL1LINE, "a new line may be added\n");
      }

      if (next->type == CT_VBRACE_OPEN)
      {
         /* Can only add - we don't want to create a one-line here */
         if (is_option_set(nl_opt, AV_ADD))
         {
            newline_iarf_pair(start, chunk_get_next_ncnl(next), nl_opt);
            chunk_t *tmp = chunk_get_next_type(next, CT_VBRACE_CLOSE, (int)next->level);
            if (!chunk_is_newline(chunk_get_next_nc(tmp)) &&
                !chunk_is_newline(chunk_get_prev_nc(tmp)) )
            {
               newline_add_after(tmp);
            }
         }
      }
      else
      {
         newline_iarf_pair(start, next, nl_opt);
         newline_add_between(next, chunk_get_next_ncnl(next));
      }
   }
}


static chunk_t *newline_def_blk(chunk_t *start, bool fn_top)
{
   LOG_FUNC_ENTRY();

   bool    did_this_line = false;
   bool    first_var_blk = true;
   bool    typedef_blk   = false;
   bool    var_blk       = false;

   chunk_t *pc;
   chunk_t *prev = chunk_get_prev_ncnl(start);
   /* can't be any variable definitions in a "= {" block */
   if (chunk_is_type(prev, CT_ASSIGN))
   {
      pc = chunk_get_next_type(start, CT_BRACE_CLOSE, (int)start->level);
      return(chunk_get_next_ncnl(pc));
   }
   pc = chunk_get_next(start);
   while ((pc != nullptr) &&
         ((pc->level >= start->level) ||
          (pc->level == 0)))
   {
      if (chunk_is_comment(pc)             ) { pc = chunk_get_next(pc);         continue; }
      if (chunk_is_type(pc, CT_BRACE_OPEN )) { pc = newline_def_blk(pc, false); continue; } /* process nested braces */
      if (chunk_is_type(pc, CT_BRACE_CLOSE)) { pc = chunk_get_next(pc);         break;    } /* Done with this brace set? */

      /* skip vbraces */
      if (chunk_is_type(pc, CT_VBRACE_OPEN))
      {
         pc = chunk_get_next_type(pc, CT_VBRACE_CLOSE, (int)pc->level);
         if (chunk_is_valid(pc))
         {
            pc = chunk_get_next(pc);
         }
         continue;
      }

      /* Ignore stuff inside parens/squares/angles */
      if (pc->level > pc->brace_level)
      {
         pc = chunk_get_next(pc);
         continue;
      }

      if (chunk_is_newline(pc))
      {
         did_this_line = false;
         pc            = chunk_get_next(pc);
         continue;
      }

      /* Determine if this is a variable def or code */
      if ( (did_this_line == false          ) &&
           (pc->type  != CT_FUNC_CLASS_DEF  ) &&
           (pc->type  != CT_FUNC_CLASS_PROTO) &&
          ((pc->level == (start->level + 1) ) ||
           (pc->level == 0)))
      {
         chunk_t *next = chunk_get_next_ncnl(pc);
         if (chunk_is_invalid(next)) { break; }

         prev = chunk_get_prev_ncnl(pc);
         if (chunk_is_type(pc, CT_TYPEDEF))
         {
            /* set newlines before typedef block */
            if (!typedef_blk &&
                (chunk_is_valid(prev)) &&
                (cpd.settings[UO_nl_typedef_blk_start].u > 0))
            {
               newline_min_after(prev, cpd.settings[UO_nl_typedef_blk_start].u, PCF_VAR_DEF);
            }
            /* set newlines within typedef block */
            else if (typedef_blk && (cpd.settings[UO_nl_typedef_blk_in].u > 0))
            {
               prev = chunk_get_prev(pc);
               assert(chunk_is_valid(prev));
               if (chunk_is_newline(prev))
               {
                  if (prev->nl_count > cpd.settings[UO_nl_typedef_blk_in].u)
                  {
                     prev->nl_count = cpd.settings[UO_nl_typedef_blk_in].u;
                     MARK_CHANGE();
                  }
               }
            }
            /* set blank lines after first var def block */
            if (var_blk && first_var_blk && fn_top &&
                (cpd.settings[UO_nl_func_var_def_blk].u > 0))
            {
               newline_min_after(prev, 1 + cpd.settings[UO_nl_func_var_def_blk].u, PCF_VAR_DEF);
            }
            /* set newlines after var def block */
            else if (var_blk && (cpd.settings[UO_nl_var_def_blk_end].u > 0))
            {
               newline_min_after(prev, cpd.settings[UO_nl_var_def_blk_end].u, PCF_VAR_DEF);
            }
            pc            = chunk_get_next_type(pc, CT_SEMICOLON, (int)pc->level);
            typedef_blk   = true;
            first_var_blk = false;
            var_blk       = false;
         }
         else if (  chunk_is_var_type(pc  ) &&
                  ((chunk_is_var_type(next) ||
                    chunk_is_type(next, 2, CT_WORD, CT_FUNC_CTOR_VAR))) &&
                   !(next->type == CT_DC_MEMBER    ))   // DbConfig::configuredDatabase()->apply(db);
                                                        // is NOT a declaration of a variable
                                                        // guy 2015-09-22
         {
            /* set newlines before var def block */
            if (!var_blk && !first_var_blk &&
                (cpd.settings[UO_nl_var_def_blk_start].u > 0))
            {
               newline_min_after(prev, cpd.settings[UO_nl_var_def_blk_start].u, PCF_VAR_DEF);
            }
            /* set newlines within var def block */
            else if (var_blk && (cpd.settings[UO_nl_var_def_blk_in].u > 0))
            {
               prev = chunk_get_prev(pc);
               if (chunk_is_newline(prev))
               {
                  if (prev->nl_count > cpd.settings[UO_nl_var_def_blk_in].u)
                  {
                     prev->nl_count = cpd.settings[UO_nl_var_def_blk_in].u;
                     MARK_CHANGE();
                  }
               }
            }
            /* set newlines after typedef block */
            else if (typedef_blk && (cpd.settings[UO_nl_typedef_blk_end].u > 0))
            {
               newline_min_after(prev, cpd.settings[UO_nl_typedef_blk_end].u, PCF_VAR_DEF);
            }
            pc          = chunk_get_next_type(pc, CT_SEMICOLON, (int)pc->level);
            typedef_blk = false;
            var_blk     = true;
         }
         else
         {
            /* set newlines after typedef block */
            if (typedef_blk && (cpd.settings[UO_nl_var_def_blk_end].u > 0))
            {
               newline_min_after(prev, cpd.settings[UO_nl_var_def_blk_end].u, PCF_VAR_DEF);
            }
            /* set blank lines after first var def block */
            if ((var_blk       == true) &&
                (first_var_blk == true) &&
                (fn_top        == true) &&
                (cpd.settings[UO_nl_func_var_def_blk].u > 0))
            {
               newline_min_after(prev, 1 + cpd.settings[UO_nl_func_var_def_blk].u, PCF_VAR_DEF);
            }
            /* set newlines after var def block */
            else if ( (var_blk == true) && (cpd.settings[UO_nl_var_def_blk_end].u > 0))
            {
               newline_min_after(prev, cpd.settings[UO_nl_var_def_blk_end].u, PCF_VAR_DEF);
            }
            typedef_blk   = false;
            first_var_blk = false;
            var_blk       = false;
         }
      }
      did_this_line = true;
      pc            = chunk_get_next(pc);
   }

   return(pc);
}


static void newlines_brace_pair(chunk_t *br_open)
{
   LOG_FUNC_ENTRY();

   if ((br_open->flags & PCF_IN_PREPROC) &&
       !cpd.settings[UO_nl_define_macro].b)
   {
      return;
   }

   chunk_t *next;
   chunk_t *pc;

   if (cpd.settings[UO_nl_collapse_empty_body].b)
   {
      next = chunk_get_next_nnl(br_open);
      if (chunk_is_type(next, CT_BRACE_CLOSE))
      {
         pc = chunk_get_next(br_open);

         while (chunk_is_not_type(pc, CT_BRACE_CLOSE))
         {
            next = chunk_get_next(pc);
            if (pc->type == CT_NEWLINE)
            {
               if (chunk_safe_to_del_nl(pc))
               {
                  chunk_del(pc);
                  MARK_CHANGE();
               }
            }
            pc = next;
         }
         return;
      }
   }

   /* Make sure we don't break a one-liner */
   if (!one_liner_nl_ok(br_open))
   {
      LOG_FMT(LNL1LINE, "a new line may NOT be added\n");
      return;
   }
   else
   {
      LOG_FMT(LNL1LINE, "a new line may be added\n");
   }

   next = chunk_get_next_nc(br_open);
   chunk_t *prev;
   /** Insert a newline between the '=' and open brace, if needed */
   if (chunk_is_ptype(br_open, CT_ASSIGN))
   {
      /* Only mess with it if the open brace is followed by a newline */
      if (chunk_is_newline(next))
      {
         prev = chunk_get_prev_ncnl(br_open);
         newline_iarf_pair(prev, br_open, cpd.settings[UO_nl_assign_brace].a);
      }
   }

   /* Eat any extra newlines after the brace open */
   if (cpd.settings[UO_eat_blanks_after_open_brace].b)
   {
      if (chunk_is_newline(next))
      {
         assert(chunk_is_valid(next));
         if (next->nl_count > 1)
         {
            next->nl_count = 1;
            LOG_FMT(LBLANKD, "%s: eat_blanks_after_open_brace %zu\n", __func__, next->orig_line);
            MARK_CHANGE();
         }
      }
   }

   argval_t val            = AV_IGNORE;
   bool     nl_close_brace = false;
   /* Handle the cases where the brace is part of a function call or definition */
   if (chunk_is_ptype(br_open, 8, CT_FUNC_DEF, CT_FUNC_CALL,
         CT_FUNC_CALL_USER, CT_OC_CLASS,    CT_CPP_LAMBDA,
         CT_FUNC_CLASS_DEF, CT_OC_MSG_DECL, CT_CS_PROPERTY) )
   {
      /* Need to force a newline before the close brace, if not in a class body */
      if ((br_open->flags & PCF_IN_CLASS) == 0)
      {
         nl_close_brace = true;
      }

      /* handle newlines after the open brace */
      pc = chunk_get_next_ncnl(br_open);
      newline_add_between(br_open, pc);

      // \todo can we use a switch here
      val = ((chunk_is_ptype(br_open, 4, CT_FUNC_DEF,
            CT_FUNC_CLASS_DEF, CT_OC_CLASS, CT_OC_MSG_DECL)) ?
             cpd.settings[UO_nl_fdef_brace].a :
             ((br_open->parent_type == CT_CS_PROPERTY) ?
              cpd.settings[UO_nl_property_brace].a :
              ((br_open->parent_type == CT_CPP_LAMBDA) ?
               cpd.settings[UO_nl_cpp_ldef_brace].a :
               cpd.settings[UO_nl_fcall_brace].a)));

      if (val != AV_IGNORE)
      {
         /* Grab the chunk before the open brace */
         prev = chunk_get_prev_ncnl(br_open);
         newline_iarf_pair(prev, br_open, val);
      }
      newline_def_blk(br_open, true);
   }

   /* Handle the cases where the brace is part of a class or struct */
   if (chunk_is_ptype(br_open, 2, CT_CLASS, CT_STRUCT))
   {
      newline_def_blk(br_open, false);
   }

   /* Grab the matching brace close */
   chunk_t *br_close;
   br_close = chunk_get_next_type(br_open, CT_BRACE_CLOSE, (int)br_open->level);
   return_if_invalid(br_close);

   if (!nl_close_brace)
   {
      /* If the open brace hits a CT_NEWLINE, CT_NL_CONT, CT_COMMENT_MULTI, or
       * CT_COMMENT_CPP without hitting anything other than CT_COMMENT, then
       * there should be a newline before the close brace. */
      pc = chunk_get_next(br_open);
      while (chunk_is_type(pc, CT_COMMENT))
      {
         pc = chunk_get_next(pc);
      }
      if (chunk_is_newline(pc) ||
          chunk_is_comment(pc) )
      {
         nl_close_brace = true;
      }
   }

   prev = chunk_get_prev_nblank(br_close);
   if (nl_close_brace) { newline_add_between(prev, br_close); }
   else                { newline_del_between(prev, br_close); }
}


static void newline_case(chunk_t *start)
{
   LOG_FUNC_ENTRY();

   //   printf("%s case (%s) on line %d col %d\n", __func__,
   //   c_chunk_names[start->type], start->orig_line, start->orig_col);

   /* Scan backwards until a '{' or ';' or ':'. Abort if a multi-newline is found */
   chunk_t *prev = start;
   do  // \todo replace with chunk_search
   {
      prev = chunk_get_prev_nc(prev);
      if ((chunk_is_newline(prev)) &&
          (prev->nl_count > 1    ) )
      {
         return;
      }
   } while (chunk_is_not_type(prev, 4, CT_BRACE_OPEN, CT_BRACE_CLOSE,
                                       CT_SEMICOLON,  CT_CASE_COLON ));

   return_if_invalid(prev);

   chunk_t *pc = newline_add_between(prev, start);
   return_if_invalid(pc);

   /* Only add an extra line after a semicolon or brace close */
   if (chunk_is_type(prev, 2, CT_SEMICOLON, CT_BRACE_CLOSE) )
   {
      if (chunk_is_newline(pc) &&
         (pc->nl_count < 2   ) )
      {
         double_newline(pc);
      }
   }
}


static void newline_case_colon(chunk_t *start)
{
   LOG_FUNC_ENTRY();

   chunk_t *pc = chunk_get_next_nc(start);
   if (( chunk_is_valid  (pc)) &&
       (!chunk_is_newline(pc)) )
   {
      newline_add_before(pc);
   }
}


static void newline_before_return(chunk_t *start)
{
   LOG_FUNC_ENTRY();

   chunk_t *nl = chunk_get_prev(start);
   assert(chunk_is_valid(nl));
   if (!chunk_is_newline(nl))
   {
      /* Don't mess with lines that don't start with 'return' */
      return;
   }

   /* Do we already have a blank line? */
   if (nl->nl_count > 1) { return; }

   chunk_t *pc = chunk_get_prev(nl);
   assert(chunk_is_valid(pc));
   if (chunk_is_type(pc, 2, CT_BRACE_OPEN, CT_VBRACE_OPEN)) { return; }

   if (chunk_is_comment(pc))
   {
      pc = chunk_get_prev(pc);
      assert(chunk_is_valid(pc));
      if (!chunk_is_newline(pc)) { return; }
      nl = pc;
   }
   if (nl->nl_count < 2)
   {
      nl->nl_count++;
      MARK_CHANGE();
   }
}


static void newline_after_return(chunk_t *start)
{
   LOG_FUNC_ENTRY();

   chunk_t *semi  = chunk_get_next_type(start, CT_SEMICOLON, (int)start->level);
   chunk_t *after = chunk_get_next_nblank(semi);

   /* If we hit a brace or an 'else', then a newline is not needed */
   if (chunk_is_type(after, 3, CT_BRACE_CLOSE, CT_VBRACE_CLOSE, CT_ELSE))
   {
      return;
   }

   chunk_t *pc;
   for (pc = chunk_get_next(semi); pc != after; pc = chunk_get_next(pc))
   {
      assert(chunk_is_valid(pc));
      if (chunk_is_type(pc, CT_NEWLINE))
      {
         if (pc->nl_count < 2)
         {
            double_newline(pc);
         }
         return;
      }
   }
}


static void newline_iarf_pair(chunk_t *before, chunk_t *after, argval_t av)
{
   LOG_FUNC_ENTRY();
   log_func_stack(LNEWLINE, "Call Stack:");

   if(chunks_are_valid(before, after))
   {
      if (is_option_set(av, AV_ADD))
      {
         chunk_t *nl = newline_add_between(before, after);
         if ( (chunk_is_valid(nl)) &&
              (av == AV_FORCE    ) &&
              (nl->nl_count > 1  ) )
         {
            nl->nl_count = 1;
         }
      }
      else if (is_option_set(av, AV_REMOVE))
      {
         newline_del_between(before, after);
      }
   }
}


void newline_iarf(chunk_t *pc, argval_t av)
{
   LOG_FUNC_ENTRY();
   log_func_stack(LNEWLINE, "CallStack:");

   newline_iarf_pair(pc, chunk_get_next_nnl(pc), av);
}


/*
 * count how many commas are present
 */
static size_t count_commas(
   chunk_t **end,               /**< [out] chunk where counting stopped */
   chunk_t *start,              /**< [in]  chunk to start with */
   const argval_t newline,      /**< [in]  defines if a newline is added */
   const bool force_nl = false  /**< [in]  add newline independently of existing newline */
);


static size_t count_commas(chunk_t **end, chunk_t *start, const argval_t newline, bool force_nl)
{
   chunk_t *pc;
   size_t comma_count = 0;
   for ( pc = chunk_get_next_ncnl(start);
        (chunk_is_valid(pc)) &&
        (pc->level > start->level);
         pc = chunk_get_next_ncnl(pc))
   {
      if ((pc->type  == CT_COMMA        ) &&
          (pc->level == (start->level+1)) )
      {
         comma_count++;
         chunk_t *tmp = chunk_get_next(pc);
         if (chunk_is_comment(tmp)) { pc = tmp; }

         if ((force_nl                             == true ) ||
             (chunk_is_newline(chunk_get_next(pc)) == false) )
         {
            newline_iarf(pc, newline);
         }
      }
   }
   *end = pc;
   return comma_count;
}


static void newline_func_multi_line(chunk_t *start)
{
   LOG_FUNC_ENTRY();

   LOG_FMT(LNFD, "%s: called on %zu:%zu '%s' [%s/%s]\n",
           __func__, start->orig_line, start->orig_col,
           start->text(), get_token_name(start->type), get_token_name(start->parent_type));

   bool add_start;
   bool add_args;
   bool add_end;

   if ((start->parent_type == CT_FUNC_DEF      ) ||
       (start->parent_type == CT_FUNC_CLASS_DEF) )
   {
      add_start = cpd.settings[UO_nl_func_def_start_multi_line].b;
      add_args  = cpd.settings[UO_nl_func_def_args_multi_line ].b;
      add_end   = cpd.settings[UO_nl_func_def_end_multi_line  ].b;
   }
   else if ((start->parent_type == CT_FUNC_CALL     ) ||
            (start->parent_type == CT_FUNC_CALL_USER) )
   {
      add_start = cpd.settings[UO_nl_func_call_start_multi_line].b;
      add_args  = cpd.settings[UO_nl_func_call_args_multi_line ].b;
      add_end   = cpd.settings[UO_nl_func_call_end_multi_line  ].b;
   }
   else
   {
      add_start = cpd.settings[UO_nl_func_decl_start_multi_line].b;
      add_args  = cpd.settings[UO_nl_func_decl_args_multi_line ].b;
      add_end   = cpd.settings[UO_nl_func_decl_end_multi_line  ].b;
   }

   if((add_start == false) &&
      (add_args  == false) &&
      (add_end   == false) )
   {
      return;
   }

   chunk_t *pc = chunk_get_next_ncnl(start);
   while ((chunk_is_valid(pc)       ) &&
          (pc->level >  start->level) )
   {
      pc = chunk_get_next_ncnl(pc);
   }

   if (chunk_is_type(pc, CT_FPAREN_CLOSE) &&
       chunk_is_newline_between(start, pc))
   {
      if (add_start && !chunk_is_newline(chunk_get_next(start))) { newline_iarf(start,              AV_ADD); }
      if (add_end   && !chunk_is_newline(chunk_get_prev(pc)   )) { newline_iarf(chunk_get_prev(pc), AV_ADD); }

      if (add_args)
      {
         count_commas(&pc, start, AV_ADD);
      }
   }
}


static void newline_func_def(chunk_t *start)
{
   LOG_FUNC_ENTRY();

   LOG_FMT(LNFD, "%s: called on %zu:%zu '%s' [%s/%s]\n",
           __func__, start->orig_line, start->orig_col, start->text(),
           get_token_name(start->type       ),
           get_token_name(start->parent_type));

   chunk_t  *prev;
   bool     is_def = chunk_is_ptype(start, 2, CT_FUNC_DEF, CT_FUNC_CLASS_DEF);
   argval_t atmp   = cpd.settings[is_def ? UO_nl_func_def_paren : UO_nl_func_paren].a;
   if (atmp != AV_IGNORE)
   {
      prev = chunk_get_prev_ncnl(start);
      if (chunk_is_valid(prev))
      {
         newline_iarf(prev, atmp);
      }
   }

   /* Handle break newlines type and function */
   prev = chunk_get_prev_ncnl(start);
   prev = skip_template_prev(prev);
   /* Don't split up a function variable */
   prev = chunk_is_paren_close(prev) ? nullptr : chunk_get_prev_ncnl(prev);

   if ((prev       != nullptr        ) &&
       (prev->type == CT_DC_MEMBER) &&
       (cpd.settings[UO_nl_func_class_scope].a != AV_IGNORE))
   {
      newline_iarf(chunk_get_prev_ncnl(prev), cpd.settings[UO_nl_func_class_scope].a);
   }

   if (chunk_is_not_type(prev, CT_PRIVATE_COLON) )
   {
      chunk_t *tmp;
      if (prev->type == CT_OPERATOR)
      {
         tmp  = prev;
         prev = chunk_get_prev_ncnl(prev);
      }
      else
      {
         tmp = start;
      }
      if (chunk_is_type(prev, CT_DC_MEMBER) )
      {
         if (cpd.settings[UO_nl_func_scope_name].a != AV_IGNORE)
         {
            newline_iarf(prev, cpd.settings[UO_nl_func_scope_name].a);
         }
      }

      chunk_t *next1 = chunk_get_next_ncnl(prev);
      if (chunk_is_not_type(next1, CT_FUNC_CLASS_DEF))
      {
         argval_t a = (tmp->parent_type == CT_FUNC_PROTO) ?
                      cpd.settings[UO_nl_func_proto_type_name].a :
                      cpd.settings[UO_nl_func_type_name      ].a;
         if ((tmp->flags & PCF_IN_CLASS) &&
             (cpd.settings[UO_nl_func_type_name_class].a != AV_IGNORE))
         {
            a = cpd.settings[UO_nl_func_type_name_class].a;
         }

         if (a != AV_IGNORE)
         {
            assert(chunk_is_valid(prev));
            LOG_FMT(LNFD, "%s: prev %zu:%zu '%s' [%s/%s]\n",
                    __func__, prev->orig_line, prev->orig_col, prev->text(),
                    get_token_name(prev->type       ),
                    get_token_name(prev->parent_type));

            if (chunk_is_type(prev, CT_DESTRUCTOR))
            {
               prev = chunk_get_prev_ncnl(prev);
            }

            /* If we are on a '::', step back two tokens
             * TODO: do we also need to check for '.' ? */
            while (chunk_is_type(prev, CT_DC_MEMBER) )
            {
               prev = chunk_get_prev_ncnl(prev);
               prev = skip_template_prev (prev);
               prev = chunk_get_prev_ncnl(prev);
            }

            if (chunk_is_not_type(prev, 5, CT_BRACE_CLOSE, CT_VBRACE_CLOSE,
                 CT_BRACE_OPEN, CT_SEMICOLON, CT_PRIVATE_COLON)
              //(prev->parent_type != CT_TEMPLATE) TODO: create some examples to test the option
                )
            {
               newline_iarf(prev, a);
            }
         }
      }
   }

   chunk_t *pc = chunk_get_next_ncnl(start);
   if (chunk_is_str(pc, ")", 1))
   {
      atmp = cpd.settings[is_def ? UO_nl_func_def_empty : UO_nl_func_decl_empty].a;
      if (atmp != AV_IGNORE) { newline_iarf(start, atmp); }
      return;
   }

   /* Now scan for commas */
   uo_t option = ((start->parent_type == CT_FUNC_DEF      ) ||
                  (start->parent_type == CT_FUNC_CLASS_DEF) ) ?
                   UO_nl_func_def_args : UO_nl_func_decl_args;
   size_t comma_count = count_commas(&pc, start, cpd.settings[option].a, true);

   argval_t as = cpd.settings[is_def ? UO_nl_func_def_start : UO_nl_func_decl_start].a;
   argval_t ae = cpd.settings[is_def ? UO_nl_func_def_end   : UO_nl_func_decl_end  ].a;
   if (comma_count == 0)
   {
      atmp = cpd.settings[is_def ? UO_nl_func_def_start_single : UO_nl_func_decl_start_single].a;
      if (atmp != AV_IGNORE)
      {
         as = atmp;
      }
      atmp = cpd.settings[is_def ? UO_nl_func_def_end_single : UO_nl_func_decl_end_single].a;
      if (atmp != AV_IGNORE)
      {
         ae = atmp;
      }
   }
   newline_iarf(start, as);

   /* and fix up the close parenthesis */
   if ((pc       != nullptr        ) &&
       (pc->type == CT_FPAREN_CLOSE) )
   {
      prev = chunk_get_prev_nnl(pc);
      if ((prev       != nullptr       ) &&
          (prev->type != CT_FPAREN_OPEN) )
      {
         newline_iarf(prev, ae);
      }

      newline_func_multi_line(start);
   }
}


static void newline_oc_msg(chunk_t *start)
{
   LOG_FUNC_ENTRY();

   chunk_t *sq_c = chunk_skip_to_match(start);
   return_if_invalid(sq_c);

   /* mark one-liner */
   bool    one_liner = true;
   chunk_t *pc;
   for (pc = chunk_get_next(start);
       (chunk_is_valid(pc)) && (pc != sq_c);
        pc = chunk_get_next(pc))
   {
// error    break_if(pc->level <= start->level);
      if (pc->level <= start->level) { break; }
      if (chunk_is_newline(pc))      { one_liner = false; }
   }

   /* we don't use the 1-liner flag, but set it anyway */
   UINT64 flags = one_liner ? PCF_ONE_LINER : 0;
   flag_series(start, sq_c, flags, flags ^ PCF_ONE_LINER);

   if (cpd.settings[UO_nl_oc_msg_leave_one_liner].b && one_liner)
   {
      return;
   }

   for (pc = chunk_get_next_ncnl(start); pc; pc = chunk_get_next_ncnl(pc))
   {
// error      break_if(pc->level <= start->level);
      if (pc->level <= start->level)  { break; }
      if (pc->type == CT_OC_MSG_NAME) { newline_add_before(pc); }
   }
}


static bool one_liner_nl_ok(chunk_t *pc)
{
   LOG_FUNC_ENTRY();
   LOG_FMT(LNL1LINE, "%s: check [%s] parent=[%s] flg=%" PRIx64 ", on line %zu, col %zu - ",
           __func__, get_token_name(pc->type), get_token_name(pc->parent_type),
           pc->flags, pc->orig_line, pc->orig_col);

   if (!(pc->flags & PCF_ONE_LINER))
   {
      LOG_FMT(LNL1LINE, "true (not 1-liner), a new line may be added\n");
      return(true);
   }

   /* Step back to find the opening brace */
   chunk_t *br_open = pc;
   if (chunk_is_closing_brace(br_open))
   {
      br_open = chunk_get_prev_type(br_open,
                                    br_open->type == CT_BRACE_CLOSE ? CT_BRACE_OPEN : CT_VBRACE_OPEN,
                                    (int)br_open->level, scope_e::ALL);
   }
   else
   {
      while ( br_open &&
             (br_open->flags & PCF_ONE_LINER) &&
             !chunk_is_opening_brace(br_open) &&
             !chunk_is_closing_brace(br_open))
      {
         br_open = chunk_get_prev(br_open);
      }
   }
   pc = br_open;
   if (  pc && (pc->flags & PCF_ONE_LINER) &&
       ((pc->type == CT_BRACE_OPEN  ) ||
        (pc->type == CT_BRACE_CLOSE ) ||
        (pc->type == CT_VBRACE_OPEN ) ||
        (pc->type == CT_VBRACE_CLOSE) ) )
   {
      // DRY
      if (cpd.settings[UO_nl_class_leave_one_liners].b && (pc->flags & PCF_IN_CLASS))
      {
         LOG_FMT(LNL1LINE, "false (class)\n");
         return(false);
      }

      if (cpd.settings[UO_nl_assign_leave_one_liners].b && (pc->parent_type == CT_ASSIGN))
      {
         LOG_FMT(LNL1LINE, "false (assign)\n");
         return(false);
      }

      if (cpd.settings[UO_nl_enum_leave_one_liners  ].b && (pc->parent_type == CT_ENUM))
      {
         LOG_FMT(LNL1LINE, "false (enum)\n");
         return(false);
      }

      if (cpd.settings[UO_nl_getset_leave_one_liners].b && (pc->parent_type == CT_GETSET))
      {
         LOG_FMT(LNL1LINE, "false (get/set), a new line may NOT be added\n");
         return(false);
      }

      if (cpd.settings[UO_nl_func_leave_one_liners].b &&
          ((pc->parent_type == CT_FUNC_DEF) ||
           (pc->parent_type == CT_FUNC_CLASS_DEF)))
      {
         LOG_FMT(LNL1LINE, "false (func def)\n");
         return(false);
      }

      if (cpd.settings[UO_nl_func_leave_one_liners].b && (pc->parent_type == CT_OC_MSG_DECL))
      {
         LOG_FMT(LNL1LINE, "false (method def)\n");
         return(false);
      }

      if (cpd.settings[UO_nl_cpp_lambda_leave_one_liners].b && ((pc->parent_type == CT_CPP_LAMBDA)))
      {
         LOG_FMT(LNL1LINE, "false (lambda)\n");
         return(false);
      }

      if (cpd.settings[UO_nl_oc_msg_leave_one_liner].b && (pc->flags & PCF_IN_OC_MSG))
      {
         LOG_FMT(LNL1LINE, "false (message)\n");
         return(false);
      }

      if (cpd.settings[UO_nl_if_leave_one_liners].b &&
          ((pc->parent_type == CT_IF  ) ||
           (pc->parent_type == CT_ELSE) ) )
      {
         LOG_FMT(LNL1LINE, "false (if/else)\n");
         return(false);
      }

      if (cpd.settings[UO_nl_while_leave_one_liners].b && (pc->parent_type == CT_WHILE))
      {
         LOG_FMT(LNL1LINE, "false (while)\n");
         return(false);
      }
   }
   LOG_FMT(LNL1LINE, "true, a new line may be added\n");
   return(true);
}


void undo_one_liner(chunk_t *pc)
{
   LOG_FUNC_ENTRY();

   if ( (chunk_is_valid(pc)        ) &&
         (pc->flags & PCF_ONE_LINER) )
   {
      LOG_FMT(LNL1LINE, "%s: [%s]", __func__, pc->text());
      chunk_flags_clr(pc, PCF_ONE_LINER);

      /* scan backward DRY*/
      chunk_t *tmp = pc;
      while ((tmp = chunk_get_prev(tmp)) != nullptr)
      {
         if (!(tmp->flags & PCF_ONE_LINER))
         {
            break;
         }
         LOG_FMT(LNL1LINE, " %s", tmp->text());
         chunk_flags_clr(tmp, PCF_ONE_LINER);
      }

      /* scan forward DRY */
      tmp = pc;
      LOG_FMT(LNL1LINE, " -");
      while ((tmp = chunk_get_next(tmp)) != nullptr)
      {
         if (!(tmp->flags & PCF_ONE_LINER))
         {
            break;
         }
         LOG_FMT(LNL1LINE, " %s", tmp->text());
         chunk_flags_clr(tmp, PCF_ONE_LINER);
      }
      LOG_FMT(LNL1LINE, "\n");
   }
}


static void nl_create_one_liner(chunk_t *vbrace_open)
{
   LOG_FUNC_ENTRY();

   /* See if we get a newline between the next text and the vbrace_close */
   chunk_t *tmp   = chunk_get_next_ncnl(vbrace_open);
   chunk_t *first = tmp;
   if (chunk_is_invalid(first) ||
       (get_token_pattern_class(first->type) != pattern_class_e::NONE))
   {
      return;
   }

   size_t nl_total = 0;
   while ((tmp != nullptr) &&
          (tmp->type != CT_VBRACE_CLOSE))
   {
      if (chunk_is_newline(tmp))
      {
         nl_total += tmp->nl_count;
         if (nl_total > 1)
         {
            return;
         }
      }
      tmp = chunk_get_next(tmp);
   }

   if (chunks_are_valid(tmp, first))
   {
      newline_del_between(vbrace_open, first);
   }
}


void newlines_remove_newlines(void)
{
   LOG_FUNC_ENTRY();

   chunk_t *pc = chunk_get_head();
   if (!chunk_is_newline(pc))
   {
      pc = chunk_get_next_nl(pc);
   }

   chunk_t *next;
   chunk_t *prev;
   while (chunk_is_valid(pc))
   {
      /* Remove all newlines not in preproc */
      if (!(pc->flags & PCF_IN_PREPROC))
      {
         next = pc->next;
         prev = pc->prev;
         newline_iarf(pc, AV_REMOVE);
         if (next == chunk_get_head())
         {
            pc = next;
            continue;
         }
         else if (chunk_is_valid  (prev      ) &&
                 !chunk_is_newline(prev->next) )
         {
            pc = prev;
         }
      }
      pc = chunk_get_next_nl(pc);
   }
}


void newlines_cleanup_braces(bool first)
{
   LOG_FUNC_ENTRY();

   // Get the first token that's not an empty line:
   chunk_t *pc;
   if (chunk_is_newline(pc = chunk_get_head()))
   {
      pc = chunk_get_next_ncnl(pc);
   }

   chunk_t *next;
   chunk_t *prev;
   chunk_t *tmp;
   for ( ; chunk_is_valid(pc); pc = chunk_get_next_ncnl(pc))
   {
      if (chunk_is_type(pc, CT_IF))
      {
         newlines_if_for_while_switch(pc, cpd.settings[UO_nl_if_brace].a);
      }
      else if (chunk_is_type(pc, CT_ELSEIF))
      {
         argval_t arg = cpd.settings[UO_nl_elseif_brace].a;
         newlines_if_for_while_switch(
            pc, (arg != AV_IGNORE) ? arg : cpd.settings[UO_nl_if_brace].a);
      }
      else if (chunk_is_type(pc, CT_FOR))
      {
         newlines_if_for_while_switch(pc, cpd.settings[UO_nl_for_brace].a);
      }
      else if (chunk_is_type(pc, CT_CATCH))
      {
         newlines_cuddle_uncuddle(pc, cpd.settings[UO_nl_brace_catch].a);
         next = chunk_get_next_ncnl(pc);
         if (chunk_is_type(next, CT_BRACE_OPEN))
         {
            newlines_do_else(pc, cpd.settings[UO_nl_catch_brace].a);
         }
         else
         {
            newlines_if_for_while_switch(pc, cpd.settings[UO_nl_catch_brace].a);
         }
      }
      else if (pc->type == CT_WHILE       ) { newlines_if_for_while_switch(pc, cpd.settings[UO_nl_while_brace       ].a ); }
      else if (pc->type == CT_USING_STMT  ) { newlines_if_for_while_switch(pc, cpd.settings[UO_nl_using_brace       ].a ); }
      else if (pc->type == CT_D_SCOPE_IF  ) { newlines_if_for_while_switch(pc, cpd.settings[UO_nl_scope_brace       ].a ); }
      else if (pc->type == CT_UNITTEST    ) { newlines_do_else            (pc, cpd.settings[UO_nl_unittest_brace    ].a ); }
      else if (pc->type == CT_D_VERSION_IF) { newlines_if_for_while_switch(pc, cpd.settings[UO_nl_version_brace     ].a ); }
      else if (pc->type == CT_SWITCH      ) { newlines_if_for_while_switch(pc, cpd.settings[UO_nl_switch_brace      ].a ); }
      else if (pc->type == CT_SYNCHRONIZED) { newlines_if_for_while_switch(pc, cpd.settings[UO_nl_synchronized_brace].a ); }
      else if (pc->type == CT_DO          ) { newlines_do_else            (pc, cpd.settings[UO_nl_do_brace          ].a ); }
      else if (pc->type == CT_TRY         ) { newlines_do_else            (pc, cpd.settings[UO_nl_try_brace         ].a ); }
      else if (pc->type == CT_GETSET      ) { newlines_do_else            (pc, cpd.settings[UO_nl_getset_brace      ].a ); }
      else if (pc->type == CT_ELSE)
      {
         newlines_cuddle_uncuddle(pc, cpd.settings[UO_nl_brace_else].a);
         next = chunk_get_next_ncnl(pc);
         if (chunk_is_type(next, CT_ELSEIF))
         {
            newline_iarf_pair(pc, next, cpd.settings[UO_nl_else_if].a);
         }
         newlines_do_else(pc, cpd.settings[UO_nl_else_brace].a);
      }

      else if (chunk_is_type(pc, CT_FINALLY))
      {
         newlines_cuddle_uncuddle(pc, cpd.settings[UO_nl_brace_finally].a);
         newlines_do_else(pc, cpd.settings[UO_nl_finally_brace].a);
      }
      else if (chunk_is_type(pc, CT_WHILE_OF_DO)) { newlines_cuddle_uncuddle(pc, cpd.settings[UO_nl_brace_while].a); }
      else if (chunk_is_type(pc, CT_BRACE_OPEN))
      {
         if ((pc->parent_type == CT_DOUBLE_BRACE) &&
             (cpd.settings[UO_nl_paren_dbrace_open].a != AV_IGNORE))
         {
            prev = chunk_get_prev_ncnl(pc, scope_e::PREPROC);
            if (chunk_is_paren_close(prev))
            {
               newline_iarf_pair(prev, pc, cpd.settings[UO_nl_paren_dbrace_open].a);
            }
         }

         if (cpd.settings[UO_nl_brace_brace].a != AV_IGNORE)
         {
            next = chunk_get_next_nc(pc, scope_e::PREPROC);
            if (chunk_is_type(next, CT_BRACE_OPEN))
            {
               newline_iarf_pair(pc, next, cpd.settings[UO_nl_brace_brace].a);
            }
         }

         if ((pc->parent_type == CT_ENUM) &&
             (cpd.settings[UO_nl_enum_own_lines].a != AV_IGNORE))
         {
            newlines_enum_entries(pc, cpd.settings[UO_nl_enum_own_lines].a);
         }

         if (cpd.settings[UO_nl_ds_struct_enum_cmt].b &&
             (chunk_is_ptype(pc, 3, CT_ENUM, CT_STRUCT, CT_UNION ) ) )
         {
            newlines_double_space_struct_enum_union(pc);
         }

         if ((pc->parent_type == CT_CLASS) &&
             (pc->level == pc->brace_level))
         {
            newlines_do_else(chunk_get_prev_nnl(pc), cpd.settings[UO_nl_class_brace].a);
         }

         if (pc->parent_type == CT_OC_BLOCK_EXPR)
         {
            newline_iarf_pair(chunk_get_prev(pc), pc, cpd.settings[UO_nl_oc_block_brace].a);
         }

         next = chunk_get_next_nnl(pc);
         if (chunk_is_invalid(next))
         {
            // do nothing
         }
         else if (chunk_is_type(next, CT_BRACE_CLOSE))
         {
            //TODO: add an option to split open empty statements? { };
         }
         else if (chunk_is_type(next, CT_BRACE_OPEN))
         {
            // already handled
         }
         else
         {
            next = chunk_get_next_ncnl(pc);

            // Handle nl_after_brace_open
            if (((pc->parent_type == CT_CPP_LAMBDA) ||
                 (pc->level == pc->brace_level)) &&
                cpd.settings[UO_nl_after_brace_open].b)
            {
               if (!one_liner_nl_ok(pc))
               {
                  LOG_FMT(LNL1LINE, "a new line may NOT be added\n");
                  /* no change - preserve one liner body */
               }
               else if (pc->flags & (PCF_IN_ARRAY_ASSIGN | PCF_IN_PREPROC))
               {
                  /* no change - don't break up array assignments or preprocessors */
               }
               else
               {
                  /* Step back from next to the first non-newline item */
                  tmp = chunk_get_prev(next);
                  assert(chunk_is_valid(tmp));
                  while (tmp != pc)
                  {
                     if (chunk_is_comment(tmp))
                     {
                        if (!cpd.settings[UO_nl_after_brace_open_cmt].b &&
                            (tmp->type != CT_COMMENT_MULTI))
                        {
                           break;
                        }
                     }
                     tmp = chunk_get_prev(tmp);
                  }
                  /* Add the newline */
                  newline_iarf(tmp, AV_ADD);
               }
            }
         }

         newlines_brace_pair(pc);
      }
      else if (pc->type == CT_BRACE_CLOSE)
      {
         if (cpd.settings[UO_nl_brace_brace].a != AV_IGNORE)
         {
            next = chunk_get_next_nc(pc, scope_e::PREPROC);
            if (chunk_is_type(next, CT_BRACE_CLOSE))
            {
               newline_iarf_pair(pc, next, cpd.settings[UO_nl_brace_brace].a);
            }
         }

         if (cpd.settings[UO_nl_brace_square].a != AV_IGNORE)
         {
            next = chunk_get_next_nc(pc, scope_e::PREPROC);
            if (chunk_is_type(next, CT_SQUARE_CLOSE))
            {
               newline_iarf_pair(pc, next, cpd.settings[UO_nl_brace_square].a);
            }
         }

         if (cpd.settings[UO_nl_brace_fparen].a != AV_IGNORE)
         {
            next = chunk_get_next_nc(pc, scope_e::PREPROC);
<<<<<<< HEAD
            if (chunk_is_type(next, CT_FPAREN_CLOSE))
=======
            if ((next != nullptr) && (next->type == CT_NEWLINE) &&
                (cpd.settings[UO_nl_brace_fparen].a == AV_REMOVE))
            {
               next = chunk_get_next_nc(next, scope_e::PREPROC);  // Issue #1000
            }
            if ((next != nullptr) && (next->type == CT_FPAREN_CLOSE))
>>>>>>> 59832475
            {
               newline_iarf_pair(pc, next, cpd.settings[UO_nl_brace_fparen].a);
            }
         }

         if (cpd.settings[UO_eat_blanks_before_close_brace].b)
         {
            /* Limit the newlines before the close brace to 1 */
            prev = chunk_get_prev(pc);
            assert(chunk_is_valid(prev));
            if (chunk_is_newline(prev))
            {
               if (prev->nl_count != 1)
               {
                  prev->nl_count = 1;
                  LOG_FMT(LBLANKD, "%s: eat_blanks_before_close_brace %zu\n", __func__, prev->orig_line);
                  MARK_CHANGE();
               }
            }
         }
         else if (cpd.settings[UO_nl_ds_struct_enum_close_brace].b &&
                  ((pc->parent_type == CT_ENUM  ) ||
                   (pc->parent_type == CT_STRUCT) ||
                   (pc->parent_type == CT_UNION ) ) )
         {
            if ((pc->flags & PCF_ONE_LINER) == 0)
            {
               /* Make sure the brace is preceded by two newlines */
               prev = chunk_get_prev(pc);
               assert(chunk_is_valid(prev));
               if (!chunk_is_newline(prev))
               {
                  prev = newline_add_before(pc);
               }
               assert(chunk_is_valid(prev));
               if (prev->nl_count < 2)
               {
                  double_newline(prev);
               }
            }
         }

         /* Force a newline after a close brace */
         if ((cpd.settings[UO_nl_brace_struct_var].a != AV_IGNORE) &&
             ((pc->parent_type == CT_STRUCT) ||
              (pc->parent_type == CT_ENUM  ) ||
              (pc->parent_type == CT_UNION ) ) )
         {
            next = chunk_get_next_ncnl(pc, scope_e::PREPROC);
            if ( next &&
                (next->type != CT_SEMICOLON) &&
                (next->type != CT_COMMA    ) )
            {
               newline_iarf(pc, cpd.settings[UO_nl_brace_struct_var].a);
            }
         }
         else if (cpd.settings[UO_nl_after_brace_close].b ||
                  (pc->parent_type == CT_FUNC_CLASS_DEF) ||
                  (pc->parent_type == CT_FUNC_DEF      ) ||
                  (pc->parent_type == CT_OC_MSG_DECL   ) )
         {
            next = chunk_get_next(pc);
            if ((next       != nullptr        ) &&
                (next->type != CT_SEMICOLON   ) &&
                (next->type != CT_COMMA       ) &&
                (next->type != CT_SPAREN_CLOSE) &&   // Issue #664
                (next->type != CT_SQUARE_CLOSE) &&
                (next->type != CT_FPAREN_CLOSE) &&
                (next->type != CT_WHILE_OF_DO ) &&
                (next->type != CT_VBRACE_CLOSE) &&  // Issue #666
                ((pc->flags & (PCF_IN_ARRAY_ASSIGN | PCF_IN_TYPEDEF)) == 0) &&
                chunk_is_newline(next) == false &&
                chunk_is_comment(next) == false)
            {
               newline_end_newline(pc);
            }
         }
      }
      else if (pc->type == CT_VBRACE_OPEN)
      {
         if (cpd.settings[UO_nl_after_vbrace_open      ].b ||
             cpd.settings[UO_nl_after_vbrace_open_empty].b )
         {
            next = chunk_get_next(pc, scope_e::PREPROC);
            bool add_it;
            if (chunk_is_semicolon(next))
            {
               add_it = cpd.settings[UO_nl_after_vbrace_open_empty].b;
            }
            else
            {
               assert(chunk_is_valid(next));
               add_it = (cpd.settings[UO_nl_after_vbrace_open].b &&
                         (next->type != CT_VBRACE_CLOSE) &&
                         !chunk_is_comment(next) &&
                         !chunk_is_newline(next));
            }
            if (add_it)
            {
               newline_iarf(pc, AV_ADD);
            }
         }

         if ((((pc->parent_type == CT_IF    ) ||
               (pc->parent_type == CT_ELSEIF) ||
               (pc->parent_type == CT_ELSE  ) ) && cpd.settings[UO_nl_create_if_one_liner   ].b) ||
              ((pc->parent_type == CT_FOR   )   && cpd.settings[UO_nl_create_for_one_liner  ].b) ||
              ((pc->parent_type == CT_WHILE )   && cpd.settings[UO_nl_create_while_one_liner].b) )
         {
            nl_create_one_liner(pc);
         }
         if ((((pc->parent_type == CT_IF    ) ||
               (pc->parent_type == CT_ELSEIF) ||
               (pc->parent_type == CT_ELSE  ) ) && cpd.settings[UO_nl_split_if_one_liner   ].b) ||
              ((pc->parent_type == CT_FOR   )   && cpd.settings[UO_nl_split_for_one_liner  ].b) ||
              ((pc->parent_type == CT_WHILE )   && cpd.settings[UO_nl_split_while_one_liner].b) )
         {
            if (pc->flags & PCF_ONE_LINER)
            {
               // split one-liner
               const chunk_t *end = chunk_get_next(chunk_get_next_type(pc->next, CT_SEMICOLON, -1));  /* \todo -1 is invalid enum */
               /* Scan for clear flag */
#ifdef DEBUG
               LOG_FMT(LGUY, "(%d) ", __LINE__);
#endif
               LOG_FMT(LGUY, "\n");
               for (chunk_t *temp = pc; temp != end; temp = chunk_get_next(temp))
               {
                  LOG_FMT(LGUY, "%s type=%s , level=%zu", temp->text(), get_token_name(temp->type), temp->level);
                  log_pcf_flags(LGUY, temp->flags);
                  chunk_flags_clr(temp, PCF_ONE_LINER);
               }
               // split
               newline_add_between(pc, pc->next);
            }
         }
      }
      else if (pc->type == CT_VBRACE_CLOSE)
      {
         if (cpd.settings[UO_nl_after_vbrace_close].b)
         {
            if (!chunk_is_newline(chunk_get_next_nc(pc)))
            {
               newline_iarf(pc, AV_ADD);
            }
         }
      }
      else if ((pc->type        == CT_SQUARE_OPEN) &&
               (pc->parent_type == CT_OC_MSG     ) )
      {
         if (cpd.settings[UO_nl_oc_msg_args].b)
         {
            newline_oc_msg(pc);
         }
      }
      else if (pc->type == CT_STRUCT) { newlines_struct_enum_union(pc, cpd.settings[UO_nl_struct_brace].a, true); }
      else if (pc->type == CT_UNION ) { newlines_struct_enum_union(pc, cpd.settings[UO_nl_union_brace ].a, true); }
      else if (pc->type == CT_ENUM  ) { newlines_struct_enum_union(pc, cpd.settings[UO_nl_enum_brace  ].a, true); }
      else if (pc->type == CT_CASE)
      {
         /* Note: 'default' also maps to CT_CASE */
         if (cpd.settings[UO_nl_before_case].b)
         {
            newline_case(pc);
         }
      }
      else if (pc->type == CT_THROW)
      {
         prev = chunk_get_prev(pc);
         if ((prev       != nullptr       ) &&
             (prev->type == CT_PAREN_CLOSE) )
         {
            newline_iarf(chunk_get_prev_ncnl(pc), cpd.settings[UO_nl_before_throw].a);
         }
      }
      else if (pc->type == CT_CASE_COLON)
      {
         next = chunk_get_next_nnl(pc);
         if (next && (next->type == CT_BRACE_OPEN) &&
             (cpd.settings[UO_nl_case_colon_brace].a != AV_IGNORE))
         {
            newline_iarf(pc, cpd.settings[UO_nl_case_colon_brace].a);
         }
         else if (cpd.settings[UO_nl_after_case].b)
         {
            newline_case_colon(pc);
         }
      }
      else if (pc->type == CT_SPAREN_CLOSE)
      {
         next = chunk_get_next_ncnl(pc);
         if ((next != nullptr) &&
             (next->type == CT_BRACE_OPEN))
         {
            /* \TODO: this could be used to control newlines between the
             * the if/while/for/switch close paren and the open brace, but
             * that is currently handled elsewhere.
             */
         }
      }
      else if (pc->type == CT_RETURN)
      {
         if (cpd.settings[UO_nl_before_return].b) { newline_before_return(pc); }
         if (cpd.settings[UO_nl_after_return].b)  { newline_after_return (pc); }
      }
      else if (pc->type == CT_SEMICOLON)
      {
         if (((pc->flags & (PCF_IN_SPAREN | PCF_IN_PREPROC)) == 0) &&
             cpd.settings[UO_nl_after_semicolon].b)
         {
            next = chunk_get_next(pc);
            while ((next != nullptr) &&
                   (next->type == CT_VBRACE_CLOSE))
            {
               next = chunk_get_next(next);
            }
            if ((next != nullptr) &&
                !chunk_is_comment(next) &&
                !chunk_is_newline(next))
            {
               if (one_liner_nl_ok(next))
               {
                  LOG_FMT(LNL1LINE, "a new line may be added\n");
                  newline_iarf(pc, AV_ADD);
               }
               else
               {
                  LOG_FMT(LNL1LINE, "a new line may NOT be added\n");
               }
            }
         }
         else if (pc->parent_type == CT_CLASS)
         {
            if (cpd.settings[UO_nl_after_class].u > 0)
            {
               newline_iarf(pc, AV_ADD);
            }
         }
      }
      else if (pc->type == CT_FPAREN_OPEN)
      {
         if (((pc->parent_type == CT_FUNC_DEF        ) ||
              (pc->parent_type == CT_FUNC_PROTO      ) ||
              (pc->parent_type == CT_FUNC_CLASS_DEF  ) ||
              (pc->parent_type == CT_FUNC_CLASS_PROTO) ||
              (pc->parent_type == CT_OPERATOR        ) )
             &&
             ((cpd.settings[UO_nl_func_decl_start_multi_line].b             ) ||
              (cpd.settings[UO_nl_func_def_start_multi_line ].b             ) ||
              (cpd.settings[UO_nl_func_decl_args_multi_line ].b             ) ||
              (cpd.settings[UO_nl_func_def_args_multi_line  ].b             ) ||
              (cpd.settings[UO_nl_func_decl_end_multi_line  ].b             ) ||
              (cpd.settings[UO_nl_func_def_end_multi_line   ].b             ) ||
              (cpd.settings[UO_nl_func_decl_start           ].a != AV_IGNORE) ||
              (cpd.settings[UO_nl_func_def_start            ].a != AV_IGNORE) ||
              (cpd.settings[UO_nl_func_decl_start_single    ].a != AV_IGNORE) ||
              (cpd.settings[UO_nl_func_def_start_single     ].a != AV_IGNORE) ||
              (cpd.settings[UO_nl_func_decl_args            ].a != AV_IGNORE) ||
              (cpd.settings[UO_nl_func_def_args             ].a != AV_IGNORE) ||
              (cpd.settings[UO_nl_func_decl_end             ].a != AV_IGNORE) ||
              (cpd.settings[UO_nl_func_def_end              ].a != AV_IGNORE) ||
              (cpd.settings[UO_nl_func_decl_end_single      ].a != AV_IGNORE) ||
              (cpd.settings[UO_nl_func_def_end_single       ].a != AV_IGNORE) ||
              (cpd.settings[UO_nl_func_decl_empty           ].a != AV_IGNORE) ||
              (cpd.settings[UO_nl_func_def_empty            ].a != AV_IGNORE) ||
              (cpd.settings[UO_nl_func_type_name            ].a != AV_IGNORE) ||
              (cpd.settings[UO_nl_func_type_name_class      ].a != AV_IGNORE) ||
              (cpd.settings[UO_nl_func_class_scope          ].a != AV_IGNORE) ||
              (cpd.settings[UO_nl_func_scope_name           ].a != AV_IGNORE) ||
              (cpd.settings[UO_nl_func_proto_type_name      ].a != AV_IGNORE) ||
              (cpd.settings[UO_nl_func_paren                ].a != AV_IGNORE) ||
              (cpd.settings[UO_nl_func_def_paren            ].a != AV_IGNORE)))
         {
            newline_func_def(pc);
         }
         else if (((pc->parent_type == CT_FUNC_CALL     ) ||
                   (pc->parent_type == CT_FUNC_CALL_USER) )
                  &&
                  ((cpd.settings[UO_nl_func_call_start_multi_line].b) ||
                   (cpd.settings[UO_nl_func_call_args_multi_line ].b) ||
                   (cpd.settings[UO_nl_func_call_end_multi_line  ].b) ) )
         {
            newline_func_multi_line(pc);
         }
         else if (first && (cpd.settings[UO_nl_remove_extra_newlines].u == 1))
         {
            newline_iarf(pc, AV_REMOVE);
         }
      }
      else if (pc->type == CT_ANGLE_CLOSE)
      {
         if (pc->parent_type == CT_TEMPLATE)
         {
            next = chunk_get_next_ncnl(pc);
            if ((next != nullptr) &&
                (next->level == next->brace_level))
            {
               tmp = chunk_get_prev_ncnl(chunk_get_prev_type(pc, CT_ANGLE_OPEN, (int)pc->level));
               if (chunk_is_type(tmp, CT_TEMPLATE))
               {
                  newline_iarf(pc, cpd.settings[UO_nl_template_class].a);
               }
            }
         }
      }
      else if (chunk_is_type(pc, CT_NAMESPACE))
      {
         newlines_struct_enum_union(pc, cpd.settings[UO_nl_namespace_brace].a, false);
      }
      else if (chunk_is_type(pc, CT_SQUARE_OPEN))
      {
         if ((pc->parent_type == CT_ASSIGN) &&
             ((pc->flags & PCF_ONE_LINER) == 0))
         {
            tmp = chunk_get_prev_ncnl(pc);
            newline_iarf(tmp, cpd.settings[UO_nl_assign_square].a);

            argval_t arg = cpd.settings[UO_nl_after_square_assign].a;

            if (is_option_set(cpd.settings[UO_nl_assign_square].a, AV_ADD))
            {
               arg = AV_ADD;
            }
            newline_iarf(pc, arg);

            /* if there is a newline after the open, then force a newline
             * before the close */
            tmp = chunk_get_next_nc(pc);
            if (chunk_is_newline(tmp))
            {
               tmp = chunk_get_next_type(pc, CT_SQUARE_CLOSE, (int)pc->level);
               if (chunk_is_valid(tmp))
               {
                  newline_add_before(tmp);
               }
            }
         }
      }
      else if (pc->type == CT_PRIVATE)
      {
         /** Make sure there is a newline before an access spec */
         if (cpd.settings[UO_nl_before_access_spec].u > 0)
         {
            prev = chunk_get_prev(pc);
            if (!chunk_is_newline(prev))
            {
               newline_add_before(pc);
            }
         }
      }
      else if (pc->type == CT_PRIVATE_COLON)
      {
         /** Make sure there is a newline after an access spec */
         if (cpd.settings[UO_nl_after_access_spec].u > 0)
         {
            next = chunk_get_next(pc);
            if (!chunk_is_newline(next))
            {
               newline_add_before(next);
            }
         }
      }
      else if (pc->type == CT_PP_DEFINE)
      {
         if (cpd.settings[UO_nl_multi_line_define].b)
         {
            nl_handle_define(pc);
         }
      }
      else if ( (first == true) &&
                (cpd.settings[UO_nl_remove_extra_newlines].u == 1) &&
               !(pc->flags & PCF_IN_PREPROC))
      {
         newline_iarf(pc, AV_REMOVE);
      }
      else
      {
         /* ignore it */
      }
   }
   newline_def_blk(chunk_get_head(), false);
}


static void nl_handle_define(chunk_t *pc)
{
   LOG_FUNC_ENTRY();
   chunk_t *nl  = pc;
   chunk_t *ref = nullptr;

   while ((nl = chunk_get_next(nl)) != nullptr)
   {
      if   (nl->type == CT_NEWLINE) { return; }

      if (( nl->type == CT_MACRO       ) ||
          ((nl->type == CT_FPAREN_CLOSE) &&
           (nl->parent_type == CT_MACRO_FUNC)) )
      {
         ref = nl;
      }
      if (nl->type == CT_NL_CONT)
      {
         if (ref != nullptr) { newline_add_after(ref); }
         return;
      }
   }
}


void newline_after_multiline_comment(void)
{
   LOG_FUNC_ENTRY();

   for (chunk_t *pc = chunk_get_head(); chunk_is_valid(pc); pc = chunk_get_next(pc))
   {
      if (pc->type != CT_COMMENT_MULTI) { continue; }

      chunk_t *tmp = pc;
      while (((tmp = chunk_get_next  (tmp)) != nullptr) &&
                    !chunk_is_newline(tmp))
      {
         if (!chunk_is_comment(tmp))
         {
            newline_add_before(tmp);
            break;
         }
      }
   }
}


void newline_after_label_colon(void)
{
   LOG_FUNC_ENTRY();

   for (chunk_t *pc = chunk_get_head(); chunk_is_valid(pc); pc = chunk_get_next(pc))
   {
      if (pc->type != CT_LABEL_COLON) { continue; }
      newline_add_after(pc);
   }
}


void add_nl_befor_and_after(
   chunk_t *pc,
   uo_t option
);


void newlines_insert_blank_lines(void)
{
   LOG_FUNC_ENTRY();

   for (chunk_t *pc = chunk_get_head();
                 chunk_is_valid(pc);
                 pc = chunk_get_next_ncnl(pc))
   {
      switch(pc->type)
      {
         case(CT_IF              ): { add_nl_befor_and_after(pc, UO_nl_before_if          ); break; }
         case(CT_FOR             ): { add_nl_befor_and_after(pc, UO_nl_before_for         ); break; }
         case(CT_WHILE           ): { add_nl_befor_and_after(pc, UO_nl_before_while       ); break; }
         case(CT_SWITCH          ): { add_nl_befor_and_after(pc, UO_nl_before_switch      ); break; }
         case(CT_SYNCHRONIZED    ): { add_nl_befor_and_after(pc, UO_nl_before_synchronized); break; }
         case(CT_DO              ): { add_nl_befor_and_after(pc, UO_nl_before_do          ); break; }
         case(CT_FUNC_CLASS_DEF  ):   /* fallthrough */
         case(CT_FUNC_DEF        ):   /* fallthrough */
         case(CT_FUNC_CLASS_PROTO):   /* fallthrough */
         case(CT_FUNC_PROTO      ): { newlines_func_pre_blank_lines(pc);                     break; }
         default:                   { /* ignore it   */                                      break; }
      }
   }
}


void add_nl_befor_and_after(chunk_t *pc, uo_t option)
{
   newlines_if_for_while_switch_pre_blank_lines (pc, cpd.settings[option                ].a);
   newlines_if_for_while_switch_post_blank_lines(pc, cpd.settings[get_inverse_uo(option)].a);
}


void newlines_functions_remove_extra_blank_lines(void)
{
   LOG_FUNC_ENTRY();

   const size_t nl_max_blank_in_func = cpd.settings[UO_nl_max_blank_in_func].u;
   if (nl_max_blank_in_func == 0)
   {
      return;
   }

   for (chunk_t *pc = chunk_get_head(); chunk_is_valid(pc); pc = chunk_get_next(pc))
   {
      if ( pc->type        != CT_BRACE_OPEN ||
          (pc->parent_type != CT_FUNC_DEF &&
           pc->parent_type != CT_CPP_LAMBDA))
      {
         continue;
      }

      const size_t startMoveLevel = pc->level;

      while (chunk_is_valid(pc))
      {
         if (pc->type  == CT_BRACE_CLOSE &&
             pc->level == startMoveLevel)
         {
            break;
         }

         // delete newlines
         if (pc->nl_count > nl_max_blank_in_func)
         {
            pc->nl_count = nl_max_blank_in_func;
            MARK_CHANGE();
            remove_next_newlines(pc);
         }
         else
         {
            pc = chunk_get_next(pc);
         }
      }
   }
}


void newlines_squeeze_ifdef(void)
{
   LOG_FUNC_ENTRY();

   chunk_t *pc;
   for (pc = chunk_get_head(); chunk_is_valid(pc); pc = chunk_get_next_ncnl(pc))
   {
      if ((pc->type == CT_PREPROC) &&
          (pc->level > 0 ||
          cpd.settings[UO_nl_squeeze_ifdef_top_level].b))
      {
         chunk_t *ppr = chunk_get_next(pc);
         assert(chunk_is_valid(ppr));

         if ((ppr->type == CT_PP_IF   ) ||
             (ppr->type == CT_PP_ELSE ) ||
             (ppr->type == CT_PP_ENDIF) )
         {
            chunk_t *pnl = nullptr;
            chunk_t *nnl = chunk_get_next_nl(ppr);
            if (ppr->type == CT_PP_ELSE ||
                ppr->type == CT_PP_ENDIF)
            {
               pnl = chunk_get_prev_nl(pc);
            }

            if (chunk_is_valid(nnl))
            {
               if (chunk_is_valid(pnl))
               {
                  if (pnl->nl_count > 1)
                  {
                     //nnl->nl_count += pnl->nl_count - 1;
                     pnl->nl_count = 1;
                     MARK_CHANGE();

                     const chunk_t *tmp1 = chunk_get_prev_nnl(pnl);
                     const chunk_t *tmp2 = chunk_get_prev_nnl(nnl);
                     assert(chunks_are_valid(tmp1, tmp2));

                     LOG_FMT(LNEWLINE, "%s: moved from after line %zu to after %zu\n",
                             __func__, tmp1->orig_line, tmp2->orig_line);
                  }
               }

               if (ppr->type == CT_PP_IF  ||
                   ppr->type == CT_PP_ELSE)
               {
                  if (nnl->nl_count > 1)
                  {
                     const chunk_t *tmp1 = chunk_get_prev_nnl(nnl);
                     assert(chunk_is_valid(tmp1));
                     LOG_FMT(LNEWLINE, "%s: trimmed newlines after line %zu from %zu\n",
                             __func__, tmp1->orig_line, nnl->nl_count);
                     nnl->nl_count = 1;
                     MARK_CHANGE();
                  }
               }
            }
         }
      }
   }
}


void newlines_eat_start_end(void)
{
   LOG_FUNC_ENTRY();
   chunk_t *pc;

   /* Process newlines at the start of the file */
   if ( (cpd.frag_cols == 0) &&
       ((is_option_set(cpd.settings[UO_nl_start_of_file].a, AV_REMOVE)) ||
       ((is_option_set(cpd.settings[UO_nl_start_of_file].a, AV_ADD   )) &&
         (cpd.settings[UO_nl_start_of_file_min].u > 0))))
   {
      pc = chunk_get_head();
      if (chunk_is_valid(pc))
      {
         if (pc->type == CT_NEWLINE)
         {
            if (cpd.settings[UO_nl_start_of_file].a == AV_REMOVE)
            {
               LOG_FMT(LBLANKD, "%s: eat_blanks_start_of_file %zu\n", __func__, pc->orig_line);
               chunk_del(pc);
               MARK_CHANGE();
            }
            else if ((cpd.settings[UO_nl_start_of_file].a == AV_FORCE) ||
                     (pc->nl_count < cpd.settings[UO_nl_start_of_file_min].u))
            {
               LOG_FMT(LBLANKD, "%s: set_blanks_start_of_file %zu\n", __func__, pc->orig_line);
               pc->nl_count = cpd.settings[UO_nl_start_of_file_min].u;
               MARK_CHANGE();
            }
         }
         else if ((is_option_set(cpd.settings[UO_nl_start_of_file].a, AV_ADD)) &&
                  (cpd.settings[UO_nl_start_of_file_min].u > 0))
         {
            chunk_t chunk;
            chunk.orig_line = pc->orig_line;
            chunk.type      = CT_NEWLINE;
            chunk.nl_count  = cpd.settings[UO_nl_start_of_file_min].u;
            chunk_add_before(&chunk, pc);
            LOG_FMT(LNEWLINE, "%s: %zu:%zu add newline before '%s'\n",
                    __func__, pc->orig_line, pc->orig_col, pc->text());
            MARK_CHANGE();
         }
      }
   }

   /* Process newlines at the end of the file */
   if ((cpd.frag_cols == 0) &&
        ((is_option_set(cpd.settings[UO_nl_end_of_file].a, AV_REMOVE)) ||
        ((is_option_set(cpd.settings[UO_nl_end_of_file].a, AV_ADD   )) &&
         (cpd.settings[UO_nl_end_of_file_min].u > 0))))
   {
      pc = chunk_get_tail();
      if (chunk_is_valid(pc))
      {
         if (chunk_is_type(pc, CT_NEWLINE))
         {
            if (cpd.settings[UO_nl_end_of_file].a == AV_REMOVE)
            {
               LOG_FMT(LBLANKD, "%s: eat_blanks_end_of_file %zu\n", __func__, pc->orig_line);
               chunk_del(pc);
               MARK_CHANGE();
            }
            else if ((cpd.settings[UO_nl_end_of_file].a == AV_FORCE) ||
                     (pc->nl_count < cpd.settings[UO_nl_end_of_file_min].u))
            {
               if (pc->nl_count != cpd.settings[UO_nl_end_of_file_min].u)
               {
                  LOG_FMT(LBLANKD, "%s: set_blanks_end_of_file %zu\n", __func__, pc->orig_line);
                  pc->nl_count = cpd.settings[UO_nl_end_of_file_min].u;
                  MARK_CHANGE();
               }
            }
         }
         else if ((is_option_set(cpd.settings[UO_nl_end_of_file].a, AV_ADD)) &&
                  (cpd.settings[UO_nl_end_of_file_min].u > 0))
         {
            chunk_t chunk;
            chunk.orig_line = pc->orig_line;
            chunk.type      = CT_NEWLINE;
            chunk.nl_count  = cpd.settings[UO_nl_end_of_file_min].u;
            chunk_add_after(&chunk, nullptr);
            LOG_FMT(LNEWLINE, "%s: %zu:%zu add newline before '%s'\n",
                    __func__, pc->orig_line, pc->orig_col, pc->text());
            MARK_CHANGE();
         }
      }
   }
}


void newlines_chunk_pos(c_token_t chunk_type, tokenpos_t mode)
{
   LOG_FUNC_ENTRY();

   if ( (is_token_unset(mode, TP_LEAD_TRAIL_JOIN)) &&
        (chunk_type != CT_COMMA                  ) )
   {
      return;
   }

   for (chunk_t *pc = chunk_get_head(); chunk_is_valid(pc); pc = chunk_get_next_ncnl(pc))
   {
      if (pc->type == chunk_type)
      {
         tokenpos_t mode_local;
         if (chunk_type == CT_COMMA)
         {
            // 12 february 2016, guy
            // for chunk_type == CT_COMMA
            // we get 'mode' from cpd.settings[UO_pos_comma].tp
            // BUT we must take care of cpd.settings[UO_pos_class_comma].tp
            // TODO and cpd.settings[UO_pos_constr_comma].tp
            if (pc->flags & PCF_IN_CLASS_BASE)
            {
               // change mode
               mode_local = cpd.settings[UO_pos_class_comma].tp;
            }
            else if (pc->flags & PCF_IN_ENUM)
            {
               mode_local = cpd.settings[UO_pos_enum_comma].tp;
            }
            else
            {
               mode_local = mode;
            }
         }
         else
         {
            mode_local = mode;
         }
         chunk_t *prev = chunk_get_prev_nc(pc);
         chunk_t *next = chunk_get_next_nc(pc);

         size_t  nl_flag = ((chunk_is_newline(prev) ? 1 : 0) |
                            (chunk_is_newline(next) ? 2 : 0));

         if (is_token_set(mode_local,TP_JOIN))
         {
            if (nl_flag & 1)
            {
               /* remove newline if not preceded by a comment */
               chunk_t *prev2 = chunk_get_prev(prev);

               if ( chunk_is_valid  (prev2) &&
                   !chunk_is_comment(prev2) )
               {
                  remove_next_newlines(prev2);
               }
            }
            if (nl_flag & 2)
            {
               /* remove nl if not followed by a comment */
               chunk_t *next2 = chunk_get_next(next);

               if (chunk_is_valid  (next2) &&
                  !chunk_is_comment(next2) )
               {
                  remove_next_newlines(pc);
               }
            }
            continue;
         }

         if ( ( (nl_flag == 0) && is_token_unset(mode_local, TP_FORCE_BREAK) ) ||
              ( (nl_flag == 3) && is_token_unset(mode_local, TP_FORCE      ) ) )
         {
            /* No newlines and not adding any or both and not forcing */
            continue;
         }

         if ( ( (nl_flag == 1) && is_token_set(mode_local, TP_LEAD ) ) ||
              ( (nl_flag == 2) && is_token_set(mode_local, TP_TRAIL) ) )
         {
            /* Already a newline before (lead) or after (trail) */
            continue;
         }

         /* If there were no newlines, we need to add one */
         if (nl_flag == 0)
         {
            if (is_token_set(mode_local, TP_LEAD))
            {
               newline_add_before(pc);
            }
            else
            {
               newline_add_after(pc);
            }
            continue;
         }

         /* If there were both newlines, we need to remove one */
         if (nl_flag == 3)
         {
            if (is_token_set(mode_local, TP_LEAD))
            {
               remove_next_newlines(pc);
            }
            else
            {
               remove_next_newlines(chunk_get_prev_ncnl(pc));
            }
            continue;
         }

         /* we need to move the newline */
         if (is_token_set(mode_local, TP_LEAD))
         {
            const chunk_t *next2 = chunk_get_next(next);
            if (  (next2 != nullptr) &&
                 ((next2->type == CT_PREPROC) ||
                 ((chunk_type  == CT_ASSIGN) &&
                  (next2->type == CT_BRACE_OPEN))))
            {
               continue;
            }
            assert(chunk_is_valid(next));
            if (next->nl_count == 1)
            {
               /* move the CT_BOOL to after the newline */
               chunk_move_after(pc, next);
            }
         }
         else
         {
            assert(chunk_is_valid(prev));
            if (prev->nl_count == 1)
            {
               /* Back up to the next non-comment item */
               prev = chunk_get_prev_nc(prev);
               if ( chunk_is_valid  (prev) &&
                   !chunk_is_newline(prev) &&
                   !(prev->flags & PCF_IN_PREPROC))
               {
                  chunk_move_after(pc, prev);
               }
            }
         }
      }
   }
}


void newlines_class_colon_pos(c_token_t tok)
{
   LOG_FUNC_ENTRY();

   tokenpos_t tpc, pcc;
   argval_t   anc, ncia;

   if (tok == CT_CLASS_COLON)
   {
      tpc  = cpd.settings[UO_pos_class_colon   ].tp;
      anc  = cpd.settings[UO_nl_class_colon    ].a;
      ncia = cpd.settings[UO_nl_class_init_args].a;
      pcc  = cpd.settings[UO_pos_class_comma   ].tp;
   }
   else /* tok == CT_CONSTR_COLON */
   {
      tpc  = cpd.settings[UO_pos_constr_colon   ].tp;
      anc  = cpd.settings[UO_nl_constr_colon    ].a;
      ncia = cpd.settings[UO_nl_constr_init_args].a;
      pcc  = cpd.settings[UO_pos_constr_comma   ].tp;
   }

   const chunk_t *ccolon = nullptr;
   for (chunk_t *pc = chunk_get_head(); chunk_is_valid(pc); pc = chunk_get_next_ncnl(pc))
   {
      if (chunk_is_invalid(ccolon) &&
          (pc->type != tok))
      {
         continue;
      }

      chunk_t *prev;
      chunk_t *next;
      if (pc->type == tok)
      {
         ccolon = pc;
         prev   = chunk_get_prev_nc(pc);
         next   = chunk_get_next_nc(pc);

         if (!chunk_is_newline(prev) &&
             !chunk_is_newline(next) &&
             is_option_set(anc, AV_ADD))
         {
            newline_add_after(pc);
            prev = chunk_get_prev_nc(pc);
            next = chunk_get_next_nc(pc);
         }

         if (anc == AV_REMOVE)
         {
            if (chunk_is_newline    (prev) &&
                chunk_safe_to_del_nl(prev) )
            {
               chunk_del(prev);
               MARK_CHANGE();
               prev = chunk_get_prev_nc(pc);
            }
            if (chunk_is_newline    (next) &&
                chunk_safe_to_del_nl(next) )
            {
               chunk_del(next);
               MARK_CHANGE();
               next = chunk_get_next_nc(pc);
            }
         }

         assert(chunks_are_valid(next, prev));
         if (is_token_set(tpc, TP_TRAIL))
         {
            if (chunk_is_newline(prev) &&
               (prev->nl_count == 1)   &&
                chunk_safe_to_del_nl(prev))
            {
               chunk_swap(pc, prev);
            }
         }
         else if (is_token_set(tpc, TP_LEAD))
         {
            if (chunk_is_newline(next) &&
               (next->nl_count == 1)   &&
                chunk_safe_to_del_nl(next))
            {
               chunk_swap(pc, next);
            }
         }
      }
      else
      {
         if ((pc->type == CT_BRACE_OPEN) ||
             (pc->type == CT_SEMICOLON ) )
         {
            ccolon = nullptr;
            continue;
         }

         assert(chunk_is_valid(ccolon));
         if ((pc->type  == CT_COMMA     ) &&
             (pc->level == ccolon->level) )
         {
            if (is_option_set(ncia, AV_ADD))
            {
               if (is_token_set(pcc, TP_TRAIL))
               {
                  if (ncia == AV_FORCE) { newline_force_after(pc); }
                  else                  { newline_add_after  (pc); }
                  prev = chunk_get_prev_nc(pc);
                  if (chunk_is_newline    (prev) &&
                      chunk_safe_to_del_nl(prev) )
                  {
                     chunk_del(prev);
                     MARK_CHANGE();
                  }
               }
               else if (is_token_set(pcc, TP_LEAD))
               {
                  if (ncia == AV_FORCE) { newline_force_before(pc); }
                  else                  { newline_add_before  (pc); }

                  next = chunk_get_next_nc(pc);
                  if (chunk_is_newline(next) && chunk_safe_to_del_nl(next))
                  {
                     chunk_del(next);
                     MARK_CHANGE();
                  }
               }
            }
            else if (ncia == AV_REMOVE)
            {
               next = chunk_get_next(pc);
               if (chunk_is_newline    (next) &&
                   chunk_safe_to_del_nl(next) )
               {
                  chunk_del(next);
                  MARK_CHANGE();
               }
            }
         }
      }
   }
}


static void _blank_line_max(chunk_t *pc, const char *text, uo_t uo)
{
   LOG_FUNC_ENTRY();
   return_if_invalid(pc);

   const option_map_value_t *option = get_option_name(uo);
   if (option->type != AT_UNUM)
   {
      fprintf(stderr, "Program error for UO_=%d\n", static_cast<int>(uo));
      fprintf(stderr, "Please make a report\n");
      exit(2);
   }
   if ((cpd.settings[uo].u > 0) &&
       (pc->nl_count > cpd.settings[uo].u))
   {
      LOG_FMT(LBLANKD, "do_blank_lines: %s max line %zu\n", text + 3, pc->orig_line);
      pc->nl_count = cpd.settings[uo].u;
      MARK_CHANGE();
   }
}


void do_blank_lines(void)
{
   LOG_FUNC_ENTRY();

   for (chunk_t *pc = chunk_get_head(); chunk_is_valid(pc); pc = chunk_get_next(pc))
   {
      bool line_added = false;

      if (pc->type != CT_NEWLINE) { continue; }

      chunk_t *next  = chunk_get_next(pc);
      chunk_t *prev  = chunk_get_prev_nc(pc);
      const chunk_t *pcmt  = chunk_get_prev(pc);
      size_t  old_nl = pc->nl_count;
      if (chunks_are_valid(next, prev))
      {
         LOG_FMT(LBLANK, "%s: line %zu [%s][%s] vs [%s][%s] nl=%zu\n",
                 __func__, pc->orig_line,
                 prev->text(), get_token_name(prev->type),
                 next->text(), get_token_name(next->type),
                 pc->nl_count);
      }

      // If this is the first or the last token, pretend that there is an extra line.
      // It will be removed at the end.
      if (pc == chunk_get_head() ||
          chunk_is_invalid(next))
      {
         line_added = true;
         ++pc->nl_count;
      }

      /* Limit consecutive newlines */
      if ((cpd.settings[UO_nl_max].u > 0) &&
          (pc->nl_count > cpd.settings[UO_nl_max].u))
      {
         blank_line_set(pc, UO_nl_max);
      }

      if (!can_increase_nl(pc))
      {
         LOG_FMT(LBLANKD, "do_blank_lines: force to 1 line %zu\n", pc->orig_line);
         if (pc->nl_count != 1)
         {
            pc->nl_count = 1;
            MARK_CHANGE();
         }
         continue;
      }

      /** Control blanks before multi-line comments */
      if ((cpd.settings[UO_nl_before_block_comment].u > pc->nl_count) &&
          (next != nullptr) &&
          (next->type == CT_COMMENT_MULTI))
      {
         /* Don't add blanks after a open brace */
         if ((prev == nullptr) ||
             ((prev->type != CT_BRACE_OPEN) &&
              (prev->type != CT_VBRACE_OPEN)))
         {
            blank_line_set(pc, UO_nl_before_block_comment);
         }
      }

      /** Control blanks before single line C comments */
      if ((cpd.settings[UO_nl_before_c_comment].u > pc->nl_count) &&
          (chunk_is_valid(next)) &&
          (next->type == CT_COMMENT) )
      {
         /* Don't add blanks after a open brace or a comment */
         if ( (prev       == nullptr       )   ||
             ((prev->type != CT_BRACE_OPEN ) &&
              (prev->type != CT_VBRACE_OPEN) &&
              (pcmt       != nullptr       ) &&
              (pcmt->type != CT_COMMENT    ) ) )
         {
            blank_line_set(pc, UO_nl_before_c_comment);
         }
      }

      /** Control blanks before CPP comments */
      if ((cpd.settings[UO_nl_before_cpp_comment].u > pc->nl_count) &&
          (chunk_is_valid(next)) &&
          (next->type == CT_COMMENT_CPP))
      {
         /* Don't add blanks after a open brace */
         if (( prev       == nullptr       )   ||
             ((prev->type != CT_BRACE_OPEN ) &&
              (prev->type != CT_VBRACE_OPEN) &&
              (pcmt       != nullptr         ) &&
              (pcmt->type != CT_COMMENT_CPP) ) )
         {
            blank_line_set(pc, UO_nl_before_cpp_comment);
         }
      }

      /** Control blanks before an access spec */
      if ((cpd.settings[UO_nl_before_access_spec].u >   0          ) &&
          (cpd.settings[UO_nl_before_access_spec].u != pc->nl_count) &&
          (chunk_is_valid(next)) &&
          (next->type == CT_PRIVATE) )
      {
         /* Don't add blanks after a open brace */
         if ( (prev       == nullptr       )   ||
             ((prev->type != CT_BRACE_OPEN ) &&
              (prev->type != CT_VBRACE_OPEN) ) )
         {
            blank_line_set(pc, UO_nl_before_access_spec);
         }
      }

      /** Control blanks before a class */
      if ( (prev              != nullptr       )   &&
          ((prev->type        == CT_SEMICOLON  ) ||
           (prev->type        == CT_BRACE_CLOSE) ) &&
           (prev->parent_type == CT_CLASS      )   )
      {
         chunk_t *tmp = chunk_get_prev_type(prev, CT_CLASS, (int)prev->level);
         tmp = chunk_get_prev_nc(tmp);
         if (cpd.settings[UO_nl_before_class].u > pc->nl_count)
         {
            blank_line_set(tmp, UO_nl_before_class);
         }
      }

      /** Control blanks after an access spec */
      if ((cpd.settings[UO_nl_after_access_spec].u >  0                ) &&
          (cpd.settings[UO_nl_after_access_spec].u != pc->nl_count     ) &&
          (prev                                    != nullptr          ) &&
          (prev->type                               == CT_PRIVATE_COLON) )
      {
         blank_line_set(pc, UO_nl_after_access_spec);
      }

      /* Add blanks after function bodies */
      if ( (prev              != nullptr          )   &&
           (prev->type        == CT_BRACE_CLOSE   )   &&
          ((prev->parent_type == CT_FUNC_DEF      ) ||
           (prev->parent_type == CT_FUNC_CLASS_DEF) ||
           (prev->parent_type == CT_OC_MSG_DECL   ) ||
           (prev->parent_type == CT_ASSIGN        ) ) )
      {
         if (prev->flags & PCF_ONE_LINER)
         {
            if (cpd.settings[UO_nl_after_func_body_one_liner].u > pc->nl_count)
            {
               blank_line_set(pc, UO_nl_after_func_body_one_liner);
            }
         }
         else
         {
            if ((prev->flags & PCF_IN_CLASS) &&
                (cpd.settings[UO_nl_after_func_body_class].u > 0))
            {
               if (cpd.settings[UO_nl_after_func_body_class].u != pc->nl_count)
               {
                  blank_line_set(pc, UO_nl_after_func_body_class);
               }
            }
            else if (cpd.settings[UO_nl_after_func_body].u > 0)
            {
               if (cpd.settings[UO_nl_after_func_body].u != pc->nl_count)
               {
                  blank_line_set(pc, UO_nl_after_func_body);
               }
            }
         }
      }

      /* Add blanks after function prototypes */
      if ((prev              != nullptr      ) &&
          (prev->type        == CT_SEMICOLON ) &&
          (prev->parent_type == CT_FUNC_PROTO) )
      {
         if (cpd.settings[UO_nl_after_func_proto].u > pc->nl_count)
         {
            pc->nl_count = cpd.settings[UO_nl_after_func_proto].u;
            MARK_CHANGE();
         }
         if ((cpd.settings[UO_nl_after_func_proto_group].u > pc->nl_count) &&
             (chunk_is_valid(next)) &&
             (next->parent_type != CT_FUNC_PROTO))
         {
            blank_line_set(pc, UO_nl_after_func_proto_group);
         }
      }

      /* Add blanks after function class prototypes Issue # 411 */
      if ((prev              != nullptr            ) &&
          (prev->type        == CT_SEMICOLON       ) &&
          (prev->parent_type == CT_FUNC_CLASS_PROTO) )
      {
         if (cpd.settings[UO_nl_after_func_class_proto].u > pc->nl_count)
         {
            pc->nl_count = cpd.settings[UO_nl_after_func_class_proto].u;
            MARK_CHANGE();
         }
         if ((cpd.settings[UO_nl_after_func_class_proto_group].u > pc->nl_count) &&
             (chunk_is_valid(next)) &&
             (next->parent_type != CT_FUNC_CLASS_PROTO))
         {
            blank_line_set(pc, UO_nl_after_func_class_proto_group);
         }
      }

      /* Add blanks after struct/enum/union/class */
      if ((prev               != nullptr       )   &&
          ((prev->type        == CT_SEMICOLON  ) ||
           (prev->type        == CT_BRACE_CLOSE) ) &&
          ((prev->parent_type == CT_STRUCT     ) ||
           (prev->parent_type == CT_ENUM       ) ||
           (prev->parent_type == CT_UNION      ) ||
           (prev->parent_type == CT_CLASS      ) ) )
      {
         if (prev->parent_type == CT_CLASS)
         {
            if (cpd.settings[UO_nl_after_class].u > pc->nl_count)
            {
               blank_line_set(pc, UO_nl_after_class);
            }
         }
         else
         {
            if (cpd.settings[UO_nl_after_struct].u > pc->nl_count)
            {
               blank_line_set(pc, UO_nl_after_struct);
            }
         }
      }

      /* Change blanks between a function comment and body */
      if (( cpd.settings[UO_nl_comment_func_def].u != 0)   &&
          ( pcmt               != nullptr              )   &&
          ( pcmt->type         == CT_COMMENT_MULTI     )   &&
          ( pcmt->parent_type  == CT_COMMENT_WHOLE     )   &&
          ( next               != nullptr              )   &&
          ((next->parent_type  == CT_FUNC_DEF          ) ||
           (next->parent_type  == CT_FUNC_CLASS_DEF    ) ) )
      {
         if (cpd.settings[UO_nl_comment_func_def].u != pc->nl_count)
         {
            blank_line_set(pc, UO_nl_comment_func_def);
         }
      }

      /* Change blanks after a try-catch-finally block */
      if ((cpd.settings[UO_nl_after_try_catch_finally].u != 0           ) &&
          (cpd.settings[UO_nl_after_try_catch_finally].u != pc->nl_count) &&
           chunks_are_valid(prev, next                                  ) )
      {
         if ( (prev->type        == CT_BRACE_CLOSE)   &&
             ((prev->parent_type == CT_CATCH      ) ||
              (prev->parent_type == CT_FINALLY    ) ) )
         {
            if ((next->type != CT_BRACE_CLOSE) &&
                (next->type != CT_CATCH      ) &&
                (next->type != CT_FINALLY    ) )
            {
               blank_line_set(pc, UO_nl_after_try_catch_finally);
            }
         }
      }

      /* Change blanks after a try-catch-finally block */
      if ((cpd.settings[UO_nl_between_get_set].u != 0) &&
          (cpd.settings[UO_nl_between_get_set].u != pc->nl_count) &&
           chunks_are_valid(prev, next))
      {
         if ( (prev->parent_type == CT_GETSET     )   &&
              (next->type        != CT_BRACE_CLOSE)   &&
             ((prev->type        == CT_BRACE_CLOSE) ||
              (prev->type        == CT_SEMICOLON  ) ) )
         {
            blank_line_set(pc, UO_nl_between_get_set);
         }
      }

      /* Change blanks after a try-catch-finally block */
      if ((cpd.settings[UO_nl_around_cs_property].u != 0           ) &&
          (cpd.settings[UO_nl_around_cs_property].u != pc->nl_count) &&
          (chunks_are_valid(prev, next)                            ) )
      {
         if ((prev->type        == CT_BRACE_CLOSE) &&
             (prev->parent_type == CT_CS_PROPERTY) &&
             (next->type        != CT_BRACE_CLOSE) )
         {
            blank_line_set(pc, UO_nl_around_cs_property);
         }
         else if ((next->parent_type == CT_CS_PROPERTY) &&
                  (next->flags & PCF_STMT_START       ) )
         {
            blank_line_set(pc, UO_nl_around_cs_property);
         }
      }

      if (line_added && pc->nl_count > 1)
      {
         --pc->nl_count;
      }

      if (old_nl != pc->nl_count)
      {
         LOG_FMT(LBLANK, "   -=> changed to %zu\n", pc->nl_count);
      }
   }
}


void newlines_cleanup_dup(void)
{
   LOG_FUNC_ENTRY();

   chunk_t *pc   = chunk_get_head();
   chunk_t *next = pc;

   while (chunk_is_valid(pc))
   {
      next = chunk_get_next(next);
      if ((next       != nullptr   ) &&
          (pc->type   == CT_NEWLINE) &&
          (next->type == CT_NEWLINE) )
      {
         next->nl_count = max(pc->nl_count, next->nl_count);
         chunk_del(pc);
         MARK_CHANGE();
      }
      pc = next;
   }
}


static void newlines_enum_entries(chunk_t *open_brace, argval_t av)
{
   LOG_FUNC_ENTRY();
   chunk_t *pc = open_brace;

   while (((pc = chunk_get_next_nc(pc)) != nullptr) &&
          (pc->level > open_brace->level))
   {
      if ((pc->level != (open_brace->level + 1)) ||
          (pc->type  != CT_COMMA               ) )
      {
         continue;
      }

      newline_iarf(pc, av);
   }

   newline_iarf(open_brace, av);
}


static void newlines_double_space_struct_enum_union(chunk_t *open_brace)
{
   LOG_FUNC_ENTRY();
   chunk_t *pc = open_brace;

   while (((pc = chunk_get_next_nc(pc)) != nullptr) &&
           (pc->level > open_brace->level      ) )
   {
      if ((pc->level != (open_brace->level + 1)) ||
          (pc->type  != CT_NEWLINE             ) )
      {
         continue;
      }

      /* If the newline is NOT after a comment or a brace open and
       * it is before a comment, then make sure that the newline is
       * at least doubled
       */
      chunk_t *prev = chunk_get_prev(pc);
      assert(chunk_is_valid(prev));
      if ((!chunk_is_comment(prev)           ) &&
          (prev->type != CT_BRACE_OPEN       ) &&
          chunk_is_comment(chunk_get_next(pc)) )
      {
         if (pc->nl_count < 2)
         {
            double_newline(pc);
         }
      }
   }
}


void annotations_newlines(void)
{
   LOG_FUNC_ENTRY();

   chunk_t *next;
   chunk_t *pc = chunk_get_head();
   while (((pc = chunk_get_next_type(pc, CT_ANNOTATION, -1)) != nullptr) &&
          ((next = chunk_get_next_nnl(pc)                  ) != nullptr) )
   {
      /* find the end of this annotation */
      /* TODO: control newline between annotation and '(' ? */
      /* last token of the annotation */
      chunk_t *ae = (chunk_is_paren_open(next)) ? chunk_skip_to_match(next) : pc;
      break_if_invalid(ae);

      LOG_FMT(LANNOT, "%s: %zu:%zu annotation '%s' end@%zu:%zu '%s'",
              __func__, pc->orig_line, pc->orig_col, pc->text(),
              ae->orig_line, ae->orig_col, ae->text());

      next = chunk_get_next_nnl(ae);
      if (chunk_is_type(next, CT_ANNOTATION))
      {
         LOG_FMT(LANNOT, " -- nl_between_annotation\n");
         newline_iarf(ae, cpd.settings[UO_nl_between_annotation].a);
      }
      else
      {
         LOG_FMT(LANNOT, " -- nl_after_annotation\n");
         newline_iarf(ae, cpd.settings[UO_nl_after_annotation].a);
      }
   }
}<|MERGE_RESOLUTION|>--- conflicted
+++ resolved
@@ -2639,16 +2639,12 @@
          if (cpd.settings[UO_nl_brace_fparen].a != AV_IGNORE)
          {
             next = chunk_get_next_nc(pc, scope_e::PREPROC);
-<<<<<<< HEAD
-            if (chunk_is_type(next, CT_FPAREN_CLOSE))
-=======
             if ((next != nullptr) && (next->type == CT_NEWLINE) &&
                 (cpd.settings[UO_nl_brace_fparen].a == AV_REMOVE))
             {
                next = chunk_get_next_nc(next, scope_e::PREPROC);  // Issue #1000
             }
-            if ((next != nullptr) && (next->type == CT_FPAREN_CLOSE))
->>>>>>> 59832475
+            if (chunk_is_type(next, CT_FPAREN_CLOSE))
             {
                newline_iarf_pair(pc, next, cpd.settings[UO_nl_brace_fparen].a);
             }
