--- conflicted
+++ resolved
@@ -414,13 +414,8 @@
    cpd.changes++;
    if (cpd.pass_count == 0)
    {
-<<<<<<< HEAD
-      LOG_FMT(LCHANGE, "%s: change %d on %s:%u\n",
-              __func__, cpd.changes, func, line);
-=======
-      LOG_FMT(LCHANGE, "%s(%d): change %d on %s:%zu\n",
+      LOG_FMT(LCHANGE, "%s(%d): change %d on %s:%u\n",
               __func__, __LINE__, cpd.changes, func, line);
->>>>>>> 5bf42800
    }
 }
 
@@ -439,79 +434,46 @@
       if (is_type_and_ptype(prev, CT_PREPROC, CT_PP_ENDIF) &&
           ((prev->level > 0) || is_true(UO_nl_squeeze_ifdef_top_level)))
       {
-<<<<<<< HEAD
-         LOG_FMT(LBLANKD, "%s: nl_squeeze_ifdef %u (prev) pp_lvl=%u rv=0\n",
-                 __func__, nl->orig_line, nl->pp_level);
-=======
-         LOG_FMT(LBLANKD, "%s(%d): nl_squeeze_ifdef %zu (prev) pp_lvl=%zu rv=0\n",
+         LOG_FMT(LBLANKD, "%s(%d): nl_squeeze_ifdef %u (prev) pp_lvl=%u rv=0\n",
                  __func__, __LINE__, nl->orig_line, nl->pp_level);
->>>>>>> 5bf42800
          return(false);
       }
 
       if (is_type_and_ptype(next, CT_PREPROC, CT_PP_ENDIF) &&
           ((next->level > 0) || is_true(UO_nl_squeeze_ifdef_top_level)))
       {
-<<<<<<< HEAD
          bool rv = ifdef_over_whole_file() && is_flag(next, PCF_WF_ENDIF);
-         LOG_FMT(LBLANKD, "%s: nl_squeeze_ifdef %u (next) pp_lvl=%u rv=%d\n",
-                 __func__, nl->orig_line, nl->pp_level, rv);
-=======
-         bool rv = ifdef_over_whole_file() && (next->flags & PCF_WF_ENDIF);
-         LOG_FMT(LBLANKD, "%s(%d): nl_squeeze_ifdef %zu (next) pp_lvl=%zu rv=%d\n",
+         LOG_FMT(LBLANKD, "%s(%d): nl_squeeze_ifdef %u (next) pp_lvl=%u rv=%d\n",
                  __func__, __LINE__, nl->orig_line, nl->pp_level, rv);
->>>>>>> 5bf42800
          return(rv);
       }
    }
 
    if (is_true(UO_eat_blanks_before_close_brace) && is_type(next, CT_BRACE_CLOSE))
    {
-<<<<<<< HEAD
-      LOG_FMT(LBLANKD, "%s: eat_blanks_before_close_brace %u\n", __func__, nl->orig_line);
+      LOG_FMT(LBLANKD, "%s(%d): eat_blanks_before_close_brace %u\n",
+              __func__, __LINE__, nl->orig_line);
       return(false);
-=======
-      if (next && (next->type == CT_BRACE_CLOSE))
-      {
-         LOG_FMT(LBLANKD, "%s(%d): eat_blanks_before_close_brace %zu\n",
-                 __func__, __LINE__, nl->orig_line);
-         return(false);
-      }
->>>>>>> 5bf42800
    }
 
    if (is_true(UO_eat_blanks_after_open_brace) && is_type(prev, CT_BRACE_OPEN))
    {
-<<<<<<< HEAD
-      LOG_FMT(LBLANKD, "%s: eat_blanks_after_open_brace %u\n", __func__, nl->orig_line);
+      LOG_FMT(LBLANKD, "%s(%d): eat_blanks_after_open_brace %u\n",
+              __func__, __LINE__, nl->orig_line);
       return(false);
-=======
-      if (prev && (prev->type == CT_BRACE_OPEN))
-      {
-         LOG_FMT(LBLANKD, "%s(%d): eat_blanks_after_open_brace %zu\n",
-                 __func__, __LINE__, nl->orig_line);
-         return(false);
-      }
->>>>>>> 5bf42800
    }
 
    if (!pcmt && not_ignore(UO_nl_start_of_file))
    {
-<<<<<<< HEAD
-      LOG_FMT(LBLANKD, "%s: SOF no prev %u\n", __func__, nl->orig_line);
-=======
-      LOG_FMT(LBLANKD, "%s(%d): SOF no prev %zu\n", __func__, __LINE__, nl->orig_line);
->>>>>>> 5bf42800
+      LOG_FMT(LBLANKD, "%s(%d): SOF no prev %u\n",
+              __func__, __LINE__, nl->orig_line);
       return(false);
    }
 
    if (!next && not_ignore(UO_nl_end_of_file))
    {
-<<<<<<< HEAD
-      LOG_FMT(LBLANKD, "%s: EOF no next %u\n", __func__, nl->orig_line);
-=======
-      LOG_FMT(LBLANKD, "%s(%d): EOF no next %zu\n", __func__, __LINE__, nl->orig_line);
->>>>>>> 5bf42800
+      LOG_FMT(LBLANKD, "%s(%d): EOF no next %u\n",
+              __func__, __LINE__, nl->orig_line);
       return(false);
    }
 
@@ -522,21 +484,12 @@
 static void double_newline(chunk_t* nl)
 {
    LOG_FUNC_ENTRY();
-<<<<<<< HEAD
    return_if(is_invalid(nl));
 
    chunk_t* prev = chunk_get_prev(nl);
    return_if(is_invalid(prev));
 
-   LOG_FMT(LNEWLINE, "%s:%d: add newline after ", __func__, __LINE__);
-=======
-   chunk_t *prev = chunk_get_prev(nl);
-   if (prev == nullptr)
-   {
-      return;
-   }
    LOG_FMT(LNEWLINE, "%s(%d): add newline after ", __func__, __LINE__);
->>>>>>> 5bf42800
    if (prev->type == CT_VBRACE_CLOSE)
    {
       LOG_FMT(LNEWLINE, "VBRACE_CLOSE ");
@@ -606,7 +559,6 @@
    /* if there is already a newline no need to add another one */
    retval_if(is_nl(next), next);
 
-<<<<<<< HEAD
    LOG_FMT(LNEWLINE, "%s: '%s' on line %u, col %u, pc->column=%u",
            __func__, pc->text(), pc->orig_line, pc->orig_col, pc->column);
    log_func_stack_inline(LNEWLINE);
@@ -615,43 +567,34 @@
    setup_newline_add(pc, &nl, next);
    LOG_FMT(LNEWLINE, "%s: '%s' on line %u, col %u, nl.column=%u\n",
            __func__, nl.text(), nl.orig_line, nl.orig_col, nl.column);
-=======
-   LOG_FMT(LNEWLINE, "%s(%d): '%s' on line %zu, col %zu, pc->column=%zu",
+
+   MARK_CHANGE();
+   return(chunk_add(&nl, pc, pos));
+}
+#endif
+
+
+/* \todo DRY with newline_add_after */
+chunk_t* newline_add_before(chunk_t* pc)
+{
+//   return newline_add(pc, dir_e::BEFORE);
+
+   LOG_FUNC_ENTRY();
+   retval_if(is_invalid(pc), pc);
+
+   chunk_t* prev = get_prev_nvb(pc);
+
+   /* Already has a newline before this chunk */
+   retval_if(is_nl(prev), prev);
+
+   LOG_FMT(LNEWLINE, "%s(%d): '%s' on line %u, col %u, pc->column=%u",
            __func__, __LINE__, pc->text(), pc->orig_line, pc->orig_col, pc->column);
    log_func_stack_inline(LNEWLINE);
 
-   setup_newline_add(prev, &nl, pc);
-   LOG_FMT(LNEWLINE, "%s(%d): '%s' on line %zu, col %zu, nl.column=%zu\n",
-           __func__, __LINE__, nl.text(), nl.orig_line, nl.orig_col, nl.column);
->>>>>>> 5bf42800
-
-   MARK_CHANGE();
-   return(chunk_add(&nl, pc, pos));
-}
-#endif
-
-
-/* \todo DRY with newline_add_after */
-chunk_t* newline_add_before(chunk_t* pc)
-{
-//   return newline_add(pc, dir_e::BEFORE);
-
-   LOG_FUNC_ENTRY();
-   retval_if(is_invalid(pc), pc);
-
-   chunk_t* prev = get_prev_nvb(pc);
-
-   /* Already has a newline before this chunk */
-   retval_if(is_nl(prev), prev);
-
-   LOG_FMT(LNEWLINE, "%s: '%s' on line %u, col %u, pc->column=%u",
-           __func__, pc->text(), pc->orig_line, pc->orig_col, pc->column);
-   log_func_stack_inline(LNEWLINE);
-
    chunk_t nl;
    setup_newline_add(prev, &nl, pc);
-   LOG_FMT(LNEWLINE, "%s: '%s' on line %u, col %u, nl.column=%u\n",
-           __func__, nl.text(), nl.orig_line, nl.orig_col, nl.column);
+   LOG_FMT(LNEWLINE, "%s(%d): '%s' on line %u, col %u, nl.column=%u\n",
+           __func__, __LINE__, nl.text(), nl.orig_line, nl.orig_col, nl.column);
 
    MARK_CHANGE();
    return(chunk_add_before(&nl, pc));
@@ -671,19 +614,14 @@
    /* Already has a newline after this chunk */
    retval_if(is_nl(next), next);
 
-<<<<<<< HEAD
-   LOG_FMT(LNEWLINE, "%s: '%s' on line %u, col %u, pc->column=%u",
-           __func__, pc->text(), pc->orig_line, pc->orig_col, pc->column);
-=======
-   LOG_FMT(LNEWLINE, "%s(%d): '%s' on line %zu",
-           __func__, __LINE__, pc->text(), pc->orig_line);
->>>>>>> 5bf42800
+   LOG_FMT(LNEWLINE, "%s(%d): '%s' on line %u, col %u, pc->column=%u",
+           __func__, __LINE__, pc->text(), pc->orig_line, pc->orig_col, pc->column);
    log_func_stack_inline(LNEWLINE);
 
    chunk_t nl;
    setup_newline_add(pc, &nl, next);
-   LOG_FMT(LNEWLINE, "%s: '%s' on line %u, col %u, nl.column=%u\n",
-           __func__, nl.text(), nl.orig_line, nl.orig_col, nl.column);
+   LOG_FMT(LNEWLINE, "%s(%d): '%s' on line %u, col %u, nl.column=%u\n",
+           __func__, __LINE__, nl.text(), nl.orig_line, nl.orig_col, nl.column);
 
    MARK_CHANGE();
    return(chunk_add_after(&nl, pc));
@@ -745,13 +683,8 @@
          nl.str  = "\n";
       }
       MARK_CHANGE();
-<<<<<<< HEAD
-      LOG_FMT(LNEWLINE, "%s: %u:%u add newline after '%s'\n",
-              __func__, br_close->orig_line, br_close->orig_col, br_close->text());
-=======
-      LOG_FMT(LNEWLINE, "%s(%d): %zu:%zu add newline after '%s'\n",
+      LOG_FMT(LNEWLINE, "%s(%d): %u:%u add newline after '%s'\n",
               __func__, __LINE__, br_close->orig_line, br_close->orig_col, br_close->text());
->>>>>>> 5bf42800
       chunk_add_after(&nl, br_close);
    }
 }
@@ -762,26 +695,16 @@
    LOG_FUNC_ENTRY();
    return_if(is_invalid(ref));
 
-<<<<<<< HEAD
-   LOG_FMT(LNEWLINE, "%s: '%s' line %u - count=%u flg=0x%" PRIx64 ":",
-           __func__, ref->text(), ref->orig_line, count, flag);
-=======
-   LOG_FMT(LNEWLINE, "%s(%d): '%s' line %zu - count=%zu flg=0x%" PRIx64 ":",
+   LOG_FMT(LNEWLINE, "%s(%d): '%s' line %u - count=%u flg=0x%" PRIx64 ":",
            __func__, __LINE__, ref->text(), ref->orig_line, count, flag);
->>>>>>> 5bf42800
    log_func_stack_inline(LNEWLINE);
 
    chunk_t* pc = ref;
    pc = get_next_nl(pc);
    if (is_valid(pc))
    {
-<<<<<<< HEAD
-      LOG_FMT(LNEWLINE, "%s: on %s, line %u, col %u\n",
-              __func__, get_token_name(pc->type), pc->orig_line, pc->orig_col);
-=======
-      LOG_FMT(LNEWLINE, "%s(%d): on %s, line %zu, col %zu\n",
+      LOG_FMT(LNEWLINE, "%s(%d): on %s, line %u, col %u\n",
               __func__, __LINE__, get_token_name(pc->type), pc->orig_line, pc->orig_col);
->>>>>>> 5bf42800
    }
 
    chunk_t* next = chunk_get_next(pc);
@@ -814,16 +737,7 @@
    LOG_FUNC_ENTRY();
    retval_if(are_invalid(start, end), nullptr);
 
-<<<<<<< HEAD
-   LOG_FMT(LNEWLINE, "%s:%d: '%s'[%s] line %u:%u and '%s' line %u:%u :",
-=======
-   if ((start == nullptr) || (end == nullptr))
-   {
-      return(nullptr);
-   }
-
-   LOG_FMT(LNEWLINE, "%s(%d): '%s'[%s] line %zu:%zu and '%s' line %zu:%zu :",
->>>>>>> 5bf42800
+   LOG_FMT(LNEWLINE, "%s(%d): '%s'[%s] line %u:%u and '%s' line %u:%u :",
            __func__, __LINE__, start->text(), get_token_name(start->type),
            start->orig_line, start->orig_col,
            end->text(), end->orig_line, end->orig_col);
@@ -863,15 +777,9 @@
 void newline_del_between(chunk_t* start, chunk_t* end)
 {
    LOG_FUNC_ENTRY();
-<<<<<<< HEAD
    assert(is_valid(start));
-   LOG_FMT(LNEWLINE, "%s: '%s' line %u:%u and '%s' line %u:%u : preproc=%d/%d ",
-           __func__, start->text(), start->orig_line, start->orig_col,
-=======
-
-   LOG_FMT(LNEWLINE, "%s(%d): '%s' line %zu:%zu and '%s' line %zu:%zu : preproc=%d/%d ",
+   LOG_FMT(LNEWLINE, "%s(%d): '%s' line %u:%u and '%s' line %u:%u : preproc=%d/%d ",
            __func__, __LINE__, start->text(), start->orig_line, start->orig_col,
->>>>>>> 5bf42800
            end->text(), end->orig_line, end->orig_col,
            is_preproc(start), is_preproc(end));
    log_func_stack_inline(LNEWLINE);
@@ -1089,14 +997,10 @@
 
    if ((get_uval(uo) > 0) && (pc->nl_count != get_uval(uo)))
    {
-<<<<<<< HEAD
-      LOG_FMT(LBLANKD, "do_blank_lines: %s set line %u to %u\n", text + 3, pc->orig_line, get_uval(uo));
+      LOG_FMT(LBLANKD, "%s(%d): do_blank_lines: %s set line %u to %u\n",
+              __func__, __LINE__, text + 3, pc->orig_line, get_uval(uo));
+
       pc->nl_count = get_uval(uo);
-=======
-      LOG_FMT(LBLANKD, "%s(%d): do_blank_lines: %s set line %zu to %zu\n",
-              __func__, __LINE__, text + 3, pc->orig_line, cpd.settings[uo].u);
-      pc->nl_count = cpd.settings[uo].u;
->>>>>>> 5bf42800
       MARK_CHANGE();
    }
 }
@@ -1105,48 +1009,8 @@
 static void nl_func_pre_blank_lines(chunk_t* start)
 {
    LOG_FUNC_ENTRY();
-<<<<<<< HEAD
-   LOG_FMT(LNLFUNCT, "\n%s: set blank line(s): for %s at line %u\n",
-           __func__, start->text(), start->orig_line);
-=======
-
-   LOG_FMT(LNLFUNCT, "\n%s(%d): set blank line(s): for %s at line %zu\n",
+   LOG_FMT(LNLFUNCT, "\n%s(%d): set blank line(s): for %s at line %u\n",
            __func__, __LINE__, start->text(), start->orig_line);
-   /*
-    * look backwards until we find
-    *  open brace (don't add or remove)
-    *  2 newlines in a row (don't add)
-    *  a destructor
-    *  something else (don't remove)
-    */
-   chunk_t *pc;
-   chunk_t *last_nl      = nullptr;
-   chunk_t *last_comment = nullptr;
-   bool    do_it         = false;
-   for (pc = chunk_get_prev(start); pc != nullptr; pc = chunk_get_prev(pc))
-   {
-      if (chunk_is_newline(pc))
-      {
-         last_nl = pc;
-         LOG_FMT(LNLFUNCT, "   <chunk_is_newline> found at line=%zu column=%zu\n", pc->orig_line, pc->orig_col);
-         continue;
-      }
-      else if (chunk_is_comment(pc))
-      {
-         LOG_FMT(LNLFUNCT, "   <chunk_is_comment> found at line=%zu column=%zu\n", pc->orig_line, pc->orig_col);
-         if ((pc->orig_line < start->orig_line
-              && ((start->orig_line - pc->orig_line
-                   - (pc->type == CT_COMMENT_MULTI ? pc->nl_count : 0))) < 2) ||
-             (last_comment != nullptr
-              && pc->type == CT_COMMENT_CPP     // combine only cpp comments
-              && last_comment->type == pc->type // don't mix comment types
-              && last_comment->orig_line > pc->orig_line
-              && (last_comment->orig_line - pc->orig_line) < 2))
-         {
-            last_comment = pc;
-            continue;
-         }
->>>>>>> 5bf42800
 
    /*  look backwards until we find:
     *  - open brace (don't add or remove)
@@ -1283,7 +1147,9 @@
 static void nl_if_for_while_switch_post_blank_lines(chunk_t* start, argval_t nl_opt)
 {
    LOG_FUNC_ENTRY();
-<<<<<<< HEAD
+   LOG_FMT(LNEWLINE, "%s:\n   (%d):start->..., type %s, line %zu, column %u,\n",
+           __func__, __LINE__, get_token_name(start->type), start->orig_line, start->orig_col);
+
    return_if (is_arg(nl_opt, AV_IGNORE) ||
        (is_preproc(start) && is_false(UO_nl_define_macro)));
 
@@ -1294,28 +1160,7 @@
    chunk_t* next;
    chunk_t* prev;
 
-   LOG_FMT(LNEWLINE, "   %d:pc->...   , type %s, line %zu, column %zu,\n",
-=======
-   chunk_t *pc;
-   chunk_t *next;
-   chunk_t *prev;
-
-   LOG_FMT(LNEWLINE, "%s:\n   (%d):start->..., type %s, line %zu, column %zu,\n",
-           __func__, __LINE__, get_token_name(start->type), start->orig_line, start->orig_col);
-   if ((nl_opt == AV_IGNORE) ||
-       ((start->flags & PCF_IN_PREPROC) &&
-        !cpd.settings[UO_nl_define_macro].b))
-   {
-      return;
-   }
-
-   /* first find ending brace */
-   if ((pc = get_closing_brace(start)) == nullptr)
-   {
-      return;
-   }
-   LOG_FMT(LNEWLINE, "   (%d):pc->...   , type %s, line %zu, column %zu,\n",
->>>>>>> 5bf42800
+   LOG_FMT(LNEWLINE, "   %d:pc->...   , type %s, line %zu, column %u,\n",
            __LINE__, get_token_name(pc->type), pc->orig_line, pc->orig_col);
 
    /* if we're dealing with an if, we actually want to add or remove
@@ -1328,17 +1173,9 @@
          if (is_type(next, CT_ELSE, CT_ELSEIF))
          {
             /* point to the closing brace of the else */
-<<<<<<< HEAD
             return_if((pc = get_closing_brace(next)) == nullptr);
 
-            LOG_FMT(LNEWLINE, "   %d:pc->...   , type %s, line %zu, column %zu,\n",
-=======
-            if ((pc = get_closing_brace(next)) == nullptr)
-            {
-               return;
-            }
-            LOG_FMT(LNEWLINE, "   (%d):pc->...   , type %s, line %zu, column %zu,\n",
->>>>>>> 5bf42800
+            LOG_FMT(LNEWLINE, "   (%d):pc->...   , type %s, line %u, column %u,\n",
                     __LINE__, get_token_name(pc->type), pc->orig_line, pc->orig_col);
          }
          else { break; }
@@ -1350,17 +1187,9 @@
    if (is_type(start, CT_DO))
    {
       /* point to the next semicolon */
-<<<<<<< HEAD
       return_if((pc = get_next_type(pc, CT_SEMICOLON, (int32_t)start->level)) == nullptr);
 
-      LOG_FMT(LNEWLINE, "   %d:pc->...   , type %s, line %zu, column %zu,\n",
-=======
-      if ((pc = chunk_get_next_type(pc, CT_SEMICOLON, start->level)) == nullptr)
-      {
-         return;
-      }
-      LOG_FMT(LNEWLINE, "   (%d):pc->...   , type %s, line %zu, column %zu,\n",
->>>>>>> 5bf42800
+      LOG_FMT(LNEWLINE, "   (%d):pc->...   , type %s, line %u, column %u,\n",
               __LINE__, get_token_name(pc->type), pc->orig_line, pc->orig_col);
    }
 
@@ -1379,7 +1208,7 @@
    bool have_pre_vbrace_nl = isVBrace && is_nl(prev);
    if (have_pre_vbrace_nl)
    {
-      LOG_FMT(LNEWLINE, "   (%d): have_pre_vbrace_nl is TRUE\n", __LINE__);
+      LOG_FMT(LNEWLINE, "   (%d): have_pre_vbrace_nl is TRUE \n", __LINE__);
    }
    else
    {
@@ -1431,27 +1260,21 @@
          nextNNL = get_next_nnl(nextNNL);
       } while (true);
 
-      LOG_FMT(LNEWLINE, "   (%d): next->... , type %s, line %zu, column %zu,\n",
+      LOG_FMT(LNEWLINE, "   (%d):next->... , type %s, line %zu, column %zu,\n",
               __LINE__, get_token_name(next->type), next->orig_line, next->orig_col);
 
       if (not_type(next, CT_BRACE_CLOSE))
       {
          /* if vbrace, have to check before and after */
          /* if chunk before vbrace, check its count */
-<<<<<<< HEAD
          uint32_t nl_count = have_pre_vbrace_nl ? prev->nl_count : 0;
-         LOG_FMT(LNEWLINE, "   %d:nl_count %zu\n", __LINE__, nl_count);
+         LOG_FMT(LNEWLINE, "   (%d):nl_count %zu\n", __LINE__, nl_count);
          if (is_nl(next = get_next_nvb(pc)))
-=======
-         size_t nl_count = have_pre_vbrace_nl ? prev->nl_count : 0;
-         LOG_FMT(LNEWLINE, "   (%d): nl_count %zu\n", __LINE__, nl_count);
-         if (chunk_is_newline(next = chunk_get_next_nvb(pc)))
->>>>>>> 5bf42800
-         {
-            LOG_FMT(LNEWLINE, "   (%d): next->... , type %s, line %zu, column %zu,\n",
+         {
+            LOG_FMT(LNEWLINE, "   (%d):next->... , type %s, line %zu, column %zu,\n",
                     __LINE__, get_token_name(next->type), next->orig_line, next->orig_col);
             nl_count += next->nl_count;
-            LOG_FMT(LNEWLINE, "   (%d): nl_count %zu\n", __LINE__, nl_count);
+            LOG_FMT(LNEWLINE, "   (%d):nl_count %zu\n", __LINE__, nl_count);
          }
 
          /* if we have no newlines, add one and make it double */
@@ -1468,16 +1291,8 @@
                        __LINE__, get_token_name(pc->type), pc->orig_line, pc->orig_col);
             }
 
-<<<<<<< HEAD
             return_if((next = newline_add_after(pc)) == nullptr);
-            LOG_FMT(LNEWLINE, "   %d:next->... , type %s, line %zu, column %zu,\n",
-=======
-            if ((next = newline_add_after(pc)) == nullptr)
-            {
-               return;
-            }
             LOG_FMT(LNEWLINE, "   (%d): next->... , type %s, line %zu, column %zu,\n",
->>>>>>> 5bf42800
                     __LINE__, get_token_name(next->type), next->orig_line, next->orig_col);
             double_newline(next);
          }
@@ -1494,21 +1309,12 @@
             }
             else
             {
-<<<<<<< HEAD
-               LOG_FMT(LNEWLINE, "   %d: have_pre_vbrace_nl is FALSE\n", __LINE__);
+               LOG_FMT(LNEWLINE, "   (%d): have_pre_vbrace_nl is FALSE\n", __LINE__);
                prev = get_prev_nnl(next);
-               LOG_FMT(LNEWLINE, "   %d:prev->... , type %s, line %zu, column %zu,\n",
+               LOG_FMT(LNEWLINE, "   (%d): prev->... , type %s, line %zu, column %zu,\n",
                        __LINE__, get_token_name(prev->type), prev->orig_line, prev->orig_col);
                pc = get_next_nl(next);
-               LOG_FMT(LNEWLINE, "   %d:pc->...   , type %s, line %zu, column %zu,\n",
-=======
-               LOG_FMT(LNEWLINE, "   (%d): have_pre_vbrace_nl is FALSE\n", __LINE__);
-               prev = chunk_get_prev_nnl(next);
-               LOG_FMT(LNEWLINE, "   (%d): prev->... , type %s, line %zu, column %zu,\n",
-                       __LINE__, get_token_name(prev->type), prev->orig_line, prev->orig_col);
-               pc = chunk_get_next_nl(next);
                LOG_FMT(LNEWLINE, "   (%d): pc->...   , type %s, line %zu, column %zu,\n",
->>>>>>> 5bf42800
                        __LINE__, get_token_name(pc->type), pc->orig_line, pc->orig_col);
                chunk_t* pc2 = chunk_get_next(pc);
                if (pc2 != nullptr)
@@ -1524,25 +1330,14 @@
                if (is_type_and_ptype(pc, CT_PREPROC, CT_PP_ENDIF) &&
                    is_true(UO_nl_squeeze_ifdef))
                {
-<<<<<<< HEAD
                   assert(is_valid(prev));
-                  LOG_FMT(LNEWLINE, "%s: cannot add newline after line %u due to nl_squeeze_ifdef\n",
-                          __func__, prev->orig_line);
+                  LOG_FMT(LNEWLINE, "%s(%d): cannot add newline after line %u due to nl_squeeze_ifdef\n",
+                          __func__, __LINE__, prev->orig_line);
                }
                else
                {
-                  LOG_FMT(LNEWLINE, "   %d: call double_newline\n", __LINE__);
+                  LOG_FMT(LNEWLINE, "   (%d): call double_newline\n", __LINE__);
                   double_newline(next); /* make nl after double */
-=======
-                  LOG_FMT(LNEWLINE, "%s(%d): cannot add newline after line %zu due to nl_squeeze_ifdef\n",
-                          __func__, __LINE__, prev->orig_line);
-               }
-               else
-               {
-                  /* make nl after double */
-                  LOG_FMT(LNEWLINE, "   (%d): call double_newline\n", __LINE__);
-                  double_newline(next);
->>>>>>> 5bf42800
                }
             }
          }
@@ -1955,12 +1750,8 @@
          if (next->nl_count > 1)
          {
             next->nl_count = 1;
-<<<<<<< HEAD
-            LOG_FMT(LBLANKD, "%s: eat_blanks_after_open_brace %u\n", __func__, next->orig_line);
-=======
-            LOG_FMT(LBLANKD, "%s(%d): eat_blanks_after_open_brace %zu\n",
+            LOG_FMT(LBLANKD, "%s(%d): eat_blanks_after_open_brace %u\n",
                     __func__, __LINE__, next->orig_line);
->>>>>>> 5bf42800
             MARK_CHANGE();
          }
       }
@@ -2198,16 +1989,9 @@
 static void nl_func_multi_line(chunk_t* start)
 {
    LOG_FUNC_ENTRY();
-<<<<<<< HEAD
-   LOG_FMT(LNFD, "%s: called on %u:%u '%s' [%s/%s]\n",
-           __func__, start->orig_line, start->orig_col,
-           start->text(), get_token_name(start->type), get_token_name(start->ptype));
-=======
-
-   LOG_FMT(LNFD, "%s(%d): called on %zu:%zu '%s' [%s/%s]\n",
-           __func__, __LINE__, start->orig_line, start->orig_col,
-           start->text(), get_token_name(start->type), get_token_name(start->parent_type));
->>>>>>> 5bf42800
+   LOG_FMT(LNFD, "%s(%d): called on %u:%u '%s' [%s/%s]\n",
+           __func__, __LINE__, start->orig_line, start->orig_col, start->text(),
+           get_token_name(start->type), get_token_name(start->ptype));
 
    bool add_start;
    bool add_args;
@@ -2254,23 +2038,13 @@
 static void nl_func_def(chunk_t* start)
 {
    LOG_FUNC_ENTRY();
-   LOG_FMT(LNFD, "%s: called on %u:%u '%s' [%s/%s]\n",
-           __func__, start->orig_line, start->orig_col, start->text(),
+   LOG_FMT(LNFD, "%s(%d): called on %u:%u '%s' [%s/%s]\n",
+           __func__, __LINE__, start->orig_line, start->orig_col, start->text(),
            get_token_name(start->type), get_token_name(start->ptype));
 
-<<<<<<< HEAD
    bool     is_def = is_ptype(start, CT_FUNC_DEF, CT_FUNC_CLASS_DEF);
    argval_t atmp   = get_arg(is_def ? UO_nl_func_def_paren : UO_nl_func_paren);
    chunk_t  *prev;
-=======
-   LOG_FMT(LNFD, "%s(%d): called on %zu:%zu '%s' [%s/%s]\n",
-           __func__, __LINE__, start->orig_line, start->orig_col,
-           start->text(), get_token_name(start->type), get_token_name(start->parent_type));
-
-   chunk_t  *prev  = nullptr;
-   bool     is_def = (start->parent_type == CT_FUNC_DEF) || (start->parent_type == CT_FUNC_CLASS_DEF);
-   argval_t atmp   = cpd.settings[is_def ? UO_nl_func_def_paren : UO_nl_func_paren].a;
->>>>>>> 5bf42800
    if (atmp != AV_IGNORE)
    {
       prev = get_prev_ncnl(start);
@@ -2325,17 +2099,10 @@
 
          if (a != AV_IGNORE)
          {
-<<<<<<< HEAD
             assert(is_valid(prev));
-            LOG_FMT(LNFD, "%s: prev %u:%u '%s' [%s/%s]\n",
-                    __func__, prev->orig_line, prev->orig_col, prev->text(),
-                    get_token_name(prev->type ),
-                    get_token_name(prev->ptype));
-=======
-            LOG_FMT(LNFD, "%s(%d): prev %zu:%zu '%s' [%s/%s]\n",
-                    __func__, __LINE__, prev->orig_line, prev->orig_col,
-                    prev->text(), get_token_name(prev->type), get_token_name(prev->parent_type));
->>>>>>> 5bf42800
+            LOG_FMT(LNFD, "%s(%d): prev %u:%u '%s' [%s/%s]\n", __func__,
+                    __LINE__, prev->orig_line, prev->orig_col, prev->text(),
+                    get_token_name(prev->type ), get_token_name(prev->ptype));
 
             if (is_type(prev, CT_DESTRUCTOR))
             {
@@ -2433,15 +2200,9 @@
 static bool one_liner_nl_ok(chunk_t* pc)
 {
    LOG_FUNC_ENTRY();
-<<<<<<< HEAD
-   LOG_FMT(LNL1LINE, "%s: check [%s] parent=[%s] flags=%" PRIx64 ", on line %u, col %u - ",
-           __func__, get_token_name(pc->type), get_token_name(pc->ptype),
+   LOG_FMT(LNL1LINE, "%s(%d): check [%s] parent=[%s] flags=%" PRIx64 ", on line %u, col %u - ",
+           __func__, __LINE__, get_token_name(pc->type), get_token_name(pc->ptype),
            get_flags(pc), pc->orig_line, pc->orig_col);
-=======
-   LOG_FMT(LNL1LINE, "%s(%d): check [%s] parent=[%s] flg=%" PRIx64 ", on line %zu, col %zu - ",
-           __func__, __LINE__, get_token_name(pc->type), get_token_name(pc->parent_type),
-           pc->flags, pc->orig_line, pc->orig_col);
->>>>>>> 5bf42800
 
    if (not_flag(pc, PCF_ONE_LINER))
    {
@@ -2515,7 +2276,7 @@
 
    if (is_flag(pc, PCF_ONE_LINER))
    {
-      LOG_FMT(LNL1LINE, "%s: [%s]", __func__, pc->text());
+      LOG_FMT(LNL1LINE, "%s(%d): [%s]", __func__, __LINE__, pc->text());
       clr_flags(pc, PCF_ONE_LINER);
 
       clear_one_liner_flag(pc, dir_e::BEFORE);
@@ -2558,15 +2319,8 @@
 {
    LOG_FUNC_ENTRY();
 
-<<<<<<< HEAD
    chunk_t* pc = chunk_get_head();
    if (!is_nl(pc)) { pc = get_next_nl(pc); }
-=======
-   if (pc && (pc->flags & PCF_ONE_LINER))
-   {
-      LOG_FMT(LNL1LINE, "%s(%d): [%s]", __func__, __LINE__, pc->text());
-      chunk_flags_clr(pc, PCF_ONE_LINER);
->>>>>>> 5bf42800
 
    chunk_t* next;
    chunk_t* prev;
@@ -2890,19 +2644,13 @@
                assert(is_valid(prev));
                if (is_nl(prev))
                {
-<<<<<<< HEAD
                   if (prev->nl_count != 1)
                   {
                      prev->nl_count = 1;
-                     LOG_FMT(LBLANKD, "%s: eat_blanks_before_close_brace %u\n", __func__, prev->orig_line);
+                     LOG_FMT(LBLANKD, "%s(%d): eat_blanks_before_close_brace %u\n",
+                             __func__, __LINE__, prev->orig_line);
                      MARK_CHANGE();
                   }
-=======
-                  prev->nl_count = 1;
-                  LOG_FMT(LBLANKD, "%s(%d): eat_blanks_before_close_brace %zu\n",
-                          __func__, __LINE__, prev->orig_line);
-                  MARK_CHANGE();
->>>>>>> 5bf42800
                }
             }
             else if (is_true(UO_nl_ds_struct_enum_close_brace) &&
@@ -3288,11 +3036,7 @@
 
    for (chunk_t* pc = chunk_get_head(); is_valid(pc); pc = get_next_ncnl(pc))
    {
-<<<<<<< HEAD
-      LOG_FMT(LNEWLINE, "%s:%d: for-loop: line %u, column %u, %s type %s\n",
-=======
-      LOG_FMT(LNEWLINE, "%s(%d): orig_line is %zu, orig_col is %zu, %s type is %s\n",
->>>>>>> 5bf42800
+      LOG_FMT(LNEWLINE, "%s(%d): for-loop: line %u, column %u, %s type %s\n",
               __func__, __LINE__, pc->orig_line, pc->orig_col,
               pc->text(), get_token_name(pc->type));
       switch(pc->type)
@@ -3390,13 +3134,8 @@
                      const chunk_t* tmp2 = get_prev_nnl(nnl);
                      assert(are_valid(tmp1, tmp2));
 
-<<<<<<< HEAD
-                     LOG_FMT(LNEWLINE, "%s: moved from after line %u to after %u\n",
-                             __func__, tmp1->orig_line, tmp2->orig_line);
-=======
-                     LOG_FMT(LNEWLINE, "%s(%d): moved from after line %zu to after %zu\n",
+                     LOG_FMT(LNEWLINE, "%s(%d): moved from after line %u to after %u\n",
                              __func__, __LINE__, tmp1->orig_line, tmp2->orig_line);
->>>>>>> 5bf42800
                   }
                }
 
@@ -3404,16 +3143,10 @@
                {
                   if (nnl->nl_count > 1)
                   {
-<<<<<<< HEAD
                      const chunk_t* tmp1 = get_prev_nnl(nnl);
                      assert(is_valid(tmp1));
-                     LOG_FMT(LNEWLINE, "%s: trimmed newlines after line %u from %u\n",
-                             __func__, tmp1->orig_line, nnl->nl_count);
-=======
-                     tmp1 = chunk_get_prev_nnl(nnl);
-                     LOG_FMT(LNEWLINE, "%s(%d): trimmed newlines after line %zu from %zu\n",
+                     LOG_FMT(LNEWLINE, "%s(%d): trimmed newlines after line %u from %u\n",
                              __func__, __LINE__, tmp1->orig_line, nnl->nl_count);
->>>>>>> 5bf42800
                      nnl->nl_count = 1;
                      MARK_CHANGE();
                   }
@@ -3432,50 +3165,6 @@
    nl_eat_end();
 }
 
-<<<<<<< HEAD
-=======
-   /* Process newlines at the start of the file */
-   if ((cpd.frag_cols == 0) &&
-       ((cpd.settings[UO_nl_start_of_file].a & AV_REMOVE) ||
-        ((cpd.settings[UO_nl_start_of_file].a & AV_ADD) &&
-         (cpd.settings[UO_nl_start_of_file_min].u > 0))))
-   {
-      pc = chunk_get_head();
-      if (pc != nullptr)
-      {
-         if (pc->type == CT_NEWLINE)
-         {
-            if (cpd.settings[UO_nl_start_of_file].a == AV_REMOVE)
-            {
-               LOG_FMT(LBLANKD, "%s(%d): eat_blanks_start_of_file %zu\n",
-                       __func__, __LINE__, pc->orig_line);
-               chunk_del(pc);
-               MARK_CHANGE();
-            }
-            else if ((cpd.settings[UO_nl_start_of_file].a == AV_FORCE) ||
-                     (pc->nl_count < cpd.settings[UO_nl_start_of_file_min].u))
-            {
-               LOG_FMT(LBLANKD, "%s(%d): set_blanks_start_of_file %zu\n",
-                       __func__, __LINE__, pc->orig_line);
-               pc->nl_count = cpd.settings[UO_nl_start_of_file_min].u;
-               MARK_CHANGE();
-            }
-         }
-         else if ((cpd.settings[UO_nl_start_of_file].a & AV_ADD) &&
-                  (cpd.settings[UO_nl_start_of_file_min].u > 0))
-         {
-            chunk_t chunk;
-            chunk.orig_line = pc->orig_line;
-            chunk.type      = CT_NEWLINE;
-            chunk.nl_count  = cpd.settings[UO_nl_start_of_file_min].u;
-            chunk_add_before(&chunk, pc);
-            LOG_FMT(LNEWLINE, "%s(%d): %zu:%zu add newline before '%s'\n",
-                    __func__, __LINE__, pc->orig_line, pc->orig_col, pc->text());
-            MARK_CHANGE();
-         }
-      }
-   }
->>>>>>> 5bf42800
 
 static void nl_eat(const dir_e dir)
 {
@@ -3497,12 +3186,8 @@
          {
             if (arg == AV_REMOVE)
             {
-<<<<<<< HEAD
-               LOG_FMT(LBLANKD, "%s: eat_blanks_%s_of_file %u\n", __func__, str, pc->orig_line);
-=======
-               LOG_FMT(LBLANKD, "%s(%d): eat_blanks_end_of_file %zu\n",
-                       __func__, __LINE__, pc->orig_line);
->>>>>>> 5bf42800
+               LOG_FMT(LBLANKD, "%s(%d): eat_blanks_%s_of_file %u\n",
+                       __func__, __LINE__, str, pc->orig_line);
                chunk_del(pc);
                MARK_CHANGE();
             }
@@ -3510,14 +3195,9 @@
             {
                if (pc->nl_count != min_nl)
                {
-<<<<<<< HEAD
-                  LOG_FMT(LBLANKD, "%s: set_blanks_%s_of_file %u\n", __func__, str, pc->orig_line);
+                  LOG_FMT(LBLANKD, "%s(%d): set_blanks_%s_of_file %u\n",
+                          __func__, __LINE__, str, pc->orig_line);
                   pc->nl_count = min_nl;
-=======
-                  LOG_FMT(LBLANKD, "%s(%d): set_blanks_end_of_file %zu\n",
-                          __func__, __LINE__, pc->orig_line);
-                  pc->nl_count = cpd.settings[UO_nl_end_of_file_min].u;
->>>>>>> 5bf42800
                   MARK_CHANGE();
                }
             }
@@ -3527,17 +3207,10 @@
             chunk_t chunk;
             chunk.orig_line = pc->orig_line;
             chunk.type      = CT_NEWLINE;
-<<<<<<< HEAD
             chunk.nl_count  = min_nl;
             chunk_add_after(&chunk, nullptr);
-            LOG_FMT(LNEWLINE, "%s: %u:%u add newline before '%s'\n",
-                    __func__, pc->orig_line, pc->orig_col, pc->text());
-=======
-            chunk.nl_count  = cpd.settings[UO_nl_end_of_file_min].u;
-            chunk_add_before(&chunk, nullptr);
-            LOG_FMT(LNEWLINE, "%s(%d): %zu:%zu add newline before '%s'\n",
+            LOG_FMT(LNEWLINE, "%s(%d): %u:%u add newline before '%s'\n",
                     __func__, __LINE__, pc->orig_line, pc->orig_col, pc->text());
->>>>>>> 5bf42800
             MARK_CHANGE();
          }
       }
@@ -3836,14 +3509,8 @@
    }
    if ((get_uval(uo) > 0) && (pc->nl_count > get_uval(uo)))
    {
-<<<<<<< HEAD
       LOG_FMT(LBLANKD, "do_blank_lines: %s max line %u\n", text + 3, pc->orig_line);
       pc->nl_count = get_uval(uo);
-=======
-      LOG_FMT(LBLANKD, "%s(%d): do_blank_lines: %s max line %zu\n",
-              __func__, __LINE__, text + 3, pc->orig_line);
-      pc->nl_count = cpd.settings[uo].u;
->>>>>>> 5bf42800
       MARK_CHANGE();
    }
 }
@@ -3865,18 +3532,10 @@
       uint32_t  old_nl = pc->nl_count;
       if (are_valid(next, prev))
       {
-<<<<<<< HEAD
-         LOG_FMT(LBLANK, "%s: line %u [%s][%s] vs [%s][%s] nl=%u\n",
-                 __func__, pc->orig_line,    prev->text(),
+         LOG_FMT(LBLANK, "%s(%d): line %u [%s][%s] vs [%s][%s] nl=%u\n",
+                 __func__, __LINE__, pc->orig_line,    prev->text(),
                  get_token_name(prev->type), next->text(),
                  get_token_name(next->type), pc->nl_count);
-=======
-         LOG_FMT(LBLANK, "%s(%d): line is %zu [%s][%s] vs [%s][%s] nl=%zu\n",
-                 __func__, __LINE__, pc->orig_line,
-                 prev->text(), get_token_name(prev->type),
-                 next->text(), get_token_name(next->type),
-                 pc->nl_count);
->>>>>>> 5bf42800
       }
 
       /* If this is the first or the last token, pretend that there
@@ -3896,12 +3555,7 @@
 
       if (!can_increase_nl(pc))
       {
-<<<<<<< HEAD
          LOG_FMT(LBLANKD, "do_blank_lines: force to 1 line %u\n", pc->orig_line);
-=======
-         LOG_FMT(LBLANKD, "%s(%d): do_blank_lines: force to 1 line %zu\n",
-                 __func__, __LINE__, pc->orig_line);
->>>>>>> 5bf42800
          if (pc->nl_count != 1)
          {
             pc->nl_count = 1;
@@ -4212,13 +3866,8 @@
       chunk_t* ae = (is_paren_open(next)) ? chunk_skip_to_match(next) : pc;
       break_if(is_invalid(ae));
 
-<<<<<<< HEAD
-      LOG_FMT(LANNOT, "%s: %u:%u annotation '%s' end@%u:%u '%s'",
-              __func__, pc->orig_line, pc->orig_col, pc->text(),
-=======
-      LOG_FMT(LANNOT, "%s(%d): %zu:%zu annotation '%s' end@%zu:%zu '%s'",
+      LOG_FMT(LANNOT, "%s(%d): %u:%u annotation '%s' end@%u:%u '%s'",
               __func__, __LINE__, pc->orig_line, pc->orig_col, pc->text(),
->>>>>>> 5bf42800
               ae->orig_line, ae->orig_col, ae->text());
 
       next = get_next_nnl(ae);
