--- conflicted
+++ resolved
@@ -47,16 +47,14 @@
 }
 
 
-<<<<<<< HEAD
-=======
 /* \todo DRY with load_keyword_file */
->>>>>>> 90ced66f
 #define MAX_LINE_SIZE 160 /**< maximal allowed line size in the define file */
 #define ARG_PARTS      3  /**< each define argument consists of three parts */
 int load_define_file(const char *filename)
 {
    if (filename == NULL) { return(EX_CONFIG); }
    FILE *pf = fopen(filename, "r");
+
    if (pf == NULL)
    {
       LOG_FMT(LERR, "%s: fopen(%s) failed: %s (%d)\n", __func__, filename, strerror(errno), errno);
@@ -65,10 +63,6 @@
    }
 
    char   buf[MAX_LINE_SIZE];
-<<<<<<< HEAD
-   char   *args[ARG_PARTS];
-=======
->>>>>>> 90ced66f
    size_t line_no = 0;
 
    /* read file line by line */
@@ -83,10 +77,7 @@
          *ptr = 0; /* set string end where comment begins */
       }
 
-<<<<<<< HEAD
-=======
       char *args[ARG_PARTS];
->>>>>>> 90ced66f
       size_t argc = Args::SplitLine(buf, args, ARG_PARTS-1 );
       args[ARG_PARTS-1] = 0; /* third element of defines is not used currently */
 
