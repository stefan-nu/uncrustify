--- conflicted
+++ resolved
@@ -63,13 +63,9 @@
    const size_t max_line_size = 160;/**< maximal allowed line size in the define file */
    char   buf[max_line_size];
    size_t line_no = 0;
-<<<<<<< HEAD
 
    /* read file line by line */
-   while (fgets(buf, sizeof(buf), pf) != NULL)
-=======
    while (fgets(buf, sizeof(buf), pf) != nullptr)
->>>>>>> eb0fc6f7
    {
       line_no++;
 
@@ -80,15 +76,10 @@
          *ptr = 0; /* set string end where comment begins */
       }
 
-<<<<<<< HEAD
       const size_t arg_parts  = 3;  /**< each define argument consists of three parts */
       char *args[arg_parts];
       size_t argc = Args::SplitLine(buf, args, arg_parts-1 );
       args[arg_parts-1] = 0; /* third element of defines is not used currently */
-=======
-      int argc = Args::SplitLine(buf, args, ARRAY_SIZE(args) - 1);
-      args[argc] = nullptr;
->>>>>>> eb0fc6f7
 
       if (argc > 0)
       {
