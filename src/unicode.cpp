--- conflicted
+++ resolved
@@ -409,19 +409,8 @@
 {
    if ((ch & 0xff) == ch)
    {
-<<<<<<< HEAD
       if (cpd.fout) { fputc(ch, cpd.fout);            }
-      if (cpd.bout) { cpd.bout->push_back((UINT8)ch); }
-=======
-      if (cpd.fout)
-      {
-         fputc(ch, cpd.fout);
-      }
-      if (cpd.bout)
-      {
-         cpd.bout->push_back(static_cast<UINT8>(ch));
-      }
->>>>>>> b21c9010
+      if (cpd.bout) { cpd.bout->push_back(static_cast<UINT8>(ch)); }
    }
    else
    {
