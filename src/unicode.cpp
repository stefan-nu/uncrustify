--- conflicted
+++ resolved
@@ -16,15 +16,11 @@
 /**
  * See if all characters are ASCII (0-127)
  */
-<<<<<<< HEAD
 static bool is_ascii(
-   const vector<UINT8> &data,
-   int &non_ascii_cnt,
-   int &zero_cnt
-);
-=======
-static bool is_ascii(const vector<UINT8> &data, size_t &non_ascii_cnt, size_t &zero_cnt);
->>>>>>> dd0a2b17
+   const  vector<UINT8> &data,
+   size_t &non_ascii_cnt,
+   size_t &zero_cnt
+);
 
 
 /**
@@ -49,15 +45,11 @@
 /**
  * Extract 2 bytes from the stream and increment idx by 2
  */
-<<<<<<< HEAD
 static int get_word(
-   const vector<UINT8> &in_data,
+   const  vector<UINT8> &in_data,
    size_t &idx,
-   bool be
-);
-=======
-static int get_word(const vector<UINT8> &in_data, size_t &idx, bool be);
->>>>>>> dd0a2b17
+   bool   be
+);
 
 
 /**
@@ -126,14 +118,9 @@
 
 static bool decode_bytes(const vector<UINT8> &in_data, deque<int> &out_data)
 {
-<<<<<<< HEAD
    size_t out_size = in_data.size();
    out_data.resize(out_size);
    for (size_t idx = 0; idx < out_size; idx++)
-=======
-   out_data.resize(in_data.size());
-   for (size_t idx = 0; idx < in_data.size(); idx++)
->>>>>>> dd0a2b17
    {
       out_data[idx] = in_data[idx];
    }
@@ -193,14 +180,6 @@
 
 static bool decode_utf8(const vector<UINT8> &in_data, deque<int> &out_data)
 {
-<<<<<<< HEAD
-=======
-   size_t idx = 0;
-   int    cnt;
-
-   out_data.clear();
-
->>>>>>> dd0a2b17
    /* check for UTF-8 BOM silliness and skip */
    size_t idx = 0;
    if (in_data.size() >= 3)
@@ -214,16 +193,12 @@
       }
    }
 
-<<<<<<< HEAD
    out_data.clear();
    int cnt;
-=======
->>>>>>> dd0a2b17
    while (idx < in_data.size())
    {
       UINT32 ch = in_data[idx++];
 
-<<<<<<< HEAD
       if      ( ch < 0x80         ) { out_data.push_back(ch); continue; }/* 1-byte sequence */
       else if ((ch & 0xE0) == 0xC0) { ch &= 0x1F; cnt = 1; } /* 2-byte sequence */
       else if ((ch & 0xF0) == 0xE0) { ch &= 0x0F; cnt = 2; } /* 3-byte sequence */
@@ -232,8 +207,6 @@
       else if ((ch & 0xFE) == 0xFC) { ch &= 0x01; cnt = 5; } /* 6-byte sequence */
       else { return(false); } /* invalid UTF-8 sequence */
 
-=======
->>>>>>> dd0a2b17
       while ((cnt-- > 0) && (idx < in_data.size()))
       {
          UINT32 tmp = in_data[idx++];
@@ -287,12 +260,8 @@
    }
 
    size_t idx = 2;
-<<<<<<< HEAD
    if ((in_data[0] == 0xfe) &&
        (in_data[1] == 0xff) )
-=======
-   if ((in_data[0] == 0xfe) && (in_data[1] == 0xff))
->>>>>>> dd0a2b17
    {
       enc = ENC_UTF16_BE;
    }
@@ -414,15 +383,9 @@
       return(decode_bytes(in_data, out_data));
    }
 
-<<<<<<< HEAD
    /* There are a lot of 0's in UTF-16 (~50%) */
    if ((zero_cnt >  ((int)in_data.size() / 4)) &&
        (zero_cnt <= ((int)in_data.size() / 2)) )
-=======
-   /* There are alot of 0's in UTF-16 (~50%) */
-   if ((zero_cnt > (in_data.size() / 4)) &&
-       (zero_cnt <= (in_data.size() / 2)))
->>>>>>> dd0a2b17
    {
       /* likely is UTF-16 */
       if (decode_utf16(in_data, out_data, enc))
