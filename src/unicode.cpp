/**
 * @file unicode.cpp
 * Detects, read and writes characters in the proper format.
 *
 * @author  Ben Gardner
 * @license GPL v2+
 */
#include "unicode.h"
#include "uncrustify.h"
#include "uncrustify_types.h"
#include "unc_ctype.h"
#include <cstdlib>
#include "base_types.h"


/**
 * See if all characters are ASCII (0-127)
 */
static bool is_ascii(
   const  vector<UINT8> &data,
   size_t &non_ascii_cnt,
   size_t &zero_cnt
);


/**
 * Convert the array of bytes into an array of ints
 */
static bool decode_bytes(
   const vector<UINT8> &in_data,
   deque<int> &out_data
);


/**
 * Decode UTF-8 sequences from in_data and put the chars in out_data.
 * If there are any decoding errors, then return false.
 */
static bool decode_utf8(
   const vector<UINT8> &in_data,
   deque<int> &out_data
);


/**
 * Extract 2 bytes from the stream and increment idx by 2
 */
static int get_word(
   const  vector<UINT8> &in_data,
   size_t &idx,
   bool   be
);


/**
 * Decode a UTF-16 sequence.
 * Sets enc based on the BOM.
 * Must have the BOM as the first two bytes.
 */
static bool decode_utf16(
   const vector<UINT8> &in_data,
   deque<int> &out_data,
   char_encoding_e &enc
);


/**
 * Looks for the BOM of UTF-16 BE/LE and UTF-8.
 * If found, set enc and return true.
 * Sets enc to char_encoding_e::ASCII and returns false if not found.
 */
static bool decode_bom(
   const vector<UINT8> &in_data,
   char_encoding_e &enc
);


/**
 * Write for ASCII and BYTE encoding
 */
static void write_byte(
   UINT32 ch
);


/**
 * Writes a single character to a file using UTF-8 encoding
 */
static void write_utf8(
   UINT32 ch
);


static void write_utf16(
   UINT32 ch,
   bool   be
);


static bool is_ascii(const vector<UINT8> &data, size_t &non_ascii_cnt, size_t &zero_cnt)
{
   non_ascii_cnt = 0;
   zero_cnt      = 0;
   for (unsigned char value : data)
   {
      if (value & 0x80)
      {
         non_ascii_cnt++;
      }
      if (!value)
      {
         zero_cnt++;
      }
   }
   return((non_ascii_cnt + zero_cnt) == 0);
}


static bool decode_bytes(const vector<UINT8> &in_data, deque<int> &out_data)
{
   size_t out_size = in_data.size();
   out_data.resize(out_size);
   for (size_t idx = 0; idx < out_size; idx++)
   {
      out_data[idx] = in_data[idx];
   }
   return(true);
}


void encode_utf8(UINT32 ch, vector<UINT8> &res)
{
   if (ch < 0x80)
   {
      /* 0xxxxxxx */
      res.push_back(ch);
   }
   else if (ch < 0x0800)
   {
      /* 110xxxxx 10xxxxxx */
      res.push_back(0xC0 | ((ch >> 6)       ));
      res.push_back(0x80 | ((ch >> 0) & 0x3f));
   }
   else if (ch < 0x10000)
   {
      /* 1110xxxx 10xxxxxx 10xxxxxx */
      res.push_back(0xE0 | ((ch >> 12)      ));
      res.push_back(0x80 | ((ch >> 6) & 0x3f));
      res.push_back(0x80 | ((ch >> 0) & 0x3f));
   }
   else if (ch < 0x200000)
   {
      /* 11110xxx 10xxxxxx 10xxxxxx 10xxxxxx */
      res.push_back(0xF0 | ((ch >> 18)       ));   /* \todo DRY */
      res.push_back(0x80 | ((ch >> 12) & 0x3f));
      res.push_back(0x80 | ((ch >>  6) & 0x3f));
      res.push_back(0x80 | ((ch >>  0) & 0x3f));
   }
   else if (ch < 0x4000000)
   {
      /* 111110xx 10xxxxxx 10xxxxxx 10xxxxxx 10xxxxxx */
      res.push_back(0xF8 | ((ch >> 24)       ));
      res.push_back(0x80 | ((ch >> 18) & 0x3f));
      res.push_back(0x80 | ((ch >> 12) & 0x3f));
      res.push_back(0x80 | ((ch >>  6) & 0x3f));
      res.push_back(0x80 | ((ch >>  0) & 0x3f));
   }
   else /* (ch <= 0x7fffffff) */
   {
      /* 1111110x 10xxxxxx 10xxxxxx 10xxxxxx 10xxxxxx 10xxxxxx */
      res.push_back(0xFC | ((ch >> 30)       ));
      res.push_back(0x80 | ((ch >> 24) & 0x3f));
      res.push_back(0x80 | ((ch >> 18) & 0x3f));
      res.push_back(0x80 | ((ch >> 12) & 0x3f));
      res.push_back(0x80 | ((ch >>  6) & 0x3f));
      res.push_back(0x80 | ((ch >>  0) & 0x3f));
   }
}


static bool decode_utf8(const vector<UINT8> &in_data, deque<int> &out_data)
{
   /* check for UTF-8 BOM silliness and skip */
   size_t idx = 0;
   if (in_data.size() >= 3)
   {
      if ((in_data[0] == 0xef) &&
          (in_data[1] == 0xbb) &&
          (in_data[2] == 0xbf) )
      {
         /* skip it */
         idx = 3;
      }
   }

   out_data.clear();
   int cnt;
   while (idx < in_data.size())
   {
      UINT32 ch = in_data[idx++];

      if      ( ch < 0x80         ) { out_data.push_back(ch); continue; }/* 1-byte sequence */
      else if ((ch & 0xE0) == 0xC0) { ch &= 0x1F; cnt = 1; } /* 2-byte sequence */
      else if ((ch & 0xF0) == 0xE0) { ch &= 0x0F; cnt = 2; } /* 3-byte sequence */
      else if ((ch & 0xF8) == 0xF0) { ch &= 0x07; cnt = 3; } /* 4-byte sequence */
      else if ((ch & 0xFC) == 0xF8) { ch &= 0x03; cnt = 4; } /* 5-byte sequence */
      else if ((ch & 0xFE) == 0xFC) { ch &= 0x01; cnt = 5; } /* 6-byte sequence */
      else { return(false); } /* invalid UTF-8 sequence */

      while ((cnt-- > 0) && (idx < in_data.size()))
      {
         UINT32 tmp = in_data[idx++];
         if ((tmp & 0xC0) != 0x80)
         {
            /* invalid UTF-8 sequence */
            return(false);
         }
         ch = (ch << 6) | (tmp & 0x3f);
      }
      if (cnt >= 0)
      {
         /* short UTF-8 sequence */
         return(false);
      }
      out_data.push_back(ch);
   }
   return(true);
}


static int get_word(const vector<UINT8> &in_data, size_t &idx, bool be)
{
   int ch;

   if ((idx + 2) > in_data.size())
   {
      ch = -1;
   }
   else if (be) { ch = (in_data[idx] << 8) | (in_data[idx + 1] << 0); }
   else         { ch = (in_data[idx] << 0) | (in_data[idx + 1] << 8); }
   idx += 2;
   return(ch);
}


static bool decode_utf16(const vector<UINT8> &in_data, deque<int> &out_data, char_encoding_e &enc)
{
   out_data.clear();

   if (in_data.size() & 1)
   {
      /* can't have and odd length */
      return(false);
   }

   if (in_data.size() < 2)
   {
      /* we require the BOM or at least 1 char */
      return(false);
   }

   size_t idx = 2;
   if ((in_data[0] == 0xfe) &&
       (in_data[1] == 0xff) )
   {
      enc = char_encoding_e::UTF16_BE;
   }
   else if ((in_data[0] == 0xff) &&
            (in_data[1] == 0xfe) )
   {
      enc = char_encoding_e::UTF16_LE;
   }
   else
   {
      /* If we have a few words, we can take a guess, assuming the first few
       * chars are ASCII */
      enc = char_encoding_e::ASCII;
      idx = 0;
      if (in_data.size() >= 6)
      {
         if ((in_data[0] == 0) &&
             (in_data[2] == 0) &&
             (in_data[4] == 0) )
         {
            enc = char_encoding_e::UTF16_BE;
         }
         else if ((in_data[1] == 0) &&
                  (in_data[3] == 0) &&
                  (in_data[5] == 0) )
         {
            enc = char_encoding_e::UTF16_LE;
         }
      }
      if (enc == char_encoding_e::ASCII)
      {
         return(false);
      }
   }

   bool be = (enc == char_encoding_e::UTF16_BE);

   while (idx < in_data.size())
   {
      int ch = get_word(in_data, idx, be);
      if ((ch & 0xfc00) == 0xd800)
      {
         ch  &= 0x3ff;
         ch <<= 10;
         int tmp = get_word(in_data, idx, be);
         if ((tmp & 0xfc00) != 0xdc00)
         {
            return(false);
         }
         ch |= (tmp & 0x3ff);
         ch += 0x10000;
         out_data.push_back(ch);
      }
      else if (((ch < 0xD800)) || (ch >= 0xE000))
      {
         out_data.push_back(ch);
      }
      else
      {
         /* invalid character */
         return(false);
      }
   }
   return(true);
}


static bool decode_bom(const vector<UINT8> &in_data, char_encoding_e &enc)
{
   enc = char_encoding_e::ASCII;
   if (in_data.size() >= 2)
   {
      if ((in_data[0] == 0xfe) && (in_data[1] == 0xff))
      {
         enc = char_encoding_e::UTF16_BE;
         return(true);
      }

      if ((in_data[0] == 0xff) && (in_data[1] == 0xfe))
      {
         enc = char_encoding_e::UTF16_LE;
         return(true);
      }
<<<<<<< HEAD
      else if ((in_data.size() >= 3) &&
               (in_data[0] == 0xef ) &&
               (in_data[1] == 0xbb ) &&
               (in_data[2] == 0xbf ) )
=======

      if ((in_data.size() >= 3) && (in_data[0] == 0xef) && (in_data[1] == 0xbb)
          && (in_data[2] == 0xbf))
>>>>>>> 72b25582
      {
         enc = char_encoding_e::UTF8;
         return(true);
      }
   }
   return(false);
}


bool decode_unicode(const vector<UINT8> &in_data, deque<int> &out_data, char_encoding_e &enc, bool &has_bom)
{
   /* check for a BOM */
   if (decode_bom(in_data, enc))
   {
      has_bom = true;
      if (enc == char_encoding_e::UTF8)
      {
         return(decode_utf8(in_data, out_data));
      }

      return(decode_utf16(in_data, out_data, enc));
   }
   has_bom = false;

   /* Check for simple ASCII */
   size_t non_ascii_cnt;
   size_t zero_cnt;
   if (is_ascii(in_data, non_ascii_cnt, zero_cnt))
   {
      enc = char_encoding_e::ASCII;
      return(decode_bytes(in_data, out_data));
   }

   /* There are a lot of 0's in UTF-16 (~50%) */
   if ((zero_cnt >  (in_data.size() / 4u)) &&
       (zero_cnt <= (in_data.size() / 2u)) )
   {
      /* likely is UTF-16 */
      if (decode_utf16(in_data, out_data, enc))
      {
         return(true);
      }
   }

   if (decode_utf8(in_data, out_data))
   {
      enc = char_encoding_e::UTF8;
      return(true);
   }

   /* it is an unrecognized byte sequence */
   enc = char_encoding_e::BYTE;
   return(decode_bytes(in_data, out_data));
}


static void write_byte(UINT32 ch)
{
   if ((ch & 0xff) == ch)
   {
      if (cpd.fout) { fputc(ch, cpd.fout);            }
      if (cpd.bout) { cpd.bout->push_back((UINT8)ch); }
   }
   else
   {
      /* illegal code - do not store */
   }
}


static void write_utf8(UINT32 ch)
{
   vector<UINT8> vv;
   vv.reserve(6);

   encode_utf8(ch, vv);
   for (unsigned char char_val : vv)
   {
      write_byte(char_val);
   }
}


static void write_utf16(UINT32 ch, bool be)
{
   /* U+0000 to U+D7FF and U+E000 to U+FFFF */
   if ((                  (ch < 0x0D800)) ||
       ((ch >= 0xE000) && (ch < 0x10000)) )
   {
      if (be)
      {
         write_byte(ch >> 8);
         write_byte(ch & 0xff);
      }
      else
      {
         write_byte(ch & 0xff);
         write_byte(ch >> 8);
      }
   }
   else if ((ch >= 0x10000) && (ch < 0x110000))
   {
      UINT32 v1 = ch - 0x10000;
      UINT32 w1 = 0xD800 + (v1 >> 10);
      UINT32 w2 = 0xDC00 + (v1 & 0x3ff);
      if (be)
      {
         write_byte(w1 >> 8);
         write_byte(w1 & 0xff);
         write_byte(w2 >> 8);
         write_byte(w2 & 0xff);
      }
      else
      {
         write_byte(w1 & 0xff);
         write_byte(w1 >> 8);
         write_byte(w2 & 0xff);
         write_byte(w2 >> 8);
      }
   }
   else
   {
      /* illegal code - do not store */
   }
}


void write_bom(void)
{
   switch (cpd.enc)
   {
   case char_encoding_e::UTF8:
      write_byte(0xef);
      write_byte(0xbb);
      write_byte(0xbf);
      break;

   case char_encoding_e::UTF16_LE:
      write_utf16(0xfeff, false);
      break;

   case char_encoding_e::UTF16_BE:
      write_utf16(0xfeff, true);
      break;

      default:
         break;
   }
}


void write_char(UINT32 ch)
{
   switch (cpd.enc)
   {
      case char_encoding_e::BYTE:     write_byte (ch & 0xff); break;
      case char_encoding_e::UTF8:     write_utf8 (ch       ); break;
      case char_encoding_e::UTF16_LE: write_utf16(ch, false); break;
      case char_encoding_e::UTF16_BE: write_utf16(ch, true ); break;
      case char_encoding_e::ASCII:    /* fallthrough */
      default:           write_byte(ch        ); break;
   }
}


void write_string(const unc_text &text)
{
   for (size_t idx = 0; idx < text.size(); idx++)
   {
      write_char((UINT32)text[idx]);
   }
}<|MERGE_RESOLUTION|>--- conflicted
+++ resolved
@@ -345,16 +345,10 @@
          enc = char_encoding_e::UTF16_LE;
          return(true);
       }
-<<<<<<< HEAD
       else if ((in_data.size() >= 3) &&
                (in_data[0] == 0xef ) &&
                (in_data[1] == 0xbb ) &&
                (in_data[2] == 0xbf ) )
-=======
-
-      if ((in_data.size() >= 3) && (in_data[0] == 0xef) && (in_data[1] == 0xbb)
-          && (in_data[2] == 0xbf))
->>>>>>> 72b25582
       {
          enc = char_encoding_e::UTF8;
          return(true);
