--- conflicted
+++ resolved
@@ -137,7 +137,6 @@
 );
 
 
-<<<<<<< HEAD
 /** \brief search for semicolons in a for statement */
 void find_semicolons(
    chunk_t*       start,   /**< [in]  chunk to start search */
@@ -146,41 +145,6 @@
    const uint32_t max_cnt, /**< [in]  maximal required number of semicolons */
    const dir_e    dir      /**< [in]  search direction */
 );
-=======
-void do_code_width(void)
-{
-   LOG_FUNC_ENTRY();
-   LOG_FMT(LSPLIT, "%s\n", __func__);
-
-   for (chunk_t *pc = chunk_get_head(); pc != nullptr; pc = chunk_get_next(pc))
-   {
-      if (  !chunk_is_newline(pc)
-         && !chunk_is_comment(pc)
-         && (pc->type != CT_SPACE)
-         && is_past_width(pc))
-      {
-         if (  pc->type == CT_VBRACE_CLOSE // don't break if a vbrace close
-            && chunk_is_last_on_line(*pc)) // is the last chunk on its line
-         {
-            continue;
-         }
-
-         bool split_OK = split_line(pc);
-         if (split_OK)
-         {
-            LOG_FMT(LSPLIT, "%s(%d): on orig_line=%zu, orig_col=%zu, for %s\n",
-                    __func__, __LINE__, pc->orig_line, pc->orig_col, pc->text());
-         }
-         else
-         {
-            LOG_FMT(LSPLIT, "%s(%d): Bailed on orig_line=%zu, orig_col=%zu, for %s\n",
-                    __func__, __LINE__, pc->orig_line, pc->orig_col, pc->text());
-            break;
-         }
-      }
-   }
-}
->>>>>>> d723b921
 
 
 /** priorities of the different tokens
@@ -249,6 +213,12 @@
           (not_type(pc, CT_SPACE)) &&
           (is_past_width(pc)))
       {
+         if (is_type(pc, CT_VBRACE_CLOSE) && /* don't break if a vbrace close */
+             chunk_is_last_on_line(*pc)   )  /* is the last chunk on its line */
+         {
+            continue;
+         }
+
          const bool split_OK = split_line(pc);
          const char* str = split_OK ? "" : "Bailed ";
          LOG_FMT(LSPLIT, "%s(%d): %son orig_line=%u, orig_col=%u, for %s\n",
