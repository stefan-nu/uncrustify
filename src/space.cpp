/**
 * @file space.cpp
 * Adds or removes spaces between chunks.
 *
 * Informations
 *   "Ignore" means do not change it.
 *   "Add"    in the context of spaces means make sure there is at least 1.
 *   "Add"    elsewhere means make sure one is present.
 *   "Remove" mean remove the space/brace/newline/etc.
 *   "Force"  in the context of spaces means ensure that there is exactly 1.
 *   "Force"  in other contexts means the same as "add".
 *
 *   Remark: spaces = space + newline
 *
 * @author  Ben Gardner
 * @author  Guy Maurel since version 0.62 for uncrustify4Qt October 2015, 2016
 * @author  Stefan Nunninger refactoring and optimization 2017
 * @license GPL v2+
 */

#include <forward_list>
#include <cstdio>
#include <cstdlib>
#include <cstring>
#include <algorithm>

#include "space.h"
#include "uncrustify_types.h"
#include "chunk_list.h"
#include "punctuators.h"
#include "char_table.h"
#include "options_for_QT.h"
#include "unc_ctype.h"
#include "uncrustify.h"


/**
 * used abbreviations:
 * SCA = space check action
 * CT  = chunk type
 * ID  = identifier
 */


/** type that combines two chunk with a value that indicates how many
 * spaces are expected between the two chunks */
typedef struct chunks_s
{
   chunk_t*  a;  /**< first  chunk */
   chunk_t*  b;  /**< second chunk */
   uint32_t& sp; /**< number of expected spaces, typically 1 */
}chunks_t;


/** \brief log how and where a spacing decision was taken */
static void log_space(
   const uint32_t id,    /**< [in] id of space modification rule */
   const uo_t     opt,   /**< [in] option that was used for spacing decision */
   chunks_t*      c,     /**< [in] chunks for which the spacing applies */
   bool           add_nl /**< [in] if true log messages gets terminated with a newline */
);


/**
 * Decides how to change spaces between two successive chunks
 *
 * @return AV_IGNORE, AV_ADD, AV_REMOVE or AV_FORCE and the number
 * of expected space characters in min_sp
 */
static argval_t do_space(
   chunk_t*  pc1,     /**< [in]  The first chunk */
   chunk_t*  pc2,     /**< [in]  The second chunk */
   uint32_t& min_sp,  /**< [out] minimal required space size, typically 1 */
   bool      complete /**< [in]  if true the log message gets terminated with a newline */
);


/** type that stores two chunks between those no space
 * shall occur */
struct no_space_table_t
{
   c_token_t first;  /**< [in] first  chunk */
   c_token_t second; /**< [in] second chunk */
};


/**
 * this table lists all chunk combos where a space must NOT be present
 *
 * \note: CT_UNKNOWN is a wildcard for all chunks.
 * \todo: some of these are no longer needed, identify and remove them.
 */
const no_space_table_t no_space_table[] =
{
   { CT_OC_AT,          CT_UNKNOWN       },
   { CT_INCDEC_BEFORE,  CT_WORD          },
   { CT_UNKNOWN,        CT_INCDEC_AFTER  },
   { CT_UNKNOWN,        CT_LABEL_COLON   },
   { CT_UNKNOWN,        CT_PRIVATE_COLON },
   { CT_UNKNOWN,        CT_SEMICOLON     },
   { CT_UNKNOWN,        CT_D_TEMPLATE    },
   { CT_D_TEMPLATE,     CT_UNKNOWN       },
   { CT_MACRO_FUNC,     CT_FPAREN_OPEN   },
   { CT_PAREN_OPEN,     CT_UNKNOWN       },
   { CT_UNKNOWN,        CT_PAREN_CLOSE   },
   { CT_FPAREN_OPEN,    CT_UNKNOWN       },
   { CT_UNKNOWN,        CT_SPAREN_CLOSE  },
   { CT_SPAREN_OPEN,    CT_UNKNOWN       },
   { CT_UNKNOWN,        CT_FPAREN_CLOSE  },
   { CT_UNKNOWN,        CT_COMMA         },
   { CT_POS,            CT_UNKNOWN       },
   { CT_STAR,           CT_UNKNOWN       },
   { CT_VBRACE_CLOSE,   CT_UNKNOWN       },
   { CT_VBRACE_OPEN,    CT_UNKNOWN       },
   { CT_UNKNOWN,        CT_VBRACE_CLOSE  },
   { CT_UNKNOWN,        CT_VBRACE_OPEN   },
   { CT_PREPROC,        CT_UNKNOWN       },
   { CT_PREPROC_INDENT, CT_UNKNOWN       },
   { CT_NEG,            CT_UNKNOWN       },
   { CT_UNKNOWN,        CT_SQUARE_OPEN   },
   { CT_UNKNOWN,        CT_SQUARE_CLOSE  },
   { CT_SQUARE_OPEN,    CT_UNKNOWN       },
   { CT_PAREN_CLOSE,    CT_WORD          },
   { CT_PAREN_CLOSE,    CT_FUNC_DEF      },
   { CT_PAREN_CLOSE,    CT_FUNC_CALL     },
   { CT_PAREN_CLOSE,    CT_ADDR          },
   { CT_PAREN_CLOSE,    CT_FPAREN_OPEN   },
   { CT_OC_SEL_NAME,    CT_OC_SEL_NAME   },
   { CT_TYPENAME,       CT_TYPE          },
};

#define log_opt_return(uo)                     \
   do { log_space(__LINE__, uo, pc, complete); \
        return(get_arg(uo));                   \
   } while(0)

#define log_rule(rule)                             \
   do { log_space(__LINE__, (rule), pc, complete); \
   } while (0)


static void log_space(const uint32_t id, const uo_t opt, chunks_t* c, bool add_nl)
{
   LOG_FUNC_ENTRY();
   if (log_sev_on(LSPACE))
   {
      chunk_t* pc1 = c->a;
      chunk_t* pc2 = c->b;

      const option_map_value_t* rule = get_option_name(opt);
      if(is_invalid(pc1))      {LOG_FMT(LSPACE, "cannot log as pointer pc1  is invalid\n");return;};
      if(is_invalid(pc2))      {LOG_FMT(LSPACE, "cannot log as pointer pc2  is invalid\n");return;};
      if(ptr_is_invalid(rule)) {LOG_FMT(LSPACE, "cannot log as pointer rule is invalid\n");return;};
      if (not_type(pc2, CT_NEWLINE))
      {
         LOG_FMT(LSPACE, "Spacing: id %u [%s/%s] '%s' <===> [%s/%s] '%s' : %s[%u]%s",
                 pc1->orig_line, get_token_name(pc1->type),
                 get_token_name(pc1->ptype), pc1->text(),
                 get_token_name(pc2->type), get_token_name(pc2->ptype),
                 pc2->text(), rule->name, id, add_nl ? "\n" : "");
      }
   }
}


/* various conditions to determine where to places spaces
 * the conditions have been placed in individual functions to use
 * them as callback functions which will make the code easier
 * and more efficient. */
static bool sp_cond_0069(chunks_t* c) {return is_type_and_ptype(c->a, CT_SQUARE_CLOSE, CT_CPP_LAMBDA) &&
                                              is_type          (c->b, CT_FPAREN_OPEN); }
static bool sp_cond_0023(chunks_t* c) {return is_type_and_ptype(c->a, CT_COLON,        CT_SQL_EXEC  ); }
static bool sp_cond_0025(chunks_t* c) {return is_type_and_ptype(c->a, CT_FPAREN_CLOSE, CT_MACRO_FUNC); }
static bool sp_cond_0151(chunks_t* c) {return is_type_and_ptype(c->b, CT_PAREN_OPEN,   CT_INVARIANT ); }

static bool sp_cond_0008(chunks_t* c) {return is_only_first_type(c->a, CT_VBRACE_OPEN,  c->b, CT_NL_CONT); }
static bool sp_cond_0009(chunks_t* c) {return is_only_first_type(c->a, CT_VBRACE_CLOSE, c->b, CT_NL_CONT); }

static bool sp_cond_0161(chunks_t* c) {return any_is_type(c->a, CT_TPAREN_OPEN,   c->b, CT_TPAREN_CLOSE); }
static bool sp_cond_0178(chunks_t* c) {return any_is_type(c->a, CT_SPAREN_OPEN,   c->b, CT_SPAREN_CLOSE); }
static bool sp_cond_0174(chunks_t* c) {return any_is_type(c->a, CT_SQUARE_OPEN,   c->b, CT_SQUARE_CLOSE); }
static bool sp_cond_0223(chunks_t* c) {return any_is_type(c->a, CT_INCDEC_BEFORE, c->b, CT_INCDEC_AFTER); }
static bool sp_cond_0140(chunks_t* c) {return any_is_type(c->a, CT_MEMBER,        c->b, CT_MEMBER      ); }
static bool sp_cond_0085(chunks_t* c) {return any_is_type(c->a, CT_ANGLE_OPEN,    c->b, CT_ANGLE_CLOSE ); }

static bool sp_cond_1188(chunks_t* c) {return any_is_type(c->a, c->b, CT_BOOL) && (c->a->orig_line != c->b->orig_line     ); }
static bool sp_cond_0188(chunks_t* c) {return any_is_type(c->a, c->b, CT_BOOL         ); }
static bool sp_cond_0189(chunks_t* c) {return any_is_type(c->a, c->b, CT_COMPARE      ); }
static bool sp_cond_0186(chunks_t* c) {return any_is_type(c->a, c->b, CT_NULLCOND     ); }
static bool sp_cond_0067(chunks_t* c) {return any_is_type(c->a, c->b, CT_LAMBDA       ); }
static bool sp_cond_0001(chunks_t* c) {return any_is_type(c->a, c->b, CT_IGNORED      ); }
static bool sp_cond_0003(chunks_t* c) {return any_is_type(c->a, c->b, CT_PP           ); }
static bool sp_cond_0006(chunks_t* c) {return any_is_type(c->a, c->b, CT_SPACE        ); }
static bool sp_cond_0013(chunks_t* c) {return any_is_type(c->a, c->b, CT_D_ARRAY_COLON); }
static bool sp_cond_0217(chunks_t* c) {return any_is_type(c->a, c->b, CT_PTR_TYPE     ); }
static bool sp_cond_0018(chunks_t* c) {return any_is_type(c->a, c->b, CT_QUESTION     ); }
static bool sp_cond_0022(chunks_t* c) {return any_is_type(c->a, c->b, CT_RANGE        ); }
static bool sp_cond_0141(chunks_t* c) {return any_is_type(c->a, c->b, CT_D_TEMPLATE   ); }
static bool sp_cond_0021(chunks_t* c) {return any_is_type(c->a, c->b, CT_COND_COLON   ); }

static bool sp_cond_0019(chunks_t* c) {return is_type(c->b, CT_QUESTION); }
static bool sp_cond_0020(chunks_t* c) {return is_type(c->a, CT_QUESTION); }

static bool sp_cond_0084(chunks_t* c) {return are_types(c->a, c->b, CT_ANGLE_CLOSE); }
static bool sp_cond_0002(chunks_t* c) {return are_types(c->a, c->b, CT_PP_IGNORE  ); }
static bool sp_cond_0191(chunks_t* c) {return are_types(c->a, c->b, CT_PTR_TYPE   ); }

static bool sp_cond_0149(chunks_t* c) {return are_types(c->a, CT_WORD, c->b, CT_BRACE_OPEN) && is_ptype(c->a, CT_NAMESPACE); }
static bool sp_cond_0150(chunks_t* c) {return are_types(c->a, CT_WORD, c->b, CT_BRACE_OPEN) && are_ptypes(c->a, c->b, CT_NONE); }

static bool sp_cond_0235(chunks_t* c) {return are_types(c->a, CT_NEW,          c->b, CT_PAREN_OPEN  ); }
static bool sp_cond_0190(chunks_t* c) {return are_types(c->a, CT_PAREN_OPEN,   c->b, CT_PTR_TYPE    ); }

static bool sp_cond_0091(chunks_t* c) {return any_is_type(c->a, CT_FPAREN_OPEN, c->b, CT_FPAREN_CLOSE); }
static bool sp_cond_0160(chunks_t* c) {return are_types  (c->a, CT_FPAREN_OPEN, c->b, CT_FPAREN_CLOSE); }


static bool sp_cond_0201(chunks_t* c) {return are_types(c->a, CT_BRACE_CLOSE,  c->b, CT_ELSE        ); }
static bool sp_cond_0202(chunks_t* c) {return are_types(c->a, CT_BRACE_CLOSE,  c->b, CT_CATCH       ); }
static bool sp_cond_0203(chunks_t* c) {return are_types(c->a, CT_BRACE_CLOSE,  c->b, CT_FINALLY     ); }
static bool sp_cond_0175(chunks_t* c) {return are_types(c->a, CT_SQUARE_CLOSE, c->b, CT_FPAREN_OPEN ); }
static bool sp_cond_0064(chunks_t* c) {return are_types(c->a, CT_D_VERSION_IF, c->b, CT_SPAREN_OPEN ); }
static bool sp_cond_0065(chunks_t* c) {return are_types(c->a, CT_D_SCOPE_IF,   c->b, CT_SPAREN_OPEN ); }
static bool sp_cond_0017(chunks_t* c) {return are_types(c->a, CT_QUESTION,     c->b, CT_COND_COLON  ); }
static bool sp_cond_0129(chunks_t* c) {return are_types(c->a, CT_PP_DEFINED,   c->b, CT_PAREN_OPEN  ); }
static bool sp_cond_0132(chunks_t* c) {return are_types(c->a, CT_THIS,         c->b, CT_PAREN_OPEN  ); }
static bool sp_cond_0133(chunks_t* c) {return are_types(c->a, CT_STATE,        c->b, CT_PAREN_OPEN  ); }
static bool sp_cond_0134(chunks_t* c) {return are_types(c->a, CT_DELEGATE,     c->b, CT_PAREN_OPEN  ); }
static bool sp_cond_0112(chunks_t* c) {return are_types(c->a, CT_PAREN_CLOSE,  c->b, CT_WHEN        ); }
static bool sp_cond_0124(chunks_t* c) {return are_types(c->a, CT_BRACE_OPEN,   c->b, CT_BRACE_CLOSE ); }
static bool sp_cond_0142(chunks_t* c) {return are_types(c->a, CT_ELSE,         c->b, CT_BRACE_OPEN  ); }
static bool sp_cond_0143(chunks_t* c) {return are_types(c->a, CT_ELSE,         c->b, CT_ELSEIF      ); }
static bool sp_cond_0063(chunks_t* c) {return are_types(c->a, CT_CATCH,        c->b, CT_SPAREN_OPEN ); }
static bool sp_cond_0144(chunks_t* c) {return are_types(c->a, CT_CATCH,        c->b, CT_BRACE_OPEN  ); }
static bool sp_cond_0145(chunks_t* c) {return are_types(c->a, CT_FINALLY,      c->b, CT_BRACE_OPEN  ); }
static bool sp_cond_0146(chunks_t* c) {return are_types(c->a, CT_TRY,          c->b, CT_BRACE_OPEN  ); }
static bool sp_cond_0147(chunks_t* c) {return are_types(c->a, CT_GETSET,       c->b, CT_BRACE_OPEN  ); }
static bool sp_cond_0137(chunks_t* c) {return are_types(c->a, CT_SUPER,        c->b, CT_PAREN_OPEN  ); }
static bool sp_cond_0070(chunks_t* c) {return are_types(c->a, CT_ENUM,         c->b, CT_FPAREN_OPEN ); }
static bool sp_cond_0239(chunks_t* c) {return are_types(c->a, CT_EXTERN,       c->b, CT_PAREN_OPEN  ); }

static bool sp_cond_0248(chunks_t* c) {return(are_types(c->a,       CT_PAREN_CLOSE, c->b,             CT_TYPE     ) &&
                                              are_types(c->b->next, CT_DC_MEMBER,   c->b->next->next, CT_FUNC_CALL) ); }

static bool sp_cond_0045(chunks_t* c) {return are_types(c->a, CT_PAREN_CLOSE,  c->b, CT_DC_MEMBER) &&
                                                is_type(c->b->next, CT_FUNC_CALL); }

static bool sp_cond_0241(chunks_t* c) {return is_type(c->a, CT_PTR_TYPE    ) && is_ptype(c->a, CT_FUNC_DEF, CT_FUNC_PROTO, CT_FUNC_VAR); }
static bool sp_cond_0033(chunks_t* c) {return is_type(c->b, CT_COMMENT     ) && is_type(c->a, CT_PP_ELSE,      CT_PP_ENDIF   ); }
static bool sp_cond_0051(chunks_t* c) {return is_type(c->a, CT_FPAREN_CLOSE) && is_type(c->b, CT_FPAREN_CLOSE, CT_COMMA      ); }
static bool sp_cond_0167(chunks_t* c) {return is_type(c->b, CT_PAREN_OPEN  ) && is_type(c->a, CT_OC_PROTOCOL,  CT_OC_SEL     ); }
static bool sp_cond_0246(chunks_t* c) {return is_type(c->a, CT_PTR_TYPE    ) && is_type(c->b, CT_FPAREN_OPEN,  CT_TPAREN_OPEN); }
static bool sp_cond_0187(chunks_t* c) {return is_type(c->a, CT_ARITH, CT_CARET) || is_type(c->b, CT_ARITH, CT_CARET) ; }
static bool sp_cond_0039(chunks_t* c) {return is_type(c->a, CT_NEG,  CT_POS,  CT_ARITH) && is_type(c->b, CT_NEG, CT_POS, CT_ARITH); }
static bool sp_cond_0059(chunks_t* c) {return is_type(c->a, CT_ELLIPSIS   ) &&  CharTable::IsKW1((uint32_t)(c->b->str[0])); }
static bool sp_cond_0014(chunks_t* c) {return is_type(c->a, CT_CASE       ) && (CharTable::IsKW1((uint32_t)(c->b->str[0])) || is_type(c->b, CT_NUMBER)); }
static bool sp_cond_0005(chunks_t* c) {return is_type(c->b, CT_POUND      ) && is_preproc(c->b) && not_ptype(c->a, CT_MACRO_FUNC); }
static bool sp_cond_0123(chunks_t* c) {return is_type(c->a, CT_CLASS      ) && not_flag(c->a, PCF_IN_OC_MSG); }
static bool sp_cond_0096(chunks_t* c) {return is_type(c->a, CT_BYREF      ) && CharTable::IsKW1((uint32_t)(c->b->str[0])); }
static bool sp_cond_0077(chunks_t* c) {return(is_type(c->a, CT_BIT_COLON  ) && is_flag(c->a, PCF_IN_ENUM)) ||
                                             (is_type(c->b, CT_BIT_COLON  ) && is_flag(c->b, PCF_IN_ENUM)); }
static bool sp_cond_0082(chunks_t* c) {return is_type(c->b, CT_SQUARE_OPEN) && not_ptype(c->b, CT_OC_MSG); }

static bool sp_cond_0007(chunks_t* c) {return is_type(c->b, CT_NEWLINE,    CT_VBRACE_OPEN); }
static bool sp_cond_0111(chunks_t* c) {return is_type(c->a, CT_CPP_CAST,   CT_TYPE_WRAP  ); }

static bool sp_cond_0004(chunks_t* c) {return is_type(c->a, CT_POUND         ); }
static bool sp_cond_0010(chunks_t* c) {return is_type(c->b, CT_VSEMICOLON    ); }
static bool sp_cond_0011(chunks_t* c) {return is_type(c->a, CT_MACRO_FUNC    ); }
static bool sp_cond_0012(chunks_t* c) {return is_type(c->b, CT_NL_CONT       ); }
static bool sp_cond_0015(chunks_t* c) {return is_type(c->a, CT_FOR_COLON     ); }
static bool sp_cond_0016(chunks_t* c) {return is_type(c->b, CT_FOR_COLON     ); }
static bool sp_cond_0024(chunks_t* c) {return is_type(c->a, CT_MACRO         ); }
static bool sp_cond_0026(chunks_t* c) {return is_type(c->a, CT_PREPROC       ); }
static bool sp_cond_0027(chunks_t* c) {return is_type(c->b, CT_COND_COLON); }
static bool sp_cond_0028(chunks_t* c) {return is_type(c->a, CT_COND_COLON); }
static bool sp_cond_0044(chunks_t* c) {return is_type(c->a, CT_DC_MEMBER); }

static bool sp_cond_0029(chunks_t* c) {return is_type(c->b, CT_SEMICOLON     ); }
static bool sp_cond_0032(chunks_t* c) {return is_type  (c->b, CT_SEMICOLON   ) &&
                                              is_type  (c->a, CT_SPAREN_CLOSE) &&
                                              not_ptype(c->a, CT_WHILE_OF_DO ); }

static bool sp_cond_0030(chunks_t* c) {return is_type (c->b, CT_SEMICOLON) && is_ptype(c->b, CT_FOR); }
static bool sp_cond_0031(chunks_t* c) {return is_type (c->b, CT_SEMICOLON) && is_ptype(c->b, CT_FOR) &&
                                              is_type (c->a, CT_SPAREN_OPEN, CT_SEMICOLON); }

static bool sp_cond_0048(chunks_t* c) {return is_type (c->a, CT_COMMA);}
static bool sp_cond_0049(chunks_t* c) {return is_type (c->a, CT_COMMA) && is_ptype(c->a, CT_TYPE); }
static bool sp_cond_0050(chunks_t* c) {return is_type (c->a, CT_COMMA) && is_ptype(c->a, CT_TYPE) &&
                                              is_type (c->b, CT_COMMA); }

static bool sp_cond_0060(chunks_t* c) {return is_type(c->a, CT_TAG_COLON     ); }
static bool sp_cond_0061(chunks_t* c) {return is_type(c->b, CT_TAG_COLON     ); }
static bool sp_cond_0062(chunks_t* c) {return is_type(c->a, CT_DESTRUCTOR    ); }
static bool sp_cond_0066(chunks_t* c) {return is_type(c->b, CT_SPAREN_OPEN   ); }
static bool sp_cond_0079(chunks_t* c) {return is_type(c->b, CT_OC_BLOCK_CARET); }
static bool sp_cond_0080(chunks_t* c) {return is_type(c->a, CT_OC_BLOCK_CARET); }
static bool sp_cond_0081(chunks_t* c) {return is_type(c->b, CT_OC_MSG_FUNC   ); }
static bool sp_cond_0083(chunks_t* c) {return is_type(c->b, CT_TSQUARE       ); }
static bool sp_cond_0086(chunks_t* c) {return is_type(c->b, CT_ANGLE_OPEN    ); }
static bool sp_cond_0087(chunks_t* c) {return is_type(c->b, CT_ANGLE_OPEN) && is_type(c->a, CT_TEMPLATE); }
static bool sp_cond_0105(chunks_t* c) {return is_type(c->a, CT_FUNC_CALL_USER); }
static bool sp_cond_0106(chunks_t* c) {return is_type(c->a, CT_ATTRIBUTE     ); }

static bool sp_cond_0130(chunks_t* c) {return is_type(c->a, CT_THROW); }
static bool sp_cond_0131(chunks_t* c) {return is_type(c->a, CT_THROW) && is_type(c->b, CT_PAREN_OPEN); }

static bool sp_cond_0136(chunks_t* c) {return is_type(c->a, CT_C99_MEMBER    ); }
static bool sp_cond_0128(chunks_t* c) {return is_type(c->a, CT_D_CAST        ); }
static bool sp_cond_0115(chunks_t* c) {return is_type(c->a, CT_TPAREN_CLOSE  ); }

static bool sp_cond_0218(chunks_t* c) {return is_type(c->a, CT_NOT           ); }
static bool sp_cond_0219(chunks_t* c) {return is_type(c->a, CT_INV           ); }
static bool sp_cond_0220(chunks_t* c) {return is_type(c->a, CT_ADDR          ); }
static bool sp_cond_0221(chunks_t* c) {return is_type(c->a, CT_DEREF         ); }
static bool sp_cond_0222(chunks_t* c) {return is_type(c->a, CT_POS, CT_NEG   ); }
static bool sp_cond_0224(chunks_t* c) {return is_type(c->b, CT_CS_SQ_COLON   ); }
static bool sp_cond_0225(chunks_t* c) {return is_type(c->a, CT_CS_SQ_COLON   ); }
static bool sp_cond_0226(chunks_t* c) {return is_type(c->a, CT_OC_SCOPE      ); }
static bool sp_cond_0227(chunks_t* c) {return is_type(c->a, CT_OC_DICT_COLON ); }
static bool sp_cond_0228(chunks_t* c) {return is_type(c->b, CT_OC_DICT_COLON ); }
static bool sp_cond_0215(chunks_t* c) {return is_type(c->a, CT_MACRO_OPEN, CT_MACRO_CLOSE, CT_MACRO_ELSE); }
static bool sp_cond_0216(chunks_t* c) {return is_type(c->a, CT_MACRO_OPEN, CT_MACRO_CLOSE, CT_MACRO_ELSE) && is_type(c->b, CT_PAREN_OPEN); }
static bool sp_cond_0238(chunks_t* c) {return is_type(c->a, CT_OC_PROPERTY   ); }
static bool sp_cond_0176(chunks_t* c) {return is_type(c->b, CT_SPAREN_CLOSE  ); }
static bool sp_cond_0177(chunks_t* c) {return is_type(c->a, CT_SPAREN_OPEN   ); }
static bool sp_cond_0212(chunks_t* c) {return is_type(c->b, CT_SPAREN_OPEN   ); }
static bool sp_cond_0179(chunks_t* c) {return is_type(c->a, CT_CLASS_COLON   ); }
static bool sp_cond_0180(chunks_t* c) {return is_type(c->b, CT_CLASS_COLON   ); }
static bool sp_cond_0182(chunks_t* c) {return is_type(c->b, CT_CONSTR_COLON  ); }
static bool sp_cond_0183(chunks_t* c) {return is_type(c->b, CT_CASE_COLON    ); }
static bool sp_cond_0184(chunks_t* c) {return is_type(c->a, CT_DOT           ); }
static bool sp_cond_0185(chunks_t* c) {return is_type(c->b, CT_DOT           ); }
static bool sp_cond_0196(chunks_t* c) {return is_type(c->a, CT_OPERATOR      ); }
static bool sp_cond_0234(chunks_t* c) {return is_type(c->a, CT_COMMENT       ); }

static bool sp_cond_0089(chunks_t* c) {return is_type(c->a, CT_ANGLE_CLOSE) && (is_type(c->b, CT_WORD) || CharTable::IsKW1((uint32_t)(c->b->str[0]))); }
static bool sp_cond_0090(chunks_t* c) {return is_type(c->a, CT_ANGLE_CLOSE) && is_type (c->b, CT_FPAREN_OPEN, CT_PAREN_OPEN); }
static bool sp_cond_0245(chunks_t* c) {return is_type(c->a, CT_ANGLE_CLOSE) && is_type (c->b, CT_FPAREN_OPEN, CT_PAREN_OPEN) && is_type(get_next_ncnl (c->b), CT_FPAREN_CLOSE); }
static bool sp_cond_0092(chunks_t* c) {return is_type(c->a, CT_ANGLE_CLOSE) && is_type (c->b, CT_DC_MEMBER); }
static bool sp_cond_0093(chunks_t* c) {return is_type(c->a, CT_ANGLE_CLOSE) && not_type(c->b, CT_BYREF, CT_PTR_TYPE); }

static bool sp_cond_0192(chunks_t* c) {return is_type(c->a, CT_PTR_TYPE) && CharTable::IsKW1((uint32_t)(c->b->str[0])); }
static bool sp_cond_0194(chunks_t* c) {return is_type(c->a, CT_PTR_TYPE) && CharTable::IsKW1((uint32_t)(c->b->str[0])) && is_type(chunk_get_prev(c->a), CT_IN); }
static bool sp_cond_0195(chunks_t* c) {return is_type(c->a, CT_PTR_TYPE) && CharTable::IsKW1((uint32_t)(c->b->str[0])) && is_type(c->b, CT_QUALIFIER); }

static bool sp_cond_0097(chunks_t* c) {return is_type(c->b, CT_BYREF); }
static bool sp_cond_0244(chunks_t* c) {return is_type(c->b, CT_BYREF) && not_type(get_next_nc(c->b), CT_WORD); }
static bool sp_cond_0243(chunks_t* c) {return is_type(c->b, CT_BYREF) && is_type(chunk_get_next(c->b), CT_FUNC_DEF, CT_FUNC_PROTO); }

static bool sp_cond_0104(chunks_t* c) {return is_type(c->a, CT_FUNC_CALL, CT_FUNC_CTOR_VAR) &&
                                              is_type(c->b, CT_FPAREN_OPEN); }

static bool sp_cond_0103(chunks_t* c) {return is_type(c->a, CT_FUNC_CALL, CT_FUNC_CTOR_VAR) &&
                                              is_type(c->b, CT_FPAREN_OPEN) &&
                                              is_type(get_next_ncnl (c->b), CT_FPAREN_CLOSE); }

static bool sp_cond_0120(chunks_t* c) {return is_type(c->a, CT_FUNC_CLASS_DEF, CT_FUNC_CLASS_PROTO); }
static bool sp_cond_0121(chunks_t* c) {return is_type(c->a, CT_FUNC_CLASS_DEF, CT_FUNC_CLASS_PROTO) &&
                                              is_type(c->b, CT_FPAREN_OPEN) &&
                                              is_type(get_next_ncnl (c->b), CT_FPAREN_CLOSE); }

static bool sp_cond_0117(chunks_t* c) {return  is_type(c->a, CT_FUNC_PROTO) || is_type_and_ptype(c->b, CT_FPAREN_OPEN, CT_FUNC_PROTO); }
static bool sp_cond_0118(chunks_t* c) {return (is_type(c->a, CT_FUNC_PROTO) || is_type_and_ptype(c->b, CT_FPAREN_OPEN, CT_FUNC_PROTO)) && is_type(get_next_ncnl (c->b), CT_FPAREN_CLOSE); }

static bool sp_cond_0107(chunks_t* c) {return is_type(c->a, CT_FUNC_DEF); }
static bool sp_cond_0109(chunks_t* c) {return is_type(c->a, CT_FUNC_DEF) && is_type(c->b, CT_FPAREN_OPEN) && is_type(get_next_ncnl (c->b), CT_FPAREN_CLOSE); }

static bool sp_cond_0101(chunks_t* c) {return is_type(c->b, CT_FPAREN_OPEN ) && is_ptype(c->a, CT_OPERATOR); }
static bool sp_cond_0135(chunks_t* c) {return is_type(c->b, CT_FPAREN_OPEN ) && is_ptype(c->a, CT_OPERATOR) && is_type(get_next_ncnl (c->b), CT_FPAREN_CLOSE); }

static bool sp_cond_0047(chunks_t* c) {return is_type(c->b, CT_DC_MEMBER) &&
      (is_type(c->a, CT_WORD, CT_TYPE, CT_PAREN_CLOSE) || CharTable::IsKW1((uint32_t)(c->a->str[0]))); }

static bool sp_cond_0052(chunks_t* c) {return is_type(c->b, CT_DC_MEMBER) &&
      is_type(c->a, 22, CT_SBOOL, CT_SARITH, CT_CASE, CT_SASSIGN,  CT_NEW, CT_RETURN, CT_QUALIFIER,
      CT_TYPENAME,  CT_OPERATOR, CT_DELETE, CT_ARITH, CT_ARITH, CT_FRIEND, CT_PRIVATE, CT_UNION,
      CT_NAMESPACE, CT_SCOMPARE, CT_SIZEOF, CT_CLASS, CT_USING, CT_STRUCT, CT_TYPEDEF, CT_THROW); }

static bool sp_cond_0163(chunks_t* c) {return is_type(c->a, CT_PAREN_CLOSE) && is_flag(c->a, PCF_OC_RTYPE ) && is_ptype(c->a, CT_OC_MSG_DECL, CT_OC_MSG_SPEC); }
static bool sp_cond_0164(chunks_t* c) {return is_type(c->a, CT_PAREN_CLOSE) && is_ptype(c->a, CT_OC_MSG_SPEC, CT_OC_MSG_DECL); }
static bool sp_cond_0165(chunks_t* c) {return is_type(c->a, CT_PAREN_CLOSE) && is_ptype(c->a, CT_OC_SEL) && not_type(c->b, CT_SQUARE_CLOSE); }

static bool sp_cond_0125(chunks_t* c) {return is_type(c->b, CT_BRACE_CLOSE); }
static bool sp_cond_0126(chunks_t* c) {return is_type(c->b, CT_BRACE_CLOSE) && is_ptype(c->b, CT_ENUM); }
static bool sp_cond_0127(chunks_t* c) {return is_type(c->b, CT_BRACE_CLOSE) && is_ptype(c->b, CT_STRUCT, CT_UNION); }

static bool sp_cond_0199(chunks_t* c) {return is_ptype(c->a, CT_C_CAST, CT_D_CAST); }

static bool sp_cond_0113(chunks_t* c) {return is_type(c->a, CT_PAREN_CLOSE) && is_type(c->b, CT_PAREN_OPEN, CT_FPAREN_OPEN); }
static bool sp_cond_0114(chunks_t* c) {return is_type(c->a, CT_PAREN_CLOSE) && is_type(c->b, CT_PAREN_OPEN, CT_FPAREN_OPEN) && is_ptype(c->a, CT_C_CAST, CT_D_CAST); }

static bool sp_cond_0138(chunks_t* c) {return are_types(c->a, CT_FPAREN_CLOSE, c->b, CT_BRACE_OPEN); }
static bool sp_cond_0139(chunks_t* c) {return are_types(c->a, CT_FPAREN_CLOSE, c->b, CT_BRACE_OPEN) && is_ptype(c->b, CT_DOUBLE_BRACE); }

static bool sp_cond_0153(chunks_t* c) {return is_type(c->a, CT_PAREN_CLOSE) && is_ptype(c->a, CT_D_TEMPLATE); }
static bool sp_cond_0154(chunks_t* c) {return is_type(c->a, CT_PAREN_CLOSE) && is_ptype(c->a, CT_INVARIANT); }
static bool sp_cond_0155(chunks_t* c) {return is_type(c->a, CT_PAREN_CLOSE) && is_type (c->b, CT_ARITH, CT_CARET); }
static bool sp_cond_0156(chunks_t* c) {return is_type(c->a, CT_PAREN_CLOSE) && is_type (c->b, CT_BRACE_OPEN); }
static bool sp_cond_0157(chunks_t* c) {return is_type(c->a, CT_PAREN_CLOSE) && is_ptype(c->a, CT_DELEGATE); }
static bool sp_cond_0158(chunks_t* c) {return is_type(c->a, CT_PAREN_CLOSE) && is_ptype(c->a, CT_STATE); }
static bool sp_cond_0159(chunks_t* c) {return is_type(c->a, CT_PAREN_CLOSE) && is_ptype(c->a, CT_NEW); }

static bool sp_cond_0168(chunks_t* c) {return is_type(c->a, CT_PAREN_OPEN); }
static bool sp_cond_0169(chunks_t* c) {return is_type(c->a, CT_PAREN_OPEN) && is_ptype(c->a, CT_C_CAST, CT_CPP_CAST, CT_D_CAST); }
static bool sp_cond_0170(chunks_t* c) {return is_type(c->a, CT_PAREN_OPEN) && is_ptype(c->a, CT_NEW); }

static bool sp_cond_0171(chunks_t* c) {return is_type(c->b, CT_PAREN_CLOSE); }
static bool sp_cond_0172(chunks_t* c) {return is_type(c->b, CT_PAREN_CLOSE) && is_ptype(c->b, CT_C_CAST, CT_CPP_CAST, CT_D_CAST); }
static bool sp_cond_0173(chunks_t* c) {return is_type(c->b, CT_PAREN_CLOSE) && is_ptype(c->b, CT_NEW); }

static bool sp_cond_0208(chunks_t* c) {return is_type(c->b, CT_BRACE_CLOSE); }
static bool sp_cond_0209(chunks_t* c) {return is_type(c->b, CT_BRACE_CLOSE) && is_ptype(c->b, CT_ENUM); }
static bool sp_cond_0210(chunks_t* c) {return is_type(c->b, CT_BRACE_CLOSE) && is_ptype(c->b, CT_UNION, CT_STRUCT); }

static bool sp_cond_0231(chunks_t* c) {return is_type(c->b, CT_OC_COLON); }
static bool sp_cond_0232(chunks_t* c) {return is_type(c->b, CT_OC_COLON) && is_flag(c->a, PCF_IN_OC_MSG) && is_type (c->a, CT_OC_MSG_FUNC, CT_OC_MSG_NAME); }

static bool sp_cond_0229(chunks_t* c) {return is_type(c->a, CT_OC_COLON); }
static bool sp_cond_0230(chunks_t* c) {return is_type(c->a, CT_OC_COLON) && is_flag(c->a, PCF_IN_OC_MSG); }

static bool sp_cond_0071(chunks_t* c) {return is_type(c->b, CT_ASSIGN); }
static bool sp_cond_0072(chunks_t* c) {return is_type(c->b, CT_ASSIGN) && is_flag (c->b, PCF_IN_ENUM  ); }
static bool sp_cond_0073(chunks_t* c) {return is_type(c->b, CT_ASSIGN) && is_ptype(c->b, CT_FUNC_PROTO); }

static bool sp_cond_0197(chunks_t* c) {return is_type (c->b, CT_FUNC_PROTO, CT_FUNC_DEF); }
static bool sp_cond_0198(chunks_t* c) {return is_type (c->b, CT_FUNC_PROTO, CT_FUNC_DEF) && not_type(c->a, CT_PTR_TYPE); }
static bool sp_cond_0214(chunks_t* c) {return not_type(c->b, CT_PTR_TYPE) && is_type(c->a, CT_QUALIFIER, CT_TYPE); }

static bool sp_cond_0247(chunks_t* c) {return   is_type_and_ptype(c->b, CT_COMMENT,      CT_COMMENT_EMBED); }
static bool sp_cond_0213(chunks_t* c) {return   is_type_and_ptype(c->b, CT_PAREN_OPEN,   CT_TEMPLATE); }
static bool sp_cond_0068(chunks_t* c) {return ((is_type_and_ptype(c->a, CT_SQUARE_OPEN,  CT_CPP_LAMBDA) && is_type(c->b, CT_ASSIGN)) ||
                                               (is_type_and_ptype(c->b, CT_SQUARE_CLOSE, CT_CPP_LAMBDA) && is_type(c->a, CT_ASSIGN)) ); }

static bool sp_cond_0205(chunks_t* c) {return is_type(c->a, CT_BRACE_OPEN) && is_ptype(c->a, CT_ENUM); }
static bool sp_cond_0206(chunks_t* c) {return is_type(c->a, CT_BRACE_OPEN) && is_ptype(c->a, CT_UNION, CT_STRUCT); }
static bool sp_cond_0207(chunks_t* c) {return is_type(c->a, CT_BRACE_OPEN) && !is_cmt(c->b); }

static bool sp_cond_0233(chunks_t* c) {return  is_cmt(c->b); }

static bool sp_cond_0240(chunks_t* c) {return ((is_str(c->a, "(") && is_str(c->b, "(")) ||
                                               (is_str(c->a, ")") && is_str(c->b, ")")) ); }
static bool sp_cond_0116(chunks_t* c) {return ( is_str(c->a, ")") && is_str(c->b, "(") ) ||
                                              (is_paren_close(c->a) && is_paren_open(c->b) ); }

static bool sp_cond_0166(chunks_t* c) {return ((is_type(c->a, CT_PAREN_OPEN ) && is_ptype(c->a, CT_OC_SEL, CT_OC_PROTOCOL)) ||
                                               (is_type(c->b, CT_PAREN_CLOSE) && is_ptype(c->b, CT_OC_SEL, CT_OC_PROTOCOL)) ); }

static bool sp_cond_0211(chunks_t* c) {return is_type (c->a, CT_BRACE_CLOSE) && is_flag(c->a, PCF_IN_TYPEDEF) &&
                                              is_ptype(c->a, CT_ENUM, CT_STRUCT, CT_UNION); }

static bool sp_cond_0236(chunks_t* c) {return is_type(c->a, CT_NEW, CT_DELETE) || is_type_and_ptype(c->a, CT_TSQUARE, CT_DELETE); }
static bool sp_cond_0237(chunks_t* c) {return is_type(c->a, CT_ANNOTATION) && is_paren_open(c->b); }

static bool sp_cond_0035(chunks_t* c) {return is_ptype(c->b, CT_COMMENT_END ) && (c->b->orig_prev_sp == 0); }
static bool sp_cond_1035(chunks_t* c) {return is_ptype(c->b, CT_COMMENT_END ) && (c->b->orig_prev_sp == 1); }
static bool sp_cond_2035(chunks_t* c) {return is_ptype(c->b, CT_COMMENT_END ) && (c->b->orig_prev_sp == 2); }

static bool sp_cond_0037(chunks_t* c) {return is_type (c->a, CT_SEMICOLON) && is_ptype(c->a, CT_FOR); }
static bool sp_cond_0038(chunks_t* c) {return is_type (c->a, CT_SEMICOLON) && is_ptype(c->a, CT_FOR) && is_type(c->b, CT_SPAREN_CLOSE); }
static bool sp_cond_0242(chunks_t* c) {return is_type(c->a, CT_SEMICOLON) && !is_cmt(c->b) && not_type(c->b, CT_BRACE_CLOSE); }

static bool sp_cond_0040(chunks_t* c) {return is_type(c->a, CT_RETURN); }
static bool sp_cond_0041(chunks_t* c) {return is_type(c->a, CT_RETURN) && is_type_and_ptype(c->b, CT_PAREN_OPEN, CT_RETURN); }

static bool sp_cond_0042(chunks_t* c) {return is_type(c->a, CT_SIZEOF); }
static bool sp_cond_0043(chunks_t* c) {return is_type(c->a, CT_SIZEOF) && is_type(c->b, CT_PAREN_OPEN); }

static bool sp_cond_0053(chunks_t* c) {return is_type(c->b, CT_COMMA); }
static bool sp_cond_0054(chunks_t* c) {return is_type(c->b, CT_COMMA) && is_type_and_ptype(c->a, CT_SQUARE_OPEN, CT_TYPE); }
static bool sp_cond_0055(chunks_t* c) {return is_type(c->b, CT_COMMA) && is_type(c->a, CT_PAREN_OPEN); }

static bool sp_cond_0057(chunks_t* c) {return is_type(c->b, CT_ELLIPSIS) && not_flag(c->a, PCF_PUNCTUATOR); }
static bool sp_cond_0058(chunks_t* c) {return is_type(c->b, CT_ELLIPSIS) && is_type(c->a, CT_TAG_COLON); }

static bool sp_cond_0074(chunks_t* c) {return is_type(c->a, CT_ASSIGN); }
static bool sp_cond_0075(chunks_t* c) {return is_type(c->a, CT_ASSIGN) && is_flag(c->a, PCF_IN_ENUM); }
static bool sp_cond_0076(chunks_t* c) {return is_type(c->a, CT_ASSIGN) && is_ptype(c->a, CT_FUNC_PROTO); }

static bool sp_cond_0095(chunks_t* c) {return is_type (c->a, CT_BYREF) && is_ptype(c->a, CT_FUNC_DEF, CT_FUNC_PROTO); }

static bool sp_cond_0099(chunks_t* c) {return is_type(c->a, CT_SPAREN_CLOSE) && is_type(c->b, CT_BRACE_OPEN    ); }
static bool sp_cond_0100(chunks_t* c) {return is_type(c->a, CT_SPAREN_CLOSE) && !is_cmt(c->b); }

static bool sp_cond_0193(chunks_t* c) {return is_only_first_type(c->b, CT_PTR_TYPE, c->a, CT_IN); }
static bool sp_cond_0250(chunks_t* c) {return is_only_first_type(c->b, CT_PTR_TYPE, c->a, CT_IN) &&  is_type(get_next_nptr(c->b), CT_FUNC_DEF, CT_FUNC_PROTO); }
static bool sp_cond_0251(chunks_t* c) {return is_only_first_type(c->b, CT_PTR_TYPE, c->a, CT_IN) && not_type(get_next_nptr(c->b), CT_WORD); }


static bool sp_qt_check(chunks_t* c)
{
   /* test if we are within a SIGNAL/SLOT call */
   if(QT_SIGNAL_SLOT_found && sp_cond_0051(c) &&
     is_level(c->b, (QT_SIGNAL_SLOT_level)))
   {
      restoreValues = true;
   }
   return false;
}


static bool sp_cond_0181(chunks_t* c)
{
   if (is_type(c->a, CT_CONSTR_COLON))
   {
      int32_t spaces = get_ival(UO_indent_ctor_init_leading) - 1;
      spaces = max(1, spaces); /* ensure number of spaces is at least 1 */
      c->sp  = (uint32_t)spaces;
      return true;
   }
   else
   return false;
}


static bool sp_cond_0034(chunks_t* c)
{
   if(is_ptype(c->b, CT_COMMENT_END, CT_COMMENT_EMBED))
   {
      int32_t spaces = get_ival(UO_sp_num_before_tr_emb_cmt);
      spaces = max(0, spaces); /* ensure number of spaces is at least 1 */
      c->sp  = (uint32_t)spaces;
      return true;
   }
   else
   {
      return false;
   }
}

<<<<<<< HEAD
=======
   if (second->type == CT_BRACE_OPEN && second->parent_type == CT_TYPE)
   {
      // 'int{9}' vs 'int {9}'
      return(cpd.settings[UO_sp_type_brace_init_lst].a);
   }

   if (second->type == CT_BRACE_CLOSE)
   {
      if (second->parent_type == CT_ENUM)
      {
         log_rule("sp_inside_braces_enum");
         return(cpd.settings[UO_sp_inside_braces_enum].a);
      }
      if ((second->parent_type == CT_STRUCT) ||
          (second->parent_type == CT_UNION))
      {
         log_rule("sp_inside_braces_struct");
         return(cpd.settings[UO_sp_inside_braces_struct].a);
      }
      if (second->parent_type == CT_TYPE)
      {
         if (cpd.settings[UO_sp_before_type_brace_init_lst_close].a != AV_IGNORE)
         {
            log_rule("sp_before_init_braces_close");
            return(cpd.settings[UO_sp_before_type_brace_init_lst_close].a);
         }
         if (cpd.settings[UO_sp_inside_type_brace_init_lst].a != AV_IGNORE)
         {
            log_rule("sp_inside_init_braces");
            return(cpd.settings[UO_sp_inside_type_brace_init_lst].a);
         }
      }

      log_rule("sp_inside_braces");
      return(cpd.settings[UO_sp_inside_braces].a);
   }
>>>>>>> be7520f7

/***************************************************************************//**
 * @brief prototype for a function that checks if a space action is
 * appropriate to be applied to two chunk
 ******************************************************************************/
typedef bool (*sp_check_t)(
   chunks_t* pc  /**< [in]  chunks to use for check and their spacing */
);


#if 0
typedef void (*sp_act_t)(
   chunks_t* pc,
   uo_t*     opt
);

/***************************************************************************//**
 * @brief prototype for a function that determines if a space is to be
 * added or removed between two chunks
 ******************************************************************************/
typedef void (*sp_log_t)(
   uint32_t    id,      /**< [in] identifier of space check */
   const char* rule,    /**< [in] string that describes the check rule */
   chunks_t*   c,       /**< [in] chunks that where used for check */
   bool        complete /**< [in] flag indicates if it was the last check */
);
#endif

/** combines a check with an action function */
typedef struct space_check_action_s
{
   uint32_t   id;    /**< [in] identifier of this space check */
   sp_check_t check; /**< [in] a function that checks condition with two chunks */
   uo_t       opt;   /**< [in] option to derive return argument from */
}sca_t;


forward_list<sca_t> sca_list;   /**< array of virtual brace checks */
static uint32_t sca_count = 0;  /**< number of virtual brace checks */

static void add_sca(sca_t check)
{
   static forward_list<sca_t>::iterator insert_pos = sca_list.before_begin();
   insert_pos = sca_list.insert_after(insert_pos, check);
   sca_count++;
}


void init_space_check_action_array(void)
{
   /* \note the order of the if statements is VERY important. */
   add_sca({  1, sp_cond_0001, UO_always_remove          });
   add_sca({  2, sp_cond_0002, UO_always_ignore          });
   add_sca({  3, sp_cond_0003, UO_sp_pp_concat           });
   add_sca({  4, sp_cond_0004, UO_sp_pp_stringify        });
   add_sca({  5, sp_cond_0005, UO_sp_before_pp_stringify });
   add_sca({  6, sp_cond_0006, UO_always_remove          });
   add_sca({  7, sp_cond_0007, UO_always_remove          });
   add_sca({  8, sp_cond_0008, UO_always_force           });
   add_sca({  9, sp_cond_0009, UO_always_remove          });
   add_sca({ 10, sp_cond_0010, UO_always_remove          });
   add_sca({ 11, sp_cond_0011, UO_always_remove          });
   add_sca({ 12, sp_cond_0012, UO_sp_before_nl_cont      });
   add_sca({ 13, sp_cond_0013, UO_sp_d_array_colon       });

   if(not_ignore(UO_sp_case_label)) { set_arg(UO_sp_case_label, AV_FORCE); }
   add_sca({ 14, sp_cond_0014, UO_sp_case_label});

   add_sca({ 15, sp_cond_0015, UO_sp_after_for_colon });
   add_sca({ 16, sp_cond_0016, UO_sp_before_for_colon});

   if (not_ignore(UO_sp_cond_ternary_short)) {
      add_sca({ 17, sp_cond_0017, UO_sp_cond_ternary_short  }); }
   if (not_ignore(UO_sp_cond_question_before)) {
      add_sca({ 18, sp_cond_0019, UO_sp_cond_question_before}); }
   if (not_ignore(UO_sp_cond_question_after)) {
      add_sca({ 19, sp_cond_0020, UO_sp_cond_question_after }); }
   if (not_ignore(UO_sp_cond_question)) {
      add_sca({ 20, sp_cond_0018,  UO_sp_cond_question      }); }
   if (not_ignore(UO_sp_cond_colon_before)) {
      add_sca({ 21, sp_cond_0027, UO_sp_cond_colon_before   }); }
   if (not_ignore(UO_sp_cond_colon_after)) {
      add_sca({ 22, sp_cond_0028, UO_sp_cond_colon_after    }); }
   if (not_ignore(UO_sp_cond_colon)) {
      add_sca({ 23, sp_cond_0021, UO_sp_cond_colon          }); }
   add_sca({ 24, sp_cond_0022, UO_sp_range     });
   add_sca({ 25, sp_cond_0023, UO_always_remove});

   /* Macro stuff can only return IGNORE, ADD, or FORCE but not REMOVE */
   if(is_arg(UO_sp_macro     , AV_REMOVE)) { set_arg(UO_sp_macro,      AV_FORCE); }
   if(is_arg(UO_sp_macro_func, AV_REMOVE)) { set_arg(UO_sp_macro_func, AV_FORCE); }
   add_sca({ 26, sp_cond_0024, UO_sp_macro});
   add_sca({ 27, sp_cond_0025, UO_sp_macro_func});

   /* Remove spaces, unless we are ignoring. See indent_preproc() */
   if (is_ignore(UO_pp_space)) {
      add_sca({ 28, sp_cond_0026, UO_always_ignore}); }
   else {
      add_sca({ 29, sp_cond_0026, UO_always_remove}); }

   if (not_ignore(UO_sp_before_semi_for_empty)) {
      add_sca({ 30, sp_cond_0031, UO_sp_before_semi_for_empty}); }

   if (not_ignore(UO_sp_before_semi_for)) {
      add_sca({ 31, sp_cond_0030, UO_sp_before_semi_for}); }
   add_sca({ 32, sp_cond_0032, UO_sp_special_semi});
   add_sca({ 33, sp_cond_0029, UO_sp_before_semi });

   if(not_ignore(UO_sp_endif_cmt)) {
      add_sca({ 34, sp_cond_0033, UO_sp_endif_cmt}); }

   if(not_ignore(UO_sp_before_tr_emb_cmt)) {
      add_sca({ 35, sp_cond_0034, UO_sp_before_tr_emb_cmt}); }
   add_sca({ 36, sp_cond_0035, UO_always_remove});
   add_sca({ 37, sp_cond_1035, UO_always_force });
   add_sca({ 38, sp_cond_2035, UO_always_add   });

   /* "for (;;)" vs "for (;; )" and "for (a;b;c)" vs "for (a; b; c)" */
   if(not_ignore(UO_sp_after_semi_for_empty)) {
      add_sca({ 39, sp_cond_0038, UO_sp_after_semi_for_empty}); }

   if(not_ignore(UO_sp_after_semi_for)) {
      add_sca({ 40, sp_cond_0037, UO_sp_after_semi_for}); }
   add_sca({ 41, sp_cond_0242, UO_sp_after_semi});

   /* puts a space in the rare '+-' or '-+' */
   add_sca({ 42, sp_cond_0039, UO_always_add});

   /* "return(a);" vs "return (foo_t)a + 3;" vs "return a;" vs "return;" */
   add_sca({ 43, sp_cond_0041, UO_sp_return_paren});

   /* everything else requires a space */
   add_sca({ 44, sp_cond_0040, UO_always_force});

   /* "sizeof(foo_t)" vs "sizeof foo_t" */
   add_sca({ 45, sp_cond_0043, UO_sp_sizeof_paren});
   add_sca({ 46, sp_cond_0042, UO_always_force   });

   /* handle '::' */
   add_sca({ 47, sp_cond_0044, UO_sp_after_dc});

   /* mapped_file_source abc((int32_t) ::CW2A(sTemp)); */
   add_sca({ 48, sp_cond_0045, UO_always_remove});

   /* '::' at the start of an identifier is not member access,
    * but global scope operator. Detect if previous chunk is keyword */
   add_sca({ 49, sp_cond_0052, UO_always_force});
   add_sca({ 50, sp_cond_0047, UO_sp_before_dc});

   /* "a,b" vs "a, b" */
   /* C# multidimensional array type: ',,' vs ', ,' or ',]' vs ', ]' */
   add_sca({ 51, sp_cond_0050, UO_sp_between_mdatype_commas});
   add_sca({ 52, sp_cond_0049, UO_sp_after_mdatype_commas  });
   add_sca({ 53, sp_cond_0048, UO_sp_after_comma           });

   /* special check that test if we are within a SIGNAL/SLOT
    * if so sets restoreValues = true */
   add_sca({ 54, sp_qt_check, UO_always_ignore} );

   add_sca({ 55, sp_cond_0054, UO_sp_before_mdatype_commas} );
   if(not_ignore(UO_sp_paren_comma)) {
      add_sca({ 56, sp_cond_0055, UO_sp_paren_comma } ); }
   add_sca({ 57, sp_cond_0053, UO_sp_before_comma} );

   /* non-punctuator followed by a ellipsis */
   if(not_ignore(UO_sp_before_ellipsis)) {
      add_sca({ 58, sp_cond_0057, UO_sp_before_ellipsis} ); }
   add_sca({ 59, sp_cond_0058, UO_always_force } );
   add_sca({ 60, sp_cond_0059, UO_always_force } );
   add_sca({ 61, sp_cond_0060, UO_sp_after_tag } );
   add_sca({ 62, sp_cond_0061, UO_always_remove} );
   add_sca({ 63, sp_cond_0062, UO_always_remove} ); /* handle '~' */

   if(not_ignore(UO_sp_catch_paren)) {
      add_sca({ 64, sp_cond_0063, UO_sp_catch_paren} ); }
   if(not_ignore(UO_sp_version_paren)) {
      add_sca({ 65, sp_cond_0064, UO_sp_version_paren} ); }
   if(not_ignore(UO_sp_scope_paren)) {
      add_sca({ 66, sp_cond_0065, UO_sp_scope_paren} ); }

   /* "if (" vs "if(" */
   add_sca({ 67, sp_cond_0066, UO_sp_before_sparen} );
   add_sca({ 68, sp_cond_0067, UO_sp_assign       } );

   /* Handle the special lambda case for C++11: [=](Something arg){.....} */
   if(not_ignore(UO_sp_cpp_lambda_assign)) {
      add_sca({ 69, sp_cond_0068, UO_sp_cpp_lambda_assign} ); }

   /* Handle the special lambda case for C++11: [](Something arg){.....} */
   if(not_ignore(UO_sp_cpp_lambda_paren)) {
      add_sca({ 70, sp_cond_0069, UO_sp_cpp_lambda_paren}); }

   if(not_ignore(UO_sp_enum_paren)) {
      add_sca({ 71, sp_cond_0070, UO_sp_enum_paren}); }

   if(not_ignore(UO_sp_enum_before_assign)) {
      add_sca({ 72, sp_cond_0072, UO_sp_enum_before_assign}); }
   else {
      add_sca({ 73, sp_cond_0072, UO_sp_enum_assign}); }

   if(not_ignore(UO_sp_assign_default)) {
      add_sca({ 74, sp_cond_0073, UO_sp_assign_default}); }

   if(not_ignore(UO_sp_before_assign )) {
      add_sca({ 75, sp_cond_0071, UO_sp_before_assign}); }
   else {
      add_sca({ 76, sp_cond_0071, UO_sp_assign}); }

   if(not_ignore(UO_sp_enum_after_assign)) {
      add_sca({ 77, sp_cond_0075, UO_sp_enum_after_assign}); }
   else {
      add_sca({ 78, sp_cond_0075, UO_sp_enum_assign}); }

   if(not_ignore(UO_sp_assign_default)) {
      add_sca({ 79, sp_cond_0076, UO_sp_assign_default}); }

   if(not_ignore(UO_sp_after_assign)) {
      add_sca({ 80, sp_cond_0074, UO_sp_after_assign}); }
   add_sca({ 81, sp_cond_0074, UO_sp_assign               });
   add_sca({ 82, sp_cond_0077, UO_sp_enum_colon           });
   add_sca({ 83, sp_cond_0079, UO_sp_before_oc_block_caret});
   add_sca({ 84, sp_cond_0080, UO_sp_after_oc_block_caret });
   add_sca({ 85, sp_cond_0081, UO_sp_after_oc_msg_receiver});

   /* "a [x]" vs "a[x]" */
   add_sca({ 86, sp_cond_0082, UO_sp_before_square});

   /* "byte[]" vs "byte []" */
   add_sca({ 87, sp_cond_0083, UO_sp_before_squares});

   if(not_ignore(UO_sp_angle_shift)) {
      add_sca({ 88, sp_cond_0084, UO_sp_angle_shift}); }

   /* spacing around template < > stuff */
   add_sca({ 89, sp_cond_0085, UO_sp_inside_angle});

   if(not_ignore(UO_sp_template_angle)) {
      add_sca({ 90, sp_cond_0087, UO_sp_template_angle}); }
   add_sca({ 91, sp_cond_0086, UO_sp_before_angle});

   if(not_ignore(UO_sp_angle_word)) {
      add_sca({ 92, sp_cond_0089, UO_sp_angle_word}); }

   add_sca({ 93, sp_cond_0245, UO_sp_angle_paren_empty});
   add_sca({ 94, sp_cond_0090, UO_sp_angle_paren      });
   add_sca({ 95, sp_cond_0092, UO_sp_before_dc        });
   add_sca({ 96, sp_cond_0093, UO_sp_after_angle      });

   if(not_ignore(UO_sp_after_byref_func)) {
      add_sca({ 97, sp_cond_0095, UO_sp_after_byref_func}); }
   add_sca({ 98, sp_cond_0096, UO_sp_after_byref});

   if(not_ignore(UO_sp_before_byref_func)) {
      add_sca({ 99, sp_cond_0243, UO_sp_before_byref_func}); }

   if(not_ignore(UO_sp_before_unnamed_byref)) {
      add_sca({100, sp_cond_0244, UO_sp_before_unnamed_byref}); }
   add_sca({101, sp_cond_0097, UO_sp_before_byref});

   if (not_ignore(UO_sp_sparen_brace)) {
      add_sca({102, sp_cond_0099, UO_sp_sparen_brace}); }

   if (not_ignore(UO_sp_after_sparen)) {
      add_sca({103, sp_cond_0100, UO_sp_after_sparen}); }

   if(not_ignore(UO_sp_after_operator_sym)) {
      if(not_ignore(UO_sp_after_operator_sym_empty)) {
         add_sca({104, sp_cond_0135, UO_sp_after_operator_sym_empty}); }
      add_sca({105, sp_cond_0101, UO_sp_after_operator_sym}); }

   /* spaces between function and open parenthesis */
   if(not_ignore(UO_sp_func_call_paren_empty)){
      add_sca({106, sp_cond_0103, UO_sp_func_call_paren_empty}); }
   add_sca({107, sp_cond_0104, UO_sp_func_call_paren});

   add_sca({108, sp_cond_0105, UO_sp_func_call_user_paren});
   add_sca({109, sp_cond_0106, UO_sp_attribute_paren     });

   if(not_ignore(UO_sp_func_def_paren_empty)) {
      add_sca({110, sp_cond_0109, UO_sp_func_def_paren_empty}); }
   add_sca({111, sp_cond_0107, UO_sp_func_def_paren});

   add_sca({112, sp_cond_0111, UO_sp_cpp_cast_paren});
   add_sca({113, sp_cond_0112, UO_always_force});

   /* "(int32_t)a" vs "(int32_t) a" or "cast(int32_t)a" vs "cast(int32_t) a" */
   add_sca({114, sp_cond_0114, UO_sp_after_cast});

   /* Must be an indirect/chained function call? */
   add_sca({115, sp_cond_0113, UO_always_remove});

   /* handle the space between parenthesis in fcn type 'void (*f)(void)' */
   add_sca({116, sp_cond_0115, UO_sp_after_tparen_close});

   /* ")(" vs ") (" */
   add_sca({117, sp_cond_0116, UO_sp_cparen_oparen});

   if(not_ignore(UO_sp_func_proto_paren_empty)) {
      add_sca({118, sp_cond_0118, UO_sp_func_proto_paren_empty}); }
   add_sca({119, sp_cond_0117, UO_sp_func_proto_paren});

   if(not_ignore(UO_sp_func_class_paren_empty)) {
      add_sca({120, sp_cond_0121, UO_sp_func_class_paren_empty}); }
   add_sca({121, sp_cond_0120, UO_sp_func_class_paren});

   add_sca({122, sp_cond_0123, UO_always_force           });
   add_sca({123, sp_cond_0124, UO_sp_inside_braces_empty });
   add_sca({124, sp_cond_0126, UO_sp_inside_braces_enum  });
   add_sca({125, sp_cond_0127, UO_sp_inside_braces_struct});
   add_sca({126, sp_cond_0125, UO_sp_inside_braces       });
   add_sca({127, sp_cond_0128, UO_always_remove          });
   add_sca({128, sp_cond_0129, UO_sp_defined_paren       });
   add_sca({129, sp_cond_0131, UO_sp_throw_paren         });
   add_sca({130, sp_cond_0130, UO_sp_after_throw         });
   add_sca({131, sp_cond_0132, UO_sp_this_paren          });
   add_sca({132, sp_cond_0133, UO_always_add             });
   add_sca({133, sp_cond_0134, UO_always_remove          });
   add_sca({134, sp_cond_0140, UO_sp_member              });

   /* always remove space(s) after then '.' of a C99-member */
   add_sca({135, sp_cond_0136, UO_always_remove     });
   add_sca({136, sp_cond_0137, UO_sp_super_paren    });
   add_sca({137, sp_cond_0139, UO_sp_fparen_dbrace  });
   add_sca({138, sp_cond_0138, UO_sp_fparen_brace   });
   add_sca({139, sp_cond_0141, UO_always_remove     });
   add_sca({140, sp_cond_0142, UO_sp_else_brace     });
   add_sca({141, sp_cond_0143, UO_always_force      });
   add_sca({142, sp_cond_0144, UO_sp_catch_brace    });
   add_sca({143, sp_cond_0145, UO_sp_finally_brace  });
   add_sca({144, sp_cond_0146, UO_sp_try_brace      });
   add_sca({145, sp_cond_0147, UO_sp_getset_brace   });
   add_sca({146, sp_cond_0149, UO_sp_word_brace_ns  });
   add_sca({147, sp_cond_0150, UO_sp_word_brace     });
   add_sca({148, sp_cond_0151, UO_sp_invariant_paren});

   add_sca({149, sp_cond_0153, UO_always_force});
   add_sca({150, sp_cond_0154, UO_sp_after_invariant_paren});

   /* Arithmetics after a cast comes first */
   add_sca({151, sp_cond_0155, UO_sp_arith});

   /* "(struct foo) {...}" vs "(struct foo){...}" */
   add_sca({152, sp_cond_0156, UO_sp_paren_brace});

   /* D-specific: "delegate(some thing) dg */
   add_sca({153, sp_cond_0157, UO_always_add});

   /* PAWN-specific: "state (condition) next" */
   add_sca({154, sp_cond_0158, UO_always_add});

   /* C++ new operator: new(bar) Foo */
   add_sca({155, sp_cond_0159, UO_sp_after_newop_paren});

   /* "foo(...)" vs "foo( ... )" */
   add_sca({156, sp_cond_0160, UO_sp_inside_fparens});
   add_sca({157, sp_cond_0091, UO_sp_inside_fparen});

   /* "foo(...)" vs "foo( ... )" */
   add_sca({158, sp_cond_0161, UO_sp_inside_tparen});

   add_sca({159, sp_cond_0163, UO_sp_after_oc_return_type});
   add_sca({160, sp_cond_0164, UO_sp_after_oc_type});
   add_sca({161, sp_cond_0165, UO_sp_after_oc_at_sel_parens});

   if(not_ignore(UO_sp_inside_oc_at_sel_parens)) {
   add_sca({162, sp_cond_0166, UO_sp_inside_oc_at_sel_parens}); }
   add_sca({163, sp_cond_0167, UO_sp_after_oc_at_sel});

   /* C cast:   "(int32_t)"      vs "( int )"
    * D cast:   "cast(int32_t)"  vs "cast( int )"
    * CPP cast: "int(a + 3)" vs "int( a + 3 )" */
   add_sca({164, sp_cond_0169, UO_sp_inside_paren_cast});

   if(not_ignore(UO_sp_inside_newop_paren_open)) {
      add_sca({165, sp_cond_0170, UO_sp_inside_newop_paren_open}); }
   if(not_ignore(UO_sp_inside_newop_paren)) {
      add_sca({166, sp_cond_0170, UO_sp_inside_newop_paren}); }

   add_sca({167, sp_cond_0168, UO_sp_inside_paren});
   add_sca({168, sp_cond_0172, UO_sp_inside_paren_cast});

   if(not_ignore(UO_sp_inside_newop_paren_close)) {
      add_sca({169, sp_cond_0173, UO_sp_inside_newop_paren_close}); }
   if(not_ignore(UO_sp_inside_newop_paren)) {
      add_sca({170, sp_cond_0173, UO_sp_inside_newop_paren}); }

   add_sca({171, sp_cond_0171, UO_sp_inside_paren});

   /* "[3]" vs "[ 3 ]" */
   add_sca({172, sp_cond_0174, UO_sp_inside_square});
   add_sca({173, sp_cond_0175, UO_sp_square_fparen});

   /* "if(...)" vs "if( ... )" */
   if(not_ignore(UO_sp_inside_sparen_close)) {
      add_sca({174, sp_cond_0176, UO_sp_inside_sparen_close}); }
   if(not_ignore(UO_sp_inside_sparen_open)) {
      add_sca({175, sp_cond_0177, UO_sp_inside_sparen_open}); }

   add_sca({176, sp_cond_0178, UO_sp_inside_sparen});

   if(not_ignore(UO_sp_after_class_colon)) {
      add_sca({177, sp_cond_0179, UO_sp_after_class_colon}); }
   if(not_ignore(UO_sp_before_class_colon)) {
      add_sca({178, sp_cond_0180, UO_sp_before_class_colon}); }

   /* default indent is 1 space */
   if(not_ignore(UO_sp_after_constr_colon)) {
      add_sca({179, sp_cond_0181, UO_sp_after_constr_colon}); }

<<<<<<< HEAD
   if(not_ignore(UO_sp_before_constr_colon)) {
         add_sca({180, sp_cond_0182, UO_sp_before_constr_colon}); }
   if(not_ignore(UO_sp_before_case_colon)) {
         add_sca({181, sp_cond_0183, UO_sp_before_case_colon}); }

   add_sca({182, sp_cond_0184, UO_always_remove});
   add_sca({183, sp_cond_0185, UO_always_add   });
   add_sca({184, sp_cond_0186, UO_sp_member    });
   add_sca({185, sp_cond_0187, UO_sp_arith     });

   if(not_tok(UO_pos_bool, TP_IGNORE)) {
      /* if UP_pos_bool is different from ignore its AV_ADD option is required */
      if(not_arg(UO_sp_bool, AV_REMOVE)) { add_arg(UO_sp_bool, AV_ADD); }
      add_sca({186, sp_cond_1188, UO_sp_bool}); }
   add_sca({187, sp_cond_0188, UO_sp_bool});

   add_sca({188, sp_cond_0189, UO_sp_compare});
   add_sca({189, sp_cond_0190, UO_always_remove});

   if(not_ignore(UO_sp_ptr_star_paren)) {
         add_sca({190, sp_cond_0246, UO_sp_ptr_star_paren}); }
   if(not_ignore(UO_sp_between_pstar)) {
         add_sca({191, sp_cond_0191, UO_sp_between_pstar}); }
   if(not_ignore(UO_sp_after_ptr_star_func)) {
         add_sca({192, sp_cond_0241, UO_sp_after_ptr_star_func}); }
=======
      if (first->parent_type == CT_TYPE)
      {
         if (cpd.settings[UO_sp_after_type_brace_init_lst_open].a != AV_IGNORE)
         {
            log_rule("sp_after_init_braces_open");
            return(cpd.settings[UO_sp_after_type_brace_init_lst_open].a);
         }

         log_rule("sp_inside_braces_struct");
         return(cpd.settings[UO_sp_inside_type_brace_init_lst].a);
      }

      if (!chunk_is_comment(second))
      {
         log_rule("sp_inside_braces");
         return(cpd.settings[UO_sp_inside_braces].a);
      }
   }


   if ((first->type == CT_BRACE_CLOSE) &&
       (first->flags & PCF_IN_TYPEDEF) &&
       ((first->parent_type == CT_ENUM) ||
        (first->parent_type == CT_STRUCT) ||
        (first->parent_type == CT_UNION)))
   {
      log_rule("sp_brace_typedef");
      return(cpd.settings[UO_sp_brace_typedef].a);
   }
>>>>>>> be7520f7

   add_sca({193, sp_cond_0194, UO_sp_deref});

   if(not_ignore(UO_sp_after_pstar_qualifier)) {
         add_sca({194, sp_cond_0195, UO_sp_after_pstar_qualifier}); }
   if(not_ignore(UO_sp_after_pstar)) {
         add_sca({195, sp_cond_0192, UO_sp_after_pstar}); }

   /* Find the next non-'*' chunk */
   if(not_ignore(UO_sp_before_ptr_star_func)) {
            add_sca({196, sp_cond_0250, UO_sp_before_ptr_star_func}); }

   if(not_ignore(UO_sp_before_unnamed_pstar)) {
            add_sca({197, sp_cond_0251, UO_sp_before_unnamed_pstar}); }

   if(not_ignore(UO_sp_before_ptr_star)) {
            add_sca({198, sp_cond_0193, UO_sp_before_ptr_star}); }

   add_sca({199, sp_cond_0196, UO_sp_after_operator});

   set_arg(UO_sp_type_func_add, add_option(get_arg(UO_sp_type_func), AV_ADD));
   add_sca({200, sp_cond_0198, UO_sp_type_func_add});
   add_sca({201, sp_cond_0197, UO_sp_type_func});

   /*"(int32_t)a" vs "(int32_t) a" or "cast(int32_t)a" vs "cast(int32_t) a" */
   add_sca({202, sp_cond_0199, UO_sp_after_cast});

   add_sca({203, sp_cond_0201, UO_sp_brace_else});
   add_sca({204, sp_cond_0202, UO_sp_brace_catch});
   add_sca({205, sp_cond_0203, UO_sp_brace_finally});

   add_sca({206, sp_cond_0205, UO_sp_inside_braces_enum});
   add_sca({207, sp_cond_0206, UO_sp_inside_braces_struct});
   add_sca({208, sp_cond_0207, UO_sp_inside_braces});

   add_sca({209, sp_cond_0209, UO_sp_inside_braces_enum});
   add_sca({210, sp_cond_0210, UO_sp_inside_braces_struct});
   add_sca({211, sp_cond_0208, UO_sp_inside_braces});

   add_sca({212, sp_cond_0211, UO_sp_brace_typedef});
   add_sca({213, sp_cond_0212, UO_sp_before_sparen});
   add_sca({214, sp_cond_0213, UO_sp_before_template_paren});

   if(not_arg(UO_sp_after_type, AV_REMOVE)) {
      add_sca({215, sp_cond_0214, UO_sp_after_type}); }
   else {
      add_sca({216, sp_cond_0214, UO_always_force}); }

   add_sca({217, sp_cond_0216, UO_sp_func_call_paren});
   add_sca({218, sp_cond_0215, UO_always_ignore});

   /* If nothing claimed the PTR_TYPE, then return ignore */
   add_sca({219, sp_cond_0217, UO_always_ignore});
   add_sca({220, sp_cond_0218, UO_sp_not});
   add_sca({221, sp_cond_0219, UO_sp_inv});
   add_sca({222, sp_cond_0220, UO_sp_addr});
   add_sca({223, sp_cond_0221, UO_sp_deref});
   add_sca({224, sp_cond_0222, UO_sp_sign});
   add_sca({225, sp_cond_0223, UO_sp_incdec});
   add_sca({226, sp_cond_0224, UO_always_remove});
   add_sca({227, sp_cond_0225, UO_always_force});
   add_sca({228, sp_cond_0226, UO_sp_after_oc_scope});
   add_sca({229, sp_cond_0227, UO_sp_after_oc_dict_colon});
   add_sca({230, sp_cond_0228, UO_sp_before_oc_dict_colon});

   add_sca({231, sp_cond_0230, UO_sp_after_send_oc_colon});
   add_sca({232, sp_cond_0229, UO_sp_after_oc_colon});
   add_sca({233, sp_cond_0232, UO_sp_before_send_oc_colon});
   add_sca({234, sp_cond_0231, UO_sp_before_oc_colon});
   add_sca({235, sp_cond_0247, UO_always_force});
   add_sca({236, sp_cond_0233, UO_always_ignore});
   add_sca({237, sp_cond_0234, UO_always_force});

   /* c# new Constraint, c++ new operator */
   add_sca({238, sp_cond_0235, UO_sp_between_new_paren});
   add_sca({239, sp_cond_0236, UO_sp_after_new});
   add_sca({240, sp_cond_0237, UO_sp_annotation_paren});
   add_sca({241, sp_cond_0238, UO_sp_after_oc_property});
   add_sca({242, sp_cond_0239, UO_sp_extern_paren});

   /* "((" vs "( (" or "))" vs ") )" */
   add_sca({243, sp_cond_0240, UO_sp_paren_paren});

   /* mapped_file_source abc((int32_t) A::CW2A(sTemp)); */
   add_sca({244, sp_cond_0248, UO_always_remove});
}


/* this function is called for every chunk in the input file.
 * Thus it is important to keep this function efficient */
static argval_t do_space(chunk_t* pc1, chunk_t* pc2, uint32_t& min_sp, bool complete = true)
{
   LOG_FUNC_ENTRY();
   min_sp = 1; /* default space count is 1 */
   retval_if(are_invalid(pc1, pc2), AV_IGNORE);

   LOG_FMT(LSPACE, "%s: %u:%u %s %s\n", __func__, pc1->orig_line,
         pc1->orig_col, pc1->text(), get_token_name(pc1->type));

   chunks_t chunks = {pc1, pc2, min_sp};
   chunks_t* pc    = &chunks;

   for (sca_t& sca: sca_list)
   {
      if(sca.check(pc))
      {
         log_space(sca.id, sca.opt, pc, complete);
         return(get_arg(sca.opt));
      }
   }

   /* this table lists out all combos where a space should NOT be
    * present CT_UNKNOWN is a wildcard. */
   for (auto it : no_space_table)
   {
      if (((it.first  == CT_UNKNOWN) || (it.first  == pc1->type)) &&
          ((it.second == CT_UNKNOWN) || (it.second == pc2->type)) )
       {
         log_opt_return(UO_always_remove);
       }
   }

#ifdef DEBUG
   LOG_FMT(LSPACE, "\n\n(%d) %s: WARNING: unrecognized do_space: first: %u:%u %s %s and second: %u:%u %s %s\n\n\n",
           __LINE__, __func__,
           pc1->orig_line, pc1->orig_col, pc1->text(), get_token_name(pc1->type),
           pc2->orig_line, pc2->orig_col, pc2->text(), get_token_name(pc2->type));
#endif

   /* if no condition was hit, assume a space shall be added */
   log_opt_return(UO_always_add);
}


void space_text(void)
{
   LOG_FUNC_ENTRY();

   chunk_t* pc = chunk_get_head();
   return_if(is_invalid(pc));

   chunk_t* next;
   uint32_t prev_column;
   uint32_t column = pc->column;
   while (is_valid(pc))
   {
      LOG_FMT(LSPACE, "%s: %u:%u %s %s\n",
              __func__, pc->orig_line, pc->orig_col, pc->text(), get_token_name(pc->type));
      if ((is_true(UO_use_options_overriding_for_qt_macros)) &&
          ((strcmp(pc->text(), "SIGNAL") == 0) ||
           (strcmp(pc->text(), "SLOT"  ) == 0) ) )
      {
         LOG_FMT(LSPACE, "%u: [%d] type %s SIGNAL/SLOT found\n",
                 pc->orig_line, __LINE__, get_token_name(pc->type));
         set_flags(pc, PCF_IN_QT_MACRO); /* flag the chunk for a second processing */

         save_set_options_for_QT(pc->level);
      }
      if (is_true(UO_sp_skip_vbrace_tokens))
      {
         next = chunk_get_next(pc);
         while ( ( chunk_empty(next)) &&
                 (!is_nl(next)) &&
                 is_type(next, CT_VBRACE_OPEN, CT_VBRACE_CLOSE))
         {
            assert(is_valid(next));
            LOG_FMT(LSPACE, "%s: %u:%u Skip %s (%u+%u)\n",
                    __func__, next->orig_line, next->orig_col, get_token_name(next->type),
                    pc->column, pc->str.size());
            next->column = pc->column + pc->str.size();
            next         = chunk_get_next(next);
         }
      }
      else { next = pc->next; }

      break_if(is_invalid(next));

      if (QT_SIGNAL_SLOT_found && is_true(UO_sp_bal_nested_parens))
      {
         if (is_type(next->next, CT_SPACE))
         {
            chunk_del(next->next); /* remove the space */
         }
      }

      /* If the current chunk contains a newline, do not change the column
       * of the next item */
      if (is_type(pc, CT_NEWLINE, CT_NL_CONT, CT_COMMENT_MULTI))
      {
         column = next->column;
      }
      else
      {
         /* Set to the minimum allowed column */
         if (pc->nl_count == 0) { column += pc->len();        }
         else                   { column  = pc->orig_col_end; }
         prev_column = column;

         /* Apply a general safety check
          * If the two chunks combined will tokenize differently, then we
          * must force a space.
          * Two chunks -- "()" and "[]" will always tokenize differently.
          * They are always safe to not have a space after them. */
         clr_flags(pc, PCF_FORCE_SPACE);
         if ((pc->len() > 0) &&
             !is_str(pc, "[]") &&
             !is_str(pc, "{{") &&
             !is_str(pc, "}}") &&
             !is_str(pc, "()") &&
             !pc->str.startswith("@\""))
         {
            /* Find the next non-empty chunk on this line */
            chunk_t* tmp = next;
            while (is_valid(tmp) &&
                  (tmp->len() == 0) && /* \todo better use chunk_search here */
                  !is_nl(tmp))
            {
               tmp = chunk_get_next(tmp);
            }
            if ((is_valid(tmp)) && (tmp->len() > 0))
            {
               bool kw1 = CharTable::IsKW2((uint32_t)(pc->str[pc->len()-1]));
               bool kw2 = CharTable::IsKW1((uint32_t)(next->str[0]));
               if ((kw1 == true) && (kw2 == true) )
               {
                  /* back-to-back words need a space */
                  set_flags(pc, PCF_FORCE_SPACE);
               }
               /* \todo what is the meaning of 4 */
               else if ( (kw1 == false) && (pc->len()   < 4) &&
                         (kw2 == false) && (next->len() < 4) )
               {
                  /* We aren't dealing with keywords. concat and try punctuators */
                  char buf[9];
                  memcpy(buf,             pc->text(),   pc->len()  );
                  memcpy(buf + pc->len(), next->text(), next->len());
                  buf[pc->len() + next->len()] = 0;

                  const chunk_tag_t *ct = find_punctuator(buf, cpd.lang_flags);
                  if ( ptr_is_valid(ct)  &&
                      (strlen(ct->tag) != pc->len()) )
                  {
                     /* punctuator parsed to a different size.. */

                     /* C++11 allows '>>' to mean '> >' in templates:
                      *   some_func<vector<string>>();*/
                     if (((is_lang(cpd, LANG_CPP ) && is_true(UO_sp_permit_cpp11_shift)) ||
                          (is_lang(cpd, LANG_JAVA) || is_lang(cpd, LANG_CS))) &&
                          are_types(pc, next, CT_ANGLE_CLOSE) )
                     {
                        /* allow '>' and '>' to become '>>' */
                     }
                     else if (strcmp(ct->tag, "[]") == 0)
                     {
                        /* this is OK */
                     }
                     else
                     {
                        set_flags(pc, PCF_FORCE_SPACE);
                     }
                  }
               }
            }
         }

         uint32_t min_sp;
         argval_t av = do_space(pc, next, min_sp, false);
         min_sp = max(1u, min_sp);
         if (is_flag(pc, PCF_FORCE_SPACE))
         {
            LOG_FMT(LSPACE, " <force between '%s' and '%s'>", pc->text(), next->text());
            av = add_option(av, AV_ADD);
         }
         switch (av)
         {
            case AV_FORCE:
               column += min_sp; /* add exactly the specified number of spaces */
            break;

            case AV_ADD:
            {
               uint32_t delta = min_sp;
               if ((next->orig_col >= pc->orig_col_end) && (pc->orig_col_end != 0))
               {
                  /* Keep the same relative spacing, minimum 1 */
                  delta = next->orig_col - pc->orig_col_end;
                  delta = max(delta, min_sp);
               }
               column += delta;
            }
            break;

            case AV_IGNORE:
               /* Keep the same relative spacing, if possible */
               if ((next->orig_col >= pc->orig_col_end) && (pc->orig_col_end != 0))
               {
                  column += next->orig_col - pc->orig_col_end;
               }
            break;

            case AV_REMOVE:      /* the symbols will be back-to-back "a+3" */
            case AV_NOT_DEFINED: /* unknown argument value */
            default:
                                 /* do nothing */
            break;
         }


         if (is_cmt(next) && is_nl(chunk_get_next(next)) &&
             (column < next->orig_col) )
         {
            /* do some comment adjustments if sp_before_tr_emb_cmt and
             * sp_endif_cmt did not apply. */
            if ((is_ignore(UO_sp_before_tr_emb_cmt) || not_ptype(next, CT_COMMENT_END, CT_COMMENT_EMBED)) &&
                (is_ignore(UO_sp_endif_cmt        ) || not_type (pc,   CT_PP_ELSE,     CT_PP_ENDIF     )) )
            {
               if (is_true(UO_indent_rel_single_line_comments))
               {
                  /* Try to keep relative spacing between tokens */
                  LOG_FMT(LSPACE, " <relative adj>");
                  column = pc->column + 1 + (next->orig_col - pc->orig_col_end);
               }
               else
               {
                  /* If there was a space, we need to force one, otherwise
                   * try to keep the comment in the same column. */
                  uint32_t col_min = pc->column + pc->len() + ((next->orig_prev_sp > 0) ? 1 : 0);
                  column = next->orig_col;
                  column = max(column, col_min);
                  LOG_FMT(LSPACE, " <relative set>");
               }
            }
         }
         next->column = column;

         LOG_FMT(LSPACE, " = %s @ %u => %u\n", argval2str(av).c_str(),
                 column - prev_column, next->column);
         if (restoreValues) { restore_options_for_QT(); }
      }

      pc = next;
      if (QT_SIGNAL_SLOT_found)
      {
         /* flag the chunk for a second processing */
         set_flags(pc, PCF_IN_QT_MACRO);
      }
   }
}


void space_text_balance_nested_parens(void)
{
   LOG_FUNC_ENTRY();

   chunk_t* first = chunk_get_head();
   while (is_valid(first))
   {
      chunk_t* next = chunk_get_next(first);
      break_if(is_invalid(next));

      if (is_str(first, "(") && /* if there are two successive */
          is_str(next,  "(") )  /* opening parenthesis */
      {
         space_add_after(first, 1); /* insert a space between them */

         chunk_t* cur  = next;
         chunk_t* prev = next;
         while ((cur = chunk_get_next(cur)) != nullptr) /* find the closing parenthesis */
         {                                              /* that matches the */
            if (cur->level == first->level)             /* first open parenthesis */
            {
               space_add_after(prev, 1);                /* and force a space before it */
               break;
            }
            prev = cur;
         }
      }
      else if (is_str(first, ")") && /* if there are two successive */
               is_str(next,  ")") )  /* closing parenthesis */
      {
         space_add_after(first, 1);  /* insert a space between them */
      }

      first = next;
   }
}


uint32_t how_many_spaces_are_needed(chunk_t* first, chunk_t* second)
{
   LOG_FUNC_ENTRY();
   LOG_FMT(LSPACE, "%s\n", __func__);

   uint32_t min_sp;
   argval_t arg = do_space(first, second, min_sp);

   uint32_t num_spaces = second->orig_col > (first->orig_col + first->len());
   if     (is_arg_set(arg, AV_ADD)) { num_spaces = max(1u, min_sp); }
   else if(is_arg(arg, AV_REMOVE))  { num_spaces = 0; }
   return num_spaces;
}


uint32_t space_col_align(chunk_t* first, chunk_t* second)
{
   LOG_FUNC_ENTRY();
   assert(are_valid(first, second));

   LOG_FMT(LSPACE, "%s: %u:%u [%s/%s] '%s' <==> %u:%u [%s/%s] '%s'",
           __func__, first->orig_line, first->orig_col,
           get_token_name(first->type), get_token_name(first->ptype),
           first->text(), second->orig_line, second->orig_col,
           get_token_name(second->type), get_token_name(second->ptype),
           second->text());
   log_func_stack_inline(LSPACE);

   uint32_t min_sp;
   argval_t av = do_space(first, second, min_sp);

   LOG_FMT(LSPACE, "%s: av=%d, ", __func__, av);
   uint32_t coldiff;
   if (first->nl_count > 0)
   {
      LOG_FMT(LSPACE, "nl_count=%u, orig_col_end=%u", first->nl_count, first->orig_col_end);
      coldiff = first->orig_col_end - 1u;
   }
   else
   {
      LOG_FMT(LSPACE, "len=%u", first->len());
      coldiff = first->len();
   }

   if( is_arg_set(av, AV_ADD   ) ||
      (is_arg    (av, AV_IGNORE) && (second->orig_col > (first->orig_col + first->len()))))
   {
      coldiff++;
   }

   LOG_FMT(LSPACE, " => %u\n", coldiff);
   return(coldiff);
}


#define MAX_SPACE_COUNT 16u
void space_add_after(chunk_t* pc, uint32_t count)
{
   LOG_FUNC_ENTRY();
   // return_if(count == 0);

   chunk_t* next = chunk_get_next(pc);

   /* don't add at the end of the file or before a newline */
   return_if(is_invalid(next) || is_nl(next));

   count = min(count, MAX_SPACE_COUNT); /* limit to max space count value */

   /* Two CT_SPACE in a row -- use the max of the two */
   if (is_type(next, CT_SPACE))
   {
      if (next->len() < count)
      {
         while (next->len() < count)
         {
            next->str.append(' ');
         }
      }
      return;
   }

   chunk_t sp;
   set_flags(&sp, get_flags(pc, PCF_COPY_FLAGS));
   sp.type        = CT_SPACE;
   sp.str         = "                "; // 16 spaces
   sp.str.resize(count);
   sp.level       = pc->level;
   sp.brace_level = pc->brace_level;
   sp.pp_level    = pc->pp_level;
   sp.column      = pc->column + pc->len();
   sp.orig_line   = pc->orig_line;

   chunk_add_after(&sp, pc);
}<|MERGE_RESOLUTION|>--- conflicted
+++ resolved
@@ -381,10 +381,11 @@
 static bool sp_cond_0163(chunks_t* c) {return is_type(c->a, CT_PAREN_CLOSE) && is_flag(c->a, PCF_OC_RTYPE ) && is_ptype(c->a, CT_OC_MSG_DECL, CT_OC_MSG_SPEC); }
 static bool sp_cond_0164(chunks_t* c) {return is_type(c->a, CT_PAREN_CLOSE) && is_ptype(c->a, CT_OC_MSG_SPEC, CT_OC_MSG_DECL); }
 static bool sp_cond_0165(chunks_t* c) {return is_type(c->a, CT_PAREN_CLOSE) && is_ptype(c->a, CT_OC_SEL) && not_type(c->b, CT_SQUARE_CLOSE); }
-
-static bool sp_cond_0125(chunks_t* c) {return is_type(c->b, CT_BRACE_CLOSE); }
-static bool sp_cond_0126(chunks_t* c) {return is_type(c->b, CT_BRACE_CLOSE) && is_ptype(c->b, CT_ENUM); }
-static bool sp_cond_0127(chunks_t* c) {return is_type(c->b, CT_BRACE_CLOSE) && is_ptype(c->b, CT_STRUCT, CT_UNION); }
+static bool sp_cond_0125(chunks_t* c) {return is_type(c->b, CT_BRACE_OPEN)  && is_ptype(c->b, CT_TYPE); }
+//static bool sp_cond_0125(chunks_t* c) {return is_type(c->b, CT_BRACE_CLOSE); }
+//static bool sp_cond_0126(chunks_t* c) {return is_type(c->b, CT_BRACE_CLOSE) && is_ptype(c->b, CT_ENUM);
+static bool sp_cond_0126(chunks_t* c) {return is_type(c->a, CT_BRACE_OPEN)  && is_ptype(c->a, CT_TYPE); }
+static bool sp_cond_0127(chunks_t* c) {return is_type(c->b, CT_BRACE_CLOSE) && is_ptype(c->b, CT_TYPE); }
 
 static bool sp_cond_0199(chunks_t* c) {return is_ptype(c->a, CT_C_CAST, CT_D_CAST); }
 
@@ -529,45 +530,6 @@
    }
 }
 
-<<<<<<< HEAD
-=======
-   if (second->type == CT_BRACE_OPEN && second->parent_type == CT_TYPE)
-   {
-      // 'int{9}' vs 'int {9}'
-      return(cpd.settings[UO_sp_type_brace_init_lst].a);
-   }
-
-   if (second->type == CT_BRACE_CLOSE)
-   {
-      if (second->parent_type == CT_ENUM)
-      {
-         log_rule("sp_inside_braces_enum");
-         return(cpd.settings[UO_sp_inside_braces_enum].a);
-      }
-      if ((second->parent_type == CT_STRUCT) ||
-          (second->parent_type == CT_UNION))
-      {
-         log_rule("sp_inside_braces_struct");
-         return(cpd.settings[UO_sp_inside_braces_struct].a);
-      }
-      if (second->parent_type == CT_TYPE)
-      {
-         if (cpd.settings[UO_sp_before_type_brace_init_lst_close].a != AV_IGNORE)
-         {
-            log_rule("sp_before_init_braces_close");
-            return(cpd.settings[UO_sp_before_type_brace_init_lst_close].a);
-         }
-         if (cpd.settings[UO_sp_inside_type_brace_init_lst].a != AV_IGNORE)
-         {
-            log_rule("sp_inside_init_braces");
-            return(cpd.settings[UO_sp_inside_type_brace_init_lst].a);
-         }
-      }
-
-      log_rule("sp_inside_braces");
-      return(cpd.settings[UO_sp_inside_braces].a);
-   }
->>>>>>> be7520f7
 
 /***************************************************************************//**
  * @brief prototype for a function that checks if a space action is
@@ -875,9 +837,16 @@
 
    add_sca({122, sp_cond_0123, UO_always_force           });
    add_sca({123, sp_cond_0124, UO_sp_inside_braces_empty });
-   add_sca({124, sp_cond_0126, UO_sp_inside_braces_enum  });
-   add_sca({125, sp_cond_0127, UO_sp_inside_braces_struct});
-   add_sca({126, sp_cond_0125, UO_sp_inside_braces       });
+   add_sca({123, sp_cond_0125, UO_sp_type_brace_init_lst }); // 'int{9}' vs 'int {9}'
+// add_sca({124, sp_cond_0126, UO_sp_inside_braces_enum  });
+
+   if(not_ignore(UO_sp_before_type_brace_init_lst_close)) {
+   add_sca({125, sp_cond_0127, UO_sp_before_type_brace_init_lst_close}); }
+
+   if(not_ignore(UO_sp_inside_type_brace_init_lst)) {
+   add_sca({125, sp_cond_0127, UO_sp_inside_type_brace_init_lst}); }
+
+// add_sca({126, sp_cond_0125, UO_sp_inside_braces       });
    add_sca({127, sp_cond_0128, UO_always_remove          });
    add_sca({128, sp_cond_0129, UO_sp_defined_paren       });
    add_sca({129, sp_cond_0131, UO_sp_throw_paren         });
@@ -977,7 +946,6 @@
    if(not_ignore(UO_sp_after_constr_colon)) {
       add_sca({179, sp_cond_0181, UO_sp_after_constr_colon}); }
 
-<<<<<<< HEAD
    if(not_ignore(UO_sp_before_constr_colon)) {
          add_sca({180, sp_cond_0182, UO_sp_before_constr_colon}); }
    if(not_ignore(UO_sp_before_case_colon)) {
@@ -1003,37 +971,6 @@
          add_sca({191, sp_cond_0191, UO_sp_between_pstar}); }
    if(not_ignore(UO_sp_after_ptr_star_func)) {
          add_sca({192, sp_cond_0241, UO_sp_after_ptr_star_func}); }
-=======
-      if (first->parent_type == CT_TYPE)
-      {
-         if (cpd.settings[UO_sp_after_type_brace_init_lst_open].a != AV_IGNORE)
-         {
-            log_rule("sp_after_init_braces_open");
-            return(cpd.settings[UO_sp_after_type_brace_init_lst_open].a);
-         }
-
-         log_rule("sp_inside_braces_struct");
-         return(cpd.settings[UO_sp_inside_type_brace_init_lst].a);
-      }
-
-      if (!chunk_is_comment(second))
-      {
-         log_rule("sp_inside_braces");
-         return(cpd.settings[UO_sp_inside_braces].a);
-      }
-   }
-
-
-   if ((first->type == CT_BRACE_CLOSE) &&
-       (first->flags & PCF_IN_TYPEDEF) &&
-       ((first->parent_type == CT_ENUM) ||
-        (first->parent_type == CT_STRUCT) ||
-        (first->parent_type == CT_UNION)))
-   {
-      log_rule("sp_brace_typedef");
-      return(cpd.settings[UO_sp_brace_typedef].a);
-   }
->>>>>>> be7520f7
 
    add_sca({193, sp_cond_0194, UO_sp_deref});
 
@@ -1067,6 +1004,11 @@
 
    add_sca({206, sp_cond_0205, UO_sp_inside_braces_enum});
    add_sca({207, sp_cond_0206, UO_sp_inside_braces_struct});
+
+   if (not_ignore(UO_sp_after_type_brace_init_lst_open)) {
+      add_sca({207, sp_cond_0126, UO_sp_after_type_brace_init_lst_open}); }
+   add_sca({207, sp_cond_0126, UO_sp_inside_type_brace_init_lst});
+
    add_sca({208, sp_cond_0207, UO_sp_inside_braces});
 
    add_sca({209, sp_cond_0209, UO_sp_inside_braces_enum});
