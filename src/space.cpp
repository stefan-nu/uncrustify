--- conflicted
+++ resolved
@@ -313,28 +313,18 @@
    if (first->type == CT_MACRO)
    {
       log_rule("sp_macro");
-<<<<<<< HEAD
       argval_t arg     = cpd.settings[UO_sp_macro].a;
       argval_t add_arg = is_not_option(arg, AV_IGNORE) ? AV_ADD : AV_IGNORE;
       return (add_option(arg, add_arg));
-=======
-      argval_t arg = cpd.settings[UO_sp_macro].a;
-      return(static_cast<argval_t>(arg | ((arg != AV_IGNORE) ? AV_ADD : AV_IGNORE)));
->>>>>>> b21c9010
    }
 
    if ((first->type        == CT_FPAREN_CLOSE) &&
        (first->parent_type == CT_MACRO_FUNC  ) )
    {
       log_rule("sp_macro_func");
-<<<<<<< HEAD
       argval_t arg     = cpd.settings[UO_sp_macro_func].a;
       argval_t add_arg = is_not_option(arg, AV_IGNORE) ? AV_ADD : AV_IGNORE;
       return (add_option(arg, add_arg));
-=======
-      argval_t arg = cpd.settings[UO_sp_macro_func].a;
-      return(static_cast<argval_t>(arg | ((arg != AV_IGNORE) ? AV_ADD : AV_IGNORE)));
->>>>>>> b21c9010
    }
 
    if (first->type == CT_PREPROC)
@@ -372,11 +362,7 @@
           (first->parent_type != CT_WHILE_OF_DO ) )
       {
          log_rule("sp_before_semi|sp_special_semi");
-<<<<<<< HEAD
          arg = (add_option(arg, cpd.settings[UO_sp_special_semi].a));
-=======
-         arg = static_cast<argval_t>(arg | cpd.settings[UO_sp_special_semi].a);
->>>>>>> b21c9010
       }
       else
       {
@@ -1519,11 +1505,7 @@
           (first->orig_line != second->orig_line) &&
           (arg != AV_REMOVE))
       {
-<<<<<<< HEAD
-         arg = (argval_t)(arg | AV_ADD); /*lint !e655 */
-=======
          arg = static_cast<argval_t>(arg | AV_ADD);
->>>>>>> b21c9010
       }
       log_rule("sp_bool");
       return(arg);
@@ -1649,11 +1631,7 @@
       if (first->type != CT_PTR_TYPE)
       {
          log_rule("sp_type_func|ADD");
-<<<<<<< HEAD
          return(add_option(cpd.settings[UO_sp_type_func].a, AV_ADD));
-=======
-         return(static_cast<argval_t>(cpd.settings[UO_sp_type_func].a | AV_ADD));
->>>>>>> b21c9010
       }
       log_rule("sp_type_func");
       return(cpd.settings[UO_sp_type_func].a);
@@ -2109,16 +2087,8 @@
          argval_t av = do_space(pc, next, min_sp, false);
          if (pc->flags & PCF_FORCE_SPACE)
          {
-<<<<<<< HEAD
             LOG_FMT(LSPACE, " <force between '%s' and '%s'>", pc->text(), next->text());
             av = (argval_t)(av | AV_ADD); /*lint !e655 */
-=======
-            int av_int = av;
-            LOG_FMT(LSPACE, " <force between '%s' and '%s'>",
-                    pc->text(), next->text());
-            av_int |= AV_ADD;
-            av      = static_cast<argval_t>(av_int);
->>>>>>> b21c9010
          }
          min_sp = max(1, min_sp);
          switch (av)
