/**
 * @file space.cpp
 * Adds or removes inter-chunk spaces.
 *
 * Informations
 *   "Ignore" means do not change it.
 *   "Add" in the context of spaces means make sure there is at least 1.
 *   "Add" elsewhere means make sure one is present.
 *   "Remove" mean remove the space/brace/newline/etc.
 *   "Force" in the context of spaces means ensure that there is exactly 1.
 *   "Force" in other contexts means the same as "add".
 *
 *   Rmk: spaces = space + nl
 *
 * @author  Ben Gardner
 * @author  Guy Maurel since version 0.62 for uncrustify4Qt
 *          October 2015, 2016
 * @license GPL v2+
 */
#include "space.h"
#include "uncrustify_types.h"
#include "chunk_list.h"
#include "punctuators.h"
#include "char_table.h"
#include "options_for_QT.h"
#include <cstdio>
#include <cstdlib>
#include <cstring>
#include <algorithm>
#include "unc_ctype.h"
#include "uncrustify.h"


static void log_rule2(
   size_t     line,    /**< [in]  */
   const char *rule,   /**< [in]  */
   chunk_t    *first,  /**< [in]  */
   chunk_t    *second, /**< [in]  */
   bool       complete /**< [in]  */
);


/**
 * Decides how to change inter-chunk spacing.
 * Note that the order of the if statements is VERY important.
 *
 * @return        AV_IGNORE, AV_ADD, AV_REMOVE or AV_FORCE
 */
static argval_t do_space(
   chunk_t *first,   /**< [in] The first chunk */
   chunk_t *second,  /**< [in] The second chunk */
   int     &min_sp,  /**< [in]  */
   bool    complete  /**< [in]  */
);


struct no_space_table_t
{
   c_token_t first;   /**< [in]  */
   c_token_t second;  /**< [in]  */
};


/** this table lists out all combos where a space should NOT be present
 * CT_UNKNOWN is a wildcard.
 *
 * TODO: some of these are no longer needed.
 */
const no_space_table_t no_space_table[] =
{
   { CT_OC_AT,          CT_UNKNOWN       },
   { CT_INCDEC_BEFORE,  CT_WORD          },
   { CT_UNKNOWN,        CT_INCDEC_AFTER  },
   { CT_UNKNOWN,        CT_LABEL_COLON   },
   { CT_UNKNOWN,        CT_PRIVATE_COLON },
   { CT_UNKNOWN,        CT_SEMICOLON     },
   { CT_UNKNOWN,        CT_D_TEMPLATE    },
   { CT_D_TEMPLATE,     CT_UNKNOWN       },
   { CT_MACRO_FUNC,     CT_FPAREN_OPEN   },
   { CT_PAREN_OPEN,     CT_UNKNOWN       },
   { CT_UNKNOWN,        CT_PAREN_CLOSE   },
   { CT_FPAREN_OPEN,    CT_UNKNOWN       },
   { CT_UNKNOWN,        CT_SPAREN_CLOSE  },
   { CT_SPAREN_OPEN,    CT_UNKNOWN       },
   { CT_UNKNOWN,        CT_FPAREN_CLOSE  },
   { CT_UNKNOWN,        CT_COMMA         },
   { CT_POS,            CT_UNKNOWN       },
   { CT_STAR,           CT_UNKNOWN       },
   { CT_VBRACE_CLOSE,   CT_UNKNOWN       },
   { CT_VBRACE_OPEN,    CT_UNKNOWN       },
   { CT_UNKNOWN,        CT_VBRACE_CLOSE  },
   { CT_UNKNOWN,        CT_VBRACE_OPEN   },
   { CT_PREPROC,        CT_UNKNOWN       },
   { CT_PREPROC_INDENT, CT_UNKNOWN       },
   { CT_NEG,            CT_UNKNOWN       },
   { CT_UNKNOWN,        CT_SQUARE_OPEN   },
   { CT_UNKNOWN,        CT_SQUARE_CLOSE  },
   { CT_SQUARE_OPEN,    CT_UNKNOWN       },
   { CT_PAREN_CLOSE,    CT_WORD          },
   { CT_PAREN_CLOSE,    CT_FUNC_DEF      },
   { CT_PAREN_CLOSE,    CT_FUNC_CALL     },
   { CT_PAREN_CLOSE,    CT_ADDR          },
   { CT_PAREN_CLOSE,    CT_FPAREN_OPEN   },
   { CT_OC_SEL_NAME,    CT_OC_SEL_NAME   },
   { CT_TYPENAME,       CT_TYPE          },
};

#define log_rule(rule)                                             \
   do { if (log_sev_on(LSPACE)) {                                  \
           log_rule2(__LINE__, (rule), first, second, complete); } \
   } while (0)


static void log_rule2(size_t line, const char *rule, chunk_t *first, chunk_t *second, bool complete)
{
   LOG_FUNC_ENTRY();
   assert(chunks_are_valid(first, second));

   if (second->type != CT_NEWLINE)
   {
      LOG_FMT(LSPACE, "Spacing: line %zu [%s/%s] '%s' <===> [%s/%s] '%s' : %s[%zu]%s",
              first->orig_line,
              get_token_name(first->type), get_token_name(first->parent_type),
              first->text(),
              get_token_name(second->type), get_token_name(second->parent_type),
              second->text(),
              rule, line,
              complete ? "\n" : "");
   }
}


/* \todo make min_sp a size_t */
static argval_t do_space(chunk_t *first, chunk_t *second, int &min_sp, bool complete = true)
{
   LOG_FUNC_ENTRY();
   assert(chunks_are_valid(first, second));

#ifdef DEBUG
   LOG_FMT(LSPACE, "(%d) ", __LINE__);
#endif
   LOG_FMT(LSPACE, "%s: %zu:%zu %s %s\n",
           __func__, first->orig_line, first->orig_col, first->text(), get_token_name(first->type));

   min_sp = 1;
   if ((first->type  == CT_IGNORED) ||
       (second->type == CT_IGNORED) )
   {
      log_rule("IGNORED");
      return(AV_REMOVE);
   }
<<<<<<< HEAD
   if ((first->type  == CT_PP) ||
       (second->type == CT_PP) )
=======
   if ((first->type == CT_PP_IGNORE) && (second->type == CT_PP_IGNORE))
   {
      // Leave spacing alone between PP_IGNORE tokens as we don't want the default behavior (which is ADD).
      log_rule("PP_IGNORE");
      return(AV_IGNORE);
   }
   if ((first->type == CT_PP) || (second->type == CT_PP))
>>>>>>> 72b25582
   {
      log_rule("sp_pp_concat");
      return(cpd.settings[UO_sp_pp_concat].a);
   }
   if (first->type == CT_POUND)
   {
      log_rule("sp_pp_stringify");
      return(cpd.settings[UO_sp_pp_stringify].a);
   }
   if ((second->type == CT_POUND           ) &&
       (second->flags & PCF_IN_PREPROC     ) &&
       (first->parent_type != CT_MACRO_FUNC) )
   {
      log_rule("sp_before_pp_stringify");
      return(cpd.settings[UO_sp_before_pp_stringify].a);
   }

   if ((first->type  == CT_SPACE) ||
       (second->type == CT_SPACE) )
   {
      log_rule("REMOVE");
      return(AV_REMOVE);
   }

   if ((second->type == CT_NEWLINE    ) ||
       (second->type == CT_VBRACE_OPEN) )
   {
      log_rule("REMOVE");
      return(AV_REMOVE);
   }
   if ((first->type  == CT_VBRACE_OPEN) &&
       (second->type != CT_NL_CONT    ) )
   {
      log_rule("FORCE");
      return(AV_FORCE);
   }
   if ((first->type  == CT_VBRACE_CLOSE) &&
       (second->type != CT_NL_CONT     ) )
   {
      log_rule("REMOVE");
      return(AV_REMOVE);
   }
   if (second->type == CT_VSEMICOLON)
   {
      log_rule("REMOVE");
      return(AV_REMOVE);
   }
   if (first->type == CT_MACRO_FUNC)
   {
      log_rule("REMOVE");
      return(AV_REMOVE);
   }
   if (second->type == CT_NL_CONT)
   {
      log_rule("sp_before_nl_cont");
      return(cpd.settings[UO_sp_before_nl_cont].a);
   }

   if ((first->type  == CT_D_ARRAY_COLON) ||
       (second->type == CT_D_ARRAY_COLON) )
   {
      log_rule("sp_d_array_colon");
      return(cpd.settings[UO_sp_d_array_colon].a);
   }

   if ((first->type == CT_CASE               ) &&
       ((CharTable::IsKeyword1((size_t)(second->str[0])) ||
         (second->type == CT_NUMBER))        ) )
   {
      log_rule("sp_case_label");
      return(add_option(cpd.settings[UO_sp_case_label].a, AV_ADD));
   }

   if (first->type == CT_FOR_COLON)
   {
      log_rule("sp_after_for_colon");
      return(cpd.settings[UO_sp_after_for_colon].a);
   }
   if (second->type == CT_FOR_COLON)
   {
      log_rule("sp_before_for_colon");
      return(cpd.settings[UO_sp_before_for_colon].a);
   }

   if ((first->type  == CT_QUESTION  ) &&
       (second->type == CT_COND_COLON) )
   {
      if (is_not_option(cpd.settings[UO_sp_cond_ternary_short].a, AV_IGNORE))
      {
         return(cpd.settings[UO_sp_cond_ternary_short].a);
      }
   }

   if ((first->type  == CT_QUESTION) ||
       (second->type == CT_QUESTION) )
   {
      if ((second->type == CT_QUESTION) &&
          (is_not_option(cpd.settings[UO_sp_cond_question_before].a, AV_IGNORE)))
      {
         log_rule("sp_cond_question_before");
         return(cpd.settings[UO_sp_cond_question_before].a);
      }
      if ((first->type == CT_QUESTION) &&
          (is_not_option(cpd.settings[UO_sp_cond_question_after].a, AV_IGNORE)))
      {
         log_rule("sp_cond_question_after");
         return(cpd.settings[UO_sp_cond_question_after].a);
      }
      if (is_not_option(cpd.settings[UO_sp_cond_question].a, AV_IGNORE))
      {
         log_rule("sp_cond_question");
         return(cpd.settings[UO_sp_cond_question].a);
      }
   }

   if ((first->type  == CT_COND_COLON) ||
       (second->type == CT_COND_COLON) )
   {
      if ((second->type == CT_COND_COLON) &&
          (is_not_option(cpd.settings[UO_sp_cond_colon_before].a, AV_IGNORE)))
      {
         log_rule("sp_cond_colon_before");
         return(cpd.settings[UO_sp_cond_colon_before].a);
      }
      if ((first->type == CT_COND_COLON) &&
          (is_not_option(cpd.settings[UO_sp_cond_colon_after].a, AV_IGNORE)))
      {
         log_rule("sp_cond_colon_after");
         return(cpd.settings[UO_sp_cond_colon_after].a);
      }
      if (is_not_option(cpd.settings[UO_sp_cond_colon].a, AV_IGNORE))
      {
         log_rule("sp_cond_colon");
         return(cpd.settings[UO_sp_cond_colon].a);
      }
   }

   if ((first->type  == CT_RANGE) ||
       (second->type == CT_RANGE) )
   {
      return(cpd.settings[UO_sp_range].a);
   }

   if ((first->type        == CT_COLON   ) &&
       (first->parent_type == CT_SQL_EXEC) )
   {
      log_rule("REMOVE");
      return(AV_REMOVE);
   }

   /* Macro stuff can only return IGNORE, ADD, or FORCE */
   if (first->type == CT_MACRO)
   {
      log_rule("sp_macro");
      argval_t arg     = cpd.settings[UO_sp_macro].a;
      argval_t add_arg = is_not_option(arg, AV_IGNORE) ? AV_ADD : AV_IGNORE;
      return (add_option(arg, add_arg));
   }

   if ((first->type        == CT_FPAREN_CLOSE) &&
       (first->parent_type == CT_MACRO_FUNC  ) )
   {
      log_rule("sp_macro_func");
      argval_t arg     = cpd.settings[UO_sp_macro_func].a;
      argval_t add_arg = is_not_option(arg, AV_IGNORE) ? AV_ADD : AV_IGNORE;
      return (add_option(arg, add_arg));
   }

   if (first->type == CT_PREPROC)
   {
      /* Remove spaces, unless we are ignoring. See indent_preproc() */
      if (cpd.settings[UO_pp_space].a == AV_IGNORE)
      {
         log_rule("IGNORE");
         return(AV_IGNORE);
      }
      log_rule("REMOVE");
      return(AV_REMOVE);
   }

   if (second->type == CT_SEMICOLON)
   {
      if (second->parent_type == CT_FOR)
      {
         if ((is_not_option(cpd.settings[UO_sp_before_semi_for_empty].a, AV_IGNORE)) &&
             ((first->type == CT_SPAREN_OPEN) ||
              (first->type == CT_SEMICOLON  ) ) )
         {
            log_rule("sp_before_semi_for_empty");
            return(cpd.settings[UO_sp_before_semi_for_empty].a);
         }
         if (is_not_option(cpd.settings[UO_sp_before_semi_for].a, AV_IGNORE))
         {
            log_rule("sp_before_semi_for");
            return(cpd.settings[UO_sp_before_semi_for].a);
         }
      }

      argval_t arg = cpd.settings[UO_sp_before_semi].a;
      if ((first->type        == CT_SPAREN_CLOSE) &&
          (first->parent_type != CT_WHILE_OF_DO ) )
      {
         log_rule("sp_before_semi|sp_special_semi");
         arg = (add_option(arg, cpd.settings[UO_sp_special_semi].a));
      }
      else
      {
         log_rule("sp_before_semi");
      }
      return(arg);
   }

   if ((second->type == CT_COMMENT ) &&
       ((first->type == CT_PP_ELSE ) ||
        (first->type == CT_PP_ENDIF) ) )
   {
      if (is_not_option(cpd.settings[UO_sp_endif_cmt].a, AV_IGNORE))
      {
         set_chunk_type(second, CT_COMMENT_ENDIF);
         log_rule("sp_endif_cmt");
         return(cpd.settings[UO_sp_endif_cmt].a);
      }
   }

   if ((is_not_option(cpd.settings[UO_sp_before_tr_emb_cmt].a, AV_IGNORE)) &&
       ((second->parent_type == CT_COMMENT_END  ) ||
        (second->parent_type == CT_COMMENT_EMBED) ) )
   {
      log_rule("sp_before_tr_emb_cmt");
      min_sp = cpd.settings[UO_sp_num_before_tr_emb_cmt].n;
      return(cpd.settings[UO_sp_before_tr_emb_cmt].a);
   }

   if (second->parent_type == CT_COMMENT_END)
   {
      switch (second->orig_prev_sp)
      {
      case 0:  log_rule("orig_prev_sp-REMOVE"); return(AV_REMOVE);
      case 1:  log_rule("orig_prev_sp-FORCE" ); return(AV_FORCE );
      default: log_rule("orig_prev_sp-ADD"   ); return(AV_ADD   );
      }
   }

   /* "for (;;)" vs "for (;; )" and "for (a;b;c)" vs "for (a; b; c)" */
   if (first->type == CT_SEMICOLON)
   {
      if (first->parent_type == CT_FOR)
      {
         if ((is_not_option(cpd.settings[UO_sp_after_semi_for_empty].a, AV_IGNORE)) &&
             (second->type == CT_SPAREN_CLOSE))
         {
            log_rule("sp_after_semi_for_empty");
            return(cpd.settings[UO_sp_after_semi_for_empty].a);
         }
         if (is_not_option(cpd.settings[UO_sp_after_semi_for].a, AV_IGNORE))
         {
            log_rule("sp_after_semi_for");
            return(cpd.settings[UO_sp_after_semi_for].a);
         }
      }
      else if (!chunk_is_comment(second) &&
               second->type != CT_BRACE_CLOSE)  // issue #197
      {
         log_rule("sp_after_semi");
         return(cpd.settings[UO_sp_after_semi].a);
      }
      /* Let the comment spacing rules handle this */
   }

   /* puts a space in the rare '+-' or '-+' */
   if (((first->type  == CT_NEG) || (first->type  == CT_POS) || (first->type  == CT_ARITH)) &&
       ((second->type == CT_NEG) || (second->type == CT_POS) || (second->type == CT_ARITH)) )
   {
      log_rule("ADD");
      return(AV_ADD);
   }

   /* "return(a);" vs "return (foo_t)a + 3;" vs "return a;" vs "return;" */
   if (first->type == CT_RETURN)
   {
      if ((second->type        == CT_PAREN_OPEN) &&
          (second->parent_type == CT_RETURN    ) )
      {
         log_rule("sp_return_paren");
         return(cpd.settings[UO_sp_return_paren].a);
      }
      /* everything else requires a space */
      log_rule("FORCE");
      return(AV_FORCE);
   }

   /* "sizeof(foo_t)" vs "sizeof foo_t" */
   if (first->type == CT_SIZEOF)
   {
      if (second->type == CT_PAREN_OPEN)
      {
         log_rule("sp_sizeof_paren");
         return(cpd.settings[UO_sp_sizeof_paren].a);
      }
      log_rule("FORCE");
      return(AV_FORCE);
   }

   /* handle '::' */
   if (first->type == CT_DC_MEMBER)
   {
      log_rule("sp_after_dc");
      return(cpd.settings[UO_sp_after_dc].a);
   }
   // Issue #889
   // mapped_file_source abc((int) ::CW2A(sTemp));
   if ((first->type        == CT_PAREN_CLOSE) &&
       (second->type       == CT_DC_MEMBER  ) &&
       (second->next       != nullptr       ) &&
       (second->next->type == CT_FUNC_CALL  ) )
   {
      log_rule("REMOVE_889_A");
      return(AV_REMOVE);
   }
   if (second->type == CT_DC_MEMBER)
   {
      /* '::' at the start of an identifier is not member access, but global scope operator.
       * Detect if previous chunk is keyword
       */
      switch (first->type)
      {
         case CT_SBOOL:     /* fallthrough */
         case CT_SASSIGN:   /* fallthrough */
         case CT_ARITH:     /* fallthrough */
         case CT_CASE:      /* fallthrough */
         case CT_CLASS:     /* fallthrough */
         case CT_DELETE:    /* fallthrough */
         case CT_FRIEND:    /* fallthrough */
         case CT_NAMESPACE: /* fallthrough */
         case CT_NEW:       /* fallthrough */
         case CT_SARITH:    /* fallthrough */
         case CT_SCOMPARE:  /* fallthrough */
         case CT_OPERATOR:  /* fallthrough */
         case CT_PRIVATE:   /* fallthrough */
         case CT_QUALIFIER: /* fallthrough */
         case CT_RETURN:    /* fallthrough */
         case CT_SIZEOF:    /* fallthrough */
         case CT_STRUCT:    /* fallthrough */
         case CT_THROW:     /* fallthrough */
         case CT_TYPEDEF:   /* fallthrough */
         case CT_TYPENAME:  /* fallthrough */
         case CT_UNION:     /* fallthrough */
         case CT_USING:     log_rule("FORCE"); return(AV_FORCE);
         default:           break;
      }

      if ((first->type == CT_WORD       ) ||
          (first->type == CT_TYPE       ) ||
          (first->type == CT_PAREN_CLOSE) ||
          CharTable::IsKeyword1((size_t)(first->str[0])))
      {
         log_rule("sp_before_dc");
         return(cpd.settings[UO_sp_before_dc].a);
      }
   }

   /* "a,b" vs "a, b" */
   if (first->type == CT_COMMA)
   {
      if (first->parent_type == CT_TYPE)
      {
         /* C# multidimensional array type: ',,' vs ', ,' or ',]' vs ', ]' */
         if (second->type == CT_COMMA)
         {
            log_rule("sp_between_mdatype_commas");
            return(cpd.settings[UO_sp_between_mdatype_commas].a);
         }

         log_rule("sp_after_mdatype_commas");
         return(cpd.settings[UO_sp_after_mdatype_commas].a);
      }
      else
      {
         log_rule("sp_after_comma");
         return(cpd.settings[UO_sp_after_comma].a);
      }
   }
   // test if we are within a SIGNAL/SLOT call
   if (QT_SIGNAL_SLOT_found)
   {
      if ((first->type   == CT_FPAREN_CLOSE)   &&
          ((second->type == CT_FPAREN_CLOSE) ||
           (second->type == CT_COMMA       ) ) )
      {
         if (second->level == (size_t)(QT_SIGNAL_SLOT_level))
         {
            restoreValues = true;
         }
      }
   }
   if (second->type == CT_COMMA)
   {
      if ((first->type        == CT_SQUARE_OPEN) &&
          (first->parent_type == CT_TYPE       ) )
      {
         log_rule("sp_before_mdatype_commas");
         return(cpd.settings[UO_sp_before_mdatype_commas].a);
      }
      if ((first->type == CT_PAREN_OPEN) &&
          (cpd.settings[UO_sp_paren_comma].a != AV_IGNORE))
      {
         log_rule("sp_paren_comma");
         return(cpd.settings[UO_sp_paren_comma].a);
      }
      log_rule("sp_before_comma");
      return(cpd.settings[UO_sp_before_comma].a);
   }

   if (second->type == CT_ELLIPSIS)
   {
      /* non-punc followed by a ellipsis */
      if (((first->flags & PCF_PUNCTUATOR) == 0) &&
          (is_not_option(cpd.settings[UO_sp_before_ellipsis].a, AV_IGNORE)))
      {
         log_rule("sp_before_ellipsis");
         return(cpd.settings[UO_sp_before_ellipsis].a);
      }

      if (first->type == CT_TAG_COLON)
      {
         log_rule("FORCE");
         return(AV_FORCE);
      }
   }
   if ((first->type == CT_ELLIPSIS) &&
       CharTable::IsKeyword1((size_t)(second->str[0])))
   {
      log_rule("FORCE");
      return(AV_FORCE);
   }
   if (first->type == CT_TAG_COLON)
   {
      log_rule("sp_after_tag");
      return(cpd.settings[UO_sp_after_tag].a);
   }
   if (second->type == CT_TAG_COLON)
   {
      log_rule("REMOVE");
      return(AV_REMOVE);
   }

   /* handle '~' */
   if (first->type == CT_DESTRUCTOR)
   {
      log_rule("REMOVE");
      return(AV_REMOVE);
   }

   /* "((" vs "( (" or "))" vs ") )" */
   if ((chunk_is_str(first, "(", 1) && chunk_is_str(second, "(", 1)) ||
       (chunk_is_str(first, ")", 1) && chunk_is_str(second, ")", 1)) )
   {
      log_rule("sp_paren_paren");
      return(cpd.settings[UO_sp_paren_paren].a);
   }

   if ((first->type  == CT_CATCH      ) &&
       (second->type == CT_SPAREN_OPEN) &&
       (is_not_option(cpd.settings[UO_sp_catch_paren].a, AV_IGNORE)))
   {
      log_rule("sp_catch_paren");
      return(cpd.settings[UO_sp_catch_paren].a);
   }

   if ((first->type  == CT_D_VERSION_IF) &&
       (second->type == CT_SPAREN_OPEN ) &&
       (is_not_option(cpd.settings[UO_sp_version_paren].a, AV_IGNORE)))
   {
      log_rule("sp_version_paren");
      return(cpd.settings[UO_sp_version_paren].a);
   }

   if ((first->type  == CT_D_SCOPE_IF ) &&
       (second->type == CT_SPAREN_OPEN) &&
       (is_not_option(cpd.settings[UO_sp_scope_paren].a, AV_IGNORE)))
   {
      log_rule("sp_scope_paren");
      return(cpd.settings[UO_sp_scope_paren].a);
   }

   /* "if (" vs "if(" */
   if (second->type == CT_SPAREN_OPEN)
   {
      log_rule("sp_before_sparen");
      return(cpd.settings[UO_sp_before_sparen].a);
   }

   if ((first->type  == CT_LAMBDA) ||
       (second->type == CT_LAMBDA) )
   {
      log_rule("sp_assign (lambda)");
      return(cpd.settings[UO_sp_assign].a);
   }

   // Handle the special lambda case for C++11:
   //    [=](Something arg){.....}
   if ((cpd.settings[UO_sp_cpp_lambda_assign].a != AV_IGNORE) &&
       (((first->type         == CT_SQUARE_OPEN ) &&
         (first->parent_type  == CT_CPP_LAMBDA  ) &&
         (second->type        == CT_ASSIGN      ) ) ||
        ((first->type         == CT_ASSIGN      ) &&
         (second->type        == CT_SQUARE_CLOSE) &&
         (second->parent_type == CT_CPP_LAMBDA  ) ) ) )
   {
      log_rule("UO_sp_cpp_lambda_assign");
      return(cpd.settings[UO_sp_cpp_lambda_assign].a);
   }

   // Handle the special lambda case for C++11:
   //    [](Something arg){.....}
   if ((cpd.settings[UO_sp_cpp_lambda_paren].a != AV_IGNORE) &&
       (first->type        == CT_SQUARE_CLOSE) &&
       (first->parent_type == CT_CPP_LAMBDA  ) &&
       (second->type       == CT_FPAREN_OPEN ) )
   {
      log_rule("UO_sp_cpp_lambda_paren");
      return(cpd.settings[UO_sp_cpp_lambda_paren].a);
   }

   if ((first->type  == CT_ENUM       ) &&
       (second->type == CT_FPAREN_OPEN) )
   {
      if (is_not_option(cpd.settings[UO_sp_enum_paren].a, AV_IGNORE))
      {
         log_rule("sp_enum_paren");
         return(cpd.settings[UO_sp_enum_paren].a);
      }
   }

   if (second->type == CT_ASSIGN)
   {
      if (second->flags & PCF_IN_ENUM)
      {
         if (is_not_option(cpd.settings[UO_sp_enum_before_assign].a, AV_IGNORE))
         {
            log_rule("sp_enum_before_assign");
            return(cpd.settings[UO_sp_enum_before_assign].a);
         }
         log_rule("sp_enum_assign");
         return(cpd.settings[UO_sp_enum_assign].a);
      }
      if ((is_not_option(cpd.settings[UO_sp_assign_default].a, AV_IGNORE)) &&
          (second->parent_type == CT_FUNC_PROTO))
      {
         log_rule("sp_assign_default");
         return(cpd.settings[UO_sp_assign_default].a);
      }
      if (is_not_option(cpd.settings[UO_sp_before_assign].a, AV_IGNORE))
      {
         log_rule("sp_before_assign");
         return(cpd.settings[UO_sp_before_assign].a);
      }
      log_rule("sp_assign");
      return(cpd.settings[UO_sp_assign].a);
   }

   if (first->type == CT_ASSIGN)
   {
      if (first->flags & PCF_IN_ENUM)
      {
         if (is_not_option(cpd.settings[UO_sp_enum_after_assign].a, AV_IGNORE))
         {
            log_rule("sp_enum_after_assign");
            return(cpd.settings[UO_sp_enum_after_assign].a);
         }
         log_rule("sp_enum_assign");
         return(cpd.settings[UO_sp_enum_assign].a);
      }
      if ((is_not_option(cpd.settings[UO_sp_assign_default].a, AV_IGNORE)) &&
          (first->parent_type == CT_FUNC_PROTO))
      {
         log_rule("sp_assign_default");
         return(cpd.settings[UO_sp_assign_default].a);
      }
      if (is_not_option(cpd.settings[UO_sp_after_assign].a, AV_IGNORE))
      {
         log_rule("sp_after_assign");
         return(cpd.settings[UO_sp_after_assign].a);
      }
      log_rule("sp_assign");
      return(cpd.settings[UO_sp_assign].a);
   }

   if (first->type == CT_BIT_COLON)
   {
      if (first->flags & PCF_IN_ENUM)
      {
         log_rule("sp_enum_colon");
         return(cpd.settings[UO_sp_enum_colon].a);
      }
   }

   if (second->type == CT_BIT_COLON)
   {
      if (second->flags & PCF_IN_ENUM)
      {
         log_rule("sp_enum_colon");
         return(cpd.settings[UO_sp_enum_colon].a);
      }
   }

   if (second->type == CT_OC_BLOCK_CARET)
   {
      log_rule("sp_before_oc_block_caret");
      return(cpd.settings[UO_sp_before_oc_block_caret].a);
   }
   if (first->type == CT_OC_BLOCK_CARET)
   {
      log_rule("sp_after_oc_block_caret");
      return(cpd.settings[UO_sp_after_oc_block_caret].a);
   }
   if (second->type == CT_OC_MSG_FUNC)
   {
      log_rule("sp_after_oc_msg_receiver");
      return(cpd.settings[UO_sp_after_oc_msg_receiver].a);
   }

   /* "a [x]" vs "a[x]" */
   if ((second->type        == CT_SQUARE_OPEN) &&
       (second->parent_type != CT_OC_MSG     ) )
   {
      log_rule("sp_before_square");
      return(cpd.settings[UO_sp_before_square].a);
   }

   /* "byte[]" vs "byte []" */
   if (second->type == CT_TSQUARE)
   {
      log_rule("sp_before_squares");
      return(cpd.settings[UO_sp_before_squares].a);
   }

   if ((cpd.settings[UO_sp_angle_shift].a != AV_IGNORE) &&
       (first->type  == CT_ANGLE_CLOSE) &&
       (second->type == CT_ANGLE_CLOSE) )
   {
      log_rule("sp_angle_shift");
      return(cpd.settings[UO_sp_angle_shift].a);
   }

   /* spacing around template < > stuff */
   if ((first->type  == CT_ANGLE_OPEN ) ||
       (second->type == CT_ANGLE_CLOSE) )
   {
      log_rule("sp_inside_angle");
      return(cpd.settings[UO_sp_inside_angle].a);
   }
   if (second->type == CT_ANGLE_OPEN)
   {
      if ((first->type == CT_TEMPLATE) &&
          (is_not_option(cpd.settings[UO_sp_template_angle].a, AV_IGNORE)))
      {
         log_rule("sp_template_angle");
         return(cpd.settings[UO_sp_template_angle].a);
      }
      log_rule("sp_before_angle");
      return(cpd.settings[UO_sp_before_angle].a);
   }
   if (first->type == CT_ANGLE_CLOSE)
   {
      if ((second->type == CT_WORD) ||
           CharTable::IsKeyword1((size_t)(second->str[0])))
      {
         if (is_not_option(cpd.settings[UO_sp_angle_word].a, AV_IGNORE))
         {
            log_rule("sp_angle_word");
            return(cpd.settings[UO_sp_angle_word].a);
         }
      }
      if ((second->type == CT_FPAREN_OPEN) ||
          (second->type == CT_PAREN_OPEN ) )
      {
         const chunk_t *next = chunk_get_next_ncnl(second);
         if (next && (next->type == CT_FPAREN_CLOSE))
         {
            log_rule("sp_angle_paren_empty");
            return(cpd.settings[UO_sp_angle_paren_empty].a);
         }

         log_rule("sp_angle_paren");
         return(cpd.settings[UO_sp_angle_paren].a);
      }
      if (second->type == CT_DC_MEMBER)
      {
         log_rule("sp_before_dc");
         return(cpd.settings[UO_sp_before_dc].a);
      }
      if ((second->type != CT_BYREF) &&
          (second->type != CT_PTR_TYPE))
      {
         log_rule("sp_after_angle");
         return(cpd.settings[UO_sp_after_angle].a);
      }
   }

   if ((first->type == CT_BYREF) &&
       (is_not_option(cpd.settings[UO_sp_after_byref_func].a, AV_IGNORE)) &&
       ((first->parent_type == CT_FUNC_DEF  ) ||
        (first->parent_type == CT_FUNC_PROTO) ) )
   {
      log_rule("sp_after_byref_func");
      return(cpd.settings[UO_sp_after_byref_func].a);
   }

   if ((first->type == CT_BYREF                      ) &&
       CharTable::IsKeyword1((size_t)(second->str[0])) )
   {
      log_rule("sp_after_byref");
      return(cpd.settings[UO_sp_after_byref].a);
   }

   if (second->type == CT_BYREF)
   {
      if (is_not_option(cpd.settings[UO_sp_before_byref_func].a, AV_IGNORE))
      {
         const chunk_t *next = chunk_get_next(second);
         if ((next        != nullptr      )   &&
             ((next->type == CT_FUNC_DEF  ) ||
              (next->type == CT_FUNC_PROTO) ) )
         {
            return(cpd.settings[UO_sp_before_byref_func].a);
         }
      }

      if (is_not_option(cpd.settings[UO_sp_before_unnamed_byref].a, AV_IGNORE))
      {
         const chunk_t *next = chunk_get_next_nc(second);
         if ((next != nullptr) && (next->type != CT_WORD))
         {
            log_rule("sp_before_unnamed_byref");
            return(cpd.settings[UO_sp_before_unnamed_byref].a);
         }
      }
      log_rule("sp_before_byref");
      return(cpd.settings[UO_sp_before_byref].a);
   }

   if (first->type == CT_SPAREN_CLOSE)
   {
      if ((second->type == CT_BRACE_OPEN) &&
          (cpd.settings[UO_sp_sparen_brace].a != AV_IGNORE))
      {
         log_rule("sp_sparen_brace");
         return(cpd.settings[UO_sp_sparen_brace].a);
      }
      if (!chunk_is_comment(second) &&
          (cpd.settings[UO_sp_after_sparen].a != AV_IGNORE))
      {
         log_rule("sp_after_sparen");
         return(cpd.settings[UO_sp_after_sparen].a);
      }
   }

   if ((second->type       == CT_FPAREN_OPEN) &&
       (first->parent_type == CT_OPERATOR   ) &&
       (is_not_option(cpd.settings[UO_sp_after_operator_sym].a, AV_IGNORE)))
   {

      // \todo DRY1 start
      if ((is_not_option(cpd.settings[UO_sp_after_operator_sym_empty].a, AV_IGNORE)) &&
          (second->type == CT_FPAREN_OPEN))
      {
         const chunk_t *next = chunk_get_next_ncnl(second);
         if (next && (next->type == CT_FPAREN_CLOSE))
         {
            log_rule("sp_after_operator_sym_empty");
            return(cpd.settings[UO_sp_after_operator_sym_empty].a);
         }
      }

      log_rule("sp_after_operator_sym");
      return(cpd.settings[UO_sp_after_operator_sym].a);
      // DRY1 end
   }

   /* spaces between function and open paren */
   if ((first->type == CT_FUNC_CALL    ) ||
       (first->type == CT_FUNC_CTOR_VAR) )
   {

      // \todo DRY1 start
      if ((is_not_option(cpd.settings[UO_sp_func_call_paren_empty].a, AV_IGNORE)) &&
          (second->type == CT_FPAREN_OPEN))
      {
         const chunk_t *next = chunk_get_next_ncnl(second);
         if ((next       != nullptr           ) &&
             (next->type == CT_FPAREN_CLOSE) )
         {
            log_rule("sp_func_call_paren_empty");
            return(cpd.settings[UO_sp_func_call_paren_empty].a);
         }
      }
      log_rule("sp_func_call_paren");
      return(cpd.settings[UO_sp_func_call_paren].a);
      // DRY1 end

   }
   if (first->type == CT_FUNC_CALL_USER)
   {
      log_rule("sp_func_call_user_paren");
      return(cpd.settings[UO_sp_func_call_user_paren].a);
   }
   if (first->type == CT_ATTRIBUTE)
   {
      log_rule("sp_attribute_paren");
      return(cpd.settings[UO_sp_attribute_paren].a);
   }
   if (first->type == CT_FUNC_DEF)
   {

      // \todo DRY1 start
      if ((is_not_option(cpd.settings[UO_sp_func_def_paren_empty].a, AV_IGNORE)) &&
          (second->type == CT_FPAREN_OPEN))
      {
         const chunk_t *next = chunk_get_next_ncnl(second);
         if (next && (next->type == CT_FPAREN_CLOSE))
         {
            log_rule("sp_func_def_paren_empty");
            return(cpd.settings[UO_sp_func_def_paren_empty].a);
         }
      }
      log_rule("sp_func_def_paren");
      return(cpd.settings[UO_sp_func_def_paren].a);
      // DRY1 end

   }
   if ((first->type == CT_CPP_CAST ) ||
       (first->type == CT_TYPE_WRAP) )
   {
      log_rule("sp_cpp_cast_paren");
      return(cpd.settings[UO_sp_cpp_cast_paren].a);
   }

   if ((first->type  == CT_PAREN_CLOSE) &&
       (second->type == CT_WHEN       ) )
   {
      log_rule("FORCE");
      return(AV_FORCE); /* TODO: make this configurable? */
   }

   if ( (first->type  == CT_PAREN_CLOSE)   &&
       ((second->type == CT_PAREN_OPEN ) ||
        (second->type == CT_FPAREN_OPEN) ) )
   {
      /* "(int)a" vs "(int) a" or "cast(int)a" vs "cast(int) a" */
      if ((first->parent_type == CT_C_CAST) ||
          (first->parent_type == CT_D_CAST) )
      {
         log_rule("sp_after_cast");
         return(cpd.settings[UO_sp_after_cast].a);
      }

      /* Must be an indirect/chained function call? */
      log_rule("REMOVE");
      return(AV_REMOVE);  /* TODO: make this configurable? */
   }

   /* handle the space between parens in fcn type 'void (*f)(void)' */
   if (first->type == CT_TPAREN_CLOSE)
   {
      log_rule("sp_after_tparen_close");
      return(cpd.settings[UO_sp_after_tparen_close].a);
   }

   /* ")(" vs ") (" */
   if ((chunk_is_str(first, ")", 1) && chunk_is_str(second, "(", 1)) ||
       (chunk_is_paren_close(first) && chunk_is_paren_open(second)))
   {
      log_rule("sp_cparen_oparen");
      return(cpd.settings[UO_sp_cparen_oparen].a);
   }

   if ((first->type          == CT_FUNC_PROTO )   ||
       ((second->type        == CT_FPAREN_OPEN) &&
        (second->parent_type == CT_FUNC_PROTO ) ) )
   {

      // \todo DRY1 start
      if ((is_not_option(cpd.settings[UO_sp_func_proto_paren_empty].a, AV_IGNORE)) &&
          (second->type == CT_FPAREN_OPEN))
      {
         const chunk_t *next = chunk_get_next_ncnl(second);
         if (next && (next->type == CT_FPAREN_CLOSE))
         {
            log_rule("sp_func_proto_paren_empty");
            return(cpd.settings[UO_sp_func_proto_paren_empty].a);
         }
      }
      log_rule("sp_func_proto_paren");
      return(cpd.settings[UO_sp_func_proto_paren].a);
      // DRY1 end

   }
   if ((first->type == CT_FUNC_CLASS_DEF  ) ||
       (first->type == CT_FUNC_CLASS_PROTO) )
   {
      // \todo DRY1 start
      if ((is_not_option(cpd.settings[UO_sp_func_class_paren_empty].a, AV_IGNORE)) &&
          (second->type == CT_FPAREN_OPEN))
      {
         const chunk_t *next = chunk_get_next_ncnl(second);
         if (next && (next->type == CT_FPAREN_CLOSE))
         {
            log_rule("sp_func_class_paren_empty");
            return(cpd.settings[UO_sp_func_class_paren_empty].a);
         }
      }
      log_rule("sp_func_class_paren");
      return(cpd.settings[UO_sp_func_class_paren].a);
      // DRY1 end

   }
   if (  (first->type == CT_CLASS     ) &&
        !(first->flags & PCF_IN_OC_MSG) )
   {
      log_rule("FORCE");
      return(AV_FORCE);
   }

   if ((first->type  == CT_BRACE_OPEN ) &&
       (second->type == CT_BRACE_CLOSE) )
   {
      log_rule("sp_inside_braces_empty");
      return(cpd.settings[UO_sp_inside_braces_empty].a);
   }

   if (second->type == CT_BRACE_CLOSE)
   {
      if (second->parent_type == CT_ENUM)
      {
         log_rule("sp_inside_braces_enum");
         return(cpd.settings[UO_sp_inside_braces_enum].a);
      }
      if ((second->parent_type == CT_STRUCT) ||
          (second->parent_type == CT_UNION ) )
      {
         log_rule("sp_inside_braces_struct");
         return(cpd.settings[UO_sp_inside_braces_struct].a);
      }
      log_rule("sp_inside_braces");
      return(cpd.settings[UO_sp_inside_braces].a);
   }

   if (first->type == CT_D_CAST)
   {
      log_rule("REMOVE");
      return(AV_REMOVE);
   }

   if ((first->type  == CT_PP_DEFINED) &&
       (second->type == CT_PAREN_OPEN) )
   {
      log_rule("sp_defined_paren");
      return(cpd.settings[UO_sp_defined_paren].a);
   }

   if (first->type == CT_THROW)
   {
      if (second->type == CT_PAREN_OPEN)
      {
         log_rule("sp_throw_paren");
         return(cpd.settings[UO_sp_throw_paren].a);
      }
      log_rule("sp_after_throw");
      return(cpd.settings[UO_sp_after_throw].a);
   }

   if ((first->type  == CT_THIS      ) &&
       (second->type == CT_PAREN_OPEN) )
   {
      log_rule("sp_this_paren");
      return(cpd.settings[UO_sp_this_paren].a);
   }

   if ((first->type  == CT_STATE     ) &&
       (second->type == CT_PAREN_OPEN) )
   {
      log_rule("ADD");
      return(AV_ADD);
   }

   if ((first->type  == CT_DELEGATE  ) &&
       (second->type == CT_PAREN_OPEN) )
   {
      log_rule("REMOVE");
      return(AV_REMOVE);
   }

   if ((first->type  == CT_MEMBER) ||
       (second->type == CT_MEMBER) )
   {
      log_rule("sp_member");
      return(cpd.settings[UO_sp_member].a);
   }

   if (first->type == CT_C99_MEMBER)
   {
      // always remove space(s) after then '.' of a C99-member
      log_rule("REMOVE");
      return(AV_REMOVE);
   }

   if ((first->type  == CT_SUPER     ) &&
       (second->type == CT_PAREN_OPEN) )
   {
      log_rule("sp_super_paren");
      return(cpd.settings[UO_sp_super_paren].a);
   }

   if ((first->type  == CT_FPAREN_CLOSE) &&
       (second->type == CT_BRACE_OPEN  ) )
   {
      if (second->parent_type == CT_DOUBLE_BRACE)
      {
         log_rule("sp_fparen_dbrace");
         return(cpd.settings[UO_sp_fparen_dbrace].a);
      }
      log_rule("sp_fparen_brace");
      return(cpd.settings[UO_sp_fparen_brace].a);
   }

   if ((first->type  == CT_D_TEMPLATE) ||
       (second->type == CT_D_TEMPLATE) )
   {
      log_rule("REMOVE");
      return(AV_REMOVE);
   }

   if ((first->type  == CT_ELSE      ) &&
       (second->type == CT_BRACE_OPEN) )
   {
      log_rule("sp_else_brace");
      return(cpd.settings[UO_sp_else_brace].a);
   }

   if ((first->type  == CT_ELSE  ) &&
       (second->type == CT_ELSEIF) )
   {
      log_rule("FORCE");
      return(AV_FORCE);
   }

   if ((first->type  == CT_CATCH     ) &&
       (second->type == CT_BRACE_OPEN) )
   {
      log_rule("sp_catch_brace");
      return(cpd.settings[UO_sp_catch_brace].a);
   }

   if ((first->type  == CT_FINALLY   ) &&
       (second->type == CT_BRACE_OPEN) )
   {
      log_rule("sp_finally_brace");
      return(cpd.settings[UO_sp_finally_brace].a);
   }

   if ((first->type  == CT_TRY       ) &&
       (second->type == CT_BRACE_OPEN) )
   {
      log_rule("sp_try_brace");
      return(cpd.settings[UO_sp_try_brace].a);
   }

   if ((first->type  == CT_GETSET    ) &&
       (second->type == CT_BRACE_OPEN) )
   {
      log_rule("sp_getset_brace");
      return(cpd.settings[UO_sp_getset_brace].a);
   }

   //if (((first->type == CT_WORD) || (first->type == CT_WORD)) &&   Coverity CID 76001 Same on both sides, 2016-03-16
   //    (second->type == CT_BRACE_OPEN))
   if ((first->type  == CT_WORD      ) &&
       (second->type == CT_BRACE_OPEN) )
   {
      if (first->parent_type == CT_NAMESPACE)
      {
         log_rule("sp_word_brace_ns");
         return(cpd.settings[UO_sp_word_brace_ns].a);
      }
      if ((first->parent_type  == CT_NONE) &&
          (second->parent_type == CT_NONE) )
      {
         log_rule("sp_word_brace");
         return(cpd.settings[UO_sp_word_brace].a);
      }
   }

   if ((second->type        == CT_PAREN_OPEN) &&
       (second->parent_type == CT_INVARIANT ) )
   {
      log_rule("sp_invariant_paren");
      return(cpd.settings[UO_sp_invariant_paren].a);
   }

   if (first->type == CT_PAREN_CLOSE)
   {
      if (first->parent_type == CT_D_TEMPLATE)
      {
         log_rule("FORCE");
         return(AV_FORCE);
      }

      if (first->parent_type == CT_INVARIANT)
      {
         log_rule("sp_after_invariant_paren");
         return(cpd.settings[UO_sp_after_invariant_paren].a);
      }

      /* Arith after a cast comes first */
      if ((second->type == CT_ARITH) ||
          (second->type == CT_CARET) )
      {
         log_rule("sp_arith");
         return(cpd.settings[UO_sp_arith].a);
      }

      /* "(struct foo) {...}" vs "(struct foo){...}" */
      if (second->type == CT_BRACE_OPEN)
      {
         log_rule("sp_paren_brace");
         return(cpd.settings[UO_sp_paren_brace].a);
      }

      /* D-specific: "delegate(some thing) dg */
      if (first->parent_type == CT_DELEGATE)
      {
         log_rule("ADD");
         return(AV_ADD);
      }

      /* PAWN-specific: "state (condition) next" */
      if (first->parent_type == CT_STATE)
      {
         log_rule("ADD");
         return(AV_ADD);
      }
   }

   /* "foo(...)" vs "foo( ... )" */
   if ((first->type  == CT_FPAREN_OPEN ) ||
       (second->type == CT_FPAREN_CLOSE) )
   {
      if ((first->type  == CT_FPAREN_OPEN ) &&
          (second->type == CT_FPAREN_CLOSE) )
      {
         log_rule("sp_inside_fparens");
         return(cpd.settings[UO_sp_inside_fparens].a);
      }
      log_rule("sp_inside_fparen");
      return(cpd.settings[UO_sp_inside_fparen].a);
   }

   /* "foo(...)" vs "foo( ... )" */
   if ((first->type  == CT_TPAREN_OPEN ) ||
       (second->type == CT_TPAREN_CLOSE) )
   {
      log_rule("sp_inside_tparen");
      return(cpd.settings[UO_sp_inside_tparen].a);
   }

   if (first->type == CT_PAREN_CLOSE)
   {
      if ((first->flags & PCF_OC_RTYPE) /*== CT_OC_RTYPE)*/ &&
          ((first->parent_type == CT_OC_MSG_DECL) ||
           (first->parent_type == CT_OC_MSG_SPEC) ) )
      {
         log_rule("sp_after_oc_return_type");
         return(cpd.settings[UO_sp_after_oc_return_type].a);
      }
<<<<<<< HEAD
      else if ((first->parent_type == CT_OC_MSG_SPEC) ||
               (first->parent_type == CT_OC_MSG_DECL) )
=======

      if ((first->parent_type == CT_OC_MSG_SPEC) || (first->parent_type == CT_OC_MSG_DECL))
>>>>>>> 72b25582
      {
         log_rule("sp_after_oc_type");
         return(cpd.settings[UO_sp_after_oc_type].a);
      }
<<<<<<< HEAD
      else if ((first->parent_type == CT_OC_SEL) &&
               (second->type != CT_SQUARE_CLOSE) )
=======

      if ((first->parent_type == CT_OC_SEL) && (second->type != CT_SQUARE_CLOSE))
>>>>>>> 72b25582
      {
         log_rule("sp_after_oc_at_sel_parens");
         return(cpd.settings[UO_sp_after_oc_at_sel_parens].a);
      }
   }

   if (cpd.settings[UO_sp_inside_oc_at_sel_parens].a != AV_IGNORE)
   {
      if (( (first->type        == CT_PAREN_OPEN ) &&
           ((first->parent_type == CT_OC_SEL     ) ||
            (first->parent_type == CT_OC_PROTOCOL) ) )
          ||
          ( (second->type        == CT_PAREN_CLOSE) &&
           ((second->parent_type == CT_OC_SEL     ) ||
            (second->parent_type == CT_OC_PROTOCOL) ) ) )
      {
         log_rule("sp_inside_oc_at_sel_parens");
         return(cpd.settings[UO_sp_inside_oc_at_sel_parens].a);
      }
   }

   if ((second->type == CT_PAREN_OPEN )   &&
       ((first->type == CT_OC_SEL     ) ||
        (first->type == CT_OC_PROTOCOL) ) )
   {
      log_rule("sp_after_oc_at_sel");
      return(cpd.settings[UO_sp_after_oc_at_sel].a);
   }

   /* C cast:   "(int)"      vs "( int )"
    * D cast:   "cast(int)"  vs "cast( int )"
    * CPP cast: "int(a + 3)" vs "int( a + 3 )"
    */
   if (first->type == CT_PAREN_OPEN)
   {
      if ((first->parent_type == CT_C_CAST  ) ||
          (first->parent_type == CT_CPP_CAST) ||
          (first->parent_type == CT_D_CAST  ) )
      {
         log_rule("sp_inside_paren_cast");
         return(cpd.settings[UO_sp_inside_paren_cast].a);
      }
      log_rule("sp_inside_paren");
      return(cpd.settings[UO_sp_inside_paren].a);
   }

   if (second->type == CT_PAREN_CLOSE)
   {
      if ((second->parent_type == CT_C_CAST  ) ||
          (second->parent_type == CT_CPP_CAST) ||
          (second->parent_type == CT_D_CAST  ) )
      {
         log_rule("sp_inside_paren_cast");
         return(cpd.settings[UO_sp_inside_paren_cast].a);
      }
      log_rule("sp_inside_paren");
      return(cpd.settings[UO_sp_inside_paren].a);
   }

   /* "[3]" vs "[ 3 ]" */
   if ((first->type  == CT_SQUARE_OPEN ) ||
       (second->type == CT_SQUARE_CLOSE) )
   {
      log_rule("sp_inside_square");
      return(cpd.settings[UO_sp_inside_square].a);
   }
   if ((first->type  == CT_SQUARE_CLOSE) &&
       (second->type == CT_FPAREN_OPEN ) )
   {
      log_rule("sp_square_fparen");
      return(cpd.settings[UO_sp_square_fparen].a);
   }

   /* "if(...)" vs "if( ... )" */
   if ((second->type == CT_SPAREN_CLOSE) &&
       (is_not_option(cpd.settings[UO_sp_inside_sparen_close].a, AV_IGNORE)))
   {
      log_rule("sp_inside_sparen_close");
      return(cpd.settings[UO_sp_inside_sparen_close].a);
   }
   if ((first->type == CT_SPAREN_OPEN) &&
       (is_not_option(cpd.settings[UO_sp_inside_sparen_open].a, AV_IGNORE)))
   {
      log_rule("sp_inside_sparen_open");
      return(cpd.settings[UO_sp_inside_sparen_open].a);
   }
   if ((first->type  == CT_SPAREN_OPEN ) ||
       (second->type == CT_SPAREN_CLOSE) )
   {
      log_rule("sp_inside_sparen");
      return(cpd.settings[UO_sp_inside_sparen].a);
   }

   if ((is_not_option(cpd.settings[UO_sp_after_class_colon].a, AV_IGNORE)) &&
       (first->type == CT_CLASS_COLON))
   {
      log_rule("sp_after_class_colon");
      return(cpd.settings[UO_sp_after_class_colon].a);
   }
   if ((is_not_option(cpd.settings[UO_sp_before_class_colon].a, AV_IGNORE)) &&
       (second->type == CT_CLASS_COLON))
   {
      log_rule("sp_before_class_colon");
      return(cpd.settings[UO_sp_before_class_colon].a);
   }

   if ((is_not_option(cpd.settings[UO_sp_after_constr_colon].a, AV_IGNORE)) &&
       (first->type == CT_CONSTR_COLON))
   {
      min_sp = cpd.settings[UO_indent_ctor_init_leading].n - 1; // default indent is 1 space

      log_rule("sp_after_constr_colon");
      return(cpd.settings[UO_sp_after_constr_colon].a);
   }
   if ((is_not_option(cpd.settings[UO_sp_before_constr_colon].a, AV_IGNORE)) &&
       (second->type == CT_CONSTR_COLON))
   {
      log_rule("sp_before_constr_colon");
      return(cpd.settings[UO_sp_before_constr_colon].a);
   }

   if ((is_not_option(cpd.settings[UO_sp_before_case_colon].a, AV_IGNORE)) &&
       (second->type == CT_CASE_COLON))
   {
      log_rule("sp_before_case_colon");
      return(cpd.settings[UO_sp_before_case_colon].a);
   }

   if (first->type == CT_DOT)
   {
      log_rule("REMOVE");
      return(AV_REMOVE);
   }
   if (second->type == CT_DOT)
   {
      log_rule("ADD");
      return(AV_ADD);
   }

   if ( (first->type  == CT_NULLCOND) ||
        (second->type == CT_NULLCOND) )
   {
      log_rule("sp_member");
      return(cpd.settings[UO_sp_member].a);
   }

   if ((first->type  == CT_ARITH) ||
       (first->type  == CT_CARET) ||
       (second->type == CT_ARITH) ||
       (second->type == CT_CARET) )
   {
      log_rule("sp_arith");
      return(cpd.settings[UO_sp_arith].a);
   }

   if ((first->type  == CT_BOOL) ||
       (second->type == CT_BOOL) )
   {
      argval_t arg = cpd.settings[UO_sp_bool].a;
      if (is_not_token(cpd.settings[UO_pos_bool].tp, TP_IGNORE) &&
          (first->orig_line != second->orig_line) &&
          (arg != AV_REMOVE))
      {
         arg = (argval_t)(arg | AV_ADD); /*lint !e655 */
      }
      log_rule("sp_bool");
      return(arg);
   }

   if ((first->type  == CT_COMPARE) ||
       (second->type == CT_COMPARE) )
   {
      log_rule("sp_compare");
      return(cpd.settings[UO_sp_compare].a);
   }

   if ((first->type  == CT_PAREN_OPEN) &&
       (second->type == CT_PTR_TYPE  ) )
   {
      log_rule("REMOVE");
      return(AV_REMOVE);
   }

   if ((first->type == CT_PTR_TYPE) &&
       (cpd.settings[UO_sp_ptr_star_paren].a != AV_IGNORE) &&
       ((second->type == CT_FPAREN_OPEN) ||
        (second->type == CT_TPAREN_OPEN)))
   {
      log_rule("sp_ptr_star_paren");
      return(cpd.settings[UO_sp_ptr_star_paren].a);
   }

   if ((first->type  == CT_PTR_TYPE) &&
       (second->type == CT_PTR_TYPE) &&
       (is_not_option(cpd.settings[UO_sp_between_ptr_star].a, AV_IGNORE)))
   {
      log_rule("sp_between_ptr_star");
      return(cpd.settings[UO_sp_between_ptr_star].a);
   }

   if ((first->type == CT_PTR_TYPE) &&
       (is_not_option(cpd.settings[UO_sp_after_ptr_star_func].a, AV_IGNORE)) &&
       ((first->parent_type == CT_FUNC_DEF  ) ||
        (first->parent_type == CT_FUNC_PROTO) ||
        (first->parent_type == CT_FUNC_VAR  ) ) )
   {
      log_rule("sp_after_ptr_star_func");
      return(cpd.settings[UO_sp_after_ptr_star_func].a);
   }

   if ((first->type == CT_PTR_TYPE                     ) &&
       (CharTable::IsKeyword1((size_t)(second->str[0]))) )
   {
      const chunk_t *prev = chunk_get_prev(first);
      if ((prev       != nullptr) &&
          (prev->type == CT_IN  ) )
      {
         log_rule("sp_deref");
         return(cpd.settings[UO_sp_deref].a);
      }

      if ((second->type == CT_QUALIFIER) &&
          (is_not_option(cpd.settings[UO_sp_after_ptr_star_qualifier].a, AV_IGNORE)))
      {
         log_rule("sp_after_ptr_star_qualifier");
         return(cpd.settings[UO_sp_after_ptr_star_qualifier].a);
      }
<<<<<<< HEAD
      else if (is_not_option(cpd.settings[UO_sp_after_ptr_star].a, AV_IGNORE))
=======

      if (cpd.settings[UO_sp_after_ptr_star].a != AV_IGNORE)
>>>>>>> 72b25582
      {
         log_rule("sp_after_ptr_star");
         return(cpd.settings[UO_sp_after_ptr_star].a);
      }
   }

   if ((second->type == CT_PTR_TYPE) &&
       (first->type  != CT_IN      ) )
   {
      if (is_not_option(cpd.settings[UO_sp_before_ptr_star_func].a, AV_IGNORE))
      {
         /* Find the next non-'*' chunk */
         chunk_t *next = second;
         do
         {
            next = chunk_get_next(next);
         } while ((next       != nullptr    ) &&
                  (next->type == CT_PTR_TYPE) );

         if ( (next       != nullptr      )   &&
             ((next->type == CT_FUNC_DEF  ) ||
              (next->type == CT_FUNC_PROTO) ) )
         {
            return(cpd.settings[UO_sp_before_ptr_star_func].a);
         }
      }

      if (is_not_option(cpd.settings[UO_sp_before_unnamed_ptr_star].a, AV_IGNORE))
      {
         chunk_t *next = chunk_get_next_nc(second);
         while ((next       != nullptr    ) &&
                (next->type == CT_PTR_TYPE) )
         {
            next = chunk_get_next_nc(next);
         }
         if ((next       != nullptr) &&
             (next->type != CT_WORD) )
         {
            log_rule("sp_before_unnamed_ptr_star");
            return(cpd.settings[UO_sp_before_unnamed_ptr_star].a);
         }
      }
      if (is_not_option(cpd.settings[UO_sp_before_ptr_star].a, AV_IGNORE))
      {
         log_rule("sp_before_ptr_star");
         return(cpd.settings[UO_sp_before_ptr_star].a);
      }
   }

   if (first->type == CT_OPERATOR)
   {
      log_rule("sp_after_operator");
      return(cpd.settings[UO_sp_after_operator].a);
   }

   if ((second->type == CT_FUNC_PROTO) ||
       (second->type == CT_FUNC_DEF  ) )
   {
      if (first->type != CT_PTR_TYPE)
      {
         log_rule("sp_type_func|ADD");
         return(add_option(cpd.settings[UO_sp_type_func].a, AV_ADD));
      }
      log_rule("sp_type_func");
      return(cpd.settings[UO_sp_type_func].a);
   }

   /* "(int)a" vs "(int) a" or "cast(int)a" vs "cast(int) a" */
   if ((first->parent_type == CT_C_CAST) ||
       (first->parent_type == CT_D_CAST) )
   {
      log_rule("sp_after_cast");
      return(cpd.settings[UO_sp_after_cast].a);
   }

   if (first->type == CT_BRACE_CLOSE)
   {
      if (second->type == CT_ELSE)
      {
         log_rule("sp_brace_else");
         return(cpd.settings[UO_sp_brace_else].a);
      }

      if (second->type == CT_CATCH)
      {
         log_rule("sp_brace_catch");
         return(cpd.settings[UO_sp_brace_catch].a);
      }

      if (second->type == CT_FINALLY)
      {
         log_rule("sp_brace_finally");
         return(cpd.settings[UO_sp_brace_finally].a);
      }
   }

   if (first->type == CT_BRACE_OPEN)
   {
      if (first->parent_type == CT_ENUM)
      {
         log_rule("sp_inside_braces_enum");
         return(cpd.settings[UO_sp_inside_braces_enum].a);
      }
<<<<<<< HEAD
      else if ((first->parent_type == CT_UNION ) ||
               (first->parent_type == CT_STRUCT) )
=======

      if ((first->parent_type == CT_UNION) || (first->parent_type == CT_STRUCT))
>>>>>>> 72b25582
      {
         log_rule("sp_inside_braces_struct");
         return(cpd.settings[UO_sp_inside_braces_struct].a);
      }

      if (!chunk_is_comment(second))
      {
         log_rule("sp_inside_braces");
         return(cpd.settings[UO_sp_inside_braces].a);
      }
   }

   if (second->type == CT_BRACE_CLOSE)
   {
      if (second->parent_type == CT_ENUM)
      {
         log_rule("sp_inside_braces_enum");
         return(cpd.settings[UO_sp_inside_braces_enum].a);
      }
<<<<<<< HEAD
      else if ((second->parent_type == CT_UNION ) ||
               (second->parent_type == CT_STRUCT) )
=======

      if ((second->parent_type == CT_UNION) || (second->parent_type == CT_STRUCT))
>>>>>>> 72b25582
      {
         log_rule("sp_inside_braces_struct");
         return(cpd.settings[UO_sp_inside_braces_struct].a);
      }

      log_rule("sp_inside_braces");
      return(cpd.settings[UO_sp_inside_braces].a);
   }

   if ((first->type == CT_BRACE_CLOSE     ) &&
       (first->flags & PCF_IN_TYPEDEF     ) &&
       ((first->parent_type == CT_ENUM  ) ||
        (first->parent_type == CT_STRUCT) ||
        (first->parent_type == CT_UNION ) ) )
   {
      log_rule("sp_brace_typedef");
      return(cpd.settings[UO_sp_brace_typedef].a);
   }

   if (second->type == CT_SPAREN_OPEN)
   {
      log_rule("sp_before_sparen");
      return(cpd.settings[UO_sp_before_sparen].a);
   }

   if ((second->type        == CT_PAREN_OPEN) &&
       (second->parent_type == CT_TEMPLATE  ) )
   {
      log_rule("UO_sp_before_template_paren");
      return(cpd.settings[UO_sp_before_template_paren].a);
   }

   if ((second->type != CT_PTR_TYPE ) &&
       ((first->type == CT_QUALIFIER) ||
        (first->type == CT_TYPE     ) ) )
   {
      argval_t arg = cpd.settings[UO_sp_after_type].a;
      log_rule("sp_after_type");
      return((arg != AV_REMOVE) ? arg : AV_FORCE);
   }

   if ((first->type == CT_MACRO_OPEN ) ||
       (first->type == CT_MACRO_CLOSE) ||
       (first->type == CT_MACRO_ELSE ) )
   {
      if (second->type == CT_PAREN_OPEN)
      {
         log_rule("sp_func_call_paren");
         return(cpd.settings[UO_sp_func_call_paren].a);
      }
      log_rule("IGNORE");
      return(AV_IGNORE);
   }

   /* If nothing claimed the PTR_TYPE, then return ignore */
   if ((first->type  == CT_PTR_TYPE) ||
       (second->type == CT_PTR_TYPE) )
   {
      log_rule("IGNORE");
      return(AV_IGNORE);
   }

   if (first->type == CT_NOT)
   {
      log_rule("sp_not");
      return(cpd.settings[UO_sp_not].a);
   }
   if (first->type == CT_INV)
   {
      log_rule("sp_inv");
      return(cpd.settings[UO_sp_inv].a);
   }
   if (first->type == CT_ADDR)
   {
      log_rule("sp_addr");
      return(cpd.settings[UO_sp_addr].a);
   }
   if (first->type == CT_DEREF)
   {
      log_rule("sp_deref");
      return(cpd.settings[UO_sp_deref].a);
   }
   if ((first->type == CT_POS) ||
       (first->type == CT_NEG) )
   {
      log_rule("sp_sign");
      return(cpd.settings[UO_sp_sign].a);
   }
   if ((first->type  == CT_INCDEC_BEFORE) ||
       (second->type == CT_INCDEC_AFTER ) )
   {
      log_rule("sp_incdec");
      return(cpd.settings[UO_sp_incdec].a);
   }
   if (second->type == CT_CS_SQ_COLON)
   {
      log_rule("REMOVE");
      return(AV_REMOVE);
   }
   if (first->type == CT_CS_SQ_COLON)
   {
      log_rule("FORCE");
      return(AV_FORCE);
   }
   if (first->type == CT_OC_SCOPE)
   {
      log_rule("sp_after_oc_scope");
      return(cpd.settings[UO_sp_after_oc_scope].a);
   }
   if (first->type == CT_OC_DICT_COLON)
   {
      log_rule("sp_after_oc_dict_colon");
      return(cpd.settings[UO_sp_after_oc_dict_colon].a);
   }
   if (second->type == CT_OC_DICT_COLON)
   {
      log_rule("sp_before_oc_dict_colon");
      return(cpd.settings[UO_sp_before_oc_dict_colon].a);
   }
   if (first->type == CT_OC_COLON)
   {
      if (first->flags & PCF_IN_OC_MSG)
      {
         log_rule("sp_after_send_oc_colon");
         return(cpd.settings[UO_sp_after_send_oc_colon].a);
      }

      log_rule("sp_after_oc_colon");
      return(cpd.settings[UO_sp_after_oc_colon].a);
   }
   if (second->type == CT_OC_COLON)
   {
<<<<<<< HEAD
      if ((first->flags & PCF_IN_OC_MSG  )   &&
          ((first->type == CT_OC_MSG_FUNC) ||
           (first->type == CT_OC_MSG_NAME) ) )
=======
      if ((first->flags & PCF_IN_OC_MSG)
          && ((first->type == CT_OC_MSG_FUNC) || (first->type == CT_OC_MSG_NAME)))
>>>>>>> 72b25582
      {
         log_rule("sp_before_send_oc_colon");
         return(cpd.settings[UO_sp_before_send_oc_colon].a);
      }

      log_rule("sp_before_oc_colon");
      return(cpd.settings[UO_sp_before_oc_colon].a);
   }

   if ((second->type        == CT_COMMENT      ) &&
       (second->parent_type == CT_COMMENT_EMBED) )
   {
      log_rule("FORCE");
      return(AV_FORCE);
   }

   if (chunk_is_comment(second))
   {
      log_rule("IGNORE");
      return(AV_IGNORE);
   }

   if (first->type == CT_COMMENT)
   {
      log_rule("FORCE");
      return(AV_FORCE);
   }

   if ((first->type  == CT_NEW       ) &&
       (second->type == CT_PAREN_OPEN) )
   {
      log_rule("sp_between_new_paren");
      return(cpd.settings[UO_sp_between_new_paren].a);
   }
   if ((first->type         == CT_NEW    ) ||
       (first->type         == CT_DELETE ) ||
       ((first->type        == CT_TSQUARE) &&
        (first->parent_type == CT_DELETE ) ))
   {
      log_rule("sp_after_new");
      return(cpd.settings[UO_sp_after_new].a);
   }

   if ((first->type == CT_ANNOTATION) &&
       (chunk_is_paren_open(second) ) )
   {
      log_rule("sp_annotation_paren");
      return(cpd.settings[UO_sp_annotation_paren].a);
   }

   if (first->type == CT_OC_PROPERTY)
   {
      log_rule("sp_after_oc_property");
      return(cpd.settings[UO_sp_after_oc_property].a);
   }

   if ((first->type  == CT_EXTERN    ) &&
       (second->type == CT_PAREN_OPEN) )
   {
      log_rule("sp_extern_paren");
      return(cpd.settings[UO_sp_extern_paren].a);
   }

   // this table lists out all combos where a space should NOT be present
   // CT_UNKNOWN is a wildcard.
   for (auto it : no_space_table)
   {
      if (((it.first == CT_UNKNOWN ) ||
           (it.first == first->type) )
          &&
           ((it.second == CT_UNKNOWN  ) ||
           (it.second  == second->type) ) )
      {
         log_rule("REMOVE from no_space_table");
         return(AV_REMOVE);
      }
   }

   // Issue #889
   // mapped_file_source abc((int) A::CW2A(sTemp));
   if ((first->type        == CT_PAREN_CLOSE) &&
       (second->type       == CT_TYPE       ) &&
       (second->next       != nullptr       ) &&
       (second->next->type == CT_DC_MEMBER  ) &&
       (second->next->next != nullptr       ) &&
       (second->next->next->type == CT_FUNC_CALL))
   {
      log_rule("REMOVE_889_B");
      return(AV_REMOVE);
   }

#ifdef DEBUG
   // these lines are only useful for debugging uncrustify itself
   LOG_FMT(LSPACE, "\n\n(%d) %s: WARNING: unrecognize do_space: first: %zu:%zu %s %s and second: %zu:%zu %s %s\n\n\n",
           __LINE__, __func__, first->orig_line, first->orig_col, first->text(), get_token_name(first->type),
           second->orig_line, second->orig_col, second->text(), get_token_name(second->type));
#endif
   log_rule("ADD as default value");
   return(AV_ADD);
}


void space_text(void)
{
   LOG_FUNC_ENTRY();

   chunk_t *pc = chunk_get_head();
   if (!chunk_is_valid(pc)) { return; }

   chunk_t *next;
   size_t  prev_column;
   size_t  column = pc->column;
   while (chunk_is_valid(pc))
   {
#ifdef DEBUG
      LOG_FMT(LSPACE, "(%d) ", __LINE__);
#endif
      LOG_FMT(LSPACE, "%s: %zu:%zu %s %s\n",
              __func__, pc->orig_line, pc->orig_col, pc->text(), get_token_name(pc->type));
      if ((cpd.settings[UO_use_options_overriding_for_qt_macros].b) &&
          ((strcmp(pc->text(), "SIGNAL") == 0) ||
           (strcmp(pc->text(), "SLOT"  ) == 0) ) )
      {  // guy 2015-09-22
#ifdef DEBUG
         LOG_FMT(LSPACE, "(%d) ", __LINE__);
#endif
         LOG_FMT(LSPACE, "%zu: [%d] type %s SIGNAL/SLOT found\n",
                 pc->orig_line, __LINE__, get_token_name(pc->type));
         // flag the chunk for a second processing
         chunk_flags_set(pc, PCF_IN_QT_MACRO);

         // save the values
         save_set_options_for_QT(pc->level);
      } // guy
        // Bug # 637
      if (cpd.settings[UO_sp_skip_vbrace_tokens].b)
      {
         next = chunk_get_next(pc);
         while ( (chunk_is_empty   (next)) &&
                 (!chunk_is_newline(next)) &&
                 (next != nullptr           ) &&
                (next->type == CT_VBRACE_OPEN ||
                 next->type == CT_VBRACE_CLOSE))
         {
            assert(next != nullptr);
            LOG_FMT(LSPACE, "%s: %zu:%zu Skip %s (%zu+%zu)\n",
                    __func__, next->orig_line, next->orig_col, get_token_name(next->type),
                    pc->column, pc->str.size());
            next->column = pc->column + pc->str.size();
            next         = chunk_get_next(next);
         }
      }
      else { next = pc->next; }
      if (!chunk_is_valid(next)) { break; }

      // Issue # 481
      if ((QT_SIGNAL_SLOT_found) &&
          (cpd.settings[UO_sp_balance_nested_parens].b))
      {
         if ((next->next != nullptr) &&
             (next->next->type == CT_SPACE))
         {
            // remove the space
            chunk_del(next->next);
         }
      }

      /* If the current chunk contains a newline, do not change the column
       * of the next item */
      if ((pc->type == CT_NEWLINE      ) ||
          (pc->type == CT_NL_CONT      ) ||
          (pc->type == CT_COMMENT_MULTI) )
      {
         column = next->column;
      }
      else
      {
         /* Set to the minimum allowed column */
         if (pc->nl_count == 0) { column += pc->len();        }
         else                   { column  = pc->orig_col_end; }
         prev_column = column;

         /**
          * Apply a general safety check
          * If the two chunks combined will tokenize differently, then we
          * must force a space.
          * Two chunks -- "()" and "[]" will always tokenize differently.
          * They are always safe to not have a space after them.
          */
         chunk_flags_clr(pc, PCF_FORCE_SPACE);
         if ((pc->len() > 0) &&
             !chunk_is_str(pc, "[]", 2) &&
             !chunk_is_str(pc, "{{", 2) &&
             !chunk_is_str(pc, "}}", 2) &&
             !chunk_is_str(pc, "()", 2) &&
             !pc->str.startswith("@\""))
         {
            /* Find the next non-empty chunk on this line */
            chunk_t *tmp = next;
            while ((tmp != nullptr) && (tmp->len() == 0) && !chunk_is_newline(tmp))
            {
               tmp = chunk_get_next(tmp);
            }
            if ((chunk_is_valid(tmp)) && (tmp->len() > 0))
            {
               bool kw1 = CharTable::IsKeyword2((size_t)(pc->str[pc->len()-1]));
               bool kw2 = CharTable::IsKeyword1((size_t)(next->str[0]));
               if ((kw1 == true) &&
                   (kw2 == true) )
               {
                  /* back-to-back words need a space */
                  chunk_flags_set(pc, PCF_FORCE_SPACE);
               }
               else if ( (kw1 == false   ) &&
                         (kw2 == false   ) &&
                         (pc->len()   < 4) &&
                         (next->len() < 4) )
               {
                  /* We aren't dealing with keywords. concat and try punctuators */
                  char buf[9];
                  memcpy(buf,             pc->text(),   pc->len()  );
                  memcpy(buf + pc->len(), next->text(), next->len());
                  buf[pc->len() + next->len()] = 0;

                  const chunk_tag_t *ct = find_punctuator(buf, cpd.lang_flags);
                  if ((ct != nullptr) && (strlen(ct->tag) != pc->len()))
                  {
                     /* punctuator parsed to a different size.. */

                     /* C++11 allows '>>' to mean '> >' in templates:
                      *   some_func<vector<string>>();
                      */
                     if ((((cpd.lang_flags & LANG_CPP ) && cpd.settings[UO_sp_permit_cpp11_shift].b) ||
                          ((cpd.lang_flags & LANG_JAVA) || (cpd.lang_flags & LANG_CS))) &&
                         (pc->type   == CT_ANGLE_CLOSE) &&
                         (next->type == CT_ANGLE_CLOSE) )
                     {
                        /* allow '>' and '>' to become '>>' */
                     }
                     else if (strcmp(ct->tag, "[]") == 0)
                     {
                        /* this is OK */
                     }
                     else
                     {
                        chunk_flags_set(pc, PCF_FORCE_SPACE);
                     }
                  }
               }
            }
         }

         int      min_sp;
         argval_t av = do_space(pc, next, min_sp, false);
         if (pc->flags & PCF_FORCE_SPACE)
         {
            LOG_FMT(LSPACE, " <force between '%s' and '%s'>", pc->text(), next->text());
            av = (argval_t)(av | AV_ADD); /*lint !e655 */
         }
         min_sp = max(1, min_sp);
         switch (av)
         {
         case AV_FORCE:
            /* add exactly the specified # of spaces */
            column = (size_t)((int)column + min_sp);
            break;

         case AV_ADD:
         {
            int delta = min_sp;
            if ((next->orig_col >= pc->orig_col_end) && (pc->orig_col_end != 0))
            {
               /* Keep the same relative spacing, minimum 1 */
               delta = (int)next->orig_col - (int)pc->orig_col_end;
               delta = max(delta, min_sp);
            }
            column = (size_t)((int)column + delta);
            break;
         }

         case AV_REMOVE:  /* the symbols will be back-to-back "a+3" */
         case AV_NOT_DEFINED:
            break;

         case AV_IGNORE:
            /* Keep the same relative spacing, if possible */
            if ((next->orig_col >= pc->orig_col_end) && (pc->orig_col_end != 0))
            {
               column += next->orig_col - pc->orig_col_end;
            }
            break;
         }

         if (chunk_is_comment(next) &&
             chunk_is_newline(chunk_get_next(next)) &&
             (column < next->orig_col))
         {
            /* do some comment adjustments if sp_before_tr_emb_cmt and
             * sp_endif_cmt did not apply. */
            if (((is_option(cpd.settings[UO_sp_before_tr_emb_cmt].a, AV_IGNORE)) ||
                 ((next->parent_type != CT_COMMENT_END  ) &&
                  (next->parent_type != CT_COMMENT_EMBED) ) )
                &&
                ((is_option(cpd.settings[UO_sp_endif_cmt].a, AV_IGNORE)) ||
                 ((pc->type != CT_PP_ELSE) && (pc->type != CT_PP_ENDIF))))
            {
               if (cpd.settings[UO_indent_relative_single_line_comments].b)
               {
                  /* Try to keep relative spacing between tokens */
                  LOG_FMT(LSPACE, " <relative adj>");
                  column = pc->column + 1 + (next->orig_col - pc->orig_col_end);
               }
               else
               {
                  /* If there was a space, we need to force one, otherwise
                   * try to keep the comment in the same column. */
                  size_t col_min = pc->column + pc->len() + ((next->orig_prev_sp > 0) ? 1 : 0);
                  column = next->orig_col;
                  column = max(column, col_min);
                  LOG_FMT(LSPACE, " <relative set>");
               }
            }
         }
         next->column = column;

         LOG_FMT(LSPACE, " = %s @ %zu => %zu\n",
                 (av == AV_IGNORE) ? "IGNORE" :
                 (av == AV_ADD   ) ? "ADD" :
                 (av == AV_REMOVE) ? "REMOVE" : "FORCE",
                 column - prev_column, next->column);
         if (restoreValues)    // guy 2015-09-22
         {
            restore_options_for_QT();
         }
      }

      pc = next;
      if (QT_SIGNAL_SLOT_found)
      {
         // flag the chunk for a second processing
         chunk_flags_set(pc, PCF_IN_QT_MACRO);
      }
   }
}


void space_text_balance_nested_parens(void)
{
   LOG_FUNC_ENTRY();

   chunk_t *first = chunk_get_head();
   while (first != nullptr)
   {
      chunk_t *next = chunk_get_next(first);
      if (next == nullptr) { break; }

      if (chunk_is_str(first, "(", 1) && chunk_is_str(next, "(", 1))
      {
         /* insert a space between the two opening parens */
         space_add_after(first, 1);

         /* find the closing paren that matches the 'first' open paren and force
          * a space before it */
         chunk_t *cur  = next;
         chunk_t *prev = next;
         while ((cur = chunk_get_next(cur)) != nullptr)
         {
            if (cur->level == first->level)
            {
               space_add_after(prev, 1);
               break;
            }
            prev = cur;
         }
      }
      else if (chunk_is_str(first, ")", 1) &&
               chunk_is_str(next,  ")", 1) )
      {
         /* insert a space between the two closing parens */
         space_add_after(first, 1);

         // issue # 752
         // the next lines are never used in the tests.
         // TODO: why that?
         ///* find the opening paren that matches the 'next' close paren and force
         // * a space after it */
         //cur = first;
         //while ((cur = chunk_get_prev(cur)) != nullptr)
         //{
         //   if (cur->level == next->level)
         //   {
         //      //space_add_after(cur, 1);
         //      break;
         //   }
         //}
      }

      first = next;
   }
}


size_t space_needed(chunk_t *first, chunk_t *second)
{
   LOG_FUNC_ENTRY();
   LOG_FMT(LSPACE, "%s\n", __func__);

   int min_sp;
   switch (do_space(first, second, min_sp))
   {
      case AV_ADD:     /* fallthrough */
      case AV_FORCE:   return((size_t)(max(1, min_sp)));
      case AV_REMOVE:  return(0);
      case AV_IGNORE:  /* fallthrough */
      default:         return(second->orig_col > (first->orig_col + first->len()));
   }
}


size_t space_col_align(chunk_t *first, chunk_t *second)
{
   LOG_FUNC_ENTRY();
   assert(first  != nullptr);
   assert(second != nullptr);

   LOG_FMT(LSPACE, "%s: %zu:%zu [%s/%s] '%s' <==> %zu:%zu [%s/%s] '%s'",
           __func__, first->orig_line, first->orig_col,
           get_token_name(first->type), get_token_name(first->parent_type),
           first->text(),
           second->orig_line, second->orig_col,
           get_token_name(second->type), get_token_name(second->parent_type),
           second->text());
   log_func_stack_inline(LSPACE);

   int      min_sp;
   argval_t av = do_space(first, second, min_sp);

   LOG_FMT(LSPACE, "%s: av=%d, ", __func__, av);
   size_t coldiff;
   if (first->nl_count > 0)
   {
<<<<<<< HEAD
      LOG_FMT(LSPACE, "nl_count=%zu, orig_col_end=%d", first->nl_count, first->orig_col_end);
      coldiff = first->orig_col_end - 1u;
=======
      LOG_FMT(LSPACE, "nl_count=%zu, orig_col_end=%zu", first->nl_count, first->orig_col_end);
      coldiff = first->orig_col_end - 1;
>>>>>>> 72b25582
   }
   else
   {
      LOG_FMT(LSPACE, "len=%zu", first->len());
      coldiff = first->len();
   }
   switch (av)
   {
   case AV_ADD:
   case AV_FORCE:
      coldiff++;
      break;

   case AV_REMOVE:
      break;

   case AV_IGNORE:
      if (second->orig_col > (first->orig_col + first->len()))
      {
         coldiff++;
      }
      break;

   case AV_NOT_DEFINED:
      break;
   }
   LOG_FMT(LSPACE, " => %zu\n", coldiff);
   return(coldiff);
}


void space_add_after(chunk_t *pc, size_t count)
{
   LOG_FUNC_ENTRY();
   //if (count <= 0)
   //{
   //   return;
   //}

   chunk_t *next = chunk_get_next(pc);

   /* don't add at the end of the file or before a newline */
   if ((next == nullptr) || chunk_is_newline(next))
   {
      return;
   }

   /* Limit to 16 spaces */
   if (count > 16) { count = 16; }

   /* Two CT_SPACE in a row -- use the max of the two */
   if (next->type == CT_SPACE)
   {
      if (next->len() < count)
      {
         while (next->len() < count)
         {
            next->str.append(' ');
         }
      }
      return;
   }

   chunk_t sp;

   sp.flags       = pc->flags & PCF_COPY_FLAGS;
   sp.type        = CT_SPACE;
   sp.str         = "                "; // 16 spaces
   sp.str.resize(count);
   sp.level       = pc->level;
   sp.brace_level = pc->brace_level;
   sp.pp_level    = pc->pp_level;
   sp.column      = pc->column + pc->len();
   sp.orig_line   = pc->orig_line;

   chunk_add_after(&sp, pc);
}<|MERGE_RESOLUTION|>--- conflicted
+++ resolved
@@ -149,18 +149,16 @@
       log_rule("IGNORED");
       return(AV_REMOVE);
    }
-<<<<<<< HEAD
-   if ((first->type  == CT_PP) ||
-       (second->type == CT_PP) )
-=======
-   if ((first->type == CT_PP_IGNORE) && (second->type == CT_PP_IGNORE))
+   if ((first->type  == CT_PP_IGNORE) && 
+       (second->type == CT_PP_IGNORE) )
    {
       // Leave spacing alone between PP_IGNORE tokens as we don't want the default behavior (which is ADD).
       log_rule("PP_IGNORE");
       return(AV_IGNORE);
    }
-   if ((first->type == CT_PP) || (second->type == CT_PP))
->>>>>>> 72b25582
+
+  if ((first->type  == CT_PP) ||
+      (second->type == CT_PP) )
    {
       log_rule("sp_pp_concat");
       return(cpd.settings[UO_sp_pp_concat].a);
@@ -1336,24 +1334,14 @@
          log_rule("sp_after_oc_return_type");
          return(cpd.settings[UO_sp_after_oc_return_type].a);
       }
-<<<<<<< HEAD
       else if ((first->parent_type == CT_OC_MSG_SPEC) ||
                (first->parent_type == CT_OC_MSG_DECL) )
-=======
-
-      if ((first->parent_type == CT_OC_MSG_SPEC) || (first->parent_type == CT_OC_MSG_DECL))
->>>>>>> 72b25582
       {
          log_rule("sp_after_oc_type");
          return(cpd.settings[UO_sp_after_oc_type].a);
       }
-<<<<<<< HEAD
       else if ((first->parent_type == CT_OC_SEL) &&
                (second->type != CT_SQUARE_CLOSE) )
-=======
-
-      if ((first->parent_type == CT_OC_SEL) && (second->type != CT_SQUARE_CLOSE))
->>>>>>> 72b25582
       {
          log_rule("sp_after_oc_at_sel_parens");
          return(cpd.settings[UO_sp_after_oc_at_sel_parens].a);
@@ -1581,12 +1569,7 @@
          log_rule("sp_after_ptr_star_qualifier");
          return(cpd.settings[UO_sp_after_ptr_star_qualifier].a);
       }
-<<<<<<< HEAD
       else if (is_not_option(cpd.settings[UO_sp_after_ptr_star].a, AV_IGNORE))
-=======
-
-      if (cpd.settings[UO_sp_after_ptr_star].a != AV_IGNORE)
->>>>>>> 72b25582
       {
          log_rule("sp_after_ptr_star");
          return(cpd.settings[UO_sp_after_ptr_star].a);
@@ -1690,13 +1673,8 @@
          log_rule("sp_inside_braces_enum");
          return(cpd.settings[UO_sp_inside_braces_enum].a);
       }
-<<<<<<< HEAD
       else if ((first->parent_type == CT_UNION ) ||
                (first->parent_type == CT_STRUCT) )
-=======
-
-      if ((first->parent_type == CT_UNION) || (first->parent_type == CT_STRUCT))
->>>>>>> 72b25582
       {
          log_rule("sp_inside_braces_struct");
          return(cpd.settings[UO_sp_inside_braces_struct].a);
@@ -1716,13 +1694,8 @@
          log_rule("sp_inside_braces_enum");
          return(cpd.settings[UO_sp_inside_braces_enum].a);
       }
-<<<<<<< HEAD
       else if ((second->parent_type == CT_UNION ) ||
                (second->parent_type == CT_STRUCT) )
-=======
-
-      if ((second->parent_type == CT_UNION) || (second->parent_type == CT_STRUCT))
->>>>>>> 72b25582
       {
          log_rule("sp_inside_braces_struct");
          return(cpd.settings[UO_sp_inside_braces_struct].a);
@@ -1855,14 +1828,9 @@
    }
    if (second->type == CT_OC_COLON)
    {
-<<<<<<< HEAD
       if ((first->flags & PCF_IN_OC_MSG  )   &&
           ((first->type == CT_OC_MSG_FUNC) ||
            (first->type == CT_OC_MSG_NAME) ) )
-=======
-      if ((first->flags & PCF_IN_OC_MSG)
-          && ((first->type == CT_OC_MSG_FUNC) || (first->type == CT_OC_MSG_NAME)))
->>>>>>> 72b25582
       {
          log_rule("sp_before_send_oc_colon");
          return(cpd.settings[UO_sp_before_send_oc_colon].a);
@@ -2304,13 +2272,8 @@
    size_t coldiff;
    if (first->nl_count > 0)
    {
-<<<<<<< HEAD
-      LOG_FMT(LSPACE, "nl_count=%zu, orig_col_end=%d", first->nl_count, first->orig_col_end);
+      LOG_FMT(LSPACE, "nl_count=%zu, orig_col_end=%zu", first->nl_count, first->orig_col_end);
       coldiff = first->orig_col_end - 1u;
-=======
-      LOG_FMT(LSPACE, "nl_count=%zu, orig_col_end=%zu", first->nl_count, first->orig_col_end);
-      coldiff = first->orig_col_end - 1;
->>>>>>> 72b25582
    }
    else
    {
