--- conflicted
+++ resolved
@@ -1879,16 +1879,11 @@
    // CT_UNKNOWN is a wildcard.
    for (auto it : no_space_table)
    {
-<<<<<<< HEAD
-      if (((no_space_table[idx].first == CT_UNKNOWN ) ||
-           (no_space_table[idx].first == first->type) )
-          &&
-          ((no_space_table[idx].second == CT_UNKNOWN  ) ||
-           (no_space_table[idx].second == second->type) ) )
-=======
-      if (((it.first == CT_UNKNOWN) || (it.first == first->type))
-          && ((it.second == CT_UNKNOWN) || (it.second == second->type)))
->>>>>>> 425932a1
+      if (((it.first == CT_UNKNOWN ) || 
+           (it.first == first->type) )
+          && 
+           ((it.second == CT_UNKNOWN  ) ||
+           (it.second  == second->type) ) )
       {
          log_rule("REMOVE from no_space_table");
          return(AV_REMOVE);
