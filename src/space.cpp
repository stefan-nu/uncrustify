--- conflicted
+++ resolved
@@ -105,518 +105,6 @@
    { CT_TYPENAME,       CT_TYPE          },
 };
 
-<<<<<<< HEAD
-=======
-#define log_rule(rule)                                             \
-   do { if (log_sev_on(LSPACE)) {                                  \
-           log_rule2(__LINE__, (rule), first, second, complete); } \
-   } while (0)
-
-
-static void log_rule2(size_t line, const char *rule, chunk_t *first, chunk_t *second, bool complete)
-{
-   LOG_FUNC_ENTRY();
-   if (second->type != CT_NEWLINE)
-   {
-      LOG_FMT(LSPACE, "Spacing: line %zu [%s/%s] '%s' <===> [%s/%s] '%s' : %s[%zu]%s",
-              first->orig_line,
-              get_token_name(first->type), get_token_name(first->parent_type),
-              first->text(),
-              get_token_name(second->type), get_token_name(second->parent_type),
-              second->text(),
-              rule, line,
-              complete ? "\n" : "");
-   }
-}
-
-
-static argval_t do_space(chunk_t *first, chunk_t *second, int &min_sp, bool complete = true)
-{
-   LOG_FUNC_ENTRY();
-
-#ifdef DEBUG
-   LOG_FMT(LSPACE, "(%d) ", __LINE__);
-#endif
-   LOG_FMT(LSPACE, "%s: %zu:%zu %s %s\n",
-           __func__, first->orig_line, first->orig_col, first->text(), get_token_name(first->type));
-
-   min_sp = 1;
-   if ((first->type == CT_IGNORED) || (second->type == CT_IGNORED))
-   {
-      log_rule("IGNORED");
-      return(AV_REMOVE);
-   }
-   if ((first->type == CT_PP_IGNORE) && (second->type == CT_PP_IGNORE))
-   {
-      // Leave spacing alone between PP_IGNORE tokens as we don't want the default behavior (which is ADD).
-      log_rule("PP_IGNORE");
-      return(AV_IGNORE);
-   }
-   if ((first->type == CT_PP) || (second->type == CT_PP))
-   {
-      log_rule("sp_pp_concat");
-      return(cpd.settings[UO_sp_pp_concat].a);
-   }
-   if (first->type == CT_POUND)
-   {
-      log_rule("sp_pp_stringify");
-      return(cpd.settings[UO_sp_pp_stringify].a);
-   }
-   if ((second->type == CT_POUND) && (second->flags & PCF_IN_PREPROC) &&
-       (first->parent_type != CT_MACRO_FUNC))
-   {
-      log_rule("sp_before_pp_stringify");
-      return(cpd.settings[UO_sp_before_pp_stringify].a);
-   }
-
-   if ((first->type == CT_SPACE) || (second->type == CT_SPACE))
-   {
-      log_rule("REMOVE");
-      return(AV_REMOVE);
-   }
-
-   if ((second->type == CT_NEWLINE) ||
-       (second->type == CT_VBRACE_OPEN))
-   {
-      log_rule("REMOVE");
-      return(AV_REMOVE);
-   }
-   if ((first->type == CT_VBRACE_OPEN) && (second->type != CT_NL_CONT))
-   {
-      log_rule("FORCE");
-      return(AV_FORCE);
-   }
-   if ((first->type == CT_VBRACE_CLOSE) && (second->type != CT_NL_CONT))
-   {
-      log_rule("REMOVE");
-      return(AV_REMOVE);
-   }
-   if (second->type == CT_VSEMICOLON)
-   {
-      log_rule("REMOVE");
-      return(AV_REMOVE);
-   }
-   if (first->type == CT_MACRO_FUNC)
-   {
-      log_rule("REMOVE");
-      return(AV_REMOVE);
-   }
-   if (second->type == CT_NL_CONT)
-   {
-      log_rule("sp_before_nl_cont");
-      return(cpd.settings[UO_sp_before_nl_cont].a);
-   }
-
-   if ((first->type == CT_D_ARRAY_COLON) ||
-       (second->type == CT_D_ARRAY_COLON))
-   {
-      log_rule("sp_d_array_colon");
-      return(cpd.settings[UO_sp_d_array_colon].a);
-   }
-
-   if ((first->type == CT_CASE) &&
-       ((CharTable::IsKw1(second->str[0]) ||
-         (second->type == CT_NUMBER))))
-   {
-      log_rule("sp_case_label");
-      return(argval_t(cpd.settings[UO_sp_case_label].a | AV_ADD));
-   }
-
-   if (first->type == CT_FOR_COLON)
-   {
-      log_rule("sp_after_for_colon");
-      return(cpd.settings[UO_sp_after_for_colon].a);
-   }
-   if (second->type == CT_FOR_COLON)
-   {
-      log_rule("sp_before_for_colon");
-      return(cpd.settings[UO_sp_before_for_colon].a);
-   }
-
-   if ((first->type == CT_QUESTION) && (second->type == CT_COND_COLON))
-   {
-      if (cpd.settings[UO_sp_cond_ternary_short].a != AV_IGNORE)
-      {
-         return(cpd.settings[UO_sp_cond_ternary_short].a);
-      }
-   }
-
-   if ((first->type == CT_QUESTION) || (second->type == CT_QUESTION))
-   {
-      if ((second->type == CT_QUESTION) &&
-          (cpd.settings[UO_sp_cond_question_before].a != AV_IGNORE))
-      {
-         log_rule("sp_cond_question_before");
-         return(cpd.settings[UO_sp_cond_question_before].a);
-      }
-      if ((first->type == CT_QUESTION) &&
-          (cpd.settings[UO_sp_cond_question_after].a != AV_IGNORE))
-      {
-         log_rule("sp_cond_question_after");
-         return(cpd.settings[UO_sp_cond_question_after].a);
-      }
-      if (cpd.settings[UO_sp_cond_question].a != AV_IGNORE)
-      {
-         log_rule("sp_cond_question");
-         return(cpd.settings[UO_sp_cond_question].a);
-      }
-   }
-
-   if ((first->type == CT_COND_COLON) || (second->type == CT_COND_COLON))
-   {
-      if ((second->type == CT_COND_COLON) &&
-          (cpd.settings[UO_sp_cond_colon_before].a != AV_IGNORE))
-      {
-         log_rule("sp_cond_colon_before");
-         return(cpd.settings[UO_sp_cond_colon_before].a);
-      }
-      if ((first->type == CT_COND_COLON) &&
-          (cpd.settings[UO_sp_cond_colon_after].a != AV_IGNORE))
-      {
-         log_rule("sp_cond_colon_after");
-         return(cpd.settings[UO_sp_cond_colon_after].a);
-      }
-      if (cpd.settings[UO_sp_cond_colon].a != AV_IGNORE)
-      {
-         log_rule("sp_cond_colon");
-         return(cpd.settings[UO_sp_cond_colon].a);
-      }
-   }
-
-   if ((first->type == CT_RANGE) || (second->type == CT_RANGE))
-   {
-      return(cpd.settings[UO_sp_range].a);
-   }
-
-   if ((first->type == CT_COLON) && (first->parent_type == CT_SQL_EXEC))
-   {
-      log_rule("REMOVE");
-      return(AV_REMOVE);
-   }
-
-   /* Macro stuff can only return IGNORE, ADD, or FORCE */
-   if (first->type == CT_MACRO)
-   {
-      log_rule("sp_macro");
-      argval_t arg = cpd.settings[UO_sp_macro].a;
-      return(static_cast<argval_t>(arg | ((arg != AV_IGNORE) ? AV_ADD : AV_IGNORE)));
-   }
-
-   if ((first->type == CT_FPAREN_CLOSE) && (first->parent_type == CT_MACRO_FUNC))
-   {
-      log_rule("sp_macro_func");
-      argval_t arg = cpd.settings[UO_sp_macro_func].a;
-      return(static_cast<argval_t>(arg | ((arg != AV_IGNORE) ? AV_ADD : AV_IGNORE)));
-   }
-
-   if (first->type == CT_PREPROC)
-   {
-      /* Remove spaces, unless we are ignoring. See indent_preproc() */
-      if (cpd.settings[UO_pp_space].a == AV_IGNORE)
-      {
-         log_rule("IGNORE");
-         return(AV_IGNORE);
-      }
-      log_rule("REMOVE");
-      return(AV_REMOVE);
-   }
-
-   if (second->type == CT_SEMICOLON)
-   {
-      if (second->parent_type == CT_FOR)
-      {
-         if ((cpd.settings[UO_sp_before_semi_for_empty].a != AV_IGNORE) &&
-             ((first->type == CT_SPAREN_OPEN) || (first->type == CT_SEMICOLON)))
-         {
-            log_rule("sp_before_semi_for_empty");
-            return(cpd.settings[UO_sp_before_semi_for_empty].a);
-         }
-         if (cpd.settings[UO_sp_before_semi_for].a != AV_IGNORE)
-         {
-            log_rule("sp_before_semi_for");
-            return(cpd.settings[UO_sp_before_semi_for].a);
-         }
-      }
-
-      argval_t arg = cpd.settings[UO_sp_before_semi].a;
-      if ((first->type == CT_SPAREN_CLOSE) &&
-          (first->parent_type != CT_WHILE_OF_DO))
-      {
-         log_rule("sp_before_semi|sp_special_semi");
-         arg = static_cast<argval_t>(arg | cpd.settings[UO_sp_special_semi].a);
-      }
-      else
-      {
-         log_rule("sp_before_semi");
-      }
-      return(arg);
-   }
-
-   if ((second->type == CT_COMMENT) &&
-       ((first->type == CT_PP_ELSE) || (first->type == CT_PP_ENDIF)))
-   {
-      if (cpd.settings[UO_sp_endif_cmt].a != AV_IGNORE)
-      {
-         set_chunk_type(second, CT_COMMENT_ENDIF);
-         log_rule("sp_endif_cmt");
-         return(cpd.settings[UO_sp_endif_cmt].a);
-      }
-   }
-
-   if ((cpd.settings[UO_sp_before_tr_emb_cmt].a != AV_IGNORE) &&
-       ((second->parent_type == CT_COMMENT_END) ||
-        (second->parent_type == CT_COMMENT_EMBED)))
-   {
-      log_rule("sp_before_tr_emb_cmt");
-      min_sp = cpd.settings[UO_sp_num_before_tr_emb_cmt].u;
-      return(cpd.settings[UO_sp_before_tr_emb_cmt].a);
-   }
-
-   if (second->parent_type == CT_COMMENT_END)
-   {
-      switch (second->orig_prev_sp)
-      {
-      case 0:
-         log_rule("orig_prev_sp-REMOVE");
-         return(AV_REMOVE);
-
-      case 1:
-         log_rule("orig_prev_sp-FORCE");
-         return(AV_FORCE);
-
-      default:
-         log_rule("orig_prev_sp-ADD");
-         return(AV_ADD);
-      }
-   }
-
-   /* "for (;;)" vs "for (;; )" and "for (a;b;c)" vs "for (a; b; c)" */
-   if (first->type == CT_SEMICOLON)
-   {
-      if (first->parent_type == CT_FOR)
-      {
-         if ((cpd.settings[UO_sp_after_semi_for_empty].a != AV_IGNORE) &&
-             (second->type == CT_SPAREN_CLOSE))
-         {
-            log_rule("sp_after_semi_for_empty");
-            return(cpd.settings[UO_sp_after_semi_for_empty].a);
-         }
-         if (cpd.settings[UO_sp_after_semi_for].a != AV_IGNORE)
-         {
-            log_rule("sp_after_semi_for");
-            return(cpd.settings[UO_sp_after_semi_for].a);
-         }
-      }
-      else if (!chunk_is_comment(second) &&
-               second->type != CT_BRACE_CLOSE)  // issue #197
-      {
-         log_rule("sp_after_semi");
-         return(cpd.settings[UO_sp_after_semi].a);
-      }
-      /* Let the comment spacing rules handle this */
-   }
-
-   /* puts a space in the rare '+-' or '-+' */
-   if (((first->type == CT_NEG) || (first->type == CT_POS) || (first->type == CT_ARITH)) &&
-       ((second->type == CT_NEG) || (second->type == CT_POS) || (second->type == CT_ARITH)))
-   {
-      log_rule("ADD");
-      return(AV_ADD);
-   }
-
-   /* "return(a);" vs "return (foo_t)a + 3;" vs "return a;" vs "return;" */
-   if (first->type == CT_RETURN)
-   {
-      if ((second->type == CT_PAREN_OPEN) &&
-          (second->parent_type == CT_RETURN))
-      {
-         log_rule("sp_return_paren");
-         return(cpd.settings[UO_sp_return_paren].a);
-      }
-      /* everything else requires a space */
-      log_rule("FORCE");
-      return(AV_FORCE);
-   }
-
-   /* "sizeof(foo_t)" vs "sizeof foo_t" */
-   if (first->type == CT_SIZEOF)
-   {
-      if (second->type == CT_PAREN_OPEN)
-      {
-         log_rule("sp_sizeof_paren");
-         return(cpd.settings[UO_sp_sizeof_paren].a);
-      }
-      log_rule("FORCE");
-      return(AV_FORCE);
-   }
-
-   /* handle '::' */
-   if (first->type == CT_DC_MEMBER)
-   {
-      log_rule("sp_after_dc");
-      return(cpd.settings[UO_sp_after_dc].a);
-   }
-   // Issue #889
-   // mapped_file_source abc((int) ::CW2A(sTemp));
-   if ((first->type == CT_PAREN_CLOSE) && (second->type == CT_DC_MEMBER) &&
-       (second->next != nullptr) && (second->next->type == CT_FUNC_CALL))
-   {
-      log_rule("REMOVE_889_A");
-      return(AV_REMOVE);
-   }
-   if (second->type == CT_DC_MEMBER)
-   {
-      /* '::' at the start of an identifier is not member access, but global scope operator.
-       * Detect if previous chunk is keyword
-       */
-      switch (first->type)
-      {
-      case CT_SBOOL:
-      case CT_SASSIGN:
-      case CT_ARITH:
-      case CT_CASE:
-      case CT_CLASS:
-      case CT_DELETE:
-      case CT_FRIEND:
-      case CT_NAMESPACE:
-      case CT_NEW:
-      case CT_SARITH:
-      case CT_SCOMPARE:
-      case CT_OPERATOR:
-      case CT_PRIVATE:
-      case CT_QUALIFIER:
-      case CT_RETURN:
-      case CT_SIZEOF:
-      case CT_STRUCT:
-      case CT_THROW:
-      case CT_TYPEDEF:
-      case CT_TYPENAME:
-      case CT_UNION:
-      case CT_USING:
-         log_rule("FORCE");
-         return(AV_FORCE);
-
-      default:
-         break;
-      }
-
-      if ((first->type == CT_WORD) || (first->type == CT_TYPE) || (first->type == CT_PAREN_CLOSE) ||
-          CharTable::IsKw1(first->str[0]))
-      {
-         log_rule("sp_before_dc");
-         return(cpd.settings[UO_sp_before_dc].a);
-      }
-   }
-
-   /* "a,b" vs "a, b" */
-   if (first->type == CT_COMMA)
-   {
-      if (first->parent_type == CT_TYPE)
-      {
-         /* C# multidimensional array type: ',,' vs ', ,' or ',]' vs ', ]' */
-         if (second->type == CT_COMMA)
-         {
-            log_rule("sp_between_mdatype_commas");
-            return(cpd.settings[UO_sp_between_mdatype_commas].a);
-         }
-
-         log_rule("sp_after_mdatype_commas");
-         return(cpd.settings[UO_sp_after_mdatype_commas].a);
-      }
-      log_rule("sp_after_comma");
-      return(cpd.settings[UO_sp_after_comma].a);
-   }
-   // test if we are within a SIGNAL/SLOT call
-   if (QT_SIGNAL_SLOT_found)
-   {
-      if ((first->type == CT_FPAREN_CLOSE) &&
-          ((second->type == CT_FPAREN_CLOSE) ||
-           (second->type == CT_COMMA)))
-      {
-         if (second->level == QT_SIGNAL_SLOT_level)
-         {
-            restoreValues = true;
-         }
-      }
-   }
-   if (second->type == CT_COMMA)
-   {
-      if ((first->type == CT_SQUARE_OPEN) &&
-          (first->parent_type == CT_TYPE))
-      {
-         log_rule("sp_before_mdatype_commas");
-         return(cpd.settings[UO_sp_before_mdatype_commas].a);
-      }
-      if ((first->type == CT_PAREN_OPEN) &&
-          (cpd.settings[UO_sp_paren_comma].a != AV_IGNORE))
-      {
-         log_rule("sp_paren_comma");
-         return(cpd.settings[UO_sp_paren_comma].a);
-      }
-      log_rule("sp_before_comma");
-      return(cpd.settings[UO_sp_before_comma].a);
-   }
-
-   if (second->type == CT_ELLIPSIS)
-   {
-      /* non-punc followed by a ellipsis */
-      if (((first->flags & PCF_PUNCTUATOR) == 0) &&
-          (cpd.settings[UO_sp_before_ellipsis].a != AV_IGNORE))
-      {
-         log_rule("sp_before_ellipsis");
-         return(cpd.settings[UO_sp_before_ellipsis].a);
-      }
-
-      if (first->type == CT_TAG_COLON)
-      {
-         log_rule("FORCE");
-         return(AV_FORCE);
-      }
-   }
-   if ((first->type == CT_ELLIPSIS) && CharTable::IsKw1(second->str[0]))
-   {
-      log_rule("FORCE");
-      return(AV_FORCE);
-   }
-   if (first->type == CT_TAG_COLON)
-   {
-      log_rule("sp_after_tag");
-      return(cpd.settings[UO_sp_after_tag].a);
-   }
-   if (second->type == CT_TAG_COLON)
-   {
-      log_rule("REMOVE");
-      return(AV_REMOVE);
-   }
-
-   /* handle '~' */
-   if (first->type == CT_DESTRUCTOR)
-   {
-      log_rule("REMOVE");
-      return(AV_REMOVE);
-   }
-
-   if ((first->type == CT_CATCH) && (second->type == CT_SPAREN_OPEN) &&
-       (cpd.settings[UO_sp_catch_paren].a != AV_IGNORE))
-   {
-      log_rule("sp_catch_paren");
-      return(cpd.settings[UO_sp_catch_paren].a);
-   }
-
-   if ((first->type == CT_D_VERSION_IF) && (second->type == CT_SPAREN_OPEN) &&
-       (cpd.settings[UO_sp_version_paren].a != AV_IGNORE))
-   {
-      log_rule("sp_version_paren");
-      return(cpd.settings[UO_sp_version_paren].a);
-   }
-
-   if ((first->type == CT_D_SCOPE_IF) && (second->type == CT_SPAREN_OPEN) &&
-       (cpd.settings[UO_sp_scope_paren].a != AV_IGNORE))
-   {
-      log_rule("sp_scope_paren");
-      return(cpd.settings[UO_sp_scope_paren].a);
-   }
->>>>>>> 543d2fbe
 
 
 #define log_arg_return(a)                              \
@@ -642,785 +130,10 @@
    } while (0)
 
 
-<<<<<<< HEAD
 static void log_rule2(size_t line, const char *rule, chunk_t *pc1, chunk_t *pc2, bool complete)
 {
    LOG_FUNC_ENTRY();
    assert(are_valid(pc1, pc2));
-=======
-   if (second->type == CT_ASSIGN)
-   {
-      if (second->flags & PCF_IN_ENUM)
-      {
-         if (cpd.settings[UO_sp_enum_before_assign].a != AV_IGNORE)
-         {
-            log_rule("sp_enum_before_assign");
-            return(cpd.settings[UO_sp_enum_before_assign].a);
-         }
-         log_rule("sp_enum_assign");
-         return(cpd.settings[UO_sp_enum_assign].a);
-      }
-      if ((cpd.settings[UO_sp_assign_default].a != AV_IGNORE) &&
-          (second->parent_type == CT_FUNC_PROTO))
-      {
-         log_rule("sp_assign_default");
-         return(cpd.settings[UO_sp_assign_default].a);
-      }
-      if (cpd.settings[UO_sp_before_assign].a != AV_IGNORE)
-      {
-         log_rule("sp_before_assign");
-         return(cpd.settings[UO_sp_before_assign].a);
-      }
-      log_rule("sp_assign");
-      return(cpd.settings[UO_sp_assign].a);
-   }
-
-   if (first->type == CT_ASSIGN)
-   {
-      if (first->flags & PCF_IN_ENUM)
-      {
-         if (cpd.settings[UO_sp_enum_after_assign].a != AV_IGNORE)
-         {
-            log_rule("sp_enum_after_assign");
-            return(cpd.settings[UO_sp_enum_after_assign].a);
-         }
-         log_rule("sp_enum_assign");
-         return(cpd.settings[UO_sp_enum_assign].a);
-      }
-      if ((cpd.settings[UO_sp_assign_default].a != AV_IGNORE) &&
-          (first->parent_type == CT_FUNC_PROTO))
-      {
-         log_rule("sp_assign_default");
-         return(cpd.settings[UO_sp_assign_default].a);
-      }
-      if (cpd.settings[UO_sp_after_assign].a != AV_IGNORE)
-      {
-         log_rule("sp_after_assign");
-         return(cpd.settings[UO_sp_after_assign].a);
-      }
-      log_rule("sp_assign");
-      return(cpd.settings[UO_sp_assign].a);
-   }
-
-   if (first->type == CT_BIT_COLON)
-   {
-      if (first->flags & PCF_IN_ENUM)
-      {
-         log_rule("sp_enum_colon");
-         return(cpd.settings[UO_sp_enum_colon].a);
-      }
-   }
-
-   if (second->type == CT_BIT_COLON)
-   {
-      if (second->flags & PCF_IN_ENUM)
-      {
-         log_rule("sp_enum_colon");
-         return(cpd.settings[UO_sp_enum_colon].a);
-      }
-   }
-
-   if (second->type == CT_OC_BLOCK_CARET)
-   {
-      log_rule("sp_before_oc_block_caret");
-      return(cpd.settings[UO_sp_before_oc_block_caret].a);
-   }
-   if (first->type == CT_OC_BLOCK_CARET)
-   {
-      log_rule("sp_after_oc_block_caret");
-      return(cpd.settings[UO_sp_after_oc_block_caret].a);
-   }
-   if (second->type == CT_OC_MSG_FUNC)
-   {
-      log_rule("sp_after_oc_msg_receiver");
-      return(cpd.settings[UO_sp_after_oc_msg_receiver].a);
-   }
-
-   /* "a [x]" vs "a[x]" */
-   if ((second->type == CT_SQUARE_OPEN) && (second->parent_type != CT_OC_MSG))
-   {
-      log_rule("sp_before_square");
-      return(cpd.settings[UO_sp_before_square].a);
-   }
-
-   /* "byte[]" vs "byte []" */
-   if (second->type == CT_TSQUARE)
-   {
-      log_rule("sp_before_squares");
-      return(cpd.settings[UO_sp_before_squares].a);
-   }
-
-   if ((cpd.settings[UO_sp_angle_shift].a != AV_IGNORE) &&
-       (first->type == CT_ANGLE_CLOSE) && (second->type == CT_ANGLE_CLOSE))
-   {
-      log_rule("sp_angle_shift");
-      return(cpd.settings[UO_sp_angle_shift].a);
-   }
-
-   /* spacing around template < > stuff */
-   if ((first->type == CT_ANGLE_OPEN) ||
-       (second->type == CT_ANGLE_CLOSE))
-   {
-      log_rule("sp_inside_angle");
-      return(cpd.settings[UO_sp_inside_angle].a);
-   }
-   if (second->type == CT_ANGLE_OPEN)
-   {
-      if ((first->type == CT_TEMPLATE) &&
-          (cpd.settings[UO_sp_template_angle].a != AV_IGNORE))
-      {
-         log_rule("sp_template_angle");
-         return(cpd.settings[UO_sp_template_angle].a);
-      }
-      log_rule("sp_before_angle");
-      return(cpd.settings[UO_sp_before_angle].a);
-   }
-   if (first->type == CT_ANGLE_CLOSE)
-   {
-      if ((second->type == CT_WORD) || CharTable::IsKw1(second->str[0]))
-      {
-         if (cpd.settings[UO_sp_angle_word].a != AV_IGNORE)
-         {
-            log_rule("sp_angle_word");
-            return(cpd.settings[UO_sp_angle_word].a);
-         }
-      }
-      if ((second->type == CT_FPAREN_OPEN) ||
-          (second->type == CT_PAREN_OPEN))
-      {
-         chunk_t *next = chunk_get_next_ncnl(second);
-         if (next && (next->type == CT_FPAREN_CLOSE))
-         {
-            log_rule("sp_angle_paren_empty");
-            return(cpd.settings[UO_sp_angle_paren_empty].a);
-         }
-
-         log_rule("sp_angle_paren");
-         return(cpd.settings[UO_sp_angle_paren].a);
-      }
-      if (second->type == CT_DC_MEMBER)
-      {
-         log_rule("sp_before_dc");
-         return(cpd.settings[UO_sp_before_dc].a);
-      }
-      if ((second->type != CT_BYREF) &&
-          (second->type != CT_PTR_TYPE))
-      {
-         log_rule("sp_after_angle");
-         return(cpd.settings[UO_sp_after_angle].a);
-      }
-   }
-
-   if ((first->type == CT_BYREF) &&
-       (cpd.settings[UO_sp_after_byref_func].a != AV_IGNORE) &&
-       ((first->parent_type == CT_FUNC_DEF) ||
-        (first->parent_type == CT_FUNC_PROTO)))
-   {
-      log_rule("sp_after_byref_func");
-      return(cpd.settings[UO_sp_after_byref_func].a);
-   }
-
-   if ((first->type == CT_BYREF) && CharTable::IsKw1(second->str[0]))
-   {
-      log_rule("sp_after_byref");
-      return(cpd.settings[UO_sp_after_byref].a);
-   }
-
-   if (second->type == CT_BYREF)
-   {
-      if (cpd.settings[UO_sp_before_byref_func].a != AV_IGNORE)
-      {
-         chunk_t *next = chunk_get_next(second);
-         if ((next != nullptr) &&
-             ((next->type == CT_FUNC_DEF) ||
-              (next->type == CT_FUNC_PROTO)))
-         {
-            return(cpd.settings[UO_sp_before_byref_func].a);
-         }
-      }
-
-      if (cpd.settings[UO_sp_before_unnamed_byref].a != AV_IGNORE)
-      {
-         chunk_t *next = chunk_get_next_nc(second);
-         if ((next != nullptr) && (next->type != CT_WORD))
-         {
-            log_rule("sp_before_unnamed_byref");
-            return(cpd.settings[UO_sp_before_unnamed_byref].a);
-         }
-      }
-      log_rule("sp_before_byref");
-      return(cpd.settings[UO_sp_before_byref].a);
-   }
-
-   if (first->type == CT_SPAREN_CLOSE)
-   {
-      if ((second->type == CT_BRACE_OPEN) &&
-          (cpd.settings[UO_sp_sparen_brace].a != AV_IGNORE))
-      {
-         log_rule("sp_sparen_brace");
-         return(cpd.settings[UO_sp_sparen_brace].a);
-      }
-      if (!chunk_is_comment(second) &&
-          (cpd.settings[UO_sp_after_sparen].a != AV_IGNORE))
-      {
-         log_rule("sp_after_sparen");
-         return(cpd.settings[UO_sp_after_sparen].a);
-      }
-   }
-
-   if ((second->type == CT_FPAREN_OPEN) &&
-       (first->parent_type == CT_OPERATOR) &&
-       (cpd.settings[UO_sp_after_operator_sym].a != AV_IGNORE))
-   {
-      if ((cpd.settings[UO_sp_after_operator_sym_empty].a != AV_IGNORE) &&
-          (second->type == CT_FPAREN_OPEN))
-      {
-         chunk_t *next = chunk_get_next_ncnl(second);
-         if (next && (next->type == CT_FPAREN_CLOSE))
-         {
-            log_rule("sp_after_operator_sym_empty");
-            return(cpd.settings[UO_sp_after_operator_sym_empty].a);
-         }
-      }
-
-      log_rule("sp_after_operator_sym");
-      return(cpd.settings[UO_sp_after_operator_sym].a);
-   }
-
-   /* spaces between function and open paren */
-   if ((first->type == CT_FUNC_CALL) ||
-       (first->type == CT_FUNC_CTOR_VAR))
-   {
-      if ((cpd.settings[UO_sp_func_call_paren_empty].a != AV_IGNORE) &&
-          (second->type == CT_FPAREN_OPEN))
-      {
-         chunk_t *next = chunk_get_next_ncnl(second);
-         if (next && (next->type == CT_FPAREN_CLOSE))
-         {
-            log_rule("sp_func_call_paren_empty");
-            return(cpd.settings[UO_sp_func_call_paren_empty].a);
-         }
-      }
-      log_rule("sp_func_call_paren");
-      return(cpd.settings[UO_sp_func_call_paren].a);
-   }
-   if (first->type == CT_FUNC_CALL_USER)
-   {
-      log_rule("sp_func_call_user_paren");
-      return(cpd.settings[UO_sp_func_call_user_paren].a);
-   }
-   if (first->type == CT_ATTRIBUTE)
-   {
-      log_rule("sp_attribute_paren");
-      return(cpd.settings[UO_sp_attribute_paren].a);
-   }
-   if (first->type == CT_FUNC_DEF)
-   {
-      if ((cpd.settings[UO_sp_func_def_paren_empty].a != AV_IGNORE) &&
-          (second->type == CT_FPAREN_OPEN))
-      {
-         chunk_t *next = chunk_get_next_ncnl(second);
-         if (next && (next->type == CT_FPAREN_CLOSE))
-         {
-            log_rule("sp_func_def_paren_empty");
-            return(cpd.settings[UO_sp_func_def_paren_empty].a);
-         }
-      }
-      log_rule("sp_func_def_paren");
-      return(cpd.settings[UO_sp_func_def_paren].a);
-   }
-   if ((first->type == CT_CPP_CAST) || (first->type == CT_TYPE_WRAP))
-   {
-      log_rule("sp_cpp_cast_paren");
-      return(cpd.settings[UO_sp_cpp_cast_paren].a);
-   }
-
-   if ((first->type == CT_PAREN_CLOSE) &&
-       (second->type == CT_WHEN))
-   {
-      log_rule("FORCE");
-      return(AV_FORCE); /* TODO: make this configurable? */
-   }
-
-   if ((first->type == CT_PAREN_CLOSE) &&
-       ((second->type == CT_PAREN_OPEN) ||
-        (second->type == CT_FPAREN_OPEN)))
-   {
-      /* "(int)a" vs "(int) a" or "cast(int)a" vs "cast(int) a" */
-      if ((first->parent_type == CT_C_CAST) ||
-          (first->parent_type == CT_D_CAST))
-      {
-         log_rule("sp_after_cast");
-         return(cpd.settings[UO_sp_after_cast].a);
-      }
-
-      /* Must be an indirect/chained function call? */
-      log_rule("REMOVE");
-      return(AV_REMOVE);  /* TODO: make this configurable? */
-   }
-
-   /* handle the space between parens in fcn type 'void (*f)(void)' */
-   if (first->type == CT_TPAREN_CLOSE)
-   {
-      log_rule("sp_after_tparen_close");
-      return(cpd.settings[UO_sp_after_tparen_close].a);
-   }
-
-   /* ")(" vs ") (" */
-   if ((chunk_is_str(first, ")", 1) && chunk_is_str(second, "(", 1)) ||
-       (chunk_is_paren_close(first) && chunk_is_paren_open(second)))
-   {
-      log_rule("sp_cparen_oparen");
-      return(cpd.settings[UO_sp_cparen_oparen].a);
-   }
-
-   if ((first->type == CT_FUNC_PROTO) ||
-       ((second->type == CT_FPAREN_OPEN) &&
-        (second->parent_type == CT_FUNC_PROTO)))
-   {
-      if ((cpd.settings[UO_sp_func_proto_paren_empty].a != AV_IGNORE) &&
-          (second->type == CT_FPAREN_OPEN))
-      {
-         chunk_t *next = chunk_get_next_ncnl(second);
-         if (next && (next->type == CT_FPAREN_CLOSE))
-         {
-            log_rule("sp_func_proto_paren_empty");
-            return(cpd.settings[UO_sp_func_proto_paren_empty].a);
-         }
-      }
-      log_rule("sp_func_proto_paren");
-      return(cpd.settings[UO_sp_func_proto_paren].a);
-   }
-   if ((first->type == CT_FUNC_CLASS_DEF) ||
-       (first->type == CT_FUNC_CLASS_PROTO))
-   {
-      if ((cpd.settings[UO_sp_func_class_paren_empty].a != AV_IGNORE) &&
-          (second->type == CT_FPAREN_OPEN))
-      {
-         chunk_t *next = chunk_get_next_ncnl(second);
-         if (next && (next->type == CT_FPAREN_CLOSE))
-         {
-            log_rule("sp_func_class_paren_empty");
-            return(cpd.settings[UO_sp_func_class_paren_empty].a);
-         }
-      }
-      log_rule("sp_func_class_paren");
-      return(cpd.settings[UO_sp_func_class_paren].a);
-   }
-   if ((first->type == CT_CLASS) && !(first->flags & PCF_IN_OC_MSG))
-   {
-      log_rule("FORCE");
-      return(AV_FORCE);
-   }
-
-   if ((first->type == CT_BRACE_OPEN) && (second->type == CT_BRACE_CLOSE))
-   {
-      log_rule("sp_inside_braces_empty");
-      return(cpd.settings[UO_sp_inside_braces_empty].a);
-   }
-
-   if (second->type == CT_BRACE_CLOSE)
-   {
-      if (second->parent_type == CT_ENUM)
-      {
-         log_rule("sp_inside_braces_enum");
-         return(cpd.settings[UO_sp_inside_braces_enum].a);
-      }
-      if ((second->parent_type == CT_STRUCT) ||
-          (second->parent_type == CT_UNION))
-      {
-         log_rule("sp_inside_braces_struct");
-         return(cpd.settings[UO_sp_inside_braces_struct].a);
-      }
-      log_rule("sp_inside_braces");
-      return(cpd.settings[UO_sp_inside_braces].a);
-   }
-
-   if (first->type == CT_D_CAST)
-   {
-      log_rule("REMOVE");
-      return(AV_REMOVE);
-   }
-
-   if ((first->type == CT_PP_DEFINED) && (second->type == CT_PAREN_OPEN))
-   {
-      log_rule("sp_defined_paren");
-      return(cpd.settings[UO_sp_defined_paren].a);
-   }
-
-   if (first->type == CT_THROW)
-   {
-      if (second->type == CT_PAREN_OPEN)
-      {
-         log_rule("sp_throw_paren");
-         return(cpd.settings[UO_sp_throw_paren].a);
-      }
-      log_rule("sp_after_throw");
-      return(cpd.settings[UO_sp_after_throw].a);
-   }
-
-   if ((first->type == CT_THIS) && (second->type == CT_PAREN_OPEN))
-   {
-      log_rule("sp_this_paren");
-      return(cpd.settings[UO_sp_this_paren].a);
-   }
-
-   if ((first->type == CT_STATE) && (second->type == CT_PAREN_OPEN))
-   {
-      log_rule("ADD");
-      return(AV_ADD);
-   }
-
-   if ((first->type == CT_DELEGATE) && (second->type == CT_PAREN_OPEN))
-   {
-      log_rule("REMOVE");
-      return(AV_REMOVE);
-   }
-
-   if ((first->type == CT_MEMBER) || (second->type == CT_MEMBER))
-   {
-      log_rule("sp_member");
-      return(cpd.settings[UO_sp_member].a);
-   }
-
-   if (first->type == CT_C99_MEMBER)
-   {
-      // always remove space(s) after then '.' of a C99-member
-      log_rule("REMOVE");
-      return(AV_REMOVE);
-   }
-
-   if ((first->type == CT_SUPER) && (second->type == CT_PAREN_OPEN))
-   {
-      log_rule("sp_super_paren");
-      return(cpd.settings[UO_sp_super_paren].a);
-   }
-
-   if ((first->type == CT_FPAREN_CLOSE) && (second->type == CT_BRACE_OPEN))
-   {
-      if (second->parent_type == CT_DOUBLE_BRACE)
-      {
-         log_rule("sp_fparen_dbrace");
-         return(cpd.settings[UO_sp_fparen_dbrace].a);
-      }
-      log_rule("sp_fparen_brace");
-      return(cpd.settings[UO_sp_fparen_brace].a);
-   }
-
-   if ((first->type == CT_D_TEMPLATE) || (second->type == CT_D_TEMPLATE))
-   {
-      log_rule("REMOVE");
-      return(AV_REMOVE);
-   }
-
-   if ((first->type == CT_ELSE) && (second->type == CT_BRACE_OPEN))
-   {
-      log_rule("sp_else_brace");
-      return(cpd.settings[UO_sp_else_brace].a);
-   }
-
-   if ((first->type == CT_ELSE) && (second->type == CT_ELSEIF))
-   {
-      log_rule("FORCE");
-      return(AV_FORCE);
-   }
-
-   if ((first->type == CT_CATCH) && (second->type == CT_BRACE_OPEN))
-   {
-      log_rule("sp_catch_brace");
-      return(cpd.settings[UO_sp_catch_brace].a);
-   }
-
-   if ((first->type == CT_FINALLY) && (second->type == CT_BRACE_OPEN))
-   {
-      log_rule("sp_finally_brace");
-      return(cpd.settings[UO_sp_finally_brace].a);
-   }
-
-   if ((first->type == CT_TRY) && (second->type == CT_BRACE_OPEN))
-   {
-      log_rule("sp_try_brace");
-      return(cpd.settings[UO_sp_try_brace].a);
-   }
-
-   if ((first->type == CT_GETSET) && (second->type == CT_BRACE_OPEN))
-   {
-      log_rule("sp_getset_brace");
-      return(cpd.settings[UO_sp_getset_brace].a);
-   }
-
-   //if (((first->type == CT_WORD) || (first->type == CT_WORD)) &&   Coverity CID 76001 Same on both sides, 2016-03-16
-   //    (second->type == CT_BRACE_OPEN))
-   if ((first->type == CT_WORD) &&
-       (second->type == CT_BRACE_OPEN))
-   {
-      if (first->parent_type == CT_NAMESPACE)
-      {
-         log_rule("sp_word_brace_ns");
-         return(cpd.settings[UO_sp_word_brace_ns].a);
-      }
-      if ((first->parent_type == CT_NONE) &&
-          (second->parent_type == CT_NONE))
-      {
-         log_rule("sp_word_brace");
-         return(cpd.settings[UO_sp_word_brace].a);
-      }
-   }
-
-   if ((second->type == CT_PAREN_OPEN) &&
-       (second->parent_type == CT_INVARIANT))
-   {
-      log_rule("sp_invariant_paren");
-      return(cpd.settings[UO_sp_invariant_paren].a);
-   }
-
-   if (first->type == CT_PAREN_CLOSE)
-   {
-      if (first->parent_type == CT_D_TEMPLATE)
-      {
-         log_rule("FORCE");
-         return(AV_FORCE);
-      }
-
-      if (first->parent_type == CT_INVARIANT)
-      {
-         log_rule("sp_after_invariant_paren");
-         return(cpd.settings[UO_sp_after_invariant_paren].a);
-      }
-
-      /* Arith after a cast comes first */
-      if ((second->type == CT_ARITH) || (second->type == CT_CARET))
-      {
-         log_rule("sp_arith");
-         return(cpd.settings[UO_sp_arith].a);
-      }
-
-      /* "(struct foo) {...}" vs "(struct foo){...}" */
-      if (second->type == CT_BRACE_OPEN)
-      {
-         log_rule("sp_paren_brace");
-         return(cpd.settings[UO_sp_paren_brace].a);
-      }
-
-      /* D-specific: "delegate(some thing) dg */
-      if (first->parent_type == CT_DELEGATE)
-      {
-         log_rule("ADD");
-         return(AV_ADD);
-      }
-
-      /* PAWN-specific: "state (condition) next" */
-      if (first->parent_type == CT_STATE)
-      {
-         log_rule("ADD");
-         return(AV_ADD);
-      }
-
-      /* C++ new operator: new(bar) Foo */
-      if (first->parent_type == CT_NEW)
-      {
-         log_rule("sp_after_newop_paren");
-         return(cpd.settings[UO_sp_after_newop_paren].a);
-      }
-   }
-
-   /* "foo(...)" vs "foo( ... )" */
-   if ((first->type == CT_FPAREN_OPEN) || (second->type == CT_FPAREN_CLOSE))
-   {
-      if ((first->type == CT_FPAREN_OPEN) && (second->type == CT_FPAREN_CLOSE))
-      {
-         log_rule("sp_inside_fparens");
-         return(cpd.settings[UO_sp_inside_fparens].a);
-      }
-      log_rule("sp_inside_fparen");
-      return(cpd.settings[UO_sp_inside_fparen].a);
-   }
-
-   /* "foo(...)" vs "foo( ... )" */
-   if ((first->type == CT_TPAREN_OPEN) || (second->type == CT_TPAREN_CLOSE))
-   {
-      log_rule("sp_inside_tparen");
-      return(cpd.settings[UO_sp_inside_tparen].a);
-   }
-
-   if (first->type == CT_PAREN_CLOSE)
-   {
-      if ((first->flags & PCF_OC_RTYPE) /*== CT_OC_RTYPE)*/ &&
-          ((first->parent_type == CT_OC_MSG_DECL) ||
-           (first->parent_type == CT_OC_MSG_SPEC)))
-      {
-         log_rule("sp_after_oc_return_type");
-         return(cpd.settings[UO_sp_after_oc_return_type].a);
-      }
-
-      if ((first->parent_type == CT_OC_MSG_SPEC) || (first->parent_type == CT_OC_MSG_DECL))
-      {
-         log_rule("sp_after_oc_type");
-         return(cpd.settings[UO_sp_after_oc_type].a);
-      }
-
-      if ((first->parent_type == CT_OC_SEL) && (second->type != CT_SQUARE_CLOSE))
-      {
-         log_rule("sp_after_oc_at_sel_parens");
-         return(cpd.settings[UO_sp_after_oc_at_sel_parens].a);
-      }
-   }
-
-   if (cpd.settings[UO_sp_inside_oc_at_sel_parens].a != AV_IGNORE)
-   {
-      if (((first->type == CT_PAREN_OPEN) &&
-           ((first->parent_type == CT_OC_SEL) ||
-            (first->parent_type == CT_OC_PROTOCOL)))
-          ||
-          ((second->type == CT_PAREN_CLOSE) &&
-           ((second->parent_type == CT_OC_SEL) ||
-            (second->parent_type == CT_OC_PROTOCOL))))
-      {
-         log_rule("sp_inside_oc_at_sel_parens");
-         return(cpd.settings[UO_sp_inside_oc_at_sel_parens].a);
-      }
-   }
-
-   if ((second->type == CT_PAREN_OPEN) &&
-       ((first->type == CT_OC_SEL) || (first->type == CT_OC_PROTOCOL)))
-   {
-      log_rule("sp_after_oc_at_sel");
-      return(cpd.settings[UO_sp_after_oc_at_sel].a);
-   }
-
-   /* C cast:   "(int)"      vs "( int )"
-    * D cast:   "cast(int)"  vs "cast( int )"
-    * CPP cast: "int(a + 3)" vs "int( a + 3 )"
-    */
-   if (first->type == CT_PAREN_OPEN)
-   {
-      if ((first->parent_type == CT_C_CAST) ||
-          (first->parent_type == CT_CPP_CAST) ||
-          (first->parent_type == CT_D_CAST))
-      {
-         log_rule("sp_inside_paren_cast");
-         return(cpd.settings[UO_sp_inside_paren_cast].a);
-      }
-      if (first->parent_type == CT_NEW)
-      {
-         if (cpd.settings[UO_sp_inside_newop_paren_open].a != AV_IGNORE)
-         {
-            log_rule("sp_inside_newop_paren_open");
-            return(cpd.settings[UO_sp_inside_newop_paren_open].a);
-         }
-         if (cpd.settings[UO_sp_inside_newop_paren].a != AV_IGNORE)
-         {
-            log_rule("sp_inside_newop_paren");
-            return(cpd.settings[UO_sp_inside_newop_paren].a);
-         }
-      }
-      log_rule("sp_inside_paren");
-      return(cpd.settings[UO_sp_inside_paren].a);
-   }
-
-   if (second->type == CT_PAREN_CLOSE)
-   {
-      if ((second->parent_type == CT_C_CAST) ||
-          (second->parent_type == CT_CPP_CAST) ||
-          (second->parent_type == CT_D_CAST))
-      {
-         log_rule("sp_inside_paren_cast");
-         return(cpd.settings[UO_sp_inside_paren_cast].a);
-      }
-      if (second->parent_type == CT_NEW)
-      {
-         if (cpd.settings[UO_sp_inside_newop_paren_close].a != AV_IGNORE)
-         {
-            log_rule("sp_inside_newop_paren_close");
-            return(cpd.settings[UO_sp_inside_newop_paren_close].a);
-         }
-         if (cpd.settings[UO_sp_inside_newop_paren].a != AV_IGNORE)
-         {
-            log_rule("sp_inside_newop_paren");
-            return(cpd.settings[UO_sp_inside_newop_paren].a);
-         }
-      }
-      log_rule("sp_inside_paren");
-      return(cpd.settings[UO_sp_inside_paren].a);
-   }
-
-   /* "[3]" vs "[ 3 ]" */
-   if ((first->type == CT_SQUARE_OPEN) || (second->type == CT_SQUARE_CLOSE))
-   {
-      log_rule("sp_inside_square");
-      return(cpd.settings[UO_sp_inside_square].a);
-   }
-   if ((first->type == CT_SQUARE_CLOSE) && (second->type == CT_FPAREN_OPEN))
-   {
-      log_rule("sp_square_fparen");
-      return(cpd.settings[UO_sp_square_fparen].a);
-   }
-
-   /* "if(...)" vs "if( ... )" */
-   if ((second->type == CT_SPAREN_CLOSE) &&
-       (cpd.settings[UO_sp_inside_sparen_close].a != AV_IGNORE))
-   {
-      log_rule("sp_inside_sparen_close");
-      return(cpd.settings[UO_sp_inside_sparen_close].a);
-   }
-   if ((first->type == CT_SPAREN_OPEN) &&
-       (cpd.settings[UO_sp_inside_sparen_open].a != AV_IGNORE))
-   {
-      log_rule("sp_inside_sparen_open");
-      return(cpd.settings[UO_sp_inside_sparen_open].a);
-   }
-   if ((first->type == CT_SPAREN_OPEN) || (second->type == CT_SPAREN_CLOSE))
-   {
-      log_rule("sp_inside_sparen");
-      return(cpd.settings[UO_sp_inside_sparen].a);
-   }
-
-   if ((cpd.settings[UO_sp_after_class_colon].a != AV_IGNORE) &&
-       (first->type == CT_CLASS_COLON))
-   {
-      log_rule("sp_after_class_colon");
-      return(cpd.settings[UO_sp_after_class_colon].a);
-   }
-   if ((cpd.settings[UO_sp_before_class_colon].a != AV_IGNORE) &&
-       (second->type == CT_CLASS_COLON))
-   {
-      log_rule("sp_before_class_colon");
-      return(cpd.settings[UO_sp_before_class_colon].a);
-   }
-
-   if ((cpd.settings[UO_sp_after_constr_colon].a != AV_IGNORE) &&
-       (first->type == CT_CONSTR_COLON))
-   {
-      min_sp = cpd.settings[UO_indent_ctor_init_leading].u - 1; // default indent is 1 space
-
-      log_rule("sp_after_constr_colon");
-      return(cpd.settings[UO_sp_after_constr_colon].a);
-   }
-   if ((cpd.settings[UO_sp_before_constr_colon].a != AV_IGNORE) &&
-       (second->type == CT_CONSTR_COLON))
-   {
-      log_rule("sp_before_constr_colon");
-      return(cpd.settings[UO_sp_before_constr_colon].a);
-   }
-
-   if ((cpd.settings[UO_sp_before_case_colon].a != AV_IGNORE) &&
-       (second->type == CT_CASE_COLON))
-   {
-      log_rule("sp_before_case_colon");
-      return(cpd.settings[UO_sp_before_case_colon].a);
-   }
-
-   if (first->type == CT_DOT)
-   {
-      log_rule("REMOVE");
-      return(AV_REMOVE);
-   }
-   if (second->type == CT_DOT)
-   {
-      log_rule("ADD");
-      return(AV_ADD);
-   }
->>>>>>> 543d2fbe
 
    if (not_type(pc2, CT_NEWLINE))
    {
@@ -1690,10 +403,6 @@
    if (is_type(pc2, CT_TAG_COLON ))      { log_arg_return(AV_REMOVE); }
    if (is_type(pc1, CT_DESTRUCTOR))      { log_arg_return(AV_REMOVE); }   /* handle '~' */
 
-   /* "((" vs "( (" or "))" vs ") )" */
-   if ((is_str(pc1, "(", 1) && is_str(pc2, "(", 1)) ||
-       (is_str(pc1, ")", 1) && is_str(pc2, ")", 1)) )
-                                         { log_opt_return(UO_sp_paren_paren); }
    if (are_types(pc1, CT_CATCH, pc2, CT_SPAREN_OPEN) &&
        (is_not_option(cpd.settings[UO_sp_catch_paren].a, AV_IGNORE)))
                                          { log_opt_return(UO_sp_catch_paren); }
@@ -1748,7 +457,7 @@
    if (is_type(pc2, CT_BIT_COLON) &&
        is_flag(pc2, PCF_IN_ENUM))       { log_opt_return(UO_sp_enum_colon); }
    if (is_type(pc2, CT_OC_BLOCK_CARET)) { log_opt_return(UO_sp_before_oc_block_caret); }
-   if (is_type(pc1, CT_OC_BLOCK_CARET)) { log_opt_return(UO_sp_after_oc_block_caret); }
+   if (is_type(pc1, CT_OC_BLOCK_CARET)) { log_opt_return(UO_sp_after_oc_block_caret ); }
    if (is_type(pc2, CT_OC_MSG_FUNC))    { log_opt_return(UO_sp_after_oc_msg_receiver); }
    if (is_type(pc2, CT_SQUARE_OPEN) &&  /* "a [x]" vs "a[x]" */
        (pc2->ptype != CT_OC_MSG   ) )   { log_opt_return(UO_sp_before_square); }
@@ -1872,23 +581,8 @@
       if (is_ptype(pc1, CT_C_CAST, CT_D_CAST))
                                        { log_opt_return(UO_sp_after_cast); }
 
-<<<<<<< HEAD
       /* Must be an indirect/chained function call? */
       log_arg_return(AV_REMOVE); /* TODO: make this configurable? */
-=======
-   if ((first->type == CT_NEW) && (second->type == CT_PAREN_OPEN))
-   {
-      // c# new Constraint, c++ new operator
-      log_rule("sp_between_new_paren");
-      return(cpd.settings[UO_sp_between_new_paren].a);
-   }
-   if ((first->type == CT_NEW) ||
-       (first->type == CT_DELETE) ||
-       ((first->type == CT_TSQUARE) && (first->parent_type == CT_DELETE)))
-   {
-      log_rule("sp_after_new");
-      return(cpd.settings[UO_sp_after_new].a);
->>>>>>> 543d2fbe
    }
 
    /* handle the space between parens in fcn type 'void (*f)(void)' */
@@ -1965,7 +659,8 @@
                                              { log_opt_return(UO_sp_getset_brace           ); }
    if    (are_types (pc1, CT_WORD, pc2, CT_BRACE_OPEN)) {
       if (is_ptype  (pc1, CT_NAMESPACE))     { log_opt_return(UO_sp_word_brace_ns          ); }
-      if (are_ptypes(pc1, pc2, CT_NONE))     { log_opt_return(UO_sp_word_brace             ); }}
+      if (are_ptypes(pc1, pc2, CT_NONE))     { log_opt_return(UO_sp_word_brace             ); }
+   }
    if    (is_type_and_ptype(pc2, CT_PAREN_OPEN, CT_INVARIANT))
                                              { log_opt_return(UO_sp_invariant_paren        ); }
    if    (is_type (pc1, CT_PAREN_CLOSE))
@@ -1978,7 +673,11 @@
       /* D-specific: "delegate(some thing) dg */
       if (is_ptype(pc1, CT_DELEGATE))        { log_arg_return(AV_ADD                       ); }
       /* PAWN-specific: "state (condition) next" */
-      if (is_ptype(pc1, CT_STATE))           { log_arg_return(AV_ADD                       ); }}
+      if (is_ptype(pc1, CT_STATE))           { log_arg_return(AV_ADD                       ); }
+      /* C++ new operator: new(bar) Foo */
+      if (is_ptype(pc1, CT_NEW))             { log_opt_return(UO_sp_after_newop_paren      ); }
+   }
+
    if    (any_is_type(pc1, CT_FPAREN_OPEN, pc2, CT_FPAREN_CLOSE)) { /* "foo(...)" vs "foo( ... )" */
       if (are_types  (pc1, CT_FPAREN_OPEN, pc2, CT_FPAREN_CLOSE))
                                              { log_opt_return(UO_sp_inside_fparens         ); }
@@ -2004,13 +703,24 @@
     * CPP cast: "int(a + 3)" vs "int( a + 3 )" */
    if (is_type(pc1, CT_PAREN_OPEN))
    {
-      if (is_ptype(pc1, CT_C_CAST, CT_CPP_CAST, CT_D_CAST))
-                                              { log_opt_return(UO_sp_inside_paren_cast  ); }
-                                              { log_opt_return(UO_sp_inside_paren       ); } }
+      if (is_ptype(pc1, CT_C_CAST, CT_CPP_CAST, CT_D_CAST))             { log_opt_return(UO_sp_inside_paren_cast  ); }
+      if (is_ptype(pc1, CT_NEW))
+      {
+         if(cpd.settings[UO_sp_inside_newop_paren_open].a != AV_IGNORE) { log_opt_return(UO_sp_inside_newop_paren_open); }
+         if(cpd.settings[UO_sp_inside_newop_paren].a      != AV_IGNORE) { log_opt_return(UO_sp_inside_newop_paren     ); }
+      }
+                                              { log_opt_return(UO_sp_inside_paren       ); }
+   }
    if (is_type(pc2, CT_PAREN_CLOSE))
    {  if (is_ptype(pc2, CT_C_CAST, CT_CPP_CAST, CT_D_CAST))
                                               { log_opt_return(UO_sp_inside_paren_cast  ); }
-                                                log_opt_return(UO_sp_inside_paren       ); }
+      if (is_ptype(pc2, CT_NEW))
+      {
+         if(cpd.settings[UO_sp_inside_newop_paren_close].a != AV_IGNORE) { log_opt_return(UO_sp_inside_newop_paren_close); }
+         if(cpd.settings[UO_sp_inside_newop_paren].a       != AV_IGNORE) { log_opt_return(UO_sp_inside_newop_paren      ); }
+      }
+                                                log_opt_return(UO_sp_inside_paren       );
+   }
    /* "[3]" vs "[ 3 ]" */
    if (any_is_type(pc1, CT_SQUARE_OPEN, pc2, CT_SQUARE_CLOSE))
                                               { log_opt_return(UO_sp_inside_square      ); }
@@ -2093,24 +803,7 @@
          }
       }
 
-<<<<<<< HEAD
       if (is_not_option(cpd.settings[UO_sp_before_unnamed_pstar].a, AV_IGNORE))
-=======
-   /* "((" vs "( (" or "))" vs ") )" */
-   if ((chunk_is_str(first, "(", 1) && chunk_is_str(second, "(", 1)) ||
-       (chunk_is_str(first, ")", 1) && chunk_is_str(second, ")", 1)))
-   {
-      log_rule("sp_paren_paren");
-      return(cpd.settings[UO_sp_paren_paren].a);
-   }
-
-   // this table lists out all combos where a space should NOT be present
-   // CT_UNKNOWN is a wildcard.
-   for (auto it : no_space_table)
-   {
-      if (((it.first == CT_UNKNOWN) || (it.first == first->type))
-          && ((it.second == CT_UNKNOWN) || (it.second == second->type)))
->>>>>>> 543d2fbe
       {
          chunk_t *next = get_next_nc(pc2);
          while (is_type(next, CT_PTR_TYPE) )
@@ -2184,6 +877,7 @@
                                            { log_arg_return(AV_FORCE                  ); }
    if (is_cmt(pc2)) { log_arg_return(AV_IGNORE); }
    if (is_type(pc1, CT_COMMENT)) { log_arg_return(AV_FORCE); }
+   /* c# new Constraint, c++ new operator */
    if (are_types(pc1, CT_NEW, pc2, CT_PAREN_OPEN))
                                            { log_opt_return(UO_sp_between_new_paren   ); }
    if (is_type          (pc1, CT_NEW,  CT_DELETE) ||
@@ -2194,7 +888,12 @@
    if (is_type(pc1, CT_OC_PROPERTY))       { log_opt_return(UO_sp_after_oc_property   ); }
    if (are_types(pc1, CT_EXTERN, pc2, CT_PAREN_OPEN))
                                            { log_opt_return(UO_sp_extern_paren        ); }
+   /* "((" vs "( (" or "))" vs ") )" */
+   if ((is_str(pc1, "(", 1) && is_str(pc2, "(", 1)) ||
+       (is_str(pc1, ")", 1) && is_str(pc2, ")", 1)) )
+                                           { log_opt_return(UO_sp_paren_paren); }
    // this table lists out all combos where a space should NOT be present CT_UNKNOWN is a wildcard.
+   // CT_UNKNOWN is a wildcard.
    for (auto it : no_space_table)
    {   if (((it.first  == CT_UNKNOWN) || (it.first  == pc1->type) ) &&
            ((it.second == CT_UNKNOWN) || (it.second == pc2->type) ) )
