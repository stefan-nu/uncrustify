--- conflicted
+++ resolved
@@ -35,13 +35,8 @@
 #define LOG_BUF_SIZE 256
 struct log_buf_t
 {
-<<<<<<< HEAD
    log_buf_t() /* set member variables with a initialization list */
-      : log_file(0)
-=======
-   log_buf()
       : log_file(nullptr)
->>>>>>> eb0fc6f7
       , sev(LSYS)
       , in_log(0)
       , buf_len(0)
@@ -181,13 +176,9 @@
 
 void log_str(log_sev_t sev, const char *str, size_t len)
 {
-<<<<<<< HEAD
-   if ((str == NULL     ) ||
+   if ((str == nullptr  ) ||
        (len == 0        ) ||
        (!log_sev_on(sev)) )
-=======
-   if ((str == nullptr) || (len == 0) || !log_sev_on(sev))
->>>>>>> eb0fc6f7
    {
       return;
    }
@@ -206,12 +197,8 @@
 
 void log_fmt(log_sev_t sev, const char *fmt, ...)
 {
-<<<<<<< HEAD
-   if ((fmt == NULL     ) ||
+   if ((fmt == nullptr  ) ||
        (!log_sev_on(sev)) )
-=======
-   if ((fmt == nullptr) || !log_sev_on(sev))
->>>>>>> eb0fc6f7
    {
       return;
    }
@@ -240,14 +227,7 @@
 
 void log_hex(log_sev_t sev, const void *vdata, size_t len)
 {
-<<<<<<< HEAD
-   if ((vdata == NULL) || !log_sev_on(sev)) { return; }
-=======
-   if ((vdata == nullptr) || !log_sev_on(sev))
-   {
-      return;
-   }
->>>>>>> eb0fc6f7
+   if ((vdata == nullptr) || !log_sev_on(sev)) { return; }
 
    char        buf[80];
    const UINT8 *dat = (const UINT8 *)vdata;
@@ -276,14 +256,7 @@
 
 void log_hex_blk(log_sev_t sev, const void *data, size_t len)
 {
-<<<<<<< HEAD
-   if ((data == NULL) || !log_sev_on(sev)) { return; }
-=======
-   if ((data == nullptr) || !log_sev_on(sev))
-   {
-      return;
-   }
->>>>>>> eb0fc6f7
+   if ((data == nullptr) || !log_sev_on(sev)) { return; }
 
    static char buf[80] = "nnn | XX XX XX XX XX XX XX XX XX XX XX XX XX XX XX XX | cccccccccccccccc\n";
    const UINT8 *dat    = (const UINT8 *)data;
