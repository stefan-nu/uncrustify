/**
 * @file options.cpp
 * Parses the options from the config file.
 *
 * @author  Ben Gardner
 * @author  Guy Maurel since version 0.62 for uncrustify4Qt
 *          October 2015, 2016
 * @license GPL v2+
 */
#include "uncrustify_types.h"
#include "args.h"
#include "uncrustify_version.h"
#include "uncrustify.h"
#include "keywords.h"
#include "defines.h"
#include <cstring>
#ifdef HAVE_STRINGS_H
#include <strings.h>  /* strcasecmp() */
#endif
#include <cstdio>
#include <cstdlib>
#include "unc_ctype.h"

static const char * const DOC_TEXT_END =
   "\n"
   "# Meaning of the settings:\n"
   "#   Ignore - do not do any changes\n"
   "#   Add    - make sure there is 1 or more space/brace/newline/etc\n"
   "#   Remove - removes space/brace/newline/etc\n"
   "#   Force  - in the context of spaces means make sure there is exactly 1,\n"
   "#            in other contexts it behaves like Add\n"
   "#\n"
   "#\n"
   "# You can force a token to be a type with the 'type' option.\n"
   "# Example:\n"
   "# type myfoo1 myfoo2\n"
   "#\n"
   "# You can create custom macro-based indentation using macro-open,\n"
   "# macro-else and macro-close.\n"
   "# Example:\n"
   "# macro-open  BEGIN_TEMPLATE_MESSAGE_MAP\n"
   "# macro-open  BEGIN_MESSAGE_MAP\n"
   "# macro-close END_MESSAGE_MAP\n"
   "#\n"
   "# You can assign any keyword to any type with the set option.\n"
   "# set func_call_user _ N_\n"
   "#\n"
   "# The full syntax description of all custom definition config entries\n"
   "# is shown below:\n"
   "#\n"
   "# define custom tokens as:\n"
   "# - embed whitespace in token using '\' escape character, or\n"
   "#   put token in quotes\n"
   "# - these: ' \" and ` are recognized as quote delimiters\n"
   "#\n"
   "# type token1 token2 token3 ...\n"
   "#             ^ optionally specify multiple tokens on a single line\n"
   "# define def_token output_token\n"
   "#                  ^ output_token is optional, then NULL is assumed\n"
   "# macro-open token\n"
   "# macro-close token\n"
   "# macro-else token\n"
   "# set id token1 token2 ...\n"
   "#               ^ optionally specify multiple tokens on a single line\n"
   "#     ^ id is one of the names in token_enum.h sans the CT_ prefix,\n"
   "#       e.g. PP_PRAGMA\n"
   "#\n"
   "# all tokens are separated by any mix of ',' commas, '=' equal signs\n"
   "# and whitespace (space, tab)\n"
   "#\n"
   "# You can add support for other file extensions using the 'file_ext' command.\n"
   "# The first arg is the language name used with the '-l' option.\n"
   "# The remaining args are file extensions, matched with 'endswith'.\n"
   "#   file_ext CPP .ch .cxx .cpp.in\n"
   "#\n";

map<uncrustify_options_t, option_map_value_t> option_name_map;
map<uncrustify_groups_t,  group_map_value_t>  group_map;
static uncrustify_groups_t                    current_group;


const char *get_argtype_name(
   argtype_t argtype
);


/**
 *  only compare alpha-numeric characters
 */
static bool match_text(
   const char *str1,
   const char *str2
);


/**
 * Convert the value string to the correct type in dest.
 */
static void convert_value(
   const option_map_value_t *entry,
   const char *val,
   op_val_t *dest
);


static void unc_add_option(
   const char *name,
   uncrustify_options_t id,
   argtype_t type,
   const char *short_desc = NULL,
   const char *long_desc = NULL,
   int min_val = 0,
   int max_val = 16
);


void unc_begin_group(uncrustify_groups_t id, const char *short_desc,
                     const char *long_desc)
{
   current_group = id;

   group_map_value_t value;

   value.id         = id;
   value.short_desc = short_desc;
   value.long_desc  = long_desc;

   group_map[id] = value;
}


<<<<<<< HEAD
=======
argval_t add_option(argval_t var, argval_t opt)
{
   return (argval_t)((int)var | (int)opt);
}


>>>>>>> 90ced66f
/* \todo when using C++ the following functions can be overloaded */
bool is_option_set(argval_t var, argval_t opt)
{
   return ((var & opt) == opt); /*lint !e655 */
}


bool is_option_unset(argval_t var, argval_t opt)
{
   return ((var & opt) == 0); /*lint !e655 !e641*/
}


bool is_option(argval_t var, argval_t opt)
{
   return (var == opt);
}


bool is_not_option(argval_t var, argval_t opt)
{
   return (var != opt);
}



bool is_token_set(tokenpos_t var, tokenpos_t opt)
{
   return ((var & opt) == opt); /*lint !e655 */
}


bool is_token_unset(tokenpos_t var, tokenpos_t opt)
{
   return ((var & opt) == 0); /*lint !e655 !e641*/
}

bool is_token(tokenpos_t var, tokenpos_t opt)
{
   return (var == opt);
}


bool is_not_token(tokenpos_t var, tokenpos_t opt)
{
   return (var != opt);
}


bool is_bit_set(UINT64 var, UINT64 flag)
{
   return ((var & flag) == flag);
}


bool is_bit_unset(UINT64 var, UINT64 flag)
<<<<<<< HEAD
{
   return ((var & flag) == 0);
}

static void unc_add_option(const char *name, uncrustify_options_t id, argtype_t type,
                           const char *short_desc, const char *long_desc,
                           int min_val, int max_val)
{
=======
{
   return ((var & flag) == 0);
}

static void unc_add_option(const char *name, uncrustify_options_t id, argtype_t type,
      const char *short_desc, const char *long_desc, int min_val, int max_val)
{
>>>>>>> 90ced66f
#define OptionMaxLength    60u
   size_t lengthOfTheOption = strlen(name);
   if (lengthOfTheOption > OptionMaxLength)
   {
      fprintf(stderr, "FATAL: length of the option name (%s) is too big (%zu)\n", name, lengthOfTheOption);
      fprintf(stderr, "FATAL: the maximal length of an option name is %u characters\n", OptionMaxLength);
      exit(EXIT_FAILURE);
   }
   group_map[current_group].options.push_back(id);

   option_map_value_t value;

   value.id         = id;
   value.group_id   = current_group;
   value.type       = type;
   value.name       = name;
   value.short_desc = short_desc;
   value.long_desc  = long_desc;
   value.min_val    = 0;

   /* Calculate the max/min values */
   switch (type)
   {
   case AT_BOOL:   value.max_val = 1; break;
   case AT_IARF:   value.max_val = 3; break;
   case AT_LINE:   value.max_val = 3; break;
   case AT_POS:    value.max_val = 2; break;
   case AT_STRING: value.max_val = 0; break;
   case AT_NUM:    value.max_val = max_val; value.min_val = min_val; break;
   case AT_UNUM:   value.max_val = max_val; value.min_val = min_val; break;

   default:
      fprintf(stderr, "FATAL: Illegal option type %d for '%s'\n", type, name);
      exit(EXIT_FAILURE);
   }

   option_name_map[id] = value;
} // unc_add_option


static bool match_text(const char *str1, const char *str2)
{
   int matches = 0;

   while ((*str1 != 0) && (*str2 != 0))
   {
      if (!unc_isalnum(*str1))
      {
         str1++;
         continue;
      }
      if (!unc_isalnum(*str2))
      {
         str2++;
         continue;
      }
      if (unc_tolower(*str1) != unc_tolower(*str2))
      {
         return(false);
      }
      matches++;
      str1++;
      str2++;
   }
   return(matches && (*str1 == 0) && (*str2 == 0));
}


const option_map_value_t *unc_find_option(const char *name)
{
   const option_name_map_it itE = option_name_map.end();

   for (option_name_map_it it = option_name_map.begin(); it != itE; ++it)
   {
      if (match_text(it->second.name, name))
      {
         return(&it->second);
      }
   }
   return(NULL);
}


void register_options(void)
{
   unc_begin_group(UG_general, "General options");
   unc_add_option("newlines", UO_newlines, AT_LINE,
                  "The type of line endings. Default=Auto");
   unc_add_option("input_tab_size", UO_input_tab_size, AT_UNUM,
                  "The original size of tabs in the input. Default=8", "", 1, 32);
   unc_add_option("output_tab_size", UO_output_tab_size, AT_UNUM,
                  "The size of tabs in the output (only used if align_with_tabs=true). Default=8", "", 1, 32);
   unc_add_option("string_escape_char", UO_string_escape_char, AT_NUM,
                  "The ASCII value of the string escape char, usually 92 (\\) or 94 (^). (Pawn)", "", 0, 255);
   unc_add_option("string_escape_char2", UO_string_escape_char2, AT_NUM,
                  "Alternate string escape char for Pawn. Only works right before the quote char.", "", 0, 255);
   unc_add_option("string_replace_tab_chars", UO_string_replace_tab_chars, AT_BOOL,
                  "Replace tab characters found in string literals with the escape sequence \\t instead.");
   unc_add_option("tok_split_gte", UO_tok_split_gte, AT_BOOL,
                  "Allow interpreting '>=' and '>>=' as part of a template in 'void f(list<list<B>>=val);'.\n"
                  "If True, 'assert(x<0 && y>=3)' will be broken. Default=False\n"
                  "Improvements to template detection may make this option obsolete.");
   unc_add_option("disable_processing_cmt", UO_disable_processing_cmt, AT_STRING,
                  "Override the default ' *INDENT-OFF*' in comments for disabling processing of part of the file.");
   unc_add_option("enable_processing_cmt", UO_enable_processing_cmt, AT_STRING,
                  "Override the default ' *INDENT-ON*' in comments for enabling processing of part of the file.");
   unc_add_option("enable_digraphs", UO_enable_digraphs, AT_BOOL,
                  "Enable parsing of digraphs. Default=False");
   unc_add_option("utf8_bom", UO_utf8_bom, AT_IARF,
                  "Control what to do with the UTF-8 BOM (recommend 'remove')");
   unc_add_option("utf8_byte", UO_utf8_byte, AT_BOOL,
                  "If the file contains bytes with values between 128 and 255, but is not UTF-8, then output as UTF-8");
   unc_add_option("utf8_force", UO_utf8_force, AT_BOOL,
                  "Force the output encoding to UTF-8");

   unc_begin_group(UG_space, "Spacing options");
   unc_add_option("sp_arith", UO_sp_arith, AT_IARF,
                  "Add or remove space around arithmetic operator '+', '-', '/', '*', etc\n"
                  "also '>>>' '<<' '>>' '%' '|'");
   unc_add_option("sp_assign", UO_sp_assign, AT_IARF,
                  "Add or remove space around assignment operator '=', '+=', etc");
   unc_add_option("sp_cpp_lambda_assign", UO_sp_cpp_lambda_assign, AT_IARF,
                  "Add or remove space around '=' in C++11 lambda capture specifications. Overrides sp_assign");
   unc_add_option("sp_cpp_lambda_paren", UO_sp_cpp_lambda_paren, AT_IARF,
                  "Add or remove space after the capture specification in C++11 lambda.");
   unc_add_option("sp_assign_default", UO_sp_assign_default, AT_IARF,
                  "Add or remove space around assignment operator '=' in a prototype");
   unc_add_option("sp_before_assign", UO_sp_before_assign, AT_IARF,
                  "Add or remove space before assignment operator '=', '+=', etc. Overrides sp_assign.");
   unc_add_option("sp_after_assign", UO_sp_after_assign, AT_IARF,
                  "Add or remove space after assignment operator '=', '+=', etc. Overrides sp_assign.");
   unc_add_option("sp_enum_paren", UO_sp_enum_paren, AT_IARF,
                  "Add or remove space in 'NS_ENUM ('");
   unc_add_option("sp_enum_assign", UO_sp_enum_assign, AT_IARF,
                  "Add or remove space around assignment '=' in enum");
   unc_add_option("sp_enum_before_assign", UO_sp_enum_before_assign, AT_IARF,
                  "Add or remove space before assignment '=' in enum. Overrides sp_enum_assign.");
   unc_add_option("sp_enum_after_assign", UO_sp_enum_after_assign, AT_IARF,
                  "Add or remove space after assignment '=' in enum. Overrides sp_enum_assign.");
   unc_add_option("sp_pp_concat", UO_sp_pp_concat, AT_IARF,
                  "Add or remove space around preprocessor '##' concatenation operator. Default=Add");
   unc_add_option("sp_pp_stringify", UO_sp_pp_stringify, AT_IARF,
                  "Add or remove space after preprocessor '#' stringify operator. Also affects the '#@' charizing operator.");
   unc_add_option("sp_before_pp_stringify", UO_sp_before_pp_stringify, AT_IARF,
                  "Add or remove space before preprocessor '#' stringify operator as in '#define x(y) L#y'.");
   unc_add_option("sp_bool", UO_sp_bool, AT_IARF,
                  "Add or remove space around boolean operators '&&' and '||'");
   unc_add_option("sp_compare", UO_sp_compare, AT_IARF,
                  "Add or remove space around compare operator '<', '>', '==', etc");
   unc_add_option("sp_inside_paren", UO_sp_inside_paren, AT_IARF,
                  "Add or remove space inside '(' and ')'");
   unc_add_option("sp_paren_paren", UO_sp_paren_paren, AT_IARF,
                  "Add or remove space between nested parens: '((' vs ') )'");
   unc_add_option("sp_cparen_oparen", UO_sp_cparen_oparen, AT_IARF,
                  "Add or remove space between back-to-back parens: ')(' vs ') ('");
   unc_add_option("sp_balance_nested_parens", UO_sp_balance_nested_parens, AT_BOOL,
                  "Whether to balance spaces inside nested parens");
   unc_add_option("sp_paren_brace", UO_sp_paren_brace, AT_IARF,
                  "Add or remove space between ')' and '{'");
   unc_add_option("sp_before_ptr_star", UO_sp_before_ptr_star, AT_IARF,
                  "Add or remove space before pointer star '*'");
   unc_add_option("sp_before_unnamed_ptr_star", UO_sp_before_unnamed_ptr_star, AT_IARF,
                  "Add or remove space before pointer star '*' that isn't followed by a variable name\n"
                  "If set to 'ignore', sp_before_ptr_star is used instead.");
   unc_add_option("sp_between_ptr_star", UO_sp_between_ptr_star, AT_IARF,
                  "Add or remove space between pointer stars '*'");
   unc_add_option("sp_after_ptr_star", UO_sp_after_ptr_star, AT_IARF,
                  "Add or remove space after pointer star '*', if followed by a word.");
   unc_add_option("sp_after_ptr_star_qualifier", UO_sp_after_ptr_star_qualifier, AT_IARF,
                  "Add or remove space after pointer star '*', if followed by a qualifier.");
   unc_add_option("sp_after_ptr_star_func", UO_sp_after_ptr_star_func, AT_IARF,
                  "Add or remove space after a pointer star '*', if followed by a func proto/def.");
   unc_add_option("sp_ptr_star_paren", UO_sp_ptr_star_paren, AT_IARF,
                  "Add or remove space after a pointer star '*', if followed by an open paren (function types).");
   unc_add_option("sp_before_ptr_star_func", UO_sp_before_ptr_star_func, AT_IARF,
                  "Add or remove space before a pointer star '*', if followed by a func proto/def.");
   unc_add_option("sp_before_byref", UO_sp_before_byref, AT_IARF,
                  "Add or remove space before a reference sign '&'");
   unc_add_option("sp_before_unnamed_byref", UO_sp_before_unnamed_byref, AT_IARF,
                  "Add or remove space before a reference sign '&' that isn't followed by a variable name\n"
                  "If set to 'ignore', sp_before_byref is used instead.");
   unc_add_option("sp_after_byref", UO_sp_after_byref, AT_IARF,
                  "Add or remove space after reference sign '&', if followed by a word.");
   unc_add_option("sp_after_byref_func", UO_sp_after_byref_func, AT_IARF,
                  "Add or remove space after a reference sign '&', if followed by a func proto/def.");
   unc_add_option("sp_before_byref_func", UO_sp_before_byref_func, AT_IARF,
                  "Add or remove space before a reference sign '&', if followed by a func proto/def.");
   unc_add_option("sp_after_type", UO_sp_after_type, AT_IARF,
                  "Add or remove space between type and word. Default=Force");
   unc_add_option("sp_before_template_paren", UO_sp_before_template_paren, AT_IARF,
                  "Add or remove space before the paren in the D constructs 'template Foo(' and 'class Foo('.");
   unc_add_option("sp_template_angle", UO_sp_template_angle, AT_IARF,
                  "Add or remove space in 'template <' vs 'template<'.\n"
                  "If set to ignore, sp_before_angle is used.");
   unc_add_option("sp_before_angle", UO_sp_before_angle, AT_IARF,
                  "Add or remove space before '<>'");
   unc_add_option("sp_inside_angle", UO_sp_inside_angle, AT_IARF,
                  "Add or remove space inside '<' and '>'");
   unc_add_option("sp_after_angle", UO_sp_after_angle, AT_IARF,
                  "Add or remove space after '<>'");
   unc_add_option("sp_angle_paren", UO_sp_angle_paren, AT_IARF,
                  "Add or remove space between '<>' and '(' as found in 'new List<byte>(foo);'");
   unc_add_option("sp_angle_paren_empty", UO_sp_angle_paren_empty, AT_IARF,
                  "Add or remove space between '<>' and '()' as found in 'new List<byte>();'");
   unc_add_option("sp_angle_word", UO_sp_angle_word, AT_IARF,
                  "Add or remove space between '<>' and a word as in 'List<byte> m;' or 'template <typename T> static ...'");
   unc_add_option("sp_angle_shift", UO_sp_angle_shift, AT_IARF,
                  "Add or remove space between '>' and '>' in '>>' (template stuff C++/C# only). Default=Add");
   unc_add_option("sp_permit_cpp11_shift", UO_sp_permit_cpp11_shift, AT_BOOL,
                  "Permit removal of the space between '>>' in 'foo<bar<int> >' (C++11 only). Default=False\n"
                  "sp_angle_shift cannot remove the space without this option.");
   unc_add_option("sp_before_sparen", UO_sp_before_sparen, AT_IARF,
                  "Add or remove space before '(' of 'if', 'for', 'switch', 'while', etc.");
   unc_add_option("sp_inside_sparen", UO_sp_inside_sparen, AT_IARF,
                  "Add or remove space inside if-condition '(' and ')'");
   unc_add_option("sp_inside_sparen_close", UO_sp_inside_sparen_close, AT_IARF,
                  "Add or remove space before if-condition ')'. Overrides sp_inside_sparen.");
   unc_add_option("sp_inside_sparen_open", UO_sp_inside_sparen_open, AT_IARF,
                  "Add or remove space after if-condition '('. Overrides sp_inside_sparen.");
   unc_add_option("sp_after_sparen", UO_sp_after_sparen, AT_IARF,
                  "Add or remove space after ')' of 'if', 'for', 'switch', and 'while', etc.");
   unc_add_option("sp_sparen_brace", UO_sp_sparen_brace, AT_IARF,
                  "Add or remove space between ')' and '{' of 'if', 'for', 'switch', and 'while', etc.");
   unc_add_option("sp_invariant_paren", UO_sp_invariant_paren, AT_IARF,
                  "Add or remove space between 'invariant' and '(' in the D language.");
   unc_add_option("sp_after_invariant_paren", UO_sp_after_invariant_paren, AT_IARF,
                  "Add or remove space after the ')' in 'invariant (C) c' in the D language.");
   unc_add_option("sp_special_semi", UO_sp_special_semi, AT_IARF,
                  "Add or remove space before empty statement ';' on 'if', 'for' and 'while'");
   unc_add_option("sp_before_semi", UO_sp_before_semi, AT_IARF,
                  "Add or remove space before ';'. Default=Remove");
   unc_add_option("sp_before_semi_for", UO_sp_before_semi_for, AT_IARF,
                  "Add or remove space before ';' in non-empty 'for' statements");
   unc_add_option("sp_before_semi_for_empty", UO_sp_before_semi_for_empty, AT_IARF,
                  "Add or remove space before a semicolon of an empty part of a for statement.");
   unc_add_option("sp_after_semi", UO_sp_after_semi, AT_IARF,
                  "Add or remove space after ';', except when followed by a comment. Default=Add");
   unc_add_option("sp_after_semi_for", UO_sp_after_semi_for, AT_IARF,
                  "Add or remove space after ';' in non-empty 'for' statements. Default=Force");
   unc_add_option("sp_after_semi_for_empty", UO_sp_after_semi_for_empty, AT_IARF,
                  "Add or remove space after the final semicolon of an empty part of a for statement: for ( ; ; <here> ).");
   unc_add_option("sp_before_square", UO_sp_before_square, AT_IARF,
                  "Add or remove space before '[' (except '[]')");
   unc_add_option("sp_before_squares", UO_sp_before_squares, AT_IARF,
                  "Add or remove space before '[]'");
   unc_add_option("sp_inside_square", UO_sp_inside_square, AT_IARF,
                  "Add or remove space inside a non-empty '[' and ']'");
   unc_add_option("sp_after_comma", UO_sp_after_comma, AT_IARF,
                  "Add or remove space after ','");
   unc_add_option("sp_before_comma", UO_sp_before_comma, AT_IARF,
                  "Add or remove space before ','. Default=Remove");
   unc_add_option("sp_after_mdatype_commas", UO_sp_after_mdatype_commas, AT_IARF,
                  "Add or remove space between ',' and ']' in multidimensional array type 'int[,,]'");
   unc_add_option("sp_before_mdatype_commas", UO_sp_before_mdatype_commas, AT_IARF,
                  "Add or remove space between '[' and ',' in multidimensional array type 'int[,,]'");
   unc_add_option("sp_between_mdatype_commas", UO_sp_between_mdatype_commas, AT_IARF,
                  "Add or remove space between ',' in multidimensional array type 'int[,,]'");
   unc_add_option("sp_paren_comma", UO_sp_paren_comma, AT_IARF,
                  "Add or remove space between an open paren and comma: '(,' vs '( ,'. Default=Force");
   unc_add_option("sp_before_ellipsis", UO_sp_before_ellipsis, AT_IARF,
                  "Add or remove space before the variadic '...' when preceded by a non-punctuator");
   unc_add_option("sp_after_class_colon", UO_sp_after_class_colon, AT_IARF,
                  "Add or remove space after class ':'");
   unc_add_option("sp_before_class_colon", UO_sp_before_class_colon, AT_IARF,
                  "Add or remove space before class ':'");
   unc_add_option("sp_after_constr_colon", UO_sp_after_constr_colon, AT_IARF,
                  "Add or remove space after class constructor ':'");
   unc_add_option("sp_before_constr_colon", UO_sp_before_constr_colon, AT_IARF,
                  "Add or remove space before class constructor ':'");
   unc_add_option("sp_before_case_colon", UO_sp_before_case_colon, AT_IARF,
                  "Add or remove space before case ':'. Default=Remove");
   unc_add_option("sp_after_operator", UO_sp_after_operator, AT_IARF,
                  "Add or remove space between 'operator' and operator sign");
   unc_add_option("sp_after_operator_sym", UO_sp_after_operator_sym, AT_IARF,
                  "Add or remove space between the operator symbol and the open paren, as in 'operator ++('");
   unc_add_option("sp_after_operator_sym_empty", UO_sp_after_operator_sym_empty, AT_IARF,
                  "Add or remove space between the operator symbol and the open paren when the operator has no arguments, as in 'operator *()'");
   unc_add_option("sp_after_cast", UO_sp_after_cast, AT_IARF,
                  "Add or remove space after C/D cast, i.e. 'cast(int)a' vs 'cast(int) a' or '(int)a' vs '(int) a'");
   unc_add_option("sp_inside_paren_cast", UO_sp_inside_paren_cast, AT_IARF,
                  "Add or remove spaces inside cast parens");
   unc_add_option("sp_cpp_cast_paren", UO_sp_cpp_cast_paren, AT_IARF,
                  "Add or remove space between the type and open paren in a C++ cast, i.e. 'int(exp)' vs 'int (exp)'");
   unc_add_option("sp_sizeof_paren", UO_sp_sizeof_paren, AT_IARF,
                  "Add or remove space between 'sizeof' and '('");
   unc_add_option("sp_after_tag", UO_sp_after_tag, AT_IARF,
                  "Add or remove space after the tag keyword (Pawn)");
   unc_add_option("sp_inside_braces_enum", UO_sp_inside_braces_enum, AT_IARF,
                  "Add or remove space inside enum '{' and '}'");
   unc_add_option("sp_inside_braces_struct", UO_sp_inside_braces_struct, AT_IARF,
                  "Add or remove space inside struct/union '{' and '}'");
   unc_add_option("sp_inside_braces", UO_sp_inside_braces, AT_IARF,
                  "Add or remove space inside '{' and '}'");
   unc_add_option("sp_inside_braces_empty", UO_sp_inside_braces_empty, AT_IARF,
                  "Add or remove space inside '{}'");
   unc_add_option("sp_type_func", UO_sp_type_func, AT_IARF,
                  "Add or remove space between return type and function name\n"
                  "A minimum of 1 is forced except for pointer return types.");
   unc_add_option("sp_func_proto_paren", UO_sp_func_proto_paren, AT_IARF,
                  "Add or remove space between function name and '(' on function declaration");
   unc_add_option("sp_func_proto_paren_empty", UO_sp_func_proto_paren_empty, AT_IARF,
                  "Add or remove space between function name and '()' on function declaration without parameters");
   unc_add_option("sp_func_def_paren", UO_sp_func_def_paren, AT_IARF,
                  "Add or remove space between function name and '(' on function definition");
   unc_add_option("sp_func_def_paren_empty", UO_sp_func_def_paren_empty, AT_IARF,
                  "Add or remove space between function name and '()' on function definition without parameters");
   unc_add_option("sp_inside_fparens", UO_sp_inside_fparens, AT_IARF,
                  "Add or remove space inside empty function '()'");
   unc_add_option("sp_inside_fparen", UO_sp_inside_fparen, AT_IARF,
                  "Add or remove space inside function '(' and ')'");
   unc_add_option("sp_inside_tparen", UO_sp_inside_tparen, AT_IARF,
                  "Add or remove space inside the first parens in the function type: 'void (*x)(...)'");
   unc_add_option("sp_after_tparen_close", UO_sp_after_tparen_close, AT_IARF,
                  "Add or remove between the parens in the function type: 'void (*x)(...)'");
   unc_add_option("sp_square_fparen", UO_sp_square_fparen, AT_IARF,
                  "Add or remove space between ']' and '(' when part of a function call.");
   unc_add_option("sp_fparen_brace", UO_sp_fparen_brace, AT_IARF,
                  "Add or remove space between ')' and '{' of function");
   unc_add_option("sp_fparen_dbrace", UO_sp_fparen_dbrace, AT_IARF,
                  "Java: Add or remove space between ')' and '{{' of double brace initializer.");
   unc_add_option("sp_func_call_paren", UO_sp_func_call_paren, AT_IARF,
                  "Add or remove space between function name and '(' on function calls");
   unc_add_option("sp_func_call_paren_empty", UO_sp_func_call_paren_empty, AT_IARF,
                  "Add or remove space between function name and '()' on function calls without parameters.\n"
                  "If set to 'ignore' (the default), sp_func_call_paren is used.");
   unc_add_option("sp_func_call_user_paren", UO_sp_func_call_user_paren, AT_IARF,
                  "Add or remove space between the user function name and '(' on function calls\n"
                  "You need to set a keyword to be a user function, like this: 'set func_call_user _' in the config file.");
   unc_add_option("sp_func_class_paren", UO_sp_func_class_paren, AT_IARF,
                  "Add or remove space between a constructor/destructor and the open paren");
   unc_add_option("sp_func_class_paren_empty", UO_sp_func_class_paren_empty, AT_IARF,
                  "Add or remove space between a constructor without parameters or destructor and '()'");
   unc_add_option("sp_return_paren", UO_sp_return_paren, AT_IARF,
                  "Add or remove space between 'return' and '('");
   unc_add_option("sp_attribute_paren", UO_sp_attribute_paren, AT_IARF,
                  "Add or remove space between '__attribute__' and '('");
   unc_add_option("sp_defined_paren", UO_sp_defined_paren, AT_IARF,
                  "Add or remove space between 'defined' and '(' in '#if defined (FOO)'");
   unc_add_option("sp_throw_paren", UO_sp_throw_paren, AT_IARF,
                  "Add or remove space between 'throw' and '(' in 'throw (something)'");
   unc_add_option("sp_after_throw", UO_sp_after_throw, AT_IARF,
                  "Add or remove space between 'throw' and anything other than '(' as in '@throw [...];'");
   unc_add_option("sp_catch_paren", UO_sp_catch_paren, AT_IARF,
                  "Add or remove space between 'catch' and '(' in 'catch (something) { }'\n"
                  "If set to ignore, sp_before_sparen is used.");
   unc_add_option("sp_version_paren", UO_sp_version_paren, AT_IARF,
                  "Add or remove space between 'version' and '(' in 'version (something) { }' (D language)\n"
                  "If set to ignore, sp_before_sparen is used.");
   unc_add_option("sp_scope_paren", UO_sp_scope_paren, AT_IARF,
                  "Add or remove space between 'scope' and '(' in 'scope (something) { }' (D language)\n"
                  "If set to ignore, sp_before_sparen is used.");
   unc_add_option("sp_super_paren", UO_sp_super_paren, AT_IARF,
                  "Add or remove space between 'super' and '(' in 'super (something)'. Default=Remove");
   unc_add_option("sp_this_paren", UO_sp_this_paren, AT_IARF,
                  "Add or remove space between 'this' and '(' in 'this (something)'. Default=Remove");
   unc_add_option("sp_macro", UO_sp_macro, AT_IARF,
                  "Add or remove space between macro and value");
   unc_add_option("sp_macro_func", UO_sp_macro_func, AT_IARF,
                  "Add or remove space between macro function ')' and value");
   unc_add_option("sp_else_brace", UO_sp_else_brace, AT_IARF,
                  "Add or remove space between 'else' and '{' if on the same line");
   unc_add_option("sp_brace_else", UO_sp_brace_else, AT_IARF,
                  "Add or remove space between '}' and 'else' if on the same line");
   unc_add_option("sp_brace_typedef", UO_sp_brace_typedef, AT_IARF,
                  "Add or remove space between '}' and the name of a typedef on the same line");
   unc_add_option("sp_catch_brace", UO_sp_catch_brace, AT_IARF,
                  "Add or remove space between 'catch' and '{' if on the same line");
   unc_add_option("sp_brace_catch", UO_sp_brace_catch, AT_IARF,
                  "Add or remove space between '}' and 'catch' if on the same line");
   unc_add_option("sp_finally_brace", UO_sp_finally_brace, AT_IARF,
                  "Add or remove space between 'finally' and '{' if on the same line");
   unc_add_option("sp_brace_finally", UO_sp_brace_finally, AT_IARF,
                  "Add or remove space between '}' and 'finally' if on the same line");
   unc_add_option("sp_try_brace", UO_sp_try_brace, AT_IARF,
                  "Add or remove space between 'try' and '{' if on the same line");
   unc_add_option("sp_getset_brace", UO_sp_getset_brace, AT_IARF,
                  "Add or remove space between get/set and '{' if on the same line");
   unc_add_option("sp_word_brace", UO_sp_word_brace, AT_IARF,
                  "Add or remove space between a variable and '{' for C++ uniform initialization. Default=Add");
   unc_add_option("sp_word_brace_ns", UO_sp_word_brace_ns, AT_IARF,
                  "Add or remove space between a variable and '{' for a namespace. Default=Add");
   unc_add_option("sp_before_dc", UO_sp_before_dc, AT_IARF,
                  "Add or remove space before the '::' operator");
   unc_add_option("sp_after_dc", UO_sp_after_dc, AT_IARF,
                  "Add or remove space after the '::' operator");
   unc_add_option("sp_d_array_colon", UO_sp_d_array_colon, AT_IARF,
                  "Add or remove around the D named array initializer ':' operator");
   unc_add_option("sp_not", UO_sp_not, AT_IARF,
                  "Add or remove space after the '!' (not) operator. Default=Remove");
   unc_add_option("sp_inv", UO_sp_inv, AT_IARF,
                  "Add or remove space after the '~' (invert) operator. Default=Remove");
   unc_add_option("sp_addr", UO_sp_addr, AT_IARF,
                  "Add or remove space after the '&' (address-of) operator. Default=Remove\n"
                  "This does not affect the spacing after a '&' that is part of a type.");
   unc_add_option("sp_member", UO_sp_member, AT_IARF,
                  "Add or remove space around the '.' or '->' operators. Default=Remove");
   unc_add_option("sp_deref", UO_sp_deref, AT_IARF,
                  "Add or remove space after the '*' (dereference) operator. Default=Remove\n"
                  "This does not affect the spacing after a '*' that is part of a type.");
   unc_add_option("sp_sign", UO_sp_sign, AT_IARF,
                  "Add or remove space after '+' or '-', as in 'x = -5' or 'y = +7'. Default=Remove");
   unc_add_option("sp_incdec", UO_sp_incdec, AT_IARF,
                  "Add or remove space before or after '++' and '--', as in '(--x)' or 'y++;'. Default=Remove");
   unc_add_option("sp_before_nl_cont", UO_sp_before_nl_cont, AT_IARF,
                  "Add or remove space before a backslash-newline at the end of a line. Default=Add");
   unc_add_option("sp_after_oc_scope", UO_sp_after_oc_scope, AT_IARF,
                  "Add or remove space after the scope '+' or '-', as in '-(void) foo;' or '+(int) bar;'");
   unc_add_option("sp_after_oc_colon", UO_sp_after_oc_colon, AT_IARF,
                  "Add or remove space after the colon in message specs\n"
                  "'-(int) f:(int) x;' vs '-(int) f: (int) x;'");
   unc_add_option("sp_before_oc_colon", UO_sp_before_oc_colon, AT_IARF,
                  "Add or remove space before the colon in message specs\n"
                  "'-(int) f: (int) x;' vs '-(int) f : (int) x;'");
   unc_add_option("sp_after_oc_dict_colon", UO_sp_after_oc_dict_colon, AT_IARF,
                  "Add or remove space after the colon in immutable dictionary expression\n"
                  "'NSDictionary *test = @{@\"foo\" :@\"bar\"};'");
   unc_add_option("sp_before_oc_dict_colon", UO_sp_before_oc_dict_colon, AT_IARF,
                  "Add or remove space before the colon in immutable dictionary expression\n"
                  "'NSDictionary *test = @{@\"foo\" :@\"bar\"};'");
   unc_add_option("sp_after_send_oc_colon", UO_sp_after_send_oc_colon, AT_IARF,
                  "Add or remove space after the colon in message specs\n"
                  "'[object setValue:1];' vs '[object setValue: 1];'");
   unc_add_option("sp_before_send_oc_colon", UO_sp_before_send_oc_colon, AT_IARF,
                  "Add or remove space before the colon in message specs\n"
                  "'[object setValue:1];' vs '[object setValue :1];'");
   unc_add_option("sp_after_oc_type", UO_sp_after_oc_type, AT_IARF,
                  "Add or remove space after the (type) in message specs\n"
                  "'-(int)f: (int) x;' vs '-(int)f: (int)x;'");
   unc_add_option("sp_after_oc_return_type", UO_sp_after_oc_return_type, AT_IARF,
                  "Add or remove space after the first (type) in message specs\n"
                  "'-(int) f:(int)x;' vs '-(int)f:(int)x;'");
   unc_add_option("sp_after_oc_at_sel", UO_sp_after_oc_at_sel, AT_IARF,
                  "Add or remove space between '@selector' and '('\n"
                  "'@selector(msgName)' vs '@selector (msgName)'\n"
                  "Also applies to @protocol() constructs");
   unc_add_option("sp_after_oc_at_sel_parens", UO_sp_after_oc_at_sel_parens, AT_IARF,
                  "Add or remove space between '@selector(x)' and the following word\n"
                  "'@selector(foo) a:' vs '@selector(foo)a:'");
   unc_add_option("sp_inside_oc_at_sel_parens", UO_sp_inside_oc_at_sel_parens, AT_IARF,
                  "Add or remove space inside '@selector' parens\n"
                  "'@selector(foo)' vs '@selector( foo )'\n"
                  "Also applies to @protocol() constructs");
   unc_add_option("sp_before_oc_block_caret", UO_sp_before_oc_block_caret, AT_IARF,
                  "Add or remove space before a block pointer caret\n"
                  "'^int (int arg){...}' vs. ' ^int (int arg){...}'");
   unc_add_option("sp_after_oc_block_caret", UO_sp_after_oc_block_caret, AT_IARF,
                  "Add or remove space after a block pointer caret\n"
                  "'^int (int arg){...}' vs. '^ int (int arg){...}'");
   unc_add_option("sp_after_oc_msg_receiver", UO_sp_after_oc_msg_receiver, AT_IARF,
                  "Add or remove space between the receiver and selector in a message.\n"
                  "'[receiver selector ...]'");
   unc_add_option("sp_after_oc_property", UO_sp_after_oc_property, AT_IARF,
                  "Add or remove space after @property.");
   unc_add_option("sp_cond_colon", UO_sp_cond_colon, AT_IARF,
                  "Add or remove space around the ':' in 'b ? t : f'");
   unc_add_option("sp_cond_colon_before", UO_sp_cond_colon_before, AT_IARF,
                  "Add or remove space before the ':' in 'b ? t : f'. Overrides sp_cond_colon.");
   unc_add_option("sp_cond_colon_after", UO_sp_cond_colon_after, AT_IARF,
                  "Add or remove space after the ':' in 'b ? t : f'. Overrides sp_cond_colon.");
   unc_add_option("sp_cond_question", UO_sp_cond_question, AT_IARF,
                  "Add or remove space around the '?' in 'b ? t : f'");
   unc_add_option("sp_cond_question_before", UO_sp_cond_question_before, AT_IARF,
                  "Add or remove space before the '?' in 'b ? t : f'. Overrides sp_cond_question.");
   unc_add_option("sp_cond_question_after", UO_sp_cond_question_after, AT_IARF,
                  "Add or remove space after the '?' in 'b ? t : f'. Overrides sp_cond_question.");
   unc_add_option("sp_cond_ternary_short", UO_sp_cond_ternary_short, AT_IARF,
                  "In the abbreviated ternary form (a ?: b), add/remove space between ? and :.'. Overrides all other sp_cond_* options.");
   unc_add_option("sp_case_label", UO_sp_case_label, AT_IARF,
                  "Fix the spacing between 'case' and the label. Only 'ignore' and 'force' make sense here.");
   unc_add_option("sp_range", UO_sp_range, AT_IARF,
                  "Control the space around the D '..' operator.");
   unc_add_option("sp_after_for_colon", UO_sp_after_for_colon, AT_IARF,
                  "Control the spacing after ':' in 'for (TYPE VAR : EXPR)'");
   unc_add_option("sp_before_for_colon", UO_sp_before_for_colon, AT_IARF,
                  "Control the spacing before ':' in 'for (TYPE VAR : EXPR)'");
   unc_add_option("sp_extern_paren", UO_sp_extern_paren, AT_IARF,
                  "Control the spacing in 'extern (C)' (D)");
   unc_add_option("sp_cmt_cpp_start", UO_sp_cmt_cpp_start, AT_IARF,
                  "Control the space after the opening of a C++ comment '// A' vs '//A'");
   unc_add_option("sp_cmt_cpp_doxygen", UO_sp_cmt_cpp_doxygen, AT_BOOL,
                  "True: If space is added with sp_cmt_cpp_start, do it after doxygen sequences like '///', '///<', '//!' and '//!<'.");
   unc_add_option("sp_cmt_cpp_qttr", UO_sp_cmt_cpp_qttr, AT_BOOL,
                  "True: If space is added with sp_cmt_cpp_start, do it after Qt translator or meta-data comments like '//:', '//=', and '//~'.");
   unc_add_option("sp_endif_cmt", UO_sp_endif_cmt, AT_IARF,
                  "Controls the spaces between #else or #endif and a trailing comment");
   unc_add_option("sp_after_new", UO_sp_after_new, AT_IARF,
                  "Controls the spaces after 'new', 'delete' and 'delete[]'");
   unc_add_option("sp_between_new_paren", UO_sp_between_new_paren, AT_IARF,
                  "Controls the spaces between new and '(' in 'new()'");
   unc_add_option("sp_before_tr_emb_cmt", UO_sp_before_tr_emb_cmt, AT_IARF,
                  "Controls the spaces before a trailing or embedded comment");
   unc_add_option("sp_num_before_tr_emb_cmt", UO_sp_num_before_tr_emb_cmt, AT_UNUM,
                  "Number of spaces before a trailing or embedded comment");
   unc_add_option("sp_annotation_paren", UO_sp_annotation_paren, AT_IARF,
                  "Control space between a Java annotation and the open paren.");
   unc_add_option("sp_skip_vbrace_tokens", UO_sp_skip_vbrace_tokens, AT_BOOL,
                  "If True, vbrace tokens are dropped to the previous token and skipped.");
   unc_add_option("force_tab_after_define", UO_force_tab_after_define, AT_BOOL,
                  "If True, a <TAB> is inserted after #define.");

   unc_begin_group(UG_indent, "Indenting");
   unc_add_option("indent_columns", UO_indent_columns, AT_UNUM,
                  "The number of columns to indent per level.\n"
                  "Usually 2, 3, 4, or 8. Default=8");
   unc_add_option("indent_continue", UO_indent_continue, AT_NUM,
                  "The continuation indent. If non-zero, this overrides the indent of '(' and '=' continuation indents.\n"
                  "For FreeBSD, this is set to 4. Negative value is absolute and not increased for each ( level");
   unc_add_option("indent_with_tabs", UO_indent_with_tabs, AT_NUM,
                  "How to use tabs when indenting code\n"
                  "0=spaces only\n"
                  "1=indent with tabs to brace level, align with spaces (default)\n"
                  "2=indent and align with tabs, using spaces when not on a tabstop", "", 0, 2);
   unc_add_option("indent_cmt_with_tabs", UO_indent_cmt_with_tabs, AT_BOOL,
                  "Comments that are not a brace level are indented with tabs on a tabstop.\n"
                  "Requires indent_with_tabs=2. If false, will use spaces.");
   unc_add_option("indent_align_string", UO_indent_align_string, AT_BOOL,
                  "Whether to indent strings broken by '\\' so that they line up");
   unc_add_option("indent_xml_string", UO_indent_xml_string, AT_UNUM,
                  "The number of spaces to indent multi-line XML strings.\n"
                  "Requires indent_align_string=True");
   unc_add_option("indent_brace", UO_indent_brace, AT_UNUM,
                  "Spaces to indent '{' from level");
   unc_add_option("indent_braces", UO_indent_braces, AT_BOOL,
                  "Whether braces are indented to the body level");
   unc_add_option("indent_braces_no_func", UO_indent_braces_no_func, AT_BOOL,
                  "Disabled indenting function braces if indent_braces is True");
   unc_add_option("indent_braces_no_class", UO_indent_braces_no_class, AT_BOOL,
                  "Disabled indenting class braces if indent_braces is True");
   unc_add_option("indent_braces_no_struct", UO_indent_braces_no_struct, AT_BOOL,
                  "Disabled indenting struct braces if indent_braces is True");
   unc_add_option("indent_brace_parent", UO_indent_brace_parent, AT_BOOL,
                  "Indent based on the size of the brace parent, i.e. 'if' => 3 spaces, 'for' => 4 spaces, etc.");
   unc_add_option("indent_paren_open_brace", UO_indent_paren_open_brace, AT_BOOL,
                  "Indent based on the paren open instead of the brace open in '({\\n', default is to indent by brace.");
   unc_add_option("indent_cs_delegate_brace", UO_indent_cs_delegate_brace, AT_BOOL,
                  "indent a C# delegate by another level, default is to not indent by another level.");
   unc_add_option("indent_namespace", UO_indent_namespace, AT_BOOL,
                  "Whether the 'namespace' body is indented");
   unc_add_option("indent_namespace_single_indent", UO_indent_namespace_single_indent, AT_BOOL,
                  "Only indent one namespace and no sub-namespaces.\n"
                  "Requires indent_namespace=True.");
   unc_add_option("indent_namespace_level", UO_indent_namespace_level, AT_UNUM,
                  "The number of spaces to indent a namespace block");
   unc_add_option("indent_namespace_limit", UO_indent_namespace_limit, AT_UNUM,
                  "If the body of the namespace is longer than this number, it won't be indented.\n"
                  "Requires indent_namespace=True. Default=0 (no limit)", "", 0, 255);
   unc_add_option("indent_extern", UO_indent_extern, AT_BOOL,
                  "Whether the 'extern \"C\"' body is indented");
   unc_add_option("indent_class", UO_indent_class, AT_BOOL,
                  "Whether the 'class' body is indented");
   unc_add_option("indent_class_colon", UO_indent_class_colon, AT_BOOL,
                  "Whether to indent the stuff after a leading base class colon");
   unc_add_option("indent_class_on_colon", UO_indent_class_on_colon, AT_BOOL,
                  "Indent based on a class colon instead of the stuff after the colon.\n"
                  "Requires indent_class_colon=True. Default=False");
   unc_add_option("indent_constr_colon", UO_indent_constr_colon, AT_BOOL,
                  "Whether to indent the stuff after a leading class initializer colon");
   unc_add_option("indent_ctor_init_leading", UO_indent_ctor_init_leading, AT_UNUM,
                  "Virtual indent from the ':' for member initializers. Default=2");
   unc_add_option("indent_ctor_init", UO_indent_ctor_init, AT_UNUM,
                  "Additional indenting for constructor initializer list");
   unc_add_option("indent_else_if", UO_indent_else_if, AT_BOOL,
                  "False=treat 'else\\nif' as 'else if' for indenting purposes\n"
                  "True=indent the 'if' one level");
   unc_add_option("indent_var_def_blk", UO_indent_var_def_blk, AT_NUM,
                  "Amount to indent variable declarations after a open brace. neg=relative, pos=absolute");
   unc_add_option("indent_var_def_cont", UO_indent_var_def_cont, AT_BOOL,
                  "Indent continued variable declarations instead of aligning.");
   unc_add_option("indent_shift", UO_indent_shift, AT_BOOL,
                  "Indent continued shift expressions ('<<' and '>>') instead of aligning.\n"
                  "Turn align_left_shift off when enabling this.");
   unc_add_option("indent_func_def_force_col1", UO_indent_func_def_force_col1, AT_BOOL,
                  "True:  force indentation of function definition to start in column 1\n"
                  "False: use the default behavior");
   unc_add_option("indent_func_call_param", UO_indent_func_call_param, AT_BOOL,
                  "True:  indent continued function call parameters one indent level\n"
                  "False: align parameters under the open paren");
   unc_add_option("indent_func_def_param", UO_indent_func_def_param, AT_BOOL,
                  "Same as indent_func_call_param, but for function defs");
   unc_add_option("indent_func_proto_param", UO_indent_func_proto_param, AT_BOOL,
                  "Same as indent_func_call_param, but for function protos");
   unc_add_option("indent_func_class_param", UO_indent_func_class_param, AT_BOOL,
                  "Same as indent_func_call_param, but for class declarations");
   unc_add_option("indent_func_ctor_var_param", UO_indent_func_ctor_var_param, AT_BOOL,
                  "Same as indent_func_call_param, but for class variable constructors");
   unc_add_option("indent_template_param", UO_indent_template_param, AT_BOOL,
                  "Same as indent_func_call_param, but for templates");
   unc_add_option("indent_func_param_double", UO_indent_func_param_double, AT_BOOL,
                  "Double the indent for indent_func_xxx_param options");
   unc_add_option("indent_func_const", UO_indent_func_const, AT_UNUM,
                  "Indentation column for standalone 'const' function decl/proto qualifier");
   unc_add_option("indent_func_throw", UO_indent_func_throw, AT_UNUM,
                  "Indentation column for standalone 'throw' function decl/proto qualifier");
   unc_add_option("indent_member", UO_indent_member, AT_UNUM,
                  "The number of spaces to indent a continued '->' or '.'\n"
                  "Usually set to 0, 1, or indent_columns.");
   unc_add_option("indent_sing_line_comments", UO_indent_sing_line_comments, AT_UNUM,
                  "Spaces to indent single line ('//') comments on lines before code");
   unc_add_option("indent_relative_single_line_comments", UO_indent_relative_single_line_comments, AT_BOOL,
                  "If set, will indent trailing single line ('//') comments relative\n"
                  "to the code instead of trying to keep the same absolute column");
   unc_add_option("indent_switch_case", UO_indent_switch_case, AT_UNUM,
                  "Spaces to indent 'case' from 'switch'\n"
                  "Usually 0 or indent_columns.");
   unc_add_option("indent_case_shift", UO_indent_case_shift, AT_UNUM,
                  "Spaces to shift the 'case' line, without affecting any other lines\n"
                  "Usually 0.");
   unc_add_option("indent_case_brace", UO_indent_case_brace, AT_NUM,
                  "Spaces to indent '{' from 'case'.\n"
                  "By default, the brace will appear under the 'c' in case.\n"
                  "Usually set to 0 or indent_columns.\n"
                  "negative value are OK.");
   unc_add_option("indent_col1_comment", UO_indent_col1_comment, AT_BOOL,
                  "Whether to indent comments found in first column");
   unc_add_option("indent_label", UO_indent_label, AT_NUM,
                  "How to indent goto labels\n"
                  "  >0: absolute column where 1 is the leftmost column\n"
                  " <=0: subtract from brace indent\n"
                  "Default=1", "", -16, 16);
   unc_add_option("indent_access_spec", UO_indent_access_spec, AT_NUM,
                  "Same as indent_label, but for access specifiers that are followed by a colon. Default=1", "", -16, 16);
   unc_add_option("indent_access_spec_body", UO_indent_access_spec_body, AT_BOOL,
                  "Indent the code after an access specifier by one level.\n"
                  "If set, this option forces 'indent_access_spec=0'");
   unc_add_option("indent_paren_nl", UO_indent_paren_nl, AT_BOOL,
                  "If an open paren is followed by a newline, indent the next line so that it lines up after the open paren (not recommended)");
   unc_add_option("indent_paren_close", UO_indent_paren_close, AT_UNUM,
                  "Controls the indent of a close paren after a newline.\n"
                  "0: Indent to body level\n"
                  "1: Align under the open paren\n"
                  "2: Indent to the brace level", "", 0, 2);
   unc_add_option("indent_comma_paren", UO_indent_comma_paren, AT_BOOL,
                  "Controls the indent of a comma when inside a paren."
                  "If True, aligns under the open paren");
   unc_add_option("indent_bool_paren", UO_indent_bool_paren, AT_BOOL,
                  "Controls the indent of a BOOL operator when inside a paren."
                  "If True, aligns under the open paren");
   unc_add_option("indent_first_bool_expr", UO_indent_first_bool_expr, AT_BOOL,
                  "If 'indent_bool_paren' is True, controls the indent of the first expression. "
                  "If True, aligns the first expression to the following ones");
   unc_add_option("indent_square_nl", UO_indent_square_nl, AT_BOOL,
                  "If an open square is followed by a newline, indent the next line so that it lines up after the open square (not recommended)");
   unc_add_option("indent_preserve_sql", UO_indent_preserve_sql, AT_BOOL,
                  "Don't change the relative indent of ESQL/C 'EXEC SQL' bodies");
   unc_add_option("indent_align_assign", UO_indent_align_assign, AT_BOOL,
                  "Align continued statements at the '='. Default=True\n"
                  "If False or the '=' is followed by a newline, the next line is indent one tab.");
   unc_add_option("indent_oc_block", UO_indent_oc_block, AT_BOOL,
                  "Indent OC blocks at brace level instead of usual rules.");
   unc_add_option("indent_oc_block_msg", UO_indent_oc_block_msg, AT_UNUM,
                  "Indent OC blocks in a message relative to the parameter name.\n"
                  "0=use indent_oc_block rules, 1+=spaces to indent", "", 0, 16);
   unc_add_option("indent_oc_msg_colon", UO_indent_oc_msg_colon, AT_UNUM,
                  "Minimum indent for subsequent parameters", "", 0, 5000);
   unc_add_option("indent_oc_msg_prioritize_first_colon", UO_indent_oc_msg_prioritize_first_colon, AT_BOOL,
                  "If True, prioritize aligning with initial colon (and stripping spaces from lines, if necessary).\n"
                  "Default=True");
   unc_add_option("indent_oc_block_msg_xcode_style", UO_indent_oc_block_msg_xcode_style, AT_BOOL,
                  "If indent_oc_block_msg and this option are on, blocks will be indented the way that Xcode does by default (from keyword if the parameter is on its own line; otherwise, from the previous indentation level).");
   unc_add_option("indent_oc_block_msg_from_keyword", UO_indent_oc_block_msg_from_keyword, AT_BOOL,
                  "If indent_oc_block_msg and this option are on, blocks will be indented from where the brace is relative to a msg keyword.");
   unc_add_option("indent_oc_block_msg_from_colon", UO_indent_oc_block_msg_from_colon, AT_BOOL,
                  "If indent_oc_block_msg and this option are on, blocks will be indented from where the brace is relative to a msg colon.");
   unc_add_option("indent_oc_block_msg_from_caret", UO_indent_oc_block_msg_from_caret, AT_BOOL,
                  "If indent_oc_block_msg and this option are on, blocks will be indented from where the block caret is.");
   unc_add_option("indent_oc_block_msg_from_brace", UO_indent_oc_block_msg_from_brace, AT_BOOL,
                  "If indent_oc_block_msg and this option are on, blocks will be indented from where the brace is.");
   unc_add_option("indent_min_vbrace_open", UO_indent_min_vbrace_open, AT_UNUM,
                  "When identing after virtual brace open and newline add further spaces to reach this min. indent.");
   unc_add_option("indent_vbrace_open_on_tabstop", UO_indent_vbrace_open_on_tabstop, AT_BOOL,
                  "True: When identing after virtual brace open and newline add further spaces "
                  "after regular indent to reach next tabstop.");
   unc_add_option("indent_token_after_brace", UO_indent_token_after_brace, AT_BOOL,
                  "If True, a brace followed by another token (not a newline) will indent all contained lines to match the token."
                  "Default=True");
   unc_add_option("indent_cpp_lambda_body", UO_indent_cpp_lambda_body, AT_BOOL,
                  "If True, cpp lambda body will be indented"
                  "Default=False");
   unc_add_option("indent_using_block", UO_indent_using_block, AT_BOOL,
                  "indent (or not) an using block if no braces are used. Only for C#."
                  "Default=True");
   unc_add_option("indent_ternary_operator", UO_indent_ternary_operator, AT_UNUM,
                  "indent the continuation of ternary operator.\n"
                  "0: (Default) off\n"
                  "1: When the `if_false` is a continuation, indent it under `if_false`\n"
                  "2: When the `:` is a continuation, indent it under `?`", "", 0, 2);

   unc_begin_group(UG_newline, "Newline adding and removing options");
   unc_add_option("nl_collapse_empty_body", UO_nl_collapse_empty_body, AT_BOOL,
                  "Whether to collapse empty blocks between '{' and '}'");
   unc_add_option("nl_assign_leave_one_liners", UO_nl_assign_leave_one_liners, AT_BOOL,
                  "Don't split one-line braced assignments - 'foo_t f = { 1, 2 };'");
   unc_add_option("nl_class_leave_one_liners", UO_nl_class_leave_one_liners, AT_BOOL,
                  "Don't split one-line braced statements inside a class xx { } body");
   unc_add_option("nl_enum_leave_one_liners", UO_nl_enum_leave_one_liners, AT_BOOL,
                  "Don't split one-line enums: 'enum foo { BAR = 15 };'");
   unc_add_option("nl_getset_leave_one_liners", UO_nl_getset_leave_one_liners, AT_BOOL,
                  "Don't split one-line get or set functions");
   unc_add_option("nl_func_leave_one_liners", UO_nl_func_leave_one_liners, AT_BOOL,
                  "Don't split one-line function definitions - 'int foo() { return 0; }'");
   unc_add_option("nl_cpp_lambda_leave_one_liners", UO_nl_cpp_lambda_leave_one_liners, AT_BOOL,
                  "Don't split one-line C++11 lambdas - '[]() { return 0; }'");
   unc_add_option("nl_if_leave_one_liners", UO_nl_if_leave_one_liners, AT_BOOL,
                  "Don't split one-line if/else statements - 'if(a) b++;'");
   unc_add_option("nl_while_leave_one_liners", UO_nl_while_leave_one_liners, AT_BOOL,
                  "Don't split one-line while statements - 'while(a) b++;'");
   unc_add_option("nl_oc_msg_leave_one_liner", UO_nl_oc_msg_leave_one_liner, AT_BOOL,
                  "Don't split one-line OC messages");
   unc_add_option("nl_oc_block_brace", UO_nl_oc_block_brace, AT_IARF,
                  "Add or remove newline between Objective-C block signature and '{'");
   unc_add_option("nl_start_of_file", UO_nl_start_of_file, AT_IARF,
                  "Add or remove newlines at the start of the file");
   unc_add_option("nl_start_of_file_min", UO_nl_start_of_file_min, AT_UNUM,
                  "The number of newlines at the start of the file (only used if nl_start_of_file is 'add' or 'force'");
   unc_add_option("nl_end_of_file", UO_nl_end_of_file, AT_IARF,
                  "Add or remove newline at the end of the file");
   unc_add_option("nl_end_of_file_min", UO_nl_end_of_file_min, AT_UNUM,
                  "The number of newlines at the end of the file (only used if nl_end_of_file is 'add' or 'force')");
   unc_add_option("nl_assign_brace", UO_nl_assign_brace, AT_IARF,
                  "Add or remove newline between '=' and '{'");
   unc_add_option("nl_assign_square", UO_nl_assign_square, AT_IARF,
                  "Add or remove newline between '=' and '[' (D only)");
   unc_add_option("nl_after_square_assign", UO_nl_after_square_assign, AT_IARF,
                  "Add or remove newline after '= [' (D only). Will also affect the newline before the ']'");
   unc_add_option("nl_func_var_def_blk", UO_nl_func_var_def_blk, AT_UNUM,
                  "The number of blank lines after a block of variable definitions at the top of a function body\n"
                  "0 = No change (default)");
   unc_add_option("nl_typedef_blk_start", UO_nl_typedef_blk_start, AT_UNUM,
                  "The number of newlines before a block of typedefs\n"
                  "0 = No change (default)\n"
                  "the option 'nl_after_access_spec' takes preference over 'nl_typedef_blk_start'");
   unc_add_option("nl_typedef_blk_end", UO_nl_typedef_blk_end, AT_UNUM,
                  "The number of newlines after a block of typedefs\n"
                  "0 = No change (default)");
   unc_add_option("nl_typedef_blk_in", UO_nl_typedef_blk_in, AT_UNUM,
                  "The maximum consecutive newlines within a block of typedefs\n"
                  "0 = No change (default)");
   unc_add_option("nl_var_def_blk_start", UO_nl_var_def_blk_start, AT_UNUM,
                  "The number of newlines before a block of variable definitions not at the top of a function body\n"
                  "0 = No change (default)\n"
                  "the option 'nl_after_access_spec' takes preference over 'nl_var_def_blk_start'");
   unc_add_option("nl_var_def_blk_end", UO_nl_var_def_blk_end, AT_UNUM,
                  "The number of newlines after a block of variable definitions not at the top of a function body\n"
                  "0 = No change (default)");
   unc_add_option("nl_var_def_blk_in", UO_nl_var_def_blk_in, AT_UNUM,
                  "The maximum consecutive newlines within a block of variable definitions\n"
                  "0 = No change (default)");
   unc_add_option("nl_fcall_brace", UO_nl_fcall_brace, AT_IARF,
                  "Add or remove newline between a function call's ')' and '{', as in:\n"
                  "list_for_each(item, &list) { }");
   unc_add_option("nl_enum_brace", UO_nl_enum_brace, AT_IARF,
                  "Add or remove newline between 'enum' and '{'");
   unc_add_option("nl_struct_brace", UO_nl_struct_brace, AT_IARF,
                  "Add or remove newline between 'struct and '{'");
   unc_add_option("nl_union_brace", UO_nl_union_brace, AT_IARF,
                  "Add or remove newline between 'union' and '{'");
   unc_add_option("nl_if_brace", UO_nl_if_brace, AT_IARF,
                  "Add or remove newline between 'if' and '{'");
   unc_add_option("nl_brace_else", UO_nl_brace_else, AT_IARF,
                  "Add or remove newline between '}' and 'else'");
   unc_add_option("nl_elseif_brace", UO_nl_elseif_brace, AT_IARF,
                  "Add or remove newline between 'else if' and '{'\n"
                  "If set to ignore, nl_if_brace is used instead");
   unc_add_option("nl_else_brace", UO_nl_else_brace, AT_IARF,
                  "Add or remove newline between 'else' and '{'");
   unc_add_option("nl_else_if", UO_nl_else_if, AT_IARF,
                  "Add or remove newline between 'else' and 'if'");
   unc_add_option("nl_brace_finally", UO_nl_brace_finally, AT_IARF,
                  "Add or remove newline between '}' and 'finally'");
   unc_add_option("nl_finally_brace", UO_nl_finally_brace, AT_IARF,
                  "Add or remove newline between 'finally' and '{'");
   unc_add_option("nl_try_brace", UO_nl_try_brace, AT_IARF,
                  "Add or remove newline between 'try' and '{'");
   unc_add_option("nl_getset_brace", UO_nl_getset_brace, AT_IARF,
                  "Add or remove newline between get/set and '{'");
   unc_add_option("nl_for_brace", UO_nl_for_brace, AT_IARF,
                  "Add or remove newline between 'for' and '{'");
   unc_add_option("nl_catch_brace", UO_nl_catch_brace, AT_IARF,
                  "Add or remove newline between 'catch' and '{'");
   unc_add_option("nl_brace_catch", UO_nl_brace_catch, AT_IARF,
                  "Add or remove newline between '}' and 'catch'");
   unc_add_option("nl_brace_square", UO_nl_brace_square, AT_IARF,
                  "Add or remove newline between '}' and ']'");
   unc_add_option("nl_brace_fparen", UO_nl_brace_fparen, AT_IARF,
                  "Add or remove newline between '}' and ')' in a function invocation");
   unc_add_option("nl_while_brace", UO_nl_while_brace, AT_IARF,
                  "Add or remove newline between 'while' and '{'");
   unc_add_option("nl_scope_brace", UO_nl_scope_brace, AT_IARF,
                  "Add or remove newline between 'scope (x)' and '{' (D)");
   unc_add_option("nl_unittest_brace", UO_nl_unittest_brace, AT_IARF,
                  "Add or remove newline between 'unittest' and '{' (D)");
   unc_add_option("nl_version_brace", UO_nl_version_brace, AT_IARF,
                  "Add or remove newline between 'version (x)' and '{' (D)");
   unc_add_option("nl_using_brace", UO_nl_using_brace, AT_IARF,
                  "Add or remove newline between 'using' and '{'");
   unc_add_option("nl_brace_brace", UO_nl_brace_brace, AT_IARF,
                  "Add or remove newline between two open or close braces.\n"
                  "Due to general newline/brace handling, REMOVE may not work.");
   unc_add_option("nl_do_brace", UO_nl_do_brace, AT_IARF,
                  "Add or remove newline between 'do' and '{'");
   unc_add_option("nl_brace_while", UO_nl_brace_while, AT_IARF,
                  "Add or remove newline between '}' and 'while' of 'do' statement");
   unc_add_option("nl_switch_brace", UO_nl_switch_brace, AT_IARF,
                  "Add or remove newline between 'switch' and '{'");
   unc_add_option("nl_synchronized_brace", UO_nl_synchronized_brace, AT_IARF,
                  "Add or remove newline between 'synchronized' and '{'");
   unc_add_option("nl_multi_line_cond", UO_nl_multi_line_cond, AT_BOOL,
                  "Add a newline between ')' and '{' if the ')' is on a different line than the if/for/etc.\n"
                  "Overrides nl_for_brace, nl_if_brace, nl_switch_brace, nl_while_switch and nl_catch_brace.");
   unc_add_option("nl_multi_line_define", UO_nl_multi_line_define, AT_BOOL,
                  "Force a newline in a define after the macro name for multi-line defines.");
   unc_add_option("nl_before_case", UO_nl_before_case, AT_BOOL,
                  "Whether to put a newline before 'case' statement, not after the first 'case'");
   unc_add_option("nl_before_throw", UO_nl_before_throw, AT_IARF,
                  "Add or remove newline between ')' and 'throw'");
   unc_add_option("nl_after_case", UO_nl_after_case, AT_BOOL,
                  "Whether to put a newline after 'case' statement");
   unc_add_option("nl_case_colon_brace", UO_nl_case_colon_brace, AT_IARF,
                  "Add or remove a newline between a case ':' and '{'. Overrides nl_after_case.");
   unc_add_option("nl_namespace_brace", UO_nl_namespace_brace, AT_IARF,
                  "Newline between namespace and {");
   unc_add_option("nl_template_class", UO_nl_template_class, AT_IARF,
                  "Add or remove newline between 'template<>' and whatever follows.");
   unc_add_option("nl_class_brace", UO_nl_class_brace, AT_IARF,
                  "Add or remove newline between 'class' and '{'");
   unc_add_option("nl_class_init_args", UO_nl_class_init_args, AT_IARF,
                  "Add or remove newline before/after each ',' in the base class list,\n"
                  "  (tied to pos_class_comma).");
   unc_add_option("nl_constr_init_args", UO_nl_constr_init_args, AT_IARF,
                  "Add or remove newline after each ',' in the constructor member initialization.\n"
                  "Related to nl_constr_colon, pos_constr_colon and pos_constr_comma.");
   unc_add_option("nl_enum_own_lines", UO_nl_enum_own_lines, AT_IARF,
                  "Add or remove newline before first element, after comma, and after last element in enum");
   unc_add_option("nl_func_type_name", UO_nl_func_type_name, AT_IARF,
                  "Add or remove newline between return type and function name in a function definition");
   unc_add_option("nl_func_type_name_class", UO_nl_func_type_name_class, AT_IARF,
                  "Add or remove newline between return type and function name inside a class {}\n"
                  "Uses nl_func_type_name or nl_func_proto_type_name if set to ignore.");
   unc_add_option("nl_func_class_scope", UO_nl_func_class_scope, AT_IARF,
                  "Add or remove newline between class specification and '::' in 'void A::f() { }'\n"
                  "Only appears in separate member implementation (does not appear with in-line implmementation)");
   unc_add_option("nl_func_scope_name", UO_nl_func_scope_name, AT_IARF,
                  "Add or remove newline between function scope and name\n"
                  "Controls the newline after '::' in 'void A::f() { }'");
   unc_add_option("nl_func_proto_type_name", UO_nl_func_proto_type_name, AT_IARF,
                  "Add or remove newline between return type and function name in a prototype");
   unc_add_option("nl_func_paren", UO_nl_func_paren, AT_IARF,
                  "Add or remove newline between a function name and the opening '(' in the declaration");
   unc_add_option("nl_func_def_paren", UO_nl_func_def_paren, AT_IARF,
                  "Add or remove newline between a function name and the opening '(' in the definition");
   unc_add_option("nl_func_decl_start", UO_nl_func_decl_start, AT_IARF,
                  "Add or remove newline after '(' in a function declaration");
   unc_add_option("nl_func_def_start", UO_nl_func_def_start, AT_IARF,
                  "Add or remove newline after '(' in a function definition");
   unc_add_option("nl_func_decl_start_single", UO_nl_func_decl_start_single, AT_IARF,
                  "Overrides nl_func_decl_start when there is only one parameter.");
   unc_add_option("nl_func_def_start_single", UO_nl_func_def_start_single, AT_IARF,
                  "Overrides nl_func_def_start when there is only one parameter.");
   unc_add_option("nl_func_decl_start_multi_line", UO_nl_func_decl_start_multi_line, AT_BOOL,
                  "Whether to add newline after '(' in a function declaration if '(' and ')' are in different lines.");
   unc_add_option("nl_func_def_start_multi_line", UO_nl_func_def_start_multi_line, AT_BOOL,
                  "Whether to add newline after '(' in a function definition if '(' and ')' are in different lines.");
   unc_add_option("nl_func_decl_args", UO_nl_func_decl_args, AT_IARF,
                  "Add or remove newline after each ',' in a function declaration");
   unc_add_option("nl_func_def_args", UO_nl_func_def_args, AT_IARF,
                  "Add or remove newline after each ',' in a function definition");
   unc_add_option("nl_func_decl_args_multi_line", UO_nl_func_decl_args_multi_line, AT_BOOL,
                  "Whether to add newline after each ',' in a function declaration if '(' and ')' are in different lines.");
   unc_add_option("nl_func_def_args_multi_line", UO_nl_func_def_args_multi_line, AT_BOOL,
                  "Whether to add newline after each ',' in a function definition if '(' and ')' are in different lines.");
   unc_add_option("nl_func_decl_end", UO_nl_func_decl_end, AT_IARF,
                  "Add or remove newline before the ')' in a function declaration");
   unc_add_option("nl_func_def_end", UO_nl_func_def_end, AT_IARF,
                  "Add or remove newline before the ')' in a function definition");
   unc_add_option("nl_func_decl_end_single", UO_nl_func_decl_end_single, AT_IARF,
                  "Overrides nl_func_decl_end when there is only one parameter.");
   unc_add_option("nl_func_def_end_single", UO_nl_func_def_end_single, AT_IARF,
                  "Overrides nl_func_def_end when there is only one parameter.");
   unc_add_option("nl_func_decl_end_multi_line", UO_nl_func_decl_end_multi_line, AT_BOOL,
                  "Whether to add newline before ')' in a function declaration if '(' and ')' are in different lines.");
   unc_add_option("nl_func_def_end_multi_line", UO_nl_func_def_end_multi_line, AT_BOOL,
                  "Whether to add newline before ')' in a function definition if '(' and ')' are in different lines.");
   unc_add_option("nl_func_decl_empty", UO_nl_func_decl_empty, AT_IARF,
                  "Add or remove newline between '()' in a function declaration.");
   unc_add_option("nl_func_def_empty", UO_nl_func_def_empty, AT_IARF,
                  "Add or remove newline between '()' in a function definition.");
   unc_add_option("nl_func_call_start_multi_line", UO_nl_func_call_start_multi_line, AT_BOOL,
                  "Whether to add newline after '(' in a function call if '(' and ')' are in different lines.");
   unc_add_option("nl_func_call_args_multi_line", UO_nl_func_call_args_multi_line, AT_BOOL,
                  "Whether to add newline after each ',' in a function call if '(' and ')' are in different lines.");
   unc_add_option("nl_func_call_end_multi_line", UO_nl_func_call_end_multi_line, AT_BOOL,
                  "Whether to add newline before ')' in a function call if '(' and ')' are in different lines.");
   unc_add_option("nl_oc_msg_args", UO_nl_oc_msg_args, AT_BOOL,
                  "Whether to put each OC message parameter on a separate line\n"
                  "See nl_oc_msg_leave_one_liner");
   unc_add_option("nl_fdef_brace", UO_nl_fdef_brace, AT_IARF,
                  "Add or remove newline between function signature and '{'");
   unc_add_option("nl_cpp_ldef_brace", UO_nl_cpp_ldef_brace, AT_IARF,
                  "Add or remove newline between C++11 lambda signature and '{'");
   unc_add_option("nl_return_expr", UO_nl_return_expr, AT_IARF,
                  "Add or remove a newline between the return keyword and return expression.");
   unc_add_option("nl_after_semicolon", UO_nl_after_semicolon, AT_BOOL,
                  "Whether to put a newline after semicolons, except in 'for' statements");
   unc_add_option("nl_paren_dbrace_open", UO_nl_paren_dbrace_open, AT_IARF,
                  "Java: Control the newline between the ')' and '{{' of the double brace initializer.");
   unc_add_option("nl_after_brace_open", UO_nl_after_brace_open, AT_BOOL,
                  "Whether to put a newline after brace open.\n"
                  "This also adds a newline before the matching brace close.");
   unc_add_option("nl_after_brace_open_cmt", UO_nl_after_brace_open_cmt, AT_BOOL,
                  "If nl_after_brace_open and nl_after_brace_open_cmt are True, a newline is\n"
                  "placed between the open brace and a trailing single-line comment.");
   unc_add_option("nl_after_vbrace_open", UO_nl_after_vbrace_open, AT_BOOL,
                  "Whether to put a newline after a virtual brace open with a non-empty body.\n"
                  "These occur in un-braced if/while/do/for statement bodies.");
   unc_add_option("nl_after_vbrace_open_empty", UO_nl_after_vbrace_open_empty, AT_BOOL,
                  "Whether to put a newline after a virtual brace open with an empty body.\n"
                  "These occur in un-braced if/while/do/for statement bodies.");
   unc_add_option("nl_after_brace_close", UO_nl_after_brace_close, AT_BOOL,
                  "Whether to put a newline after a brace close.\n"
                  "Does not apply if followed by a necessary ';'.");
   unc_add_option("nl_after_vbrace_close", UO_nl_after_vbrace_close, AT_BOOL,
                  "Whether to put a newline after a virtual brace close.\n"
                  "Would add a newline before return in: 'if (foo) a++; return;'");
   unc_add_option("nl_brace_struct_var", UO_nl_brace_struct_var, AT_IARF,
                  "Control the newline between the close brace and 'b' in: 'struct { int a; } b;'\n"
                  "Affects enums, unions and structures. If set to ignore, uses nl_after_brace_close");
   unc_add_option("nl_define_macro", UO_nl_define_macro, AT_BOOL,
                  "Whether to alter newlines in '#define' macros");
   unc_add_option("nl_squeeze_ifdef", UO_nl_squeeze_ifdef, AT_BOOL,
                  "Whether to remove blanks after '#ifxx' and '#elxx', or before '#elxx' and '#endif'. Does not affect top-level #ifdefs.");
   unc_add_option("nl_squeeze_ifdef_top_level", UO_nl_squeeze_ifdef_top_level, AT_BOOL,
                  "Makes the nl_squeeze_ifdef option affect the top-level #ifdefs as well.");
   unc_add_option("nl_before_if", UO_nl_before_if, AT_IARF,
                  "Add or remove blank line before 'if'");
   unc_add_option("nl_after_if", UO_nl_after_if, AT_IARF,
                  "Add or remove blank line after 'if' statement");
   unc_add_option("nl_before_for", UO_nl_before_for, AT_IARF,
                  "Add or remove blank line before 'for'");
   unc_add_option("nl_after_for", UO_nl_after_for, AT_IARF,
                  "Add or remove blank line after 'for' statement");
   unc_add_option("nl_before_while", UO_nl_before_while, AT_IARF,
                  "Add or remove blank line before 'while'");
   unc_add_option("nl_after_while", UO_nl_after_while, AT_IARF,
                  "Add or remove blank line after 'while' statement");
   unc_add_option("nl_before_switch", UO_nl_before_switch, AT_IARF,
                  "Add or remove blank line before 'switch'");
   unc_add_option("nl_after_switch", UO_nl_after_switch, AT_IARF,
                  "Add or remove blank line after 'switch' statement");
   unc_add_option("nl_before_synchronized", UO_nl_before_synchronized, AT_IARF,
                  "Add or remove blank line before 'synchronized'");
   unc_add_option("nl_after_synchronized", UO_nl_after_synchronized, AT_IARF,
                  "Add or remove blank line after 'synchronized' statement");
   unc_add_option("nl_before_do", UO_nl_before_do, AT_IARF,
                  "Add or remove blank line before 'do'");
   unc_add_option("nl_after_do", UO_nl_after_do, AT_IARF,
                  "Add or remove blank line after 'do/while' statement");
   unc_add_option("nl_ds_struct_enum_cmt", UO_nl_ds_struct_enum_cmt, AT_BOOL,
                  "Whether to double-space commented-entries in struct/union/enum");
   unc_add_option("nl_ds_struct_enum_close_brace", UO_nl_ds_struct_enum_close_brace, AT_BOOL,
                  "force nl before } of a struct/union/enum\n"
                  "(lower priority than 'eat_blanks_before_close_brace')");
   unc_add_option("nl_before_func_class_def", UO_nl_before_func_class_def, AT_UNUM,
                  "Add or remove blank line before 'func_class_def'");
   //unc_add_option("nl_after_func_class_def", UO_nl_after_func_class_def, AT_NUM,
   //               "Add or remove blank line after 'func_class_def' statement");
   unc_add_option("nl_before_func_class_proto", UO_nl_before_func_class_proto, AT_UNUM,
                  "Add or remove blank line before 'func_class_proto'");
   //unc_add_option("nl_after_func_class_proto", UO_nl_after_func_class_proto, AT_NUM,
   //               "Add or remove blank line after 'func_class_proto' statement");
   unc_add_option("nl_class_colon", UO_nl_class_colon, AT_IARF,
                  "Add or remove a newline before/after a class colon,\n"
                  "  (tied to pos_class_colon).");
   unc_add_option("nl_constr_colon", UO_nl_constr_colon, AT_IARF,
                  "Add or remove a newline around a class constructor colon.\n"
                  "Related to nl_constr_init_args, pos_constr_colon and pos_constr_comma.");
   unc_add_option("nl_create_if_one_liner", UO_nl_create_if_one_liner, AT_BOOL,
                  "Change simple unbraced if statements into a one-liner\n"
                  "'if(b)\\n i++;' => 'if(b) i++;'");
   unc_add_option("nl_create_for_one_liner", UO_nl_create_for_one_liner, AT_BOOL,
                  "Change simple unbraced for statements into a one-liner\n"
                  "'for (i=0;i<5;i++)\\n foo(i);' => 'for (i=0;i<5;i++) foo(i);'");
   unc_add_option("nl_create_while_one_liner", UO_nl_create_while_one_liner, AT_BOOL,
                  "Change simple unbraced while statements into a one-liner\n"
                  "'while (i<5)\\n foo(i++);' => 'while (i<5) foo(i++);'");
   unc_add_option("nl_split_if_one_liner", UO_nl_split_if_one_liner, AT_BOOL,
                  " Change a one-liner if statement into simple unbraced if\n"
                  "'if(b) i++;' => 'if(b) i++;'");
   unc_add_option("nl_split_for_one_liner", UO_nl_split_for_one_liner, AT_BOOL,
                  "Change a one-liner for statement into simple unbraced for\n"
                  "'for (i=0;<5;i++) foo(i);' => 'for (i=0;<5;i++) foo(i);'");
   unc_add_option("nl_split_while_one_liner", UO_nl_split_while_one_liner, AT_BOOL,
                  "Change simple unbraced while statements into a one-liner while\n"
                  "'while (i<5)\\n foo(i++);' => 'while (i<5) foo(i++);'");

   unc_begin_group(UG_blankline, "Blank line options", "Note that it takes 2 newlines to get a blank line");
   unc_add_option("nl_max", UO_nl_max, AT_UNUM,
                  "The maximum consecutive newlines (3 = 2 blank lines)");
   unc_add_option("nl_max_blank_in_func", UO_nl_max_blank_in_func, AT_UNUM,
                  "The maximum consecutive newlines in function");
   unc_add_option("nl_after_func_proto", UO_nl_after_func_proto, AT_UNUM,
                  "The number of newlines after a function prototype, if followed by another function prototype");
   unc_add_option("nl_after_func_proto_group", UO_nl_after_func_proto_group, AT_UNUM,
                  "The number of newlines after a function prototype, if not followed by another function prototype");
   unc_add_option("nl_after_func_class_proto", UO_nl_after_func_class_proto, AT_UNUM,
                  "The number of newlines after a function class prototype, if followed by another function class prototype");
   unc_add_option("nl_after_func_class_proto_group", UO_nl_after_func_class_proto_group, AT_UNUM,
                  "The number of newlines after a function class prototype, if not followed by another function class prototype");
   unc_add_option("nl_before_func_body_def", UO_nl_before_func_body_def, AT_UNUM,
                  "The number of newlines before a multi-line function def body");
   unc_add_option("nl_before_func_body_proto", UO_nl_before_func_body_proto, AT_UNUM,
                  "The number of newlines before a multi-line function prototype body");
   unc_add_option("nl_after_func_body", UO_nl_after_func_body, AT_UNUM,
                  "The number of newlines after '}' of a multi-line function body");
   unc_add_option("nl_after_func_body_class", UO_nl_after_func_body_class, AT_UNUM,
                  "The number of newlines after '}' of a multi-line function body in a class declaration");
   unc_add_option("nl_after_func_body_one_liner", UO_nl_after_func_body_one_liner, AT_UNUM,
                  "The number of newlines after '}' of a single line function body");
   unc_add_option("nl_before_block_comment", UO_nl_before_block_comment, AT_UNUM,
                  "The minimum number of newlines before a multi-line comment.\n"
                  "Doesn't apply if after a brace open or another multi-line comment.");
   unc_add_option("nl_before_c_comment", UO_nl_before_c_comment, AT_UNUM,
                  "The minimum number of newlines before a single-line C comment.\n"
                  "Doesn't apply if after a brace open or other single-line C comments.");
   unc_add_option("nl_before_cpp_comment", UO_nl_before_cpp_comment, AT_UNUM,
                  "The minimum number of newlines before a CPP comment.\n"
                  "Doesn't apply if after a brace open or other CPP comments.");
   unc_add_option("nl_after_multiline_comment", UO_nl_after_multiline_comment, AT_BOOL,
                  "Whether to force a newline after a multi-line comment.");
   unc_add_option("nl_after_label_colon", UO_nl_after_label_colon, AT_BOOL,
                  "Whether to force a newline after a label's colon.");
   unc_add_option("nl_after_struct", UO_nl_after_struct, AT_UNUM,
                  "The number of newlines after '}' or ';' of a struct/enum/union definition");
   unc_add_option("nl_before_class", UO_nl_before_class, AT_UNUM,
                  "The number of newlines before a class definition");
   unc_add_option("nl_after_class", UO_nl_after_class, AT_UNUM,
                  "The number of newlines after '}' or ';' of a class definition");
   unc_add_option("nl_before_access_spec", UO_nl_before_access_spec, AT_UNUM,
                  "The number of newlines before a 'private:', 'public:', 'protected:', 'signals:', or 'slots:' label.\n"
                  "Will not change the newline count if after a brace open.\n"
                  "0 = No change.");
   unc_add_option("nl_after_access_spec", UO_nl_after_access_spec, AT_UNUM,
                  "The number of newlines after a 'private:', 'public:', 'protected:', 'signals:' or 'slots:' label.\n"
                  "0 = No change.\n"
                  "the option 'nl_after_access_spec' takes preference over 'nl_typedef_blk_start' and 'nl_var_def_blk_start'");
   unc_add_option("nl_comment_func_def", UO_nl_comment_func_def, AT_UNUM,
                  "The number of newlines between a function def and the function comment.\n"
                  "0 = No change.");
   unc_add_option("nl_after_try_catch_finally", UO_nl_after_try_catch_finally, AT_UNUM,
                  "The number of newlines after a try-catch-finally block that isn't followed by a brace close.\n"
                  "0 = No change.");
   unc_add_option("nl_around_cs_property", UO_nl_around_cs_property, AT_UNUM,
                  "The number of newlines before and after a property, indexer or event decl.\n"
                  "0 = No change.");
   unc_add_option("nl_between_get_set", UO_nl_between_get_set, AT_UNUM,
                  "The number of newlines between the get/set/add/remove handlers in C#.\n"
                  "0 = No change.");
   unc_add_option("nl_property_brace", UO_nl_property_brace, AT_IARF,
                  "Add or remove newline between C# property and the '{'");
   unc_add_option("eat_blanks_after_open_brace", UO_eat_blanks_after_open_brace, AT_BOOL,
                  "Whether to remove blank lines after '{'");
   unc_add_option("eat_blanks_before_close_brace", UO_eat_blanks_before_close_brace, AT_BOOL,
                  "Whether to remove blank lines before '}'");
   unc_add_option("nl_remove_extra_newlines", UO_nl_remove_extra_newlines, AT_UNUM,
                  "How aggressively to remove extra newlines not in preproc.\n"
                  "0: No change\n"
                  "1: Remove most newlines not handled by other config\n"
                  "2: Remove all newlines and reformat completely by config", "", 0, 2);
   unc_add_option("nl_before_return", UO_nl_before_return, AT_BOOL,
                  "Whether to put a blank line before 'return' statements, unless after an open brace.");
   unc_add_option("nl_after_return", UO_nl_after_return, AT_BOOL,
                  "Whether to put a blank line after 'return' statements, unless followed by a close brace.");
   unc_add_option("nl_after_annotation", UO_nl_after_annotation, AT_IARF,
                  "Whether to put a newline after a Java annotation statement.\n"
                  "Only affects annotations that are after a newline.");
   unc_add_option("nl_between_annotation", UO_nl_between_annotation, AT_IARF,
                  "Controls the newline between two annotations.");

   unc_begin_group(UG_position, "Positioning options");
   unc_add_option("pos_arith", UO_pos_arith, AT_POS,
                  "The position of arithmetic operators in wrapped expressions");
   unc_add_option("pos_assign", UO_pos_assign, AT_POS,
                  "The position of assignment in wrapped expressions.\n"
                  "Do not affect '=' followed by '{'");
   unc_add_option("pos_bool", UO_pos_bool, AT_POS,
                  "The position of boolean operators in wrapped expressions");
   unc_add_option("pos_compare", UO_pos_compare, AT_POS,
                  "The position of comparison operators in wrapped expressions");
   unc_add_option("pos_conditional", UO_pos_conditional, AT_POS,
                  "The position of conditional (b ? t : f) operators in wrapped expressions");
   unc_add_option("pos_comma", UO_pos_comma, AT_POS,
                  "The position of the comma in wrapped expressions");
   unc_add_option("pos_enum_comma", UO_pos_enum_comma, AT_POS,
                  "The position of the comma in enum entries");
   unc_add_option("pos_class_comma", UO_pos_class_comma, AT_POS,
                  "The position of the comma in the base class list if there are more than one line,\n"
                  "  (tied to nl_class_init_args).");
   unc_add_option("pos_constr_comma", UO_pos_constr_comma, AT_POS,
                  "The position of the comma in the constructor initialization list.\n"
                  "Related to nl_constr_colon, nl_constr_init_args and pos_constr_colon.");
   unc_add_option("pos_class_colon", UO_pos_class_colon, AT_POS,
                  "The position of trailing/leading class colon, between class and base class list\n"
                  "  (tied to nl_class_colon).");
   unc_add_option("pos_constr_colon", UO_pos_constr_colon, AT_POS,
                  "The position of colons between constructor and member initialization,\n"
                  "(tied to UO_nl_constr_colon).\n"
                  "Related to nl_constr_colon, nl_constr_init_args and pos_constr_comma.");

   unc_begin_group(UG_linesplit, "Line Splitting options");
   unc_add_option("code_width", UO_code_width, AT_UNUM,
                  "Try to limit code width to N number of columns", "", 16, 256);
   unc_add_option("ls_for_split_full", UO_ls_for_split_full, AT_BOOL,
                  "Whether to fully split long 'for' statements at semi-colons");
   unc_add_option("ls_func_split_full", UO_ls_func_split_full, AT_BOOL,
                  "Whether to fully split long function protos/calls at commas");
   unc_add_option("ls_code_width", UO_ls_code_width, AT_BOOL,
                  "Whether to split lines as close to code_width as possible and ignore some groupings");

   unc_begin_group(UG_align, "Code alignment (not left column spaces/tabs)");
   unc_add_option("align_keep_tabs", UO_align_keep_tabs, AT_BOOL,
                  "Whether to keep non-indenting tabs");
   unc_add_option("align_with_tabs", UO_align_with_tabs, AT_BOOL,
                  "Whether to use tabs for aligning");
   unc_add_option("align_on_tabstop", UO_align_on_tabstop, AT_BOOL,
                  "Whether to bump out to the next tab when aligning");
   unc_add_option("align_number_left", UO_align_number_left, AT_BOOL,
                  "Whether to left-align numbers");
   unc_add_option("align_keep_extra_space", UO_align_keep_extra_space, AT_BOOL,
                  "Whether to keep whitespace not required for alignment.");
   unc_add_option("align_func_params", UO_align_func_params, AT_BOOL,
                  "Align variable definitions in prototypes and functions");
   unc_add_option("align_same_func_call_params", UO_align_same_func_call_params, AT_BOOL,
                  "Align parameters in single-line functions that have the same name.\n"
                  "The function names must already be aligned with each other.");
   unc_add_option("align_var_def_span", UO_align_var_def_span, AT_UNUM,
                  "The span for aligning variable definitions (0=don't align)", "", 0, 5000);
   unc_add_option("align_var_def_star_style", UO_align_var_def_star_style, AT_UNUM,
                  "How to align the star in variable definitions.\n"
                  " 0=Part of the type     'void *   foo;'\n"
                  " 1=Part of the variable 'void     *foo;'\n"
                  " 2=Dangling             'void    *foo;'", "", 0, 2);
   unc_add_option("align_var_def_amp_style", UO_align_var_def_amp_style, AT_UNUM,
                  "How to align the '&' in variable definitions.\n"
                  " 0=Part of the type\n"
                  " 1=Part of the variable\n"
                  " 2=Dangling", "", 0, 2);
   unc_add_option("align_var_def_thresh", UO_align_var_def_thresh, AT_UNUM,
                  "The threshold for aligning variable definitions (0=no limit)", "", 0, 5000);
   unc_add_option("align_var_def_gap", UO_align_var_def_gap, AT_UNUM,
                  "The gap for aligning variable definitions");
   unc_add_option("align_var_def_colon", UO_align_var_def_colon, AT_BOOL,
                  "Whether to align the colon in struct bit fields");
   unc_add_option("align_var_def_attribute", UO_align_var_def_attribute, AT_BOOL,
                  "Whether to align any attribute after the variable name");
   unc_add_option("align_var_def_inline", UO_align_var_def_inline, AT_BOOL,
                  "Whether to align inline struct/enum/union variable definitions");
   unc_add_option("align_assign_span", UO_align_assign_span, AT_UNUM,
                  "The span for aligning on '=' in assignments (0=don't align)", "", 0, 5000);
   unc_add_option("align_assign_thresh", UO_align_assign_thresh, AT_UNUM,
                  "The threshold for aligning on '=' in assignments (0=no limit)", "", 0, 5000);
   unc_add_option("align_enum_equ_span", UO_align_enum_equ_span, AT_UNUM,
                  "The span for aligning on '=' in enums (0=don't align)", "", 0, 5000);
   unc_add_option("align_enum_equ_thresh", UO_align_enum_equ_thresh, AT_UNUM,
                  "The threshold for aligning on '=' in enums (0=no limit)", "", 0, 5000);
   unc_add_option("align_var_class_span", UO_align_var_class_span, AT_UNUM,
                  "The span for aligning class (0=don't align)", "", 0, 5000);
   unc_add_option("align_var_class_thresh", UO_align_var_class_thresh, AT_UNUM,
                  "The threshold for aligning class member definitions (0=no limit)", "", 0, 5000);
   unc_add_option("align_var_class_gap", UO_align_var_class_gap, AT_UNUM,
                  "The gap for aligning class member definitions");
   unc_add_option("align_var_struct_span", UO_align_var_struct_span, AT_UNUM,
                  "The span for aligning struct/union (0=don't align)", "", 0, 5000);
   unc_add_option("align_var_struct_thresh", UO_align_var_struct_thresh, AT_UNUM,
                  "The threshold for aligning struct/union member definitions (0=no limit)", "", 0, 5000);
   unc_add_option("align_var_struct_gap", UO_align_var_struct_gap, AT_UNUM,
                  "The gap for aligning struct/union member definitions");
   unc_add_option("align_struct_init_span", UO_align_struct_init_span, AT_UNUM,
                  "The span for aligning struct initializer values (0=don't align)", "", 0, 5000);
   unc_add_option("align_typedef_gap", UO_align_typedef_gap, AT_UNUM,
                  "The minimum space between the type and the synonym of a typedef");
   unc_add_option("align_typedef_span", UO_align_typedef_span, AT_UNUM,
                  "The span for aligning single-line typedefs (0=don't align)");
   unc_add_option("align_typedef_func", UO_align_typedef_func, AT_UNUM,
                  "How to align typedef'd functions with other typedefs\n"
                  "0: Don't mix them at all\n"
                  "1: align the open paren with the types\n"
                  "2: align the function type name with the other type names", "", 0, 2);
   unc_add_option("align_typedef_star_style", UO_align_typedef_star_style, AT_UNUM,
                  "Controls the positioning of the '*' in typedefs. Just try it.\n"
                  "0: Align on typedef type, ignore '*'\n"
                  "1: The '*' is part of type name: typedef int  *pint;\n"
                  "2: The '*' is part of the type, but dangling: typedef int *pint;", "", 0, 2);
   unc_add_option("align_typedef_amp_style", UO_align_typedef_amp_style, AT_UNUM,
                  "Controls the positioning of the '&' in typedefs. Just try it.\n"
                  "0: Align on typedef type, ignore '&'\n"
                  "1: The '&' is part of type name: typedef int  &pint;\n"
                  "2: The '&' is part of the type, but dangling: typedef int &pint;", "", 0, 2);
   unc_add_option("align_right_cmt_span", UO_align_right_cmt_span, AT_UNUM,
                  "The span for aligning comments that end lines (0=don't align)", "", 0, 5000);
   unc_add_option("align_right_cmt_mix", UO_align_right_cmt_mix, AT_BOOL,
                  "If aligning comments, mix with comments after '}' and #endif with less than 3 spaces before the comment");
   unc_add_option("align_right_cmt_gap", UO_align_right_cmt_gap, AT_NUM,
                  "If a trailing comment is more than this number of columns away from the text it follows,\n"
                  "it will qualify for being aligned. This has to be > 0 to do anything.\n"
                  "A negative value to force comments which are stuck to the previous token\n"
                  " (gap=0) into alignment with the others.");
   unc_add_option("align_right_cmt_at_col", UO_align_right_cmt_at_col, AT_UNUM,
                  "Align trailing comment at or beyond column N; 'pulls in' comments as a bonus side effect (0=ignore)", "", 0, 200);
   unc_add_option("align_func_proto_span", UO_align_func_proto_span, AT_UNUM,
                  "The span for aligning function prototypes (0=don't align)", "", 0, 5000);
   unc_add_option("align_func_proto_gap", UO_align_func_proto_gap, AT_UNUM,
                  "Minimum gap between the return type and the function name.");
   unc_add_option("align_on_operator", UO_align_on_operator, AT_BOOL,
                  "Align function protos on the 'operator' keyword instead of what follows");
   unc_add_option("align_mix_var_proto", UO_align_mix_var_proto, AT_BOOL,
                  "Whether to mix aligning prototype and variable declarations.\n"
                  "If True, align_var_def_XXX options are used instead of align_func_proto_XXX options.");
   unc_add_option("align_single_line_func", UO_align_single_line_func, AT_BOOL,
                  "Align single-line functions with function prototypes, uses align_func_proto_span");
   unc_add_option("align_single_line_brace", UO_align_single_line_brace, AT_BOOL,
                  "Aligning the open brace of single-line functions.\n"
                  "Requires align_single_line_func=True, uses align_func_proto_span");
   unc_add_option("align_single_line_brace_gap", UO_align_single_line_brace_gap, AT_UNUM,
                  "Gap for align_single_line_brace.");
   unc_add_option("align_oc_msg_spec_span", UO_align_oc_msg_spec_span, AT_UNUM,
                  "The span for aligning ObjC msg spec (0=don't align)", "", 0, 5000);
   unc_add_option("align_nl_cont", UO_align_nl_cont, AT_BOOL,
                  "Whether to align macros wrapped with a backslash and a newline.\n"
                  "This will not work right if the macro contains a multi-line comment.");
   unc_add_option("align_pp_define_together", UO_align_pp_define_together, AT_BOOL,
                  "# Align macro functions and variables together");
   unc_add_option("align_pp_define_gap", UO_align_pp_define_gap, AT_UNUM,
                  "The minimum space between label and value of a preprocessor define");
   unc_add_option("align_pp_define_span", UO_align_pp_define_span, AT_UNUM,
                  "The span for aligning on '#define' bodies (0=don't align, other=number of lines including comments between blocks)", "", 0, 5000);
   unc_add_option("align_left_shift", UO_align_left_shift, AT_BOOL,
                  "Align lines that start with '<<' with previous '<<'. Default=True");
   unc_add_option("align_asm_colon", UO_align_asm_colon, AT_BOOL,
                  "Align text after asm volatile () colons.");
   unc_add_option("align_oc_msg_colon_span", UO_align_oc_msg_colon_span, AT_UNUM,
                  "Span for aligning parameters in an Obj-C message call on the ':' (0=don't align)", "", 0, 5000);
   unc_add_option("align_oc_msg_colon_first", UO_align_oc_msg_colon_first, AT_BOOL,
                  "If True, always align with the first parameter, even if it is too short.");
   unc_add_option("align_oc_decl_colon", UO_align_oc_decl_colon, AT_BOOL,
                  "Aligning parameters in an Obj-C '+' or '-' declaration on the ':'");

   unc_begin_group(UG_comment, "Comment modifications");
   unc_add_option("cmt_width", UO_cmt_width, AT_UNUM,
                  "Try to wrap comments at cmt_width columns", "", 16, 256);
   unc_add_option("cmt_reflow_mode", UO_cmt_reflow_mode, AT_NUM,
                  "Set the comment reflow mode (Default=0)\n"
                  "0: no reflowing (apart from the line wrapping due to cmt_width)\n"
                  "1: no touching at all\n"
                  "2: full reflow\n", "", 0, 2);
   unc_add_option("cmt_convert_tab_to_spaces", UO_cmt_convert_tab_to_spaces, AT_BOOL,
                  "Whether to convert all tabs to spaces in comments. Default is to leave tabs inside comments alone, unless used for indenting.");
   unc_add_option("cmt_indent_multi", UO_cmt_indent_multi, AT_BOOL,
                  "If False, disable all multi-line comment changes, including cmt_width. keyword substitution and leading chars.\n"
                  "Default=True");
   unc_add_option("cmt_c_group", UO_cmt_c_group, AT_BOOL,
                  "Whether to group c-comments that look like they are in a block");
   unc_add_option("cmt_c_nl_start", UO_cmt_c_nl_start, AT_BOOL,
                  "Whether to put an empty '/*' on the first line of the combined c-comment");
   unc_add_option("cmt_c_nl_end", UO_cmt_c_nl_end, AT_BOOL,
                  "Whether to put a newline before the closing '*/' of the combined c-comment");
   unc_add_option("cmt_cpp_group", UO_cmt_cpp_group, AT_BOOL,
                  "Whether to group cpp-comments that look like they are in a block");
   unc_add_option("cmt_cpp_nl_start", UO_cmt_cpp_nl_start, AT_BOOL,
                  "Whether to put an empty '/*' on the first line of the combined cpp-comment");
   unc_add_option("cmt_cpp_nl_end", UO_cmt_cpp_nl_end, AT_BOOL,
                  "Whether to put a newline before the closing '*/' of the combined cpp-comment");
   unc_add_option("cmt_cpp_to_c", UO_cmt_cpp_to_c, AT_BOOL,
                  "Whether to change cpp-comments into c-comments");
   unc_add_option("cmt_star_cont", UO_cmt_star_cont, AT_BOOL,
                  "Whether to put a star on subsequent comment lines");
   unc_add_option("cmt_sp_before_star_cont", UO_cmt_sp_before_star_cont, AT_UNUM,
                  "The number of spaces to insert at the start of subsequent comment lines");
   unc_add_option("cmt_sp_after_star_cont", UO_cmt_sp_after_star_cont, AT_NUM,
                  "The number of spaces to insert after the star on subsequent comment lines");
   unc_add_option("cmt_multi_check_last", UO_cmt_multi_check_last, AT_BOOL,
                  "For multi-line comments with a '*' lead, remove leading spaces if the first and last lines of\n"
                  "the comment are the same length. Default=True");
   unc_add_option("cmt_multi_first_len_minimum", UO_cmt_multi_first_len_minimum, AT_UNUM,
                  "For multi-line comments with a '*' lead, remove leading spaces if the first and last lines of\n"
                  "the comment are the same length AND if the length is bigger as the first_len minimum. Default=4",
                  "", 1, 20);
   unc_add_option("cmt_insert_file_header", UO_cmt_insert_file_header, AT_STRING,
                  "The filename that contains text to insert at the head of a file if the file doesn't start with a C/C++ comment.\n"
                  "Will substitute $(filename) with the current file's name.");
   unc_add_option("cmt_insert_file_footer", UO_cmt_insert_file_footer, AT_STRING,
                  "The filename that contains text to insert at the end of a file if the file doesn't end with a C/C++ comment.\n"
                  "Will substitute $(filename) with the current file's name.");
   unc_add_option("cmt_insert_func_header", UO_cmt_insert_func_header, AT_STRING,
                  "The filename that contains text to insert before a function implementation if the function isn't preceded with a C/C++ comment.\n"
                  "Will substitute $(function) with the function name and $(javaparam) with the javadoc @param and @return stuff.\n"
                  "Will also substitute $(fclass) with the class name: void CFoo::Bar() { ... }");
   unc_add_option("cmt_insert_class_header", UO_cmt_insert_class_header, AT_STRING,
                  "The filename that contains text to insert before a class if the class isn't preceded with a C/C++ comment.\n"
                  "Will substitute $(class) with the class name.");
   unc_add_option("cmt_insert_oc_msg_header", UO_cmt_insert_oc_msg_header, AT_STRING,
                  "The filename that contains text to insert before a Obj-C message specification if the method isn't preceded with a C/C++ comment.\n"
                  "Will substitute $(message) with the function name and $(javaparam) with the javadoc @param and @return stuff.");
   unc_add_option("cmt_insert_before_preproc", UO_cmt_insert_before_preproc, AT_BOOL,
                  "If a preprocessor is encountered when stepping backwards from a function name, then\n"
                  "this option decides whether the comment should be inserted.\n"
                  "Affects cmt_insert_oc_msg_header, cmt_insert_func_header and cmt_insert_class_header.");
   unc_add_option("cmt_insert_before_inlines", UO_cmt_insert_before_inlines, AT_BOOL,
                  "If a function is declared inline to a class definition, then\n"
                  "this option decides whether the comment should be inserted.\n"
                  "Affects cmt_insert_func_header.");
   unc_add_option("cmt_insert_before_ctor_dtor", UO_cmt_insert_before_ctor_dtor, AT_BOOL,
                  "If the function is a constructor/destructor, then\n"
                  "this option decides whether the comment should be inserted.\n"
                  "Affects cmt_insert_func_header.");

   unc_begin_group(UG_codemodify, "Code modifying options (non-whitespace)");
   unc_add_option("mod_full_brace_do", UO_mod_full_brace_do, AT_IARF,
                  "Add or remove braces on single-line 'do' statement");
   unc_add_option("mod_full_brace_for", UO_mod_full_brace_for, AT_IARF,
                  "Add or remove braces on single-line 'for' statement");
   unc_add_option("mod_full_brace_function", UO_mod_full_brace_function, AT_IARF,
                  "Add or remove braces on single-line function definitions. (Pawn)");
   unc_add_option("mod_full_brace_if", UO_mod_full_brace_if, AT_IARF,
                  "Add or remove braces on single-line 'if' statement. Will not remove the braces if they contain an 'else'.");
   unc_add_option("mod_full_brace_if_chain", UO_mod_full_brace_if_chain, AT_BOOL,
                  "Make all if/elseif/else statements in a chain be braced or not. Overrides mod_full_brace_if.\n"
                  "If any must be braced, they are all braced.  If all can be unbraced, then the braces are removed.");
   unc_add_option("mod_full_brace_if_chain_only", UO_mod_full_brace_if_chain_only, AT_BOOL,
                  "Make all if/elseif/else statements with at least one 'else' or 'else if' fully braced.\n"
                  "If mod_full_brace_if_chain is used together with this option, all if-else chains will get braces,\n"
                  "and simple 'if' statements will lose them (if possible).\n");
   unc_add_option("mod_full_brace_nl", UO_mod_full_brace_nl, AT_UNUM,
                  "Don't remove braces around statements that span N newlines", "", 0, 5000);
   unc_add_option("mod_full_brace_while", UO_mod_full_brace_while, AT_IARF,
                  "Add or remove braces on single-line 'while' statement");
   unc_add_option("mod_full_brace_using", UO_mod_full_brace_using, AT_IARF,
                  "Add or remove braces on single-line 'using ()' statement");
   unc_add_option("mod_paren_on_return", UO_mod_paren_on_return, AT_IARF,
                  "Add or remove unnecessary paren on 'return' statement");
   unc_add_option("mod_pawn_semicolon", UO_mod_pawn_semicolon, AT_BOOL,
                  "Whether to change optional semicolons to real semicolons");
   unc_add_option("mod_full_paren_if_bool", UO_mod_full_paren_if_bool, AT_BOOL,
                  "Add parens on 'while' and 'if' statement around bools");
   unc_add_option("mod_remove_extra_semicolon", UO_mod_remove_extra_semicolon, AT_BOOL,
                  "Whether to remove superfluous semicolons");
   unc_add_option("mod_add_long_function_closebrace_comment", UO_mod_add_long_function_closebrace_comment, AT_UNUM,
                  "If a function body exceeds the specified number of newlines and doesn't have a comment after\n"
                  "the close brace, a comment will be added.");
   unc_add_option("mod_add_long_namespace_closebrace_comment", UO_mod_add_long_namespace_closebrace_comment, AT_UNUM,
                  "If a namespace body exceeds the specified number of newlines and doesn't have a comment after\n"
                  "the close brace, a comment will be added.");
   unc_add_option("mod_add_long_class_closebrace_comment", UO_mod_add_long_class_closebrace_comment, AT_UNUM,
                  "If a class body exceeds the specified number of newlines and doesn't have a comment after\n"
                  "the close brace, a comment will be added.");
   unc_add_option("mod_add_long_switch_closebrace_comment", UO_mod_add_long_switch_closebrace_comment, AT_UNUM,
                  "If a switch body exceeds the specified number of newlines and doesn't have a comment after\n"
                  "the close brace, a comment will be added.");
   unc_add_option("mod_add_long_ifdef_endif_comment", UO_mod_add_long_ifdef_endif_comment, AT_UNUM,
                  "If an #ifdef body exceeds the specified number of newlines and doesn't have a comment after\n"
                  "the #endif, a comment will be added.");
   unc_add_option("mod_add_long_ifdef_else_comment", UO_mod_add_long_ifdef_else_comment, AT_UNUM,
                  "If an #ifdef or #else body exceeds the specified number of newlines and doesn't have a comment after\n"
                  "the #else, a comment will be added.");
   unc_add_option("mod_sort_import", UO_mod_sort_import, AT_BOOL,
                  "If True, will sort consecutive single-line 'import' statements [Java, D]");
   unc_add_option("mod_sort_using", UO_mod_sort_using, AT_BOOL,
                  "If True, will sort consecutive single-line 'using' statements [C#]");
   unc_add_option("mod_sort_include", UO_mod_sort_include, AT_BOOL,
                  "If True, will sort consecutive single-line '#include' statements [C/C++] and '#import' statements [Obj-C]\n"
                  "This is generally a bad idea, as it may break your code.");
   unc_add_option("mod_move_case_break", UO_mod_move_case_break, AT_BOOL,
                  "If True, it will move a 'break' that appears after a fully braced 'case' before the close brace.");
   unc_add_option("mod_case_brace", UO_mod_case_brace, AT_IARF,
                  "Will add or remove the braces around a fully braced case statement.\n"
                  "Will only remove the braces if there are no variable declarations in the block.");
   unc_add_option("mod_remove_empty_return", UO_mod_remove_empty_return, AT_BOOL,
                  "If True, it will remove a void 'return;' that appears as the last statement in a function.");
   unc_add_option("mod_sort_oc_properties", UO_mod_sort_oc_properties, AT_BOOL,
                  "If True, it will organize the properties (Obj-C)");
   unc_add_option("mod_sort_oc_property_thread_safe_weight", UO_mod_sort_oc_property_thread_safe_weight, AT_NUM,
                  "Determines weight of atomic/nonatomic (Obj-C)");
   unc_add_option("mod_sort_oc_property_readwrite_weight", UO_mod_sort_oc_property_readwrite_weight, AT_NUM,
                  "Determines weight of readwrite (Obj-C)");
   unc_add_option("mod_sort_oc_property_reference_weight", UO_mod_sort_oc_property_reference_weight, AT_NUM,
                  "Determines weight of reference type (retain, copy, assign, weak, strong) (Obj-C)");
   unc_add_option("mod_sort_oc_property_getter_weight", UO_mod_sort_oc_property_getter_weight, AT_NUM,
                  "Determines weight of getter type (getter=) (Obj-C)");
   unc_add_option("mod_sort_oc_property_setter_weight", UO_mod_sort_oc_property_setter_weight, AT_NUM,
                  "Determines weight of setter type (setter=) (Obj-C)");
   unc_add_option("mod_sort_oc_property_nullability_weight", UO_mod_sort_oc_property_nullability_weight, AT_NUM,
                  "Determines weight of nullability type (nullable/nonnull) (Obj-C)");
   unc_add_option("mod_enum_last_comma", UO_mod_enum_last_comma, AT_IARF,
                  "Will add or remove the comma after the last item in an enum.");

   unc_begin_group(UG_preprocessor, "Preprocessor options");
   unc_add_option("pp_indent", UO_pp_indent, AT_IARF,
                  "Control indent of preprocessors inside #if blocks at brace level 0 (file-level)");
   unc_add_option("pp_indent_at_level", UO_pp_indent_at_level, AT_BOOL,
                  "Whether to indent #if/#else/#endif at the brace level (True) or from column 1 (False)");
   unc_add_option("pp_indent_count", UO_pp_indent_count, AT_UNUM,
                  "Specifies the number of columns to indent preprocessors per level at brace level 0 (file-level).\n"
                  "If pp_indent_at_level=False, specifies the number of columns to indent preprocessors per level at brace level > 0 (function-level).\n"
                  "Default=1");
   unc_add_option("pp_space", UO_pp_space, AT_IARF,
                  "Add or remove space after # based on pp_level of #if blocks");
   unc_add_option("pp_space_count", UO_pp_space_count, AT_UNUM,
                  "Sets the number of spaces added with pp_space");
   unc_add_option("pp_indent_region", UO_pp_indent_region, AT_NUM,
                  "The indent for #region and #endregion in C# and '#pragma region' in C/C++");
   unc_add_option("pp_region_indent_code", UO_pp_region_indent_code, AT_BOOL,
                  "Whether to indent the code between #region and #endregion");
   unc_add_option("pp_indent_if", UO_pp_indent_if, AT_NUM,
                  "If pp_indent_at_level=True, sets the indent for #if, #else and #endif when not at file-level.\n"
                  "0:  indent preprocessors using output_tab_size.\n"
                  ">0: column at which all preprocessors will be indented.");
   unc_add_option("pp_if_indent_code", UO_pp_if_indent_code, AT_BOOL,
                  "Control whether to indent the code between #if, #else and #endif.");
   unc_add_option("pp_define_at_level", UO_pp_define_at_level, AT_BOOL,
                  "Whether to indent '#define' at the brace level (True) or from column 1 (false)");

   unc_begin_group(UG_sort_includes, "Sort includes options");
   unc_add_option("include_category_0", UO_include_category_0, AT_STRING,
                  "The regex for include category with priority 0.");
   unc_add_option("include_category_1", UO_include_category_1, AT_STRING,
                  "The regex for include category with priority 1.");
   unc_add_option("include_category_2", UO_include_category_2, AT_STRING,
                  "The regex for include category with priority 2.");

   unc_begin_group(UG_Use_Ext, "Use or Do not Use options", "G");
   unc_add_option("use_indent_func_call_param", UO_use_indent_func_call_param, AT_BOOL,
                  "True:  indent_func_call_param will be used (default)\n"
                  "False: indent_func_call_param will NOT be used");
   unc_add_option("use_indent_continue_only_once", UO_use_indent_continue_only_once, AT_BOOL,
                  "The value of the indentation for a continuation line is calculate differently if the line is:\n"
                  "  a declaration :your case with QString fileName ...\n"
                  "  an assignment  :your case with pSettings = new QSettings( ...\n"
                  "At the second case the option value might be used twice:\n"
                  "  at the assignment\n"
                  "  at the function call (if present)\n"
                  "To prevent the double use of the option value, use this option with the value 'True'.\n"
                  "True:  indent_continue will be used only once\n"
                  "False: indent_continue will be used every time (default)");
   unc_add_option("use_options_overriding_for_qt_macros", UO_use_options_overriding_for_qt_macros, AT_BOOL,
                  "SIGNAL/SLOT Qt macros have special formatting options. See options_for_QT.cpp for details.\n"
                  "Default=True");

   unc_begin_group(UG_warnlevels, "Warn levels - 1: error, 2: warning (default), 3: note");
   unc_add_option("warn_level_tabs_found_in_verbatim_string_literals", UO_warn_level_tabs_found_in_verbatim_string_literals, AT_NUM,
                  "Warning is given if doing tab-to-\\t replacement and we have found one in a C# verbatim string literal.", "", 1, 3);
}


const group_map_value_t *get_group_name(size_t ug)
{
   group_map_it it = group_map.begin();
   for (;it != group_map.end(); ++it)
   {
      if ((size_t)it->second.id == ug)
      {
         return(&it->second);
      }
   }
   return(NULL);
}


const option_map_value_t *get_option_name(uncrustify_options_t option)
{
   const option_name_map_it it = option_name_map.find(option);

   return((it == option_name_map.end()) ? NULL : (&it->second));
}


static void convert_value(const option_map_value_t *entry, const char *val, op_val_t *dest)
{
   if (entry->type == AT_LINE)
   {
      if (strcasecmp(val, "CRLF") == 0) { dest->le = LE_CRLF; return; }
      if (strcasecmp(val, "LF"  ) == 0) { dest->le = LE_LF;   return; }
      if (strcasecmp(val, "CR"  ) == 0) { dest->le = LE_CR;   return; }

      if (strcasecmp(val, "AUTO") != 0)
      {
         fprintf(stderr, "%s:%u Expected AUTO, LF, CRLF, or CR for %s, got %s\n",
                 cpd.filename, cpd.line_number, entry->name, val);
         cpd.error_count++;
      }
      dest->le = LE_AUTO;
      return;
   }

   if (entry->type == AT_POS)
   {
      if (strcasecmp(val, "JOIN"       ) == 0) { dest->tp = TP_JOIN;        return; }
      if (strcasecmp(val, "LEAD"       ) == 0) { dest->tp = TP_LEAD;        return; }
      if (strcasecmp(val, "LEAD_BREAK" ) == 0) { dest->tp = TP_LEAD_BREAK;  return; }
      if (strcasecmp(val, "LEAD_FORCE" ) == 0) { dest->tp = TP_LEAD_FORCE;  return; }
      if (strcasecmp(val, "TRAIL"      ) == 0) { dest->tp = TP_TRAIL;       return; }
      if (strcasecmp(val, "TRAIL_BREAK") == 0) { dest->tp = TP_TRAIL_BREAK; return; }
      if (strcasecmp(val, "TRAIL_FORCE") == 0) { dest->tp = TP_TRAIL_FORCE; return; }
      if (strcasecmp(val, "IGNORE"     ) != 0)
      {
         fprintf(stderr, "%s:%u Expected IGNORE, JOIN, LEAD, LEAD_BREAK, LEAD_FORCE, "
                 "TRAIL, TRAIL_BREAK, TRAIL_FORCE for %s, got %s\n",
                 cpd.filename, cpd.line_number, entry->name, val);
         cpd.error_count++;
      }
      dest->tp = TP_IGNORE;
      return;
   }

   const option_map_value_t *tmp;
   if ((entry->type == AT_NUM) ||
       (entry->type == AT_UNUM))
   {
      if (unc_isdigit(*val) ||
          (unc_isdigit(val[1]) && ((*val == '-') || (*val == '+'))))
      {
         if ((entry->type == AT_UNUM) &&
             (*val == '-'))
         {
            fprintf(stderr, "%s:%u\n  for the option '%s' is a negative value not possible: %s",
                    cpd.filename, cpd.line_number, entry->name, val);
            exit(EX_CONFIG);
         }
         dest->n = strtol(val, NULL, 0);
         // is the same as dest->u
         return;
      }
      else
      {
         /* Try to see if it is a variable */
         int mult = 1;
         if (*val == '-')
         {
            mult = -1;
            val++;
         }

         tmp = unc_find_option(val);
         if (tmp == NULL)
         {
            fprintf(stderr, "%s:%u\n  for the assigment: unknown option '%s':",
                    cpd.filename, cpd.line_number, val);
            exit(EX_CONFIG);
         }
         // indent_case_brace = -indent_columns
         LOG_FMT(LNOTE, "line_number=%d, entry(%s) %s, tmp(%s) %s\n",
                 cpd.line_number,
                 get_argtype_name(entry->type), entry->name,
                 get_argtype_name(tmp->type), tmp->name);
         if ((tmp->type == entry->type) ||
             ((tmp->type == AT_UNUM) && (entry->type == AT_NUM)) ||
             ((tmp->type == AT_NUM) && (entry->type == AT_UNUM) && (cpd.settings[tmp->id].n * mult) > 0))
         {
            dest->n = cpd.settings[tmp->id].n * mult;
            // is the same as dest->u
            return;
         }
         else
         {
            fprintf(stderr, "%s:%u\n  for the assigment: expected type for %s is %s, got %s\n",
                    cpd.filename, cpd.line_number,
                    entry->name, get_argtype_name(entry->type), get_argtype_name(tmp->type));
            exit(EX_CONFIG);
         }
      }
      fprintf(stderr, "%s:%u Expected a number for %s, got %s\n",
              cpd.filename, cpd.line_number, entry->name, val);
      cpd.error_count++;
      dest->n = 0;
      // is the same as dest->u
      return;
   }

   if (entry->type == AT_BOOL)
   {
      if ((strcasecmp(val, "true") == 0) ||
          (strcasecmp(val, "t") == 0) ||
          (strcmp(val, "1") == 0))
      {
         dest->b = true;
         return;
      }

      if ((strcasecmp(val, "false") == 0) ||
          (strcasecmp(val, "f") == 0) ||
          (strcmp(val, "0") == 0))
      {
         dest->b = false;
         return;
      }

      bool btrue = true;
      if ((*val == '-') || (*val == '~'))
      {
         btrue = false;
         val++;
      }

      if (((tmp = unc_find_option(val)) != NULL) && (tmp->type == entry->type))
      {
         dest->b = cpd.settings[tmp->id].b ? btrue : !btrue;
         return;
      }
      fprintf(stderr, "%s:%u Expected 'True' or 'False' for %s, got %s\n",
              cpd.filename, cpd.line_number, entry->name, val);
      cpd.error_count++;
      dest->b = false;
      return;
   }

   if (entry->type == AT_STRING)
   {
      dest->str = strdup(val);
      return;
   }

   /* Must be AT_IARF */

   if ((strcasecmp(val, "add") == 0) || (strcasecmp(val, "a") == 0))
   {
      dest->a = AV_ADD;
      return;
   }
   if ((strcasecmp(val, "remove") == 0) || (strcasecmp(val, "r") == 0))
   {
      dest->a = AV_REMOVE;
      return;
   }
   if ((strcasecmp(val, "force") == 0) || (strcasecmp(val, "f") == 0))
   {
      dest->a = AV_FORCE;
      return;
   }
   if ((strcasecmp(val, "ignore") == 0) || (strcasecmp(val, "i") == 0))
   {
      dest->a = AV_IGNORE;
      return;
   }
   if (((tmp = unc_find_option(val)) != NULL) && (tmp->type == entry->type))
   {
      dest->a = cpd.settings[tmp->id].a;
      return;
   }
   fprintf(stderr, "%s:%u Expected 'Add', 'Remove', 'Force', or 'Ignore' for %s, got %s\n",
           cpd.filename, cpd.line_number, entry->name, val);
   cpd.error_count++;
   dest->a = AV_IGNORE;
}


int set_option_value(const char *name, const char *value)
{
   const option_map_value_t *entry;

   if ((entry = unc_find_option(name)) != NULL)
   {
      convert_value(entry, value, &cpd.settings[entry->id]);
      return((int)entry->id);
   }
   return(-1);
}


bool is_path_relative(const char *path)
{
#ifdef WIN32
   // X:\path\to\file style absolute disk path
   if (isalpha(path[0]) && (path[1] == ':'))
   {
      return(false);
   }

   // \\server\path\to\file style absolute UNC path
   if ((path[0] == '\\') && (path[1] == '\\'))
   {
      return(false);
   }
#endif

   // /path/to/file style absolute path
   return(path[0] != '/');

}


void process_option_line(char *configLine, const char *filename)
{
   cpd.line_number++;

   char *ptr;
   /* Chop off trailing comments */
   if ((ptr = strchr(configLine, '#')) != NULL)
   {
      *ptr = 0;
   }

   /* Blow away the '=' to make things simple */
   if ((ptr = strchr(configLine, '=')) != NULL)
   {
      *ptr = ' ';
   }

   /* Blow away all commas */
   ptr = configLine;
   while ((ptr = strchr(ptr, ',')) != NULL)
   {
      *ptr = ' ';
   }

   /* Split the line */
   char   *args[32];
   size_t argc = Args::SplitLine(configLine, args, size_t(ARRAY_SIZE(args) - 1u));
   if (argc < 2)
   {
      if (argc > 0)
      {
         fprintf(stderr, "%s:%u Wrong number of arguments: %s...\n",
                 filename, cpd.line_number, configLine);
         cpd.error_count++;
      }
      return;
   }
   args[argc] = NULL;

   if (strcasecmp(args[0], "type") == 0)
   {
      for (size_t idx = 1; idx < argc; idx++)
      {
         add_keyword(args[idx], CT_TYPE);
      }
   }
   else if (strcasecmp(args[0], "define"     ) == 0) { add_define (args[1], args[2]       ); }
   else if (strcasecmp(args[0], "macro-open" ) == 0) { add_keyword(args[1], CT_MACRO_OPEN ); }
   else if (strcasecmp(args[0], "macro-close") == 0) { add_keyword(args[1], CT_MACRO_CLOSE); }
   else if (strcasecmp(args[0], "macro-else" ) == 0) { add_keyword(args[1], CT_MACRO_ELSE ); }
   else if (strcasecmp(args[0], "set"        ) == 0)
   {
      if (argc < 3)
      {
         fprintf(stderr, "%s:%u 'set' requires at least three arguments\n",
                 filename, cpd.line_number);
      }
      else
      {
         c_token_t token = find_token_name(args[1]);
         if (token != CT_NONE)
         {
            LOG_FMT(LNOTE, "%s:%d set '%s':", filename, cpd.line_number, args[1]);
            for (size_t idx = 2; idx < argc; idx++)
            {
               LOG_FMT(LNOTE, " '%s'", args[idx]);
               add_keyword(args[idx], token);
            }
            LOG_FMT(LNOTE, "\n");
         }
         else
         {
            fprintf(stderr, "%s:%u unknown type '%s':", filename, cpd.line_number, args[1]);
         }
      }
   }
#ifndef EMSCRIPTEN
   else if (strcasecmp(args[0], "include") == 0)
   {
      size_t save_line_no = cpd.line_number;

      if (is_path_relative(args[1]))
      {
         /* include is a relative path to the current config file */
         unc_text ut = filename;
         ut.resize(path_dirname_len(filename));
         ut.append(args[1]);
         UNUSED(load_option_file(ut.c_str()));
      }
      else
      {
         /* include is an absolute Unix path */
         UNUSED(load_option_file(args[1]));
      }

      cpd.line_number = save_line_no;
   }
#endif
   else if (strcasecmp(args[0], "file_ext") == 0)
   {
      if (argc < 3)
      {
         fprintf(stderr, "%s:%u 'file_ext' requires at least three arguments\n",
                 filename, cpd.line_number);
      }
      else
      {
         for (size_t idx = 2; idx < argc; idx++)
         {
            const char *lang_name = extension_add(args[idx], args[1]);
            if (lang_name)
            {
               LOG_FMT(LNOTE, "%s:%u file_ext '%s' => '%s'\n",
                       filename, cpd.line_number, args[idx], lang_name);
            }
            else
            {
               fprintf(stderr, "%s:%u file_ext has unknown language '%s'\n",
                       filename, cpd.line_number, args[1]);
            }
         }
      }
   }
   else
   {
      /* must be a regular option = value */
      const int id = set_option_value(args[0], args[1]);
      if (id < 0)
      {
         fprintf(stderr, "%s:%u Unknown symbol '%s'\n",
                 filename, cpd.line_number, args[0]);
         cpd.error_count++;
      }
   }
}


int load_option_file(const char *filename)
{
#ifdef WIN32
   /* "/dev/null" not understood by "fopen" in Windows */
   if (strcasecmp(filename, "/dev/null") == 0)
   {
      return(0);
   }
#endif

   FILE *pfile = fopen(filename, "r");
   if (pfile == NULL)
   {
      fprintf(stderr, "%s: fopen(%s) failed: %s (%d)\n",
              __func__, filename, strerror(errno), errno);
      cpd.error_count++;
      return(-1);
   }

   /* Read in the file line by line */
   char buffer[256];
   while (fgets(buffer, sizeof(buffer), pfile) != NULL)
   {
      process_option_line(buffer, filename);
   }

   fclose(pfile);
   return(0);
}


int save_option_file_kernel(FILE *pfile, bool withDoc, bool only_not_default)
{
   int count_the_not_default_options = 0;

   fprintf(pfile, "# Uncrustify %s\n", UNCRUSTIFY_VERSION);

   /* Print the options by group */
   for (group_map_it jt = group_map.begin(); jt != group_map.end(); ++jt)
   {
      if (withDoc)
      {
         fputs("\n#\n", pfile);
         fprintf(pfile, "# %s\n", jt->second.short_desc);
         fputs("#\n\n", pfile);
      }

      bool first = true;

      for (option_list_it it = jt->second.options.begin(); it != jt->second.options.end(); ++it)
      {
         const option_map_value_t *option = get_option_name(*it);
         assert(option != NULL);

         if (withDoc && (option->short_desc != NULL) && (*option->short_desc != 0))
         {
            fprintf(pfile, "%s# ", first ? "" : "\n");
            int idx;
            for (idx = 0; option->short_desc[idx] != 0; idx++)
            {
               fputc(option->short_desc[idx], pfile);
               if ((option->short_desc[idx] == '\n') &&
                   (option->short_desc[idx + 1] != 0))
               {
                  fputs("# ", pfile);
               }
            }
            if (option->short_desc[idx - 1] != '\n')
            {
               fputc('\n', pfile);
            }
         }
         first = false;
         string     val_string = op_val_to_string(option->type, cpd.settings[option->id]);
         const char *val_str   = val_string.c_str();
         size_t     val_len    = strlen(val_str);
         size_t     name_len   = strlen(option->name);

         // guy
         bool print_option = true;
         if (only_not_default)
         {
            string     val_string_D;
            const char *val_default;
            val_string_D = op_val_to_string(option->type, cpd.defaults[option->id]);
            val_default  = val_string_D.c_str();
            if ((strcmp(val_default, val_str) == 0))
            {
               print_option = false;
            }
            else
            {
               print_option = true;
               count_the_not_default_options++;
            }
         }
         if (print_option)
         {
            size_t pad = (name_len < MAX_OPTION_NAME_LEN) ? (MAX_OPTION_NAME_LEN - name_len) : 1u;
            fprintf(pfile, "%s%*.s= ", option->name, (int)pad, " ");
            if (option->type == AT_STRING)
            {
               fprintf(pfile, "\"%s\"", val_str);
            }
            else
            {
               fprintf(pfile, "%s", val_str);
            }
            if (withDoc)
            {
               fprintf(pfile, "%*.s # %s",
                       (int)(8 - val_len), " ",
                       argtype_to_string(option->type).c_str());
            }
            fputs("\n", pfile);
         }
      }
   }

   if (withDoc)
   {
      fprintf(pfile, "%s", DOC_TEXT_END);
   }

   print_keywords  (pfile); /* Print custom keywords */
   print_defines   (pfile); /* Print custom defines */
   print_extensions(pfile); /* Print custom file extensions */

   fprintf(pfile, "# option(s) with 'not default' value: %d\n#\n", count_the_not_default_options);

   return(0);
}


int save_option_file(FILE *pfile, bool withDoc)
{
   return(save_option_file_kernel(pfile, withDoc, false));
}


void print_options(FILE *pfile)
{
   const char *names[] =
   {
      "{ False, True }",
      "{ Ignore, Add, Remove, Force }",
      "Number",
      "{ Auto, LF, CR, CRLF }",
      "{ Ignore, Lead, Trail }",
      "String",
   };

   fprintf(pfile, "# Uncrustify %s\n", UNCRUSTIFY_VERSION);

   /* Print the all out */
   for (group_map_it jt = group_map.begin(); jt != group_map.end(); ++jt)
   {
      fprintf(pfile, "#\n# %s\n#\n\n", jt->second.short_desc);

      for (option_list_it it = jt->second.options.begin(); it != jt->second.options.end(); ++it)
      {
         const option_map_value_t *option = get_option_name(*it);
         assert(option != NULL);
         size_t cur = strlen(option->name);
         size_t pad = (cur < MAX_OPTION_NAME_LEN) ? (MAX_OPTION_NAME_LEN - cur) : 1;
         fprintf(pfile, "%s%*c%s\n", option->name, (int)pad, ' ', names[option->type]);

         const char *text = option->short_desc;

         if (text != NULL)
         {
            fputs("  ", pfile);
            while (*text != 0)
            {
               fputc(*text, pfile);
               if (*text == '\n')
               {
                  fputs("  ", pfile);
               }
               text++;
            }
         }
         fputs("\n\n", pfile);
      }
   }
   fprintf(pfile, "%s", DOC_TEXT_END);
}


void set_option_defaults(void)
{
   /* set all the default values to zero */
   for (size_t count = 0; count < (size_t)UO_option_count; count++)
   {
      cpd.defaults[count].n = 0;
   }

   /* the options with non-zero default values */
   cpd.defaults[UO_align_left_shift].b                                  = true;
   cpd.defaults[UO_cmt_indent_multi].b                                  = true;
   cpd.defaults[UO_cmt_insert_before_inlines].b                         = true;
   cpd.defaults[UO_cmt_multi_check_last].b                              = true;
   cpd.defaults[UO_cmt_multi_first_len_minimum].n                       = 4;
   cpd.defaults[UO_indent_access_spec].n                                = 1;
   cpd.defaults[UO_indent_align_assign].b                               = true;
   cpd.defaults[UO_indent_columns].u                                    = 8;
   cpd.defaults[UO_indent_cpp_lambda_body].b                            = false;
   cpd.defaults[UO_indent_ctor_init_leading].n                          = 2;
   cpd.defaults[UO_indent_label].n                                      = 1;
   cpd.defaults[UO_indent_oc_msg_prioritize_first_colon].b              = true;
   cpd.defaults[UO_indent_token_after_brace].b                          = true;
   cpd.defaults[UO_indent_using_block].b                                = true;
   cpd.defaults[UO_indent_with_tabs].n                                  = 1;
   cpd.defaults[UO_input_tab_size].u                                    = 8;
   cpd.defaults[UO_newlines].le                                         = LE_AUTO;
   cpd.defaults[UO_output_tab_size].u                                   = 8;
   cpd.defaults[UO_pp_indent_count].n                                   = 1;
   cpd.defaults[UO_sp_addr].a                                           = AV_REMOVE;
   cpd.defaults[UO_sp_after_semi].a                                     = AV_ADD;
   cpd.defaults[UO_sp_after_semi_for].a                                 = AV_FORCE;
   cpd.defaults[UO_sp_after_type].a                                     = AV_FORCE;
   cpd.defaults[UO_sp_angle_shift].a                                    = AV_ADD;
   cpd.defaults[UO_sp_before_case_colon].a                              = AV_REMOVE;
   cpd.defaults[UO_sp_before_comma].a                                   = AV_REMOVE;
   cpd.defaults[UO_sp_before_nl_cont].a                                 = AV_ADD;
   cpd.defaults[UO_sp_before_semi].a                                    = AV_REMOVE;
   cpd.defaults[UO_sp_deref].a                                          = AV_REMOVE;
   cpd.defaults[UO_sp_incdec].a                                         = AV_REMOVE;
   cpd.defaults[UO_sp_inv].a                                            = AV_REMOVE;
   cpd.defaults[UO_sp_member].a                                         = AV_REMOVE;
   cpd.defaults[UO_sp_not].a                                            = AV_REMOVE;
   cpd.defaults[UO_sp_paren_comma].a                                    = AV_FORCE;
   cpd.defaults[UO_sp_pp_concat].a                                      = AV_ADD;
   cpd.defaults[UO_sp_sign].a                                           = AV_REMOVE;
   cpd.defaults[UO_sp_super_paren].a                                    = AV_REMOVE;
   cpd.defaults[UO_sp_this_paren].a                                     = AV_REMOVE;
   cpd.defaults[UO_sp_word_brace].a                                     = AV_ADD;
   cpd.defaults[UO_sp_word_brace_ns].a                                  = AV_ADD;
   cpd.defaults[UO_string_escape_char].n                                = '\\';
   cpd.defaults[UO_use_indent_func_call_param].b                        = true;
   cpd.defaults[UO_use_options_overriding_for_qt_macros].b              = true;
   cpd.defaults[UO_warn_level_tabs_found_in_verbatim_string_literals].n = (int)LWARN;

   /* copy all the default values to settings array */
   for (size_t count = 0; count < (size_t)UO_option_count; count++)
   {
      cpd.settings[count].a = cpd.defaults[count].a;
   }
}


string argtype_to_string(argtype_t argtype)
{
   switch (argtype)
   {
      case AT_BOOL:   return("false/true");
      case AT_IARF:   return("ignore/add/remove/force");
      case AT_NUM:    return("number");
      case AT_UNUM:   return("unsigned number");
      case AT_LINE:   return("auto/lf/crlf/cr");
      case AT_POS:    return("ignore/join/lead/lead_break/lead_force/trail/trail_break/trail_force");
      case AT_STRING: return("string");
      default:        fprintf(stderr, "Unknown argtype '%d'\n", argtype);
                      return("");
   }
}


const char *get_argtype_name(argtype_t argtype)
{
   switch (argtype)
   {
      case AT_BOOL:   return("AT_BOOL");
      case AT_IARF:   return("AT_IARF");
      case AT_NUM:    return("AT_NUM");
      case AT_UNUM:   return("AT_UNUM");
      case AT_LINE:   return("AT_LINE");
      case AT_POS:    return("AT_POS");
      case AT_STRING: return("AT_STRING");
      default:        fprintf(stderr, "Unknown argtype '%d'\n", argtype);
                      return("");
   }
}


string bool_to_string(bool val)
{
   return ((val) ? "true" :"false");
}


string argval_to_string(argval_t argval)
{
   switch (argval)
   {
      case AV_IGNORE: return("ignore");
      case AV_ADD:    return("add");
      case AV_REMOVE: return("remove");
      case AV_FORCE:  return("force");
      default:        fprintf(stderr, "Unknown argval '%d'\n", argval);
                      return("");
   }
}


string number_to_string(int number)
{
   char buffer[12]; // 11 + 1
   sprintf(buffer, "%d", number);

   /* NOTE: this creates a std:string class from the char array.
    *       It isn't returning a pointer to stack memory. */
   return(buffer);
}


string lineends_to_string(lineends_t linends)
{
   switch (linends)
   {
      case LE_LF:   return("lf");
      case LE_CRLF: return("crlf");
      case LE_CR:   return("cr");
      case LE_AUTO: return("auto");
      default:      fprintf(stderr, "Unknown lineends '%d'\n", linends);
                    return("");
   }
}


string tokenpos_to_string(tokenpos_t tokenpos)
{
   switch (tokenpos)
   {
      case TP_IGNORE:      return("ignore");
      case TP_JOIN:        return("join");
      case TP_LEAD:        return("lead");
      case TP_LEAD_BREAK:  return("lead_break");
      case TP_LEAD_FORCE:  return("lead_force");
      case TP_TRAIL:       return("trail");
      case TP_TRAIL_BREAK: return("trail_break");
      case TP_TRAIL_FORCE: return("trail_force");
      default:             fprintf(stderr, "Unknown tokenpos '%d'\n", tokenpos);
                           return("");
   }
}


<<<<<<< HEAD
string op_val_to_string(const argtype_t argtype, const op_val_t op_val)
=======
string op_val_to_string(const argtype_t argtype, const op_val_t &op_val)
>>>>>>> 90ced66f
{
   switch (argtype)
   {
      case AT_BOOL:   return(bool_to_string       (op_val.b));
      case AT_IARF:   return(argval_to_string     (op_val.a));
      case AT_NUM:    return(number_to_string     (op_val.n));
      case AT_UNUM:   return(number_to_string((int)op_val.u));
      case AT_LINE:   return(lineends_to_string   (op_val.le));
      case AT_POS:    return(tokenpos_to_string   (op_val.tp));
      case AT_STRING: return(op_val.str != NULL ? op_val.str : "");
      default:        fprintf(stderr, "Unknown argtype '%d'\n", argtype);
                      return("");
   }
}<|MERGE_RESOLUTION|>--- conflicted
+++ resolved
@@ -129,15 +129,12 @@
 }
 
 
-<<<<<<< HEAD
-=======
 argval_t add_option(argval_t var, argval_t opt)
 {
    return (argval_t)((int)var | (int)opt);
 }
 
 
->>>>>>> 90ced66f
 /* \todo when using C++ the following functions can be overloaded */
 bool is_option_set(argval_t var, argval_t opt)
 {
@@ -194,16 +191,6 @@
 
 
 bool is_bit_unset(UINT64 var, UINT64 flag)
-<<<<<<< HEAD
-{
-   return ((var & flag) == 0);
-}
-
-static void unc_add_option(const char *name, uncrustify_options_t id, argtype_t type,
-                           const char *short_desc, const char *long_desc,
-                           int min_val, int max_val)
-{
-=======
 {
    return ((var & flag) == 0);
 }
@@ -211,7 +198,6 @@
 static void unc_add_option(const char *name, uncrustify_options_t id, argtype_t type,
       const char *short_desc, const char *long_desc, int min_val, int max_val)
 {
->>>>>>> 90ced66f
 #define OptionMaxLength    60u
    size_t lengthOfTheOption = strlen(name);
    if (lengthOfTheOption > OptionMaxLength)
@@ -2384,11 +2370,7 @@
 }
 
 
-<<<<<<< HEAD
-string op_val_to_string(const argtype_t argtype, const op_val_t op_val)
-=======
 string op_val_to_string(const argtype_t argtype, const op_val_t &op_val)
->>>>>>> 90ced66f
 {
    switch (argtype)
    {
