--- conflicted
+++ resolved
@@ -1593,11 +1593,7 @@
 } // register_options
 
 
-<<<<<<< HEAD
-const group_map_value_t *get_group_name(int ug)
-=======
-const group_map_value *get_group_name(size_t ug)
->>>>>>> c21c18d5
+const group_map_value_t *get_group_name(size_t ug)
 {
    for (group_map_it it = group_map.begin();
         it != group_map.end();
