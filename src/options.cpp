/**
 * @file options.cpp
 * Parses the options from the config file.
 *
 * @author  Ben Gardner
 * @author  Guy Maurel since version 0.62 for uncrustify4Qt
 *          October 2015, 2016
 * @license GPL v2+
 */

#include <cstring>
#ifdef HAVE_STRINGS_H
#include <strings.h> /* strcasecmp() */
#endif
#include <cstdio>
#include <cstdlib>

#include "args.h"
#include "chunk_list.h"
#include "error_types.h"
#include "defines.h"
#include "keywords.h"
#include "options.h"
#include "uncrustify_version.h"
#include "uncrustify_types.h"
#include "uncrustify.h"
#include "unc_ctype.h"

<<<<<<< HEAD

static const char* const DOC_TEXT_END =
   "\n"
   "# Meaning of the settings:\n"
   "#   Ignore - do not do any changes\n"
   "#   Add    - make sure there is 1 or more space/brace/newline/etc\n"
   "#   Remove - removes space/brace/newline/etc\n"
   "#   Force  - in the context of spaces means make sure there is exactly 1,\n"
   "#            in other contexts it behaves like Add\n"
   "#\n"
   "#\n"
   "# You can force a token to be a type with the 'type' option.\n"
   "# Example:\n"
   "# type myfoo1 myfoo2\n"
   "#\n"
   "# You can create custom macro-based indentation using macro-open,\n"
   "# macro-else and macro-close.\n"
   "# Example:\n"
   "# macro-open  BEGIN_TEMPLATE_MESSAGE_MAP\n"
   "# macro-open  BEGIN_MESSAGE_MAP\n"
   "# macro-close END_MESSAGE_MAP\n"
   "#\n"
   "# You can assign any keyword to any type with the set option.\n"
   "# set func_call_user _ N_\n"
   "#\n"
   "# The full syntax description of all custom definition config entries\n"
   "# is shown below:\n"
   "#\n"
   "# define custom tokens as:\n"
   "# - embed whitespace in token using '\' escape character, or\n"
   "#   put token in quotes\n"
   "# - these: ' \" and ` are recognized as quote delimiters\n"
   "#\n"
   "# type token1 token2 token3 ...\n"
   "#             ^ optionally specify multiple tokens on a single line\n"
   "# define def_token output_token\n"
   "#                  ^ output_token is optional, then nullptr is assumed\n"
   "# macro-open token\n"
   "# macro-close token\n"
   "# macro-else token\n"
   "# set id token1 token2 ...\n"
   "#               ^ optionally specify multiple tokens on a single line\n"
   "#     ^ id is one of the names in token_enum.h sans the CT_ prefix,\n"
   "#       e.g. PP_PRAGMA\n"
   "#\n"
   "# all tokens are separated by any mix of ',' commas, '=' equal signs\n"
   "# and whitespace (space, tab)\n"
   "#\n"
   "# You can add support for other file extensions using the 'file_ext' command.\n"
   "# The first arg is the language name used with the '-l' option.\n"
   "# The remaining args are file extensions, matched with 'endswith'.\n"
   "#   file_ext CPP .ch .cxx .cpp.in\n"
   "#\n";
=======
static const char *DOC_TEXT_END = R"___(
# Meaning of the settings:
#   Ignore - do not do any changes
#   Add    - makes sure there is 1 or more space/brace/newline/etc
#   Force  - makes sure there is exactly 1 space/brace/newline/etc,
#            behaves like Add in some contexts
#   Remove - removes space/brace/newline/etc
#
#
# - Token(s) can be treated as specific type(s) with the 'set' option:
#     `set tokenType tokenString [tokenString...]`
#
#     Example:
#       `set BOOL __AND__ __OR__`
#
#     tokenTypes are defined in src/token_enum.h, use them without the
#     'CT_' prefix: 'CT_BOOL' -> 'BOOL'
#
#
# - Token(s) can be treated as type(s) with the 'type' option.
#     `type tokenString [tokenString...]`
#
#     Example:
#       `type int c_uint_8 Rectangle` 
#
#     This can also be achieved with `set TYPE int c_uint_8 Rectangle`
#
#
# To embed whitespace in tokenStrings use the '\' escape character, or quote  
# the tokenStrings. These quotes are supported: "'`
#
#
# - Support for the auto detection of languages through the file ending can be 
#   added using the 'file_ext' command.
#     `file_ext langType langString [langString..]`
#
#     Example:
#       `file_ext CPP .ch .cxx .cpp.in`
#
#     langTypes are defined in uncrusify_types.h in the lang_flag_e enum, use 
#     them without the 'LANG_' prefix: 'LANG_CPP' -> 'CPP'
#
#
# - Custom macro-based indentation can be set up using 'macro-open',
#   'macro-else' and 'macro-close'.
#     `(macro-open | macro-else | macro-close) tokenString`
#
#     Example:
#       `macro-open  BEGIN_TEMPLATE_MESSAGE_MAP`
#       `macro-open  BEGIN_MESSAGE_MAP`
#       `macro-close END_MESSAGE_MAP`
#
#)___";

>>>>>>> e2e4f7bc

map<uo_t, option_map_value_t> option_name_map;
map<ug_t, group_map_value_t>  group_map;
static ug_t                   current_group; /**< defines the currently active options group */

#ifdef DEBUG
static int32_t checkGroupNumber = -1;
//static int32_t checkOptionNumber = -1;
#endif


/** returns the name of an argument type as zero terminated string */
const char* get_argtype_name(
   argtype_t argtype /**< [in] argument to get name for */
);


/**
 *  only compare alpha-numeric characters
 */
static bool match_text(
   const char* str1, /**< [in]  */
   const char* str2  /**< [in]  */
);


/**
 * Convert the value string to the correct type in dest.
 */
static void convert_value(
   const option_map_value_t* entry, /**< [in]  */
   const char*               val,   /**< [in]  */
   op_val_t*                 dest   /**< [in]  */
);


/** \brief adds an uncrustify option to the global option list
 *
 * The option group is taken from the global 'current_group' variable */
static void unc_add_opt(
   const char* name,                 /**< [in] name of the option, maximal 60 characters */
   uo_t        id,                   /**< [in] ENUM value of the option  */
   argtype_t   type,                 /**< [in] kind of option r.g. AT_IARF, AT_NUM, etc. */
   const char* short_desc = nullptr, /**< [in] short human readable description */
   const char* long_desc  = nullptr, /**< [in] long  human readable description */
   int32_t     min_val    =  0,      /**< [in] minimal value, only used for integer values */
   int32_t     max_val    = 16       /**< [in] maximal value, only used for integer values */
);


#if 0
#ifdef DEBUG
   // The order of the calls of 'unc_add_option' in the function 'register_options'
   // is the master over all.
   // This order must be the same in the declaration of the enum uncrustify_options
   // This will be checked here
   checkOptionNumber++;
   if (checkOptionNumber != id)
   {
      fprintf(stderr, "FATAL: The order of 'options' is not the same:\n");
      fprintf(stderr,
              "   Number in the options.cpp file = %d\n"
              "   Number in the options.h   file = %d\n"
              "   for the group '%s'\n", id, checkOptionNumber, name);
      exit(EX_SOFTWARE);
   }
#endif

#define OptionMaxLength    60
   int32_t lengthOfTheOption = strlen(name);
   if (lengthOfTheOption > OptionMaxLength)
   {
#endif


void unc_begin_group(ug_t id, const char* short_desc, const char* long_desc)
{
#ifdef DEBUG
   /* The order of the calls of 'unc_begin_group' in the function 'register_options'
    * is the master over all.
    * This order must be the same in the declaration of the enum uncrustify_groups
    * This will be checked here */
   checkGroupNumber++;
   if (checkGroupNumber != id)
   {
      fprintf(stderr, "FATAL: The order of 'groups for options' is not the same:\n");
      fprintf(stderr,
              "   Number in the options.cpp file = %d\n"
              "   Number in the options.h   file = %d\n"
              "   for the group '%s'\n", id, checkGroupNumber, short_desc);
      exit(EX_SOFTWARE);
   }
#endif
   current_group = id;

   group_map_value_t value;

   value.id         = id;
   value.short_desc = short_desc;
   value.long_desc  = long_desc;

   group_map[id] = value;
}


uo_t get_inverse_uo(const uo_t option)
{
   switch(option)
   {
      case(UO_nl_before_if):           return(UO_nl_after_if);
      case(UO_nl_after_if):            return(UO_nl_before_if);

      case(UO_nl_before_for):          return(UO_nl_after_for);
      case(UO_nl_after_for):           return(UO_nl_before_for);

      case(UO_nl_before_while):        return(UO_nl_after_while);
      case(UO_nl_after_while):         return(UO_nl_before_while);

      case(UO_nl_before_switch):       return(UO_nl_after_switch);
      case(UO_nl_after_switch):        return(UO_nl_before_switch);

      case(UO_nl_before_synchronized): return(UO_nl_after_synchronized);
      case(UO_nl_after_synchronized):  return(UO_nl_before_synchronized);

      case(UO_nl_before_do):           return(UO_nl_after_do);
      case(UO_nl_after_do):            return(UO_nl_before_do);

      default:                         return(option);
   }
}


argval_t add_option(argval_t var, argval_t opt)
{
   return (argval_t)((int32_t)var | (int32_t)opt);
}


bool is_arg_set(const argval_t opt, const argval_t val)
{
   return((opt & val) == val); /*lint !e655 */
}


bool is_arg_set(const uo_t opt, const argval_t val)
{
   return(is_arg_set(get_arg(opt), val));
}


bool        get_bool(const uo_t opt) { return(cpd.settings[opt].b); }
argval_t    get_arg (const uo_t opt) { return(cpd.settings[opt].a); }
uint32_t    get_uval(const uo_t opt) { return(cpd.settings[opt].u); }
int32_t     get_ival(const uo_t opt) { return(cpd.settings[opt].n); }
uint32_t    get_abs (const uo_t opt) { return((uint32_t)abs(cpd.settings[opt].n)); }
tokenpos_t  get_tok (const uo_t opt) { return(cpd.settings[opt].tp); }
StarStyle_t get_star(const uo_t opt) { return static_cast<StarStyle_t>(get_uval(opt)); }

void set_arg(const uo_t opt, argval_t val)
{
   cpd.settings[opt].a = val;
}
void add_arg(const uo_t opt, argval_t val)
{
   cpd.settings[opt].a = add_option(cpd.settings[opt].a, val);
}

bool is_val(const uo_t opt, const uint32_t val) { return(get_uval(opt) == val); }
bool is_val(const uo_t opt, const  int32_t val) { return(get_ival(opt) == val); }

bool is_true (const uo_t opt) { return(cpd.settings[opt].b == true ); }
bool is_false(const uo_t opt) { return(cpd.settings[opt].b == false); }


bool is_opt_unset(
   const argval_t opt,
   const argval_t val
);


bool is_opt_unset(const argval_t opt, const argval_t val)
{
   return((opt & val) == 0); /*lint !e655 !e641*/
}


bool is_arg(const argval_t var, const argval_t val)
{
   return(var == val);
}
bool is_arg(const uo_t opt, const argval_t val)
{
   return is_arg(cpd.settings[opt].a, val);
}
bool is_ignore(const uo_t opt)
{
   return is_arg(cpd.settings[opt].a, AV_IGNORE);
}


bool not_arg(const argval_t opt, const argval_t val)
{
   return(opt != val);
}
bool not_arg(const uo_t opt, const argval_t val)
{
   return not_arg(cpd.settings[opt].a, val);
}
bool not_ignore(const uo_t opt)
{
   return not_arg(cpd.settings[opt].a, AV_IGNORE);
}

bool is_token_set(const tokenpos_t tok, const tokenpos_t val) { return((tok & val) == val); } /*lint !e655 */
bool is_tok_unset(const tokenpos_t tok, const tokenpos_t val) { return((tok & val) ==   0); } /*lint !e655 !e641*/

bool is_tok(const tokenpos_t tok, const tokenpos_t val) { return(tok                  == val); }
bool is_tok(const uo_t       opt, const tokenpos_t val) { return(cpd.settings[opt].tp == val); }


bool not_tok(const tokenpos_t tok, const tokenpos_t val)
{
   return(tok != val);
}
bool not_tok(const uo_t opt, const tokenpos_t val)
{
   return(cpd.settings[opt].tp != val);
}

bool is_bit_set  (const uint64_t var, const uint64_t bit) { return((var & bit) == bit); }
bool is_bit_unset(const uint64_t var, const uint64_t bit) { return((var & bit) ==   0); }


#define MAX_BOOL_VAL 1 /**< a boolean values is either 0 or 1 */
#define MAX_IARF_VAL 3 /**< a IARF value is either 0,1,2 or 3 */
#define MAX_LINE_VAL 3 /**< ??? */
#define MAX_POS_VAL  2 /**< ??? */
#define MAX_STR_VAL  0 /**< ??? */

static void unc_add_opt(const char* name, uo_t id, argtype_t type,
      const char* short_desc, const char* long_desc, int32_t min_val, int32_t max_val)
{
   const uint32_t option_max_length = 60;
   uint32_t       lengthOfTheOption = strlen(name);
   if (lengthOfTheOption > option_max_length)
   {
      fprintf(stderr, "FATAL: length of the option name (%s) is too big (%u)\n", name, lengthOfTheOption);
      fprintf(stderr, "FATAL: the maximal length of an option name is %u characters\n", option_max_length);
      exit(EX_SOFTWARE);
   }
   group_map[current_group].options.push_back(id);

   option_map_value_t value;
   value.id         = id;
   value.group_id   = current_group;
   value.type       = type;
   value.name       = name;
   value.short_desc = short_desc;
   value.long_desc  = long_desc;
   value.min_val    = 0;

   /* Calculate the max/min values */
   switch (type)
   {
      case AT_BOOL:   value.max_val = MAX_BOOL_VAL;                     break;
      case AT_IARF:   value.max_val = MAX_IARF_VAL;                     break;
      case AT_LINE:   value.max_val = MAX_LINE_VAL;                     break;
      case AT_POS:    value.max_val = MAX_POS_VAL;                      break;
      case AT_STRING: value.max_val = MAX_STR_VAL;                      break;
      case AT_NUM:    value.max_val = max_val; value.min_val = min_val; break;
      case AT_UNUM:   value.max_val = max_val; value.min_val = min_val; break;

      default:
         fprintf(stderr, "FATAL: Illegal option type %d for '%s'\n", type, name);
         exit(EX_SOFTWARE);
   }

   option_name_map[id] = value;
}


static bool match_text(const char* str1, const char* str2)
{
   int32_t matches = 0;
   while ((*str1 != 0) && (*str2 != 0))
   {
      if (!unc_isalnum(char2uint32(*str1))) { str1++; continue; }
      if (!unc_isalnum(char2uint32(*str2))) { str2++; continue; }
      retval_if(unc_tolower(char2uint32(*str1)) != unc_tolower(char2uint32(*str2)), false);

      matches++;
      str1++;
      str2++;
   }
   return(matches && (*str1 == 0) && (*str2 == 0));
}


const option_map_value_t* unc_find_option(const char* name)
{
   for (const auto& it : option_name_map)
   {
      if (match_text(it.second.name, name))
      {
         return(&it.second);
      }
   }
   return(nullptr);
}


void register_options(void)
{
   unc_begin_group(UG_general, "General options");
   unc_add_opt("newlines", UO_newlines, AT_LINE,
               "The type of line endings. Default=Auto");
   unc_add_opt("input_tab_size", UO_input_tab_size, AT_UNUM,
               "The original size of tabs in the input. Default=8", "", 1, 32);
   unc_add_opt("output_tab_size", UO_output_tab_size, AT_UNUM,
               "The size of tabs in the output (only used if align_with_tabs=true). Default=8", "", 1, 32);
   unc_add_opt("string_escape_char", UO_string_escape_char, AT_UNUM,
               "The ASCII value of the string escape char, usually 92 (\\) or 94 (^). (Pawn)", "", 0, 255);
   unc_add_opt("string_escape_char2", UO_string_escape_char2, AT_UNUM,
               "Alternate string escape char for Pawn. Only works right before the quote char.", "", 0, 255);
   unc_add_opt("string_replace_tab_chars", UO_string_replace_tab_chars, AT_BOOL,
               "Replace tab characters found in string literals with the escape sequence \\t instead.");
   unc_add_opt("tok_split_gte", UO_tok_split_gte, AT_BOOL,
               "Allow interpreting '>=' and '>>=' as part of a template in 'void f(list<list<B>>=val);'.\n"
               "If True, 'assert(x<0 && y>=3)' will be broken. Default=False\n"
               "Improvements to template detection may make this option obsolete.");
   unc_add_opt("disable_processing_cmt", UO_disable_processing_cmt, AT_STRING,
               "Override the default ' *INDENT-OFF*' in comments for disabling processing of part of the file.");
   unc_add_opt("enable_processing_cmt", UO_enable_processing_cmt, AT_STRING,
               "Override the default ' *INDENT-ON*' in comments for enabling processing of part of the file.");
   unc_add_opt("enable_digraphs", UO_enable_digraphs, AT_BOOL,
               "Enable parsing of digraphs. Default=False");
   unc_add_opt("utf8_bom", UO_utf8_bom, AT_IARF,
               "Control what to do with the UTF-8 BOM (recommend 'remove')");
   unc_add_opt("utf8_byte", UO_utf8_byte, AT_BOOL,
               "If the file contains bytes with values between 128 and 255, but is not UTF-8, then output as UTF-8");
   unc_add_opt("utf8_force", UO_utf8_force, AT_BOOL,
               "Force the output encoding to UTF-8");

   unc_begin_group(UG_space, "Spacing options");
   unc_add_opt("sp_arith", UO_sp_arith, AT_IARF,
               "Add or remove space around arithmetic operator '+', '-', '/', '*', etc\n"
               "also '>>>' '<<' '>>' '%' '|'");
   unc_add_opt("sp_assign", UO_sp_assign, AT_IARF,
               "Add or remove space around assignment operator '=', '+=', etc");
   unc_add_opt("sp_cpp_lambda_assign", UO_sp_cpp_lambda_assign, AT_IARF,
               "Add or remove space around '=' in C++11 lambda capture specifications. Overrides sp_assign");
   unc_add_opt("sp_cpp_lambda_paren", UO_sp_cpp_lambda_paren, AT_IARF,
               "Add or remove space after the capture specification in C++11 lambda.");
   unc_add_opt("sp_assign_default", UO_sp_assign_default, AT_IARF,
               "Add or remove space around assignment operator '=' in a prototype");
   unc_add_opt("sp_before_assign", UO_sp_before_assign, AT_IARF,
               "Add or remove space before assignment operator '=', '+=', etc. Overrides sp_assign.");
   unc_add_opt("sp_after_assign", UO_sp_after_assign, AT_IARF,
               "Add or remove space after assignment operator '=', '+=', etc. Overrides sp_assign.");
   unc_add_opt("sp_enum_paren", UO_sp_enum_paren, AT_IARF,
               "Add or remove space in 'NS_ENUM ('");
   unc_add_opt("sp_enum_assign", UO_sp_enum_assign, AT_IARF,
               "Add or remove space around assignment '=' in enum");
   unc_add_opt("sp_enum_before_assign", UO_sp_enum_before_assign, AT_IARF,
               "Add or remove space before assignment '=' in enum. Overrides sp_enum_assign.");
   unc_add_opt("sp_enum_after_assign", UO_sp_enum_after_assign, AT_IARF,
               "Add or remove space after assignment '=' in enum. Overrides sp_enum_assign.");
   unc_add_opt("sp_enum_colon", UO_sp_enum_colon, AT_IARF,
               "Add or remove space around assignment ':' in enum");
   unc_add_opt("sp_pp_concat", UO_sp_pp_concat, AT_IARF,
               "Add or remove space around preprocessor '##' concatenation operator. Default=Add");
   unc_add_opt("sp_pp_stringify", UO_sp_pp_stringify, AT_IARF,
               "Add or remove space after preprocessor '#' stringify operator. Also affects the '#@' charizing operator.");
   unc_add_opt("sp_before_pp_stringify", UO_sp_before_pp_stringify, AT_IARF,
               "Add or remove space before preprocessor '#' stringify operator as in '#define x(y) L#y'.");
   unc_add_opt("sp_bool", UO_sp_bool, AT_IARF,
               "Add or remove space around boolean operators '&&' and '||'");
   unc_add_opt("sp_compare", UO_sp_compare, AT_IARF,
               "Add or remove space around compare operator '<', '>', '==', etc");
   unc_add_opt("sp_inside_paren", UO_sp_inside_paren, AT_IARF,
               "Add or remove space inside '(' and ')'");
   unc_add_opt("sp_paren_paren", UO_sp_paren_paren, AT_IARF,
               "Add or remove space between nested parenthesis: '((' vs ') )'");
   unc_add_opt("sp_cparen_oparen", UO_sp_cparen_oparen, AT_IARF,
               "Add or remove space between back-to-back parenthesis: ')(' vs ') ('");
   unc_add_opt("sp_balance_nested_parens", UO_sp_bal_nested_parens, AT_BOOL,
               "Whether to balance spaces inside nested parenthesis");
   unc_add_opt("sp_paren_brace", UO_sp_paren_brace, AT_IARF,
               "Add or remove space between ')' and '{'");
   unc_add_opt("sp_before_ptr_star", UO_sp_before_ptr_star, AT_IARF,
               "Add or remove space before pointer star '*'");
   unc_add_opt("sp_before_unnamed_ptr_star", UO_sp_before_unnamed_pstar, AT_IARF,
               "Add or remove space before pointer star '*' that isn't followed by a variable name\n"
               "If set to 'ignore', sp_before_ptr_star is used instead.");
   unc_add_opt("sp_between_ptr_star", UO_sp_between_pstar, AT_IARF,
               "Add or remove space between pointer stars '*'");
   unc_add_opt("sp_after_ptr_star", UO_sp_after_pstar, AT_IARF,
               "Add or remove space after pointer star '*', if followed by a word.");
   unc_add_opt("sp_after_ptr_star_qualifier", UO_sp_after_pstar_qualifier, AT_IARF,
               "Add or remove space after pointer star '*', if followed by a qualifier.");
   unc_add_opt("sp_after_ptr_star_func", UO_sp_after_ptr_star_func, AT_IARF,
               "Add or remove space after a pointer star '*', if followed by a func proto/def.");
   unc_add_opt("sp_ptr_star_paren", UO_sp_ptr_star_paren, AT_IARF,
               "Add or remove space after a pointer star '*', if followed by an open paren (function types).");
   unc_add_opt("sp_before_ptr_star_func", UO_sp_before_ptr_star_func, AT_IARF,
               "Add or remove space before a pointer star '*', if followed by a func proto/def.");
   unc_add_opt("sp_before_byref", UO_sp_before_byref, AT_IARF,
               "Add or remove space before a reference sign '&'");
   unc_add_opt("sp_before_unnamed_byref", UO_sp_before_unnamed_byref, AT_IARF,
               "Add or remove space before a reference sign '&' that isn't followed by a variable name\n"
               "If set to 'ignore', sp_before_byref is used instead.");
   unc_add_opt("sp_after_byref", UO_sp_after_byref, AT_IARF,
               "Add or remove space after reference sign '&', if followed by a word.");
   unc_add_opt("sp_after_byref_func", UO_sp_after_byref_func, AT_IARF,
               "Add or remove space after a reference sign '&', if followed by a func proto/def.");
   unc_add_opt("sp_before_byref_func", UO_sp_before_byref_func, AT_IARF,
               "Add or remove space before a reference sign '&', if followed by a func proto/def.");
   unc_add_opt("sp_after_type", UO_sp_after_type, AT_IARF,
               "Add or remove space between type and word. Default=Force");
   unc_add_opt("sp_before_template_paren", UO_sp_before_template_paren, AT_IARF,
               "Add or remove space before the parenthesis in the D constructs 'template Foo(' and 'class Foo('.");
   unc_add_opt("sp_template_angle", UO_sp_template_angle, AT_IARF,
               "Add or remove space in 'template <' vs 'template<'.\n"
               "If set to ignore, sp_before_angle is used.");
   unc_add_opt("sp_before_angle", UO_sp_before_angle, AT_IARF,
               "Add or remove space before '<>'");
   unc_add_opt("sp_inside_angle", UO_sp_inside_angle, AT_IARF,
               "Add or remove space inside '<' and '>'");
   unc_add_opt("sp_after_angle", UO_sp_after_angle, AT_IARF,
               "Add or remove space after '<>'");
   unc_add_opt("sp_angle_paren", UO_sp_angle_paren, AT_IARF,
               "Add or remove space between '<>' and '(' as found in 'new List<byte>(foo);'");
   unc_add_opt("sp_angle_paren_empty", UO_sp_angle_paren_empty, AT_IARF,
               "Add or remove space between '<>' and '()' as found in 'new List<byte>();'");
   unc_add_opt("sp_angle_word", UO_sp_angle_word, AT_IARF,
               "Add or remove space between '<>' and a word as in 'List<byte> m;' or 'template <typename T> static ...'");
   unc_add_opt("sp_angle_shift", UO_sp_angle_shift, AT_IARF,
               "Add or remove space between '>' and '>' in '>>' (template stuff C++/C# only). Default=Add");
   unc_add_opt("sp_permit_cpp11_shift", UO_sp_permit_cpp11_shift, AT_BOOL,
               "Permit removal of the space between '>>' in 'foo<bar<int> >' (C++11 only). Default=False\n"
               "sp_angle_shift cannot remove the space without this option.");
   unc_add_opt("sp_before_sparen", UO_sp_before_sparen, AT_IARF,
               "Add or remove space before '(' of 'if', 'for', 'switch', 'while', etc.");
   unc_add_opt("sp_inside_sparen", UO_sp_inside_sparen, AT_IARF,
               "Add or remove space inside if-condition '(' and ')'");
   unc_add_opt("sp_inside_sparen_close", UO_sp_inside_sparen_close, AT_IARF,
               "Add or remove space before if-condition ')'. Overrides sp_inside_sparen.");
   unc_add_opt("sp_inside_sparen_open", UO_sp_inside_sparen_open, AT_IARF,
               "Add or remove space after if-condition '('. Overrides sp_inside_sparen.");
   unc_add_opt("sp_after_sparen", UO_sp_after_sparen, AT_IARF,
               "Add or remove space after ')' of 'if', 'for', 'switch', and 'while', etc.");
   unc_add_opt("sp_sparen_brace", UO_sp_sparen_brace, AT_IARF,
               "Add or remove space between ')' and '{' of 'if', 'for', 'switch', and 'while', etc.");
   unc_add_opt("sp_invariant_paren", UO_sp_invariant_paren, AT_IARF,
               "Add or remove space between 'invariant' and '(' in the D language.");
   unc_add_opt("sp_after_invariant_paren", UO_sp_after_invariant_paren, AT_IARF,
               "Add or remove space after the ')' in 'invariant (C) c' in the D language.");
   unc_add_opt("sp_special_semi", UO_sp_special_semi, AT_IARF,
               "Add or remove space before empty statement ';' on 'if', 'for' and 'while'");
   unc_add_opt("sp_before_semi", UO_sp_before_semi, AT_IARF,
               "Add or remove space before ';'. Default=Remove");
   unc_add_opt("sp_before_semi_for", UO_sp_before_semi_for, AT_IARF,
               "Add or remove space before ';' in non-empty 'for' statements");
   unc_add_opt("sp_before_semi_for_empty", UO_sp_before_semi_for_empty, AT_IARF,
               "Add or remove space before a semicolon of an empty part of a for statement.");
   unc_add_opt("sp_after_semi", UO_sp_after_semi, AT_IARF,
               "Add or remove space after ';', except when followed by a comment. Default=Add");
   unc_add_opt("sp_after_semi_for", UO_sp_after_semi_for, AT_IARF,
               "Add or remove space after ';' in non-empty 'for' statements. Default=Force");
   unc_add_opt("sp_after_semi_for_empty", UO_sp_after_semi_for_empty, AT_IARF,
               "Add or remove space after the final semicolon of an empty part of a for statement: for ( ; ; <here> ).");
   unc_add_opt("sp_before_square", UO_sp_before_square, AT_IARF,
               "Add or remove space before '[' (except '[]')");
   unc_add_opt("sp_before_squares", UO_sp_before_squares, AT_IARF,
               "Add or remove space before '[]'");
   unc_add_opt("sp_inside_square", UO_sp_inside_square, AT_IARF,
               "Add or remove space inside a non-empty '[' and ']'");
   unc_add_opt("sp_after_comma", UO_sp_after_comma, AT_IARF,
               "Add or remove space after ','");
   unc_add_opt("sp_before_comma", UO_sp_before_comma, AT_IARF,
               "Add or remove space before ','. Default=Remove");
   unc_add_opt("sp_after_mdatype_commas", UO_sp_after_mdatype_commas, AT_IARF,
               "Add or remove space between ',' and ']' in multidimensional array type 'int[,,]'");
   unc_add_opt("sp_before_mdatype_commas", UO_sp_before_mdatype_commas, AT_IARF,
               "Add or remove space between '[' and ',' in multidimensional array type 'int[,,]'");
   unc_add_opt("sp_between_mdatype_commas", UO_sp_between_mdatype_commas, AT_IARF,
               "Add or remove space between ',' in multidimensional array type 'int[,,]'");
   unc_add_opt("sp_paren_comma", UO_sp_paren_comma, AT_IARF,
               "Add or remove space between an open paren and comma: '(,' vs '( ,'. Default=Force");
   unc_add_opt("sp_before_ellipsis", UO_sp_before_ellipsis, AT_IARF,
               "Add or remove space before the variadic '...' when preceded by a non-punctuator");
   unc_add_opt("sp_after_class_colon", UO_sp_after_class_colon, AT_IARF,
               "Add or remove space after class ':'");
   unc_add_opt("sp_before_class_colon", UO_sp_before_class_colon, AT_IARF,
               "Add or remove space before class ':'");
   unc_add_opt("sp_after_constr_colon", UO_sp_after_constr_colon, AT_IARF,
               "Add or remove space after class constructor ':'");
   unc_add_opt("sp_before_constr_colon", UO_sp_before_constr_colon, AT_IARF,
               "Add or remove space before class constructor ':'");
   unc_add_opt("sp_before_case_colon", UO_sp_before_case_colon, AT_IARF,
               "Add or remove space before case ':'. Default=Remove");
   unc_add_opt("sp_after_operator", UO_sp_after_operator, AT_IARF,
               "Add or remove space between 'operator' and operator sign");
   unc_add_opt("sp_after_operator_sym", UO_sp_after_operator_sym, AT_IARF,
               "Add or remove space between the operator symbol and the open paren, as in 'operator ++('");
   unc_add_opt("sp_after_operator_sym_empty", UO_sp_after_operator_sym_empty, AT_IARF,
               "Add or remove space between the operator symbol and the open paren when the operator has no arguments, as in 'operator *()'");
   unc_add_opt("sp_after_cast", UO_sp_after_cast, AT_IARF,
               "Add or remove space after C/D cast, i.e. 'cast(int32_t)a' vs 'cast(int32_t) a' or '(int32_t)a' vs '(int32_t) a'");
   unc_add_opt("sp_inside_paren_cast", UO_sp_inside_paren_cast, AT_IARF,
               "Add or remove spaces inside cast parenthesis");
   unc_add_opt("sp_cpp_cast_paren", UO_sp_cpp_cast_paren, AT_IARF,
               "Add or remove space between the type and open parenthesis in a C++ cast, i.e. 'int(exp)' vs 'int (exp)'");
   unc_add_opt("sp_sizeof_paren", UO_sp_sizeof_paren, AT_IARF,
               "Add or remove space between 'sizeof' and '('");
   unc_add_opt("sp_after_tag", UO_sp_after_tag, AT_IARF,
               "Add or remove space after the tag keyword (Pawn)");
   unc_add_opt("sp_inside_braces_enum", UO_sp_inside_braces_enum, AT_IARF,
               "Add or remove space inside enum '{' and '}'");
   unc_add_opt("sp_inside_braces_struct", UO_sp_inside_braces_struct, AT_IARF,
               "Add or remove space inside struct/union '{' and '}'");
   unc_add_opt("sp_inside_braces", UO_sp_inside_braces, AT_IARF,
               "Add or remove space inside '{' and '}'");
   unc_add_opt("sp_inside_braces_empty", UO_sp_inside_braces_empty, AT_IARF,
               "Add or remove space inside '{}'");
   unc_add_opt("sp_type_func", UO_sp_type_func, AT_IARF,
               "Add or remove space between return type and function name\n"
               "A minimum of 1 is forced except for pointer return types.");
   unc_add_opt("sp_func_proto_paren", UO_sp_func_proto_paren, AT_IARF,
               "Add or remove space between function name and '(' on function declaration");
   unc_add_opt("sp_func_proto_paren_empty", UO_sp_func_proto_paren_empty, AT_IARF,
               "Add or remove space between function name and '()' on function declaration without parameters");
   unc_add_opt("sp_func_def_paren", UO_sp_func_def_paren, AT_IARF,
               "Add or remove space between function name and '(' on function definition");
   unc_add_opt("sp_func_def_paren_empty", UO_sp_func_def_paren_empty, AT_IARF,
               "Add or remove space between function name and '()' on function definition without parameters");
   unc_add_opt("sp_inside_fparens", UO_sp_inside_fparens, AT_IARF,
               "Add or remove space inside empty function '()'");
   unc_add_opt("sp_inside_fparen", UO_sp_inside_fparen, AT_IARF,
               "Add or remove space inside function '(' and ')'");
   unc_add_opt("sp_inside_tparen", UO_sp_inside_tparen, AT_IARF,
               "Add or remove space inside the first parens in the function type: 'void (*x)(...)'");
   unc_add_opt("sp_after_tparen_close", UO_sp_after_tparen_close, AT_IARF,
               "Add or remove between the parens in the function type: 'void (*x)(...)'");
   unc_add_opt("sp_square_fparen", UO_sp_square_fparen, AT_IARF,
               "Add or remove space between ']' and '(' when part of a function call.");
   unc_add_opt("sp_fparen_brace", UO_sp_fparen_brace, AT_IARF,
               "Add or remove space between ')' and '{' of function");
   unc_add_opt("sp_fparen_dbrace", UO_sp_fparen_dbrace, AT_IARF,
               "Java: Add or remove space between ')' and '{{' of double brace initializer.");
   unc_add_opt("sp_func_call_paren", UO_sp_func_call_paren, AT_IARF,
               "Add or remove space between function name and '(' on function calls");
   unc_add_opt("sp_func_call_paren_empty", UO_sp_func_call_paren_empty, AT_IARF,
               "Add or remove space between function name and '()' on function calls without parameters.\n"
               "If set to 'ignore' (the default), sp_func_call_paren is used.");
   unc_add_opt("sp_func_call_user_paren", UO_sp_func_call_user_paren, AT_IARF,
               "Add or remove space between the user function name and '(' on function calls\n"
               "You need to set a keyword to be a user function, like this: 'set func_call_user _' in the config file.");
   unc_add_opt("sp_func_class_paren", UO_sp_func_class_paren, AT_IARF,
               "Add or remove space between a constructor/destructor and the open paren");
   unc_add_opt("sp_func_class_paren_empty", UO_sp_func_class_paren_empty, AT_IARF,
               "Add or remove space between a constructor without parameters or destructor and '()'");
   unc_add_opt("sp_return_paren", UO_sp_return_paren, AT_IARF,
               "Add or remove space between 'return' and '('");
   unc_add_opt("sp_attribute_paren", UO_sp_attribute_paren, AT_IARF,
               "Add or remove space between '__attribute__' and '('");
   unc_add_opt("sp_defined_paren", UO_sp_defined_paren, AT_IARF,
               "Add or remove space between 'defined' and '(' in '#if defined (FOO)'");
   unc_add_opt("sp_throw_paren", UO_sp_throw_paren, AT_IARF,
               "Add or remove space between 'throw' and '(' in 'throw (something)'");
   unc_add_opt("sp_after_throw", UO_sp_after_throw, AT_IARF,
               "Add or remove space between 'throw' and anything other than '(' as in '@throw [...];'");
   unc_add_opt("sp_catch_paren", UO_sp_catch_paren, AT_IARF,
               "Add or remove space between 'catch' and '(' in 'catch (something) { }'\n"
               "If set to ignore, sp_before_sparen is used.");
   unc_add_opt("sp_version_paren", UO_sp_version_paren, AT_IARF,
               "Add or remove space between 'version' and '(' in 'version (something) { }' (D language)\n"
               "If set to ignore, sp_before_sparen is used.");
   unc_add_opt("sp_scope_paren", UO_sp_scope_paren, AT_IARF,
               "Add or remove space between 'scope' and '(' in 'scope (something) { }' (D language)\n"
               "If set to ignore, sp_before_sparen is used.");
   unc_add_opt("sp_super_paren", UO_sp_super_paren, AT_IARF,
               "Add or remove space between 'super' and '(' in 'super (something)'. Default=Remove");
   unc_add_opt("sp_this_paren", UO_sp_this_paren, AT_IARF,
               "Add or remove space between 'this' and '(' in 'this (something)'. Default=Remove");
   unc_add_opt("sp_macro", UO_sp_macro, AT_IARF,
               "Add or remove space between macro and value");
   unc_add_opt("sp_macro_func", UO_sp_macro_func, AT_IARF,
               "Add or remove space between macro function ')' and value");
   unc_add_opt("sp_else_brace", UO_sp_else_brace, AT_IARF,
               "Add or remove space between 'else' and '{' if on the same line");
   unc_add_opt("sp_brace_else", UO_sp_brace_else, AT_IARF,
               "Add or remove space between '}' and 'else' if on the same line");
   unc_add_opt("sp_brace_typedef", UO_sp_brace_typedef, AT_IARF,
               "Add or remove space between '}' and the name of a typedef on the same line");
   unc_add_opt("sp_catch_brace", UO_sp_catch_brace, AT_IARF,
               "Add or remove space between 'catch' and '{' if on the same line");
   unc_add_opt("sp_brace_catch", UO_sp_brace_catch, AT_IARF,
               "Add or remove space between '}' and 'catch' if on the same line");
   unc_add_opt("sp_finally_brace", UO_sp_finally_brace, AT_IARF,
               "Add or remove space between 'finally' and '{' if on the same line");
   unc_add_opt("sp_brace_finally", UO_sp_brace_finally, AT_IARF,
               "Add or remove space between '}' and 'finally' if on the same line");
   unc_add_opt("sp_try_brace", UO_sp_try_brace, AT_IARF,
               "Add or remove space between 'try' and '{' if on the same line");
   unc_add_opt("sp_getset_brace", UO_sp_getset_brace, AT_IARF,
               "Add or remove space between get/set and '{' if on the same line");
   unc_add_opt("sp_word_brace", UO_sp_word_brace, AT_IARF,
               "Add or remove space between a variable and '{' for C++ uniform initialization. Default=Add");
   unc_add_opt("sp_word_brace_ns", UO_sp_word_brace_ns, AT_IARF,
               "Add or remove space between a variable and '{' for a namespace. Default=Add");
   unc_add_opt("sp_before_dc", UO_sp_before_dc, AT_IARF,
               "Add or remove space before the '::' operator");
   unc_add_opt("sp_after_dc", UO_sp_after_dc, AT_IARF,
               "Add or remove space after the '::' operator");
   unc_add_opt("sp_d_array_colon", UO_sp_d_array_colon, AT_IARF,
               "Add or remove around the D named array initializer ':' operator");
   unc_add_opt("sp_not", UO_sp_not, AT_IARF,
               "Add or remove space after the '!' (not) operator. Default=Remove");
   unc_add_opt("sp_inv", UO_sp_inv, AT_IARF,
               "Add or remove space after the '~' (invert) operator. Default=Remove");
   unc_add_opt("sp_addr", UO_sp_addr, AT_IARF,
               "Add or remove space after the '&' (address-of) operator. Default=Remove\n"
               "This does not affect the spacing after a '&' that is part of a type.");
   unc_add_opt("sp_member", UO_sp_member, AT_IARF,
               "Add or remove space around the '.' or '->' operators. Default=Remove");
   unc_add_opt("sp_deref", UO_sp_deref, AT_IARF,
               "Add or remove space after the '*' (dereference) operator. Default=Remove\n"
               "This does not affect the spacing after a '*' that is part of a type.");
   unc_add_opt("sp_sign", UO_sp_sign, AT_IARF,
               "Add or remove space after '+' or '-', as in 'x = -5' or 'y = +7'. Default=Remove");
   unc_add_opt("sp_incdec", UO_sp_incdec, AT_IARF,
               "Add or remove space before or after '++' and '--', as in '(--x)' or 'y++;'. Default=Remove");
   unc_add_opt("sp_before_nl_cont", UO_sp_before_nl_cont, AT_IARF,
               "Add or remove space before a backslash-newline at the end of a line. Default=Add");
   unc_add_opt("sp_after_oc_scope", UO_sp_after_oc_scope, AT_IARF,
               "Add or remove space after the scope '+' or '-', as in '-(void) foo;' or '+(int32_t) bar;'");
   unc_add_opt("sp_after_oc_colon", UO_sp_after_oc_colon, AT_IARF,
               "Add or remove space after the colon in message specs\n"
               "'-(int32_t) f:(int32_t) x;' vs '-(int32_t) f: (int32_t) x;'");
   unc_add_opt("sp_before_oc_colon", UO_sp_before_oc_colon, AT_IARF,
               "Add or remove space before the colon in message specs\n"
               "'-(int32_t) f: (int32_t) x;' vs '-(int32_t) f : (int32_t) x;'");
   unc_add_opt("sp_after_oc_dict_colon", UO_sp_after_oc_dict_colon, AT_IARF,
               "Add or remove space after the colon in immutable dictionary expression\n"
               "'NSDictionary *test = @{@\"foo\" :@\"bar\"};'");
   unc_add_opt("sp_before_oc_dict_colon", UO_sp_before_oc_dict_colon, AT_IARF,
               "Add or remove space before the colon in immutable dictionary expression\n"
               "'NSDictionary *test = @{@\"foo\" :@\"bar\"};'");
   unc_add_opt("sp_after_send_oc_colon", UO_sp_after_send_oc_colon, AT_IARF,
               "Add or remove space after the colon in message specs\n"
               "'[object setValue:1];' vs '[object setValue: 1];'");
   unc_add_opt("sp_before_send_oc_colon", UO_sp_before_send_oc_colon, AT_IARF,
               "Add or remove space before the colon in message specs\n"
               "'[object setValue:1];' vs '[object setValue :1];'");
   unc_add_opt("sp_after_oc_type", UO_sp_after_oc_type, AT_IARF,
               "Add or remove space after the (type) in message specs\n"
               "'-(int32_t)f: (int32_t) x;' vs '-(int32_t)f: (int32_t)x;'");
   unc_add_opt("sp_after_oc_return_type", UO_sp_after_oc_return_type, AT_IARF,
               "Add or remove space after the first (type) in message specs\n"
               "'-(int32_t) f:(int32_t)x;' vs '-(int32_t)f:(int32_t)x;'");
   unc_add_opt("sp_after_oc_at_sel", UO_sp_after_oc_at_sel, AT_IARF,
               "Add or remove space between '@selector' and '('\n"
               "'@selector(msgName)' vs '@selector (msgName)'\n"
               "Also applies to @protocol() constructs");
   unc_add_opt("sp_after_oc_at_sel_parens", UO_sp_after_oc_at_sel_parens, AT_IARF,
               "Add or remove space between '@selector(x)' and the following word\n"
               "'@selector(foo) a:' vs '@selector(foo)a:'");
   unc_add_opt("sp_inside_oc_at_sel_parens", UO_sp_inside_oc_at_sel_parens, AT_IARF,
               "Add or remove space inside '@selector' parens\n"
               "'@selector(foo)' vs '@selector( foo )'\n"
               "Also applies to @protocol() constructs");
   unc_add_opt("sp_before_oc_block_caret", UO_sp_before_oc_block_caret, AT_IARF,
               "Add or remove space before a block pointer caret\n"
               "'^int (int arg){...}' vs. ' ^int (int arg){...}'");
   unc_add_opt("sp_after_oc_block_caret", UO_sp_after_oc_block_caret, AT_IARF,
               "Add or remove space after a block pointer caret\n"
               "'^int (int arg){...}' vs. '^ int (int arg){...}'");
   unc_add_opt("sp_after_oc_msg_receiver", UO_sp_after_oc_msg_receiver, AT_IARF,
               "Add or remove space between the receiver and selector in a message.\n"
               "'[receiver selector ...]'");
   unc_add_opt("sp_after_oc_property", UO_sp_after_oc_property, AT_IARF,
               "Add or remove space after @property.");
   unc_add_opt("sp_cond_colon", UO_sp_cond_colon, AT_IARF,
               "Add or remove space around the ':' in 'b ? t : f'");
   unc_add_opt("sp_cond_colon_before", UO_sp_cond_colon_before, AT_IARF,
               "Add or remove space before the ':' in 'b ? t : f'. Overrides sp_cond_colon.");
   unc_add_opt("sp_cond_colon_after", UO_sp_cond_colon_after, AT_IARF,
               "Add or remove space after the ':' in 'b ? t : f'. Overrides sp_cond_colon.");
   unc_add_opt("sp_cond_question", UO_sp_cond_question, AT_IARF,
               "Add or remove space around the '?' in 'b ? t : f'");
   unc_add_opt("sp_cond_question_before", UO_sp_cond_question_before, AT_IARF,
               "Add or remove space before the '?' in 'b ? t : f'. Overrides sp_cond_question.");
   unc_add_opt("sp_cond_question_after", UO_sp_cond_question_after, AT_IARF,
               "Add or remove space after the '?' in 'b ? t : f'. Overrides sp_cond_question.");
   unc_add_opt("sp_cond_ternary_short", UO_sp_cond_ternary_short, AT_IARF,
               "In the abbreviated ternary form (a ?: b), add/remove space between ? and :.'. Overrides all other sp_cond_* options.");
   unc_add_opt("sp_case_label", UO_sp_case_label, AT_IARF,
               "Fix the spacing between 'case' and the label. Only 'ignore' and 'force' make sense here.");
   unc_add_opt("sp_range", UO_sp_range, AT_IARF,
               "Control the space around the D '..' operator.");
   unc_add_opt("sp_after_for_colon", UO_sp_after_for_colon, AT_IARF,
               "Control the spacing after ':' in 'for (TYPE VAR : EXPR)'");
   unc_add_opt("sp_before_for_colon", UO_sp_before_for_colon, AT_IARF,
               "Control the spacing before ':' in 'for (TYPE VAR : EXPR)'");
   unc_add_opt("sp_extern_paren", UO_sp_extern_paren, AT_IARF,
               "Control the spacing in 'extern (C)' (D)");
   unc_add_opt("sp_cmt_cpp_start", UO_sp_cmt_cpp_start, AT_IARF,
               "Control the space after the opening of a C++ comment '// A' vs '//A'");
   unc_add_opt("sp_cmt_cpp_doxygen", UO_sp_cmt_cpp_doxygen, AT_BOOL,
               "True: If space is added with sp_cmt_cpp_start, do it after doxygen sequences like '///', '///<', '//!' and '//!<'.");
   unc_add_opt("sp_cmt_cpp_qttr", UO_sp_cmt_cpp_qttr, AT_BOOL,
               "True: If space is added with sp_cmt_cpp_start, do it after Qt translator or meta-data comments like '//:', '//=', and '//~'.");
   unc_add_opt("sp_endif_cmt", UO_sp_endif_cmt, AT_IARF,
               "Controls the spaces between #else or #endif and a trailing comment");
   unc_add_opt("sp_after_new", UO_sp_after_new, AT_IARF,
               "Controls the spaces after 'new', 'delete' and 'delete[]'");
   unc_add_opt("sp_between_new_paren", UO_sp_between_new_paren, AT_IARF,
               "Controls the spaces between new and '(' in 'new()'");
   unc_add_opt("sp_after_newop_paren", UO_sp_after_newop_paren, AT_IARF,
               "Controls the spaces between ')' and 'type' in 'new(foo) BAR'");
   unc_add_opt("sp_inside_newop_paren", UO_sp_inside_newop_paren, AT_IARF,
               "Controls the spaces inside paren of the new operator: 'new(foo) BAR'");
   unc_add_opt("sp_inside_newop_paren_open", UO_sp_inside_newop_paren_open, AT_IARF,
               "Controls the space after open paren of the new operator: 'new(foo) BAR'");
   unc_add_opt("sp_inside_newop_paren_close", UO_sp_inside_newop_paren_close, AT_IARF,
               "Controls the space before close paren of the new operator: 'new(foo) BAR'");
   unc_add_opt("sp_before_tr_emb_cmt", UO_sp_before_tr_emb_cmt, AT_IARF,
               "Controls the spaces before a trailing or embedded comment");
   unc_add_opt("sp_num_before_tr_emb_cmt", UO_sp_num_before_tr_emb_cmt, AT_UNUM,
               "Number of spaces before a trailing or embedded comment");
   unc_add_opt("sp_annotation_paren", UO_sp_annotation_paren, AT_IARF,
               "Control space between a Java annotation and the open parenthesis.");
   unc_add_opt("sp_skip_vbrace_tokens", UO_sp_skip_vbrace_tokens, AT_BOOL,
               "If True, vbrace tokens are dropped to the previous token and skipped.");
   unc_add_opt("force_tab_after_define", UO_force_tab_after_define, AT_BOOL,
               "If True, a <TAB> is inserted after #define.");

   unc_begin_group(UG_indent, "Indenting");
   unc_add_opt("indent_columns", UO_indent_columns, AT_UNUM,
               "The number of columns to indent per level.\n"
               "Usually 2, 3, 4, or 8. Default=8");
   unc_add_opt("indent_continue", UO_indent_continue, AT_NUM,
               "The continuation indent. If non-zero, this overrides the indent of '(' and '=' continuation indents.\n"
               "For FreeBSD, this is set to 4. Negative value is absolute and not increased for each ( level");
   unc_add_opt("indent_param", UO_indent_param, AT_UNUM,
               "The continuation indent for func_*_param if they are true.\n"
               "If non-zero, this overrides the indent.");
   unc_add_opt("indent_with_tabs", UO_indent_with_tabs, AT_NUM,
               "How to use tabs when indenting code\n"
               "0=spaces only\n"
               "1=indent with tabs to brace level, align with spaces (default)\n"
               "2=indent and align with tabs, using spaces when not on a tabstop", "", 0, 2);
   unc_add_opt("indent_cmt_with_tabs", UO_indent_cmt_with_tabs, AT_BOOL,
               "Comments that are not a brace level are indented with tabs on a tabstop.\n"
               "Requires indent_with_tabs=2. If false, will use spaces.");
   unc_add_opt("indent_align_string", UO_indent_align_string, AT_BOOL,
               "Whether to indent strings broken by '\\' so that they line up");
   unc_add_opt("indent_xml_string", UO_indent_xml_string, AT_UNUM,
               "The number of spaces to indent multi-line XML strings.\n"
               "Requires indent_align_string=True");
   unc_add_opt("indent_brace", UO_indent_brace, AT_UNUM,
               "Spaces to indent '{' from level");
   unc_add_opt("indent_braces", UO_indent_braces, AT_BOOL,
               "Whether braces are indented to the body level");
   unc_add_opt("indent_braces_no_func", UO_indent_braces_no_func, AT_BOOL,
               "Disabled indenting function braces if indent_braces is True");
   unc_add_opt("indent_braces_no_class", UO_indent_braces_no_class, AT_BOOL,
               "Disabled indenting class braces if indent_braces is True");
   unc_add_opt("indent_braces_no_struct", UO_indent_braces_no_struct, AT_BOOL,
               "Disabled indenting struct braces if indent_braces is True");
   unc_add_opt("indent_brace_parent", UO_indent_brace_parent, AT_BOOL,
               "Indent based on the size of the brace parent, i.e. 'if' => 3 spaces, 'for' => 4 spaces, etc.");
   unc_add_opt("indent_paren_open_brace", UO_indent_paren_open_brace, AT_BOOL,
               "Indent based on the paren open instead of the brace open in '({\\n', default is to indent by brace.");
   unc_add_opt("indent_cs_delegate_brace", UO_indent_cs_delegate_brace, AT_BOOL,
               "indent a C# delegate by another level, default is to not indent by another level.");
   unc_add_opt("indent_namespace", UO_indent_namespace, AT_BOOL,
               "Whether the 'namespace' body is indented");
   unc_add_opt("indent_namespace_single_indent", UO_indent_namespace_single_indent, AT_BOOL,
               "Only indent one namespace and no sub-namespaces.\n"
               "Requires indent_namespace=True.");
   unc_add_opt("indent_namespace_level", UO_indent_namespace_level, AT_UNUM,
               "The number of spaces to indent a namespace block");
   unc_add_opt("indent_namespace_limit", UO_indent_namespace_limit, AT_UNUM,
               "If the body of the namespace is longer than this number, it won't be indented.\n"
               "Requires indent_namespace=True. Default=0 (no limit)", "", 0, 255);
   unc_add_opt("indent_extern", UO_indent_extern, AT_BOOL,
               "Whether the 'extern \"C\"' body is indented");
   unc_add_opt("indent_class", UO_indent_class, AT_BOOL,
               "Whether the 'class' body is indented");
   unc_add_opt("indent_class_colon", UO_indent_class_colon, AT_BOOL,
               "Whether to indent the stuff after a leading base class colon");
   unc_add_opt("indent_class_on_colon", UO_indent_class_on_colon, AT_BOOL,
               "Indent based on a class colon instead of the stuff after the colon.\n"
               "Requires indent_class_colon=True. Default=False");
   unc_add_opt("indent_constr_colon", UO_indent_constr_colon, AT_BOOL,
               "Whether to indent the stuff after a leading class initializer colon");
   unc_add_opt("indent_ctor_init_leading", UO_indent_ctor_init_leading, AT_UNUM,
               "Virtual indent from the ':' for member initializers. Default=2");
   unc_add_opt("indent_ctor_init", UO_indent_ctor_init, AT_UNUM,
               "Additional indenting for constructor initializer list");
   unc_add_opt("indent_else_if", UO_indent_else_if, AT_BOOL,
               "False=treat 'else\\nif' as 'else if' for indenting purposes\n"
               "True=indent the 'if' one level");
   unc_add_opt("indent_var_def_blk", UO_indent_var_def_blk, AT_NUM,
               "Amount to indent variable declarations after a open brace. neg=relative, pos=absolute");
   unc_add_opt("indent_var_def_cont", UO_indent_var_def_cont, AT_BOOL,
               "Indent continued variable declarations instead of aligning.");
   unc_add_opt("indent_shift", UO_indent_shift, AT_BOOL,
               "Indent continued shift expressions ('<<' and '>>') instead of aligning.\n"
               "Turn align_left_shift off when enabling this.");
   unc_add_opt("indent_func_def_force_col1", UO_indent_func_def_force_col1, AT_BOOL,
               "True:  force indentation of function definition to start in column 1\n"
               "False: use the default behavior");
   unc_add_opt("indent_func_call_param", UO_indent_func_call_param, AT_BOOL,
               "True:  indent continued function call parameters one indent level\n"
               "False: align parameters under the open paren");
   unc_add_opt("indent_func_def_param", UO_indent_func_def_param, AT_BOOL,
               "Same as indent_func_call_param, but for function defs");
   unc_add_opt("indent_func_proto_param", UO_indent_func_proto_param, AT_BOOL,
               "Same as indent_func_call_param, but for function protos");
   unc_add_opt("indent_func_class_param", UO_indent_func_class_param, AT_BOOL,
               "Same as indent_func_call_param, but for class declarations");
   unc_add_opt("indent_func_ctor_var_param", UO_indent_func_ctor_var_param, AT_BOOL,
               "Same as indent_func_call_param, but for class variable constructors");
   unc_add_opt("indent_template_param", UO_indent_template_param, AT_BOOL,
               "Same as indent_func_call_param, but for templates");
   unc_add_opt("indent_func_param_double", UO_indent_func_param_double, AT_BOOL,
                  "Double the indent for indent_func_xxx_param options.\n"
                  "Use both values of the options indent_columns and indent_param");
   unc_add_opt("indent_func_const", UO_indent_func_const, AT_UNUM,
               "Indentation column for standalone 'const' function declaration/prototype qualifier");
   unc_add_opt("indent_func_throw", UO_indent_func_throw, AT_UNUM,
               "Indentation column for standalone 'throw' function declaration/prototype qualifier");
   unc_add_opt("indent_member", UO_indent_member, AT_UNUM,
               "The number of spaces to indent a continued '->' or '.'\n"
               "Usually set to 0, 1, or indent_columns.");
   unc_add_opt("indent_sing_line_comments", UO_indent_sing_line_comments, AT_UNUM,
               "Spaces to indent single line ('//') comments on lines before code");
   unc_add_opt("indent_relative_single_line_comments", UO_indent_rel_single_line_comments, AT_BOOL,
               "If set, will indent trailing single line ('//') comments relative\n"
               "to the code instead of trying to keep the same absolute column");
   unc_add_opt("indent_switch_case", UO_indent_switch_case, AT_UNUM,
               "Spaces to indent 'case' from 'switch'\n"
               "Usually 0 or indent_columns.");
   unc_add_opt("indent_case_shift", UO_indent_case_shift, AT_UNUM,
               "Spaces to shift the 'case' line, without affecting any other lines\n"
               "Usually 0.");
   unc_add_opt("indent_case_brace", UO_indent_case_brace, AT_NUM,
               "Spaces to indent '{' from 'case'.\n"
               "By default, the brace will appear under the 'c' in case.\n"
               "Usually set to 0 or indent_columns.\n"
               "negative value are OK.");
   unc_add_opt("indent_col1_comment", UO_indent_col1_comment, AT_BOOL,
               "Whether to indent comments found in first column");
   unc_add_opt("indent_label", UO_indent_label, AT_NUM,
               "How to indent goto labels\n"
               "  >0: absolute column where 1 is the leftmost column\n"
               " <=0: subtract from brace indent\n"
               "Default=1", "", -16, 16);
   unc_add_opt("indent_access_spec", UO_indent_access_spec, AT_NUM,
               "Same as indent_label, but for access specifiers that are followed by a colon. Default=1", "", -16, 16);
   unc_add_opt("indent_access_spec_body", UO_indent_access_spec_body, AT_BOOL,
               "Indent the code after an access specifier by one level.\n"
               "If set, this option forces 'indent_access_spec=0'");
   unc_add_opt("indent_paren_nl", UO_indent_paren_nl, AT_BOOL,
               "If an open paren is followed by a newline, indent the next line so that it lines up after the open paren (not recommended)");
   unc_add_opt("indent_paren_close", UO_indent_paren_close, AT_UNUM,
               "Controls the indent of a close parenthesis after a newline.\n"
               "0: Indent to body level\n"
               "1: Align under the open parenthesis\n"
               "2: Indent to the brace level", "", 0, 2);
   unc_add_opt("indent_comma_paren", UO_indent_comma_paren, AT_BOOL,
               "Controls the indent of a comma when inside a paren."
               "If True, aligns under the open parenthesis");
   unc_add_opt("indent_bool_paren", UO_indent_bool_paren, AT_BOOL,
               "Controls the indent of a BOOL operator when inside a paren."
               "If True, aligns under the open parenthesis");
   unc_add_opt("indent_first_bool_expr", UO_indent_first_bool_expr, AT_BOOL,
               "If 'indent_bool_paren' is True, controls the indent of the first expression. "
               "If True, aligns the first expression to the following ones");
   unc_add_opt("indent_square_nl", UO_indent_square_nl, AT_BOOL,
               "If an open square is followed by a newline, indent the next line so that it lines up after the open square (not recommended)");
   unc_add_opt("indent_preserve_sql", UO_indent_preserve_sql, AT_BOOL,
               "Don't change the relative indent of ESQL/C 'EXEC SQL' bodies");
   unc_add_opt("indent_align_assign", UO_indent_align_assign, AT_BOOL,
               "Align continued statements at the '='. Default=True\n"
               "If False or the '=' is followed by a newline, the next line is indent one tab.");
   unc_add_opt("indent_oc_block", UO_indent_oc_block, AT_BOOL,
               "Indent OC blocks at brace level instead of usual rules.");
   unc_add_opt("indent_oc_block_msg", UO_indent_oc_block_msg, AT_UNUM,
               "Indent OC blocks in a message relative to the parameter name.\n"
               "0=use indent_oc_block rules, 1+=spaces to indent", "", 0, 16);
   unc_add_opt("indent_oc_msg_colon", UO_indent_oc_msg_colon, AT_UNUM,
               "Minimum indent for subsequent parameters", "", 0, 5000);
   unc_add_opt("indent_oc_msg_prioritize_first_colon", UO_indent_oc_msg_prioritize_first_colon, AT_BOOL,
               "If True, prioritize aligning with initial colon (and stripping spaces from lines, if necessary).\n"
               "Default=True");
   unc_add_opt("indent_oc_block_msg_xcode_style", UO_indent_oc_block_msg_xcode_style, AT_BOOL,
               "If indent_oc_block_msg and this option are on, blocks will be indented the way that Xcode does by default (from keyword if the parameter is on its own line; otherwise, from the previous indentation level).");
   unc_add_opt("indent_oc_block_msg_from_keyword", UO_indent_oc_block_msg_from_keyword, AT_BOOL,
               "If indent_oc_block_msg and this option are on, blocks will be indented from where the brace is relative to a msg keyword.");
   unc_add_opt("indent_oc_block_msg_from_colon", UO_indent_oc_block_msg_from_colon, AT_BOOL,
               "If indent_oc_block_msg and this option are on, blocks will be indented from where the brace is relative to a msg colon.");
   unc_add_opt("indent_oc_block_msg_from_caret", UO_indent_oc_block_msg_from_caret, AT_BOOL,
               "If indent_oc_block_msg and this option are on, blocks will be indented from where the block caret is.");
   unc_add_opt("indent_oc_block_msg_from_brace", UO_indent_oc_block_msg_from_brace, AT_BOOL,
               "If indent_oc_block_msg and this option are on, blocks will be indented from where the brace is.");
   unc_add_opt("indent_min_vbrace_open", UO_indent_min_vbrace_open, AT_UNUM,
               "When indenting after virtual brace open and newline add further spaces to reach this min. indent.");
   unc_add_opt("indent_vbrace_open_on_tabstop", UO_indent_vbrace_open_on_tabstop, AT_BOOL,
               "True: When indenting after virtual brace open and newline add further spaces "
               "after regular indent to reach next tabstop.");
   unc_add_opt("indent_token_after_brace", UO_indent_token_after_brace, AT_BOOL,
               "If True, a brace followed by another token (not a newline) will indent all contained lines to match the token."
               "Default=True");
   unc_add_opt("indent_cpp_lambda_body", UO_indent_cpp_lambda_body, AT_BOOL,
               "If True, cpp lambda body will be indented"
               "Default=False");
   unc_add_opt("indent_using_block", UO_indent_using_block, AT_BOOL,
               "indent (or not) an using block if no braces are used. Only for C#."
               "Default=True");
   unc_add_opt("indent_ternary_operator", UO_indent_ternary_operator, AT_UNUM,
               "indent the continuation of ternary operator.\n"
               "0: (Default) off\n"
               "1: When the `if_false` is a continuation, indent it under `if_false`\n"
               "2: When the `:` is a continuation, indent it under `?`", "", 0, 2);

   unc_begin_group(UG_newline, "Newline adding and removing options");
   unc_add_opt("nl_collapse_empty_body", UO_nl_collapse_empty_body, AT_BOOL,
               "Whether to collapse empty blocks between '{' and '}'");
   unc_add_opt("nl_assign_leave_one_liners", UO_nl_assign_leave_one_liners, AT_BOOL,
               "Don't split one-line braced assignments - 'foo_t f = { 1, 2 };'");
   unc_add_opt("nl_class_leave_one_liners", UO_nl_class_leave_one_liners, AT_BOOL,
               "Don't split one-line braced statements inside a class xx { } body");
   unc_add_opt("nl_enum_leave_one_liners", UO_nl_enum_leave_one_liners, AT_BOOL,
               "Don't split one-line enums: 'enum foo { BAR = 15 };'");
   unc_add_opt("nl_getset_leave_one_liners", UO_nl_getset_leave_one_liners, AT_BOOL,
               "Don't split one-line get or set functions");
   unc_add_opt("nl_func_leave_one_liners", UO_nl_func_leave_one_liners, AT_BOOL,
               "Don't split one-line function definitions - 'int foo() { return 0; }'");
   unc_add_opt("nl_cpp_lambda_leave_one_liners", UO_nl_cpp_lambda_leave_one_liners, AT_BOOL,
               "Don't split one-line C++11 lambdas - '[]() { return 0; }'");
   unc_add_opt("nl_if_leave_one_liners", UO_nl_if_leave_one_liners, AT_BOOL,
               "Don't split one-line if/else statements - 'if(a) b++;'");
   unc_add_opt("nl_while_leave_one_liners", UO_nl_while_leave_one_liners, AT_BOOL,
               "Don't split one-line while statements - 'while(a) b++;'");
   unc_add_opt("nl_oc_msg_leave_one_liner", UO_nl_oc_msg_leave_one_liner, AT_BOOL,
               "Don't split one-line OC messages");
   unc_add_opt("nl_oc_block_brace", UO_nl_oc_block_brace, AT_IARF,
               "Add or remove newline between Objective-C block signature and '{'");
   unc_add_opt("nl_start_of_file", UO_nl_start_of_file, AT_IARF,
               "Add or remove newlines at the start of the file");
   unc_add_opt("nl_start_of_file_min", UO_nl_start_of_file_min, AT_UNUM,
               "The number of newlines at the start of the file (only used if nl_start_of_file is 'add' or 'force'");
   unc_add_opt("nl_end_of_file", UO_nl_end_of_file, AT_IARF,
               "Add or remove newline at the end of the file");
   unc_add_opt("nl_end_of_file_min", UO_nl_end_of_file_min, AT_UNUM,
               "The number of newlines at the end of the file (only used if nl_end_of_file is 'add' or 'force')");
   unc_add_opt("nl_assign_brace", UO_nl_assign_brace, AT_IARF,
               "Add or remove newline between '=' and '{'");
   unc_add_opt("nl_assign_square", UO_nl_assign_square, AT_IARF,
               "Add or remove newline between '=' and '[' (D only)");
   unc_add_opt("nl_after_square_assign", UO_nl_after_square_assign, AT_IARF,
               "Add or remove newline after '= [' (D only). Will also affect the newline before the ']'");
   unc_add_opt("nl_func_var_def_blk", UO_nl_func_var_def_blk, AT_UNUM,
               "The number of blank lines after a block of variable definitions at the top of a function body\n"
               "0 = No change (default)");
   unc_add_opt("nl_typedef_blk_start", UO_nl_typedef_blk_start, AT_UNUM,
               "The number of newlines before a block of typedefs\n"
               "0 = No change (default)\n"
               "the option 'nl_after_access_spec' takes preference over 'nl_typedef_blk_start'");
   unc_add_opt("nl_typedef_blk_end", UO_nl_typedef_blk_end, AT_UNUM,
               "The number of newlines after a block of typedefs\n"
               "0 = No change (default)");
   unc_add_opt("nl_typedef_blk_in", UO_nl_typedef_blk_in, AT_UNUM,
               "The maximum consecutive newlines within a block of typedefs\n"
               "0 = No change (default)");
   unc_add_opt("nl_var_def_blk_start", UO_nl_var_def_blk_start, AT_UNUM,
               "The number of newlines before a block of variable definitions not at the top of a function body\n"
               "0 = No change (default)\n"
               "the option 'nl_after_access_spec' takes preference over 'nl_var_def_blk_start'");
   unc_add_opt("nl_var_def_blk_end", UO_nl_var_def_blk_end, AT_UNUM,
               "The number of newlines after a block of variable definitions not at the top of a function body\n"
               "0 = No change (default)");
   unc_add_opt("nl_var_def_blk_in", UO_nl_var_def_blk_in, AT_UNUM,
               "The maximum consecutive newlines within a block of variable definitions\n"
               "0 = No change (default)");
   unc_add_opt("nl_fcall_brace", UO_nl_fcall_brace, AT_IARF,
               "Add or remove newline between a function call's ')' and '{', as in:\n"
               "list_for_each(item, &list) { }");
   unc_add_opt("nl_enum_brace", UO_nl_enum_brace, AT_IARF,
               "Add or remove newline between 'enum' and '{'");
   unc_add_opt("nl_enum_class", UO_nl_enum_class, AT_IARF,
               "Add or remove newline between 'enum' and 'class'");
   unc_add_opt("nl_enum_class_identifier", UO_nl_enum_class_identifier, AT_IARF,
               "Add or remove newline between 'enum class' and the identifier");
   unc_add_opt("nl_enum_identifier_colon", UO_nl_enum_identifier_colon, AT_IARF,
               "Add or remove newline between 'enum class' type and ':'");
   unc_add_opt("nl_enum_colon_type", UO_nl_enum_colon_type, AT_IARF,
               "Add or remove newline between 'enum class identifier :' and 'type' and/or 'type'");
   unc_add_opt("nl_struct_brace", UO_nl_struct_brace, AT_IARF,
               "Add or remove newline between 'struct and '{'");
   unc_add_opt("nl_union_brace", UO_nl_union_brace, AT_IARF,
               "Add or remove newline between 'union' and '{'");
   unc_add_opt("nl_if_brace", UO_nl_if_brace, AT_IARF,
               "Add or remove newline between 'if' and '{'");
   unc_add_opt("nl_brace_else", UO_nl_brace_else, AT_IARF,
               "Add or remove newline between '}' and 'else'");
   unc_add_opt("nl_elseif_brace", UO_nl_elseif_brace, AT_IARF,
               "Add or remove newline between 'else if' and '{'\n"
               "If set to ignore, nl_if_brace is used instead");
   unc_add_opt("nl_else_brace", UO_nl_else_brace, AT_IARF,
               "Add or remove newline between 'else' and '{'");
   unc_add_opt("nl_else_if", UO_nl_else_if, AT_IARF,
               "Add or remove newline between 'else' and 'if'");
   unc_add_opt("nl_brace_finally", UO_nl_brace_finally, AT_IARF,
               "Add or remove newline between '}' and 'finally'");
   unc_add_opt("nl_finally_brace", UO_nl_finally_brace, AT_IARF,
               "Add or remove newline between 'finally' and '{'");
   unc_add_opt("nl_try_brace", UO_nl_try_brace, AT_IARF,
               "Add or remove newline between 'try' and '{'");
   unc_add_opt("nl_getset_brace", UO_nl_getset_brace, AT_IARF,
               "Add or remove newline between get/set and '{'");
   unc_add_opt("nl_for_brace", UO_nl_for_brace, AT_IARF,
               "Add or remove newline between 'for' and '{'");
   unc_add_opt("nl_catch_brace", UO_nl_catch_brace, AT_IARF,
               "Add or remove newline between 'catch' and '{'");
   unc_add_opt("nl_brace_catch", UO_nl_brace_catch, AT_IARF,
               "Add or remove newline between '}' and 'catch'");
   unc_add_opt("nl_brace_square", UO_nl_brace_square, AT_IARF,
               "Add or remove newline between '}' and ']'");
   unc_add_opt("nl_brace_fparen", UO_nl_brace_fparen, AT_IARF,
               "Add or remove newline between '}' and ')' in a function invocation");
   unc_add_opt("nl_while_brace", UO_nl_while_brace, AT_IARF,
               "Add or remove newline between 'while' and '{'");
   unc_add_opt("nl_scope_brace", UO_nl_scope_brace, AT_IARF,
               "Add or remove newline between 'scope (x)' and '{' (D)");
   unc_add_opt("nl_unittest_brace", UO_nl_unittest_brace, AT_IARF,
               "Add or remove newline between 'unittest' and '{' (D)");
   unc_add_opt("nl_version_brace", UO_nl_version_brace, AT_IARF,
               "Add or remove newline between 'version (x)' and '{' (D)");
   unc_add_opt("nl_using_brace", UO_nl_using_brace, AT_IARF,
               "Add or remove newline between 'using' and '{'");
   unc_add_opt("nl_brace_brace", UO_nl_brace_brace, AT_IARF,
               "Add or remove newline between two open or close braces.\n"
               "Due to general newline/brace handling, REMOVE may not work.");
   unc_add_opt("nl_do_brace", UO_nl_do_brace, AT_IARF,
               "Add or remove newline between 'do' and '{'");
   unc_add_opt("nl_brace_while", UO_nl_brace_while, AT_IARF,
               "Add or remove newline between '}' and 'while' of 'do' statement");
   unc_add_opt("nl_switch_brace", UO_nl_switch_brace, AT_IARF,
               "Add or remove newline between 'switch' and '{'");
   unc_add_opt("nl_synchronized_brace", UO_nl_synchronized_brace, AT_IARF,
               "Add or remove newline between 'synchronized' and '{'");
   unc_add_opt("nl_multi_line_cond", UO_nl_multi_line_cond, AT_BOOL,
               "Add a newline between ')' and '{' if the ')' is on a different line than the if/for/etc.\n"
               "Overrides nl_for_brace, nl_if_brace, nl_switch_brace, nl_while_switch and nl_catch_brace.");
   unc_add_opt("nl_multi_line_define", UO_nl_multi_line_define, AT_BOOL,
               "Force a newline in a define after the macro name for multi-line defines.");
   unc_add_opt("nl_before_case", UO_nl_before_case, AT_BOOL,
               "Whether to put a newline before 'case' statement, not after the first 'case'");
   unc_add_opt("nl_before_throw", UO_nl_before_throw, AT_IARF,
               "Add or remove newline between ')' and 'throw'");
   unc_add_opt("nl_after_case", UO_nl_after_case, AT_BOOL,
               "Whether to put a newline after 'case' statement");
   unc_add_opt("nl_case_colon_brace", UO_nl_case_colon_brace, AT_IARF,
               "Add or remove a newline between a case ':' and '{'. Overrides nl_after_case.");
   unc_add_opt("nl_namespace_brace", UO_nl_namespace_brace, AT_IARF,
               "Newline between namespace and {");
   unc_add_opt("nl_template_class", UO_nl_template_class, AT_IARF,
               "Add or remove newline between 'template<>' and whatever follows.");
   unc_add_opt("nl_class_brace", UO_nl_class_brace, AT_IARF,
               "Add or remove newline between 'class' and '{'");
   unc_add_opt("nl_class_init_args", UO_nl_class_init_args, AT_IARF,
               "Add or remove newline before/after each ',' in the base class list,\n"
               "  (tied to pos_class_comma).");
   unc_add_opt("nl_constr_init_args", UO_nl_constr_init_args, AT_IARF,
               "Add or remove newline after each ',' in the constructor member initialization.\n"
               "Related to nl_constr_colon, pos_constr_colon and pos_constr_comma.");
   unc_add_opt("nl_enum_own_lines", UO_nl_enum_own_lines, AT_IARF,
               "Add or remove newline before first element, after comma, and after last element in enum");
   unc_add_opt("nl_func_type_name", UO_nl_func_type_name, AT_IARF,
               "Add or remove newline between return type and function name in a function definition");
   unc_add_opt("nl_func_type_name_class", UO_nl_func_type_name_class, AT_IARF,
               "Add or remove newline between return type and function name inside a class {}\n"
               "Uses nl_func_type_name or nl_func_proto_type_name if set to ignore.");
   unc_add_opt("nl_func_class_scope", UO_nl_func_class_scope, AT_IARF,
               "Add or remove newline between class specification and '::' in 'void A::f() { }'\n"
               "Only appears in separate member implementation (does not appear with in-line implmementation)");
   unc_add_opt("nl_func_scope_name", UO_nl_func_scope_name, AT_IARF,
               "Add or remove newline between function scope and name\n"
               "Controls the newline after '::' in 'void A::f() { }'");
   unc_add_opt("nl_func_proto_type_name", UO_nl_func_proto_type_name, AT_IARF,
               "Add or remove newline between return type and function name in a prototype");
   unc_add_opt("nl_func_paren", UO_nl_func_paren, AT_IARF,
               "Add or remove newline between a function name and the opening '(' in the declaration");
   unc_add_opt("nl_func_def_paren", UO_nl_func_def_paren, AT_IARF,
               "Add or remove newline between a function name and the opening '(' in the definition");
   unc_add_opt("nl_func_decl_start", UO_nl_func_decl_start, AT_IARF,
               "Add or remove newline after '(' in a function declaration");
   unc_add_opt("nl_func_def_start", UO_nl_func_def_start, AT_IARF,
               "Add or remove newline after '(' in a function definition");
   unc_add_opt("nl_func_decl_start_single", UO_nl_func_decl_start_single, AT_IARF,
               "Overrides nl_func_decl_start when there is only one parameter.");
   unc_add_opt("nl_func_def_start_single", UO_nl_func_def_start_single, AT_IARF,
               "Overrides nl_func_def_start when there is only one parameter.");
   unc_add_opt("nl_func_decl_start_multi_line", UO_nl_func_decl_start_multi_line, AT_BOOL,
               "Whether to add newline after '(' in a function declaration if '(' and ')' are in different lines.");
   unc_add_opt("nl_func_def_start_multi_line", UO_nl_func_def_start_multi_line, AT_BOOL,
               "Whether to add newline after '(' in a function definition if '(' and ')' are in different lines.");
   unc_add_opt("nl_func_decl_args", UO_nl_func_decl_args, AT_IARF,
               "Add or remove newline after each ',' in a function declaration");
   unc_add_opt("nl_func_def_args", UO_nl_func_def_args, AT_IARF,
               "Add or remove newline after each ',' in a function definition");
   unc_add_opt("nl_func_decl_args_multi_line", UO_nl_func_decl_args_multi_line, AT_BOOL,
               "Whether to add newline after each ',' in a function declaration if '(' and ')' are in different lines.");
   unc_add_opt("nl_func_def_args_multi_line", UO_nl_func_def_args_multi_line, AT_BOOL,
               "Whether to add newline after each ',' in a function definition if '(' and ')' are in different lines.");
   unc_add_opt("nl_func_decl_end", UO_nl_func_decl_end, AT_IARF,
               "Add or remove newline before the ')' in a function declaration");
   unc_add_opt("nl_func_def_end", UO_nl_func_def_end, AT_IARF,
               "Add or remove newline before the ')' in a function definition");
   unc_add_opt("nl_func_decl_end_single", UO_nl_func_decl_end_single, AT_IARF,
               "Overrides nl_func_decl_end when there is only one parameter.");
   unc_add_opt("nl_func_def_end_single", UO_nl_func_def_end_single, AT_IARF,
               "Overrides nl_func_def_end when there is only one parameter.");
   unc_add_opt("nl_func_decl_end_multi_line", UO_nl_func_decl_end_multi_line, AT_BOOL,
               "Whether to add newline before ')' in a function declaration if '(' and ')' are in different lines.");
   unc_add_opt("nl_func_def_end_multi_line", UO_nl_func_def_end_multi_line, AT_BOOL,
               "Whether to add newline before ')' in a function definition if '(' and ')' are in different lines.");
   unc_add_opt("nl_func_decl_empty", UO_nl_func_decl_empty, AT_IARF,
               "Add or remove newline between '()' in a function declaration.");
   unc_add_opt("nl_func_def_empty", UO_nl_func_def_empty, AT_IARF,
               "Add or remove newline between '()' in a function definition.");
   unc_add_opt("nl_func_call_start_multi_line", UO_nl_func_call_start_multi_line, AT_BOOL,
               "Whether to add newline after '(' in a function call if '(' and ')' are in different lines.");
   unc_add_opt("nl_func_call_args_multi_line", UO_nl_func_call_args_multi_line, AT_BOOL,
               "Whether to add newline after each ',' in a function call if '(' and ')' are in different lines.");
   unc_add_opt("nl_func_call_end_multi_line", UO_nl_func_call_end_multi_line, AT_BOOL,
               "Whether to add newline before ')' in a function call if '(' and ')' are in different lines.");
   unc_add_opt("nl_oc_msg_args", UO_nl_oc_msg_args, AT_BOOL,
               "Whether to put each OC message parameter on a separate line\n"
               "See nl_oc_msg_leave_one_liner");
   unc_add_opt("nl_fdef_brace", UO_nl_fdef_brace, AT_IARF,
               "Add or remove newline between function signature and '{'");
   unc_add_opt("nl_cpp_ldef_brace", UO_nl_cpp_ldef_brace, AT_IARF,
               "Add or remove newline between C++11 lambda signature and '{'");
   unc_add_opt("nl_return_expr", UO_nl_return_expr, AT_IARF,
               "Add or remove a newline between the return keyword and return expression.");
   unc_add_opt("nl_after_semicolon", UO_nl_after_semicolon, AT_BOOL,
               "Whether to put a newline after semicolons, except in 'for' statements");
   unc_add_opt("nl_paren_dbrace_open", UO_nl_paren_dbrace_open, AT_IARF,
               "Java: Control the newline between the ')' and '{{' of the double brace initializer.");
   unc_add_opt("nl_after_brace_open", UO_nl_after_brace_open, AT_BOOL,
               "Whether to put a newline after brace open.\n"
               "This also adds a newline before the matching brace close.");
   unc_add_opt("nl_after_brace_open_cmt", UO_nl_after_brace_open_cmt, AT_BOOL,
               "If nl_after_brace_open and nl_after_brace_open_cmt are True, a newline is\n"
               "placed between the open brace and a trailing single-line comment.");
   unc_add_opt("nl_after_vbrace_open", UO_nl_after_vbrace_open, AT_BOOL,
               "Whether to put a newline after a virtual brace open with a non-empty body.\n"
               "These occur in un-braced if/while/do/for statement bodies.");
   unc_add_opt("nl_after_vbrace_open_empty", UO_nl_after_vbrace_open_empty, AT_BOOL,
               "Whether to put a newline after a virtual brace open with an empty body.\n"
               "These occur in un-braced if/while/do/for statement bodies.");
   unc_add_opt("nl_after_brace_close", UO_nl_after_brace_close, AT_BOOL,
               "Whether to put a newline after a brace close.\n"
               "Does not apply if followed by a necessary ';'.");
   unc_add_opt("nl_after_vbrace_close", UO_nl_after_vbrace_close, AT_BOOL,
               "Whether to put a newline after a virtual brace close.\n"
               "Would add a newline before return in: 'if (foo) a++; return;'");
   unc_add_opt("nl_brace_struct_var", UO_nl_brace_struct_var, AT_IARF,
               "Control the newline between the close brace and 'b' in: 'struct { int a; } b;'\n"
               "Affects enums, unions and structures. If set to ignore, uses nl_after_brace_close");
   unc_add_opt("nl_define_macro", UO_nl_define_macro, AT_BOOL,
               "Whether to alter newlines in '#define' macros");
   unc_add_opt("nl_squeeze_ifdef", UO_nl_squeeze_ifdef, AT_BOOL,
               "Whether to remove blanks after '#ifxx' and '#elxx', or before '#elxx' and '#endif'. Does not affect top-level #ifdefs.");
   unc_add_opt("nl_squeeze_ifdef_top_level", UO_nl_squeeze_ifdef_top_level, AT_BOOL,
               "Makes the nl_squeeze_ifdef option affect the top-level #ifdefs as well.");
   unc_add_opt("nl_before_if", UO_nl_before_if, AT_IARF,
               "Add or remove blank line before 'if'");
   unc_add_opt("nl_after_if", UO_nl_after_if, AT_IARF,
               "Add or remove blank line after 'if' statement");
   unc_add_opt("nl_before_for", UO_nl_before_for, AT_IARF,
               "Add or remove blank line before 'for'");
   unc_add_opt("nl_after_for", UO_nl_after_for, AT_IARF,
               "Add or remove blank line after 'for' statement");
   unc_add_opt("nl_before_while", UO_nl_before_while, AT_IARF,
               "Add or remove blank line before 'while'");
   unc_add_opt("nl_after_while", UO_nl_after_while, AT_IARF,
               "Add or remove blank line after 'while' statement");
   unc_add_opt("nl_before_switch", UO_nl_before_switch, AT_IARF,
               "Add or remove blank line before 'switch'");
   unc_add_opt("nl_after_switch", UO_nl_after_switch, AT_IARF,
               "Add or remove blank line after 'switch' statement");
   unc_add_opt("nl_before_synchronized", UO_nl_before_synchronized, AT_IARF,
               "Add or remove blank line before 'synchronized'");
   unc_add_opt("nl_after_synchronized", UO_nl_after_synchronized, AT_IARF,
               "Add or remove blank line after 'synchronized' statement");
   unc_add_opt("nl_before_do", UO_nl_before_do, AT_IARF,
               "Add or remove blank line before 'do'");
   unc_add_opt("nl_after_do", UO_nl_after_do, AT_IARF,
               "Add or remove blank line after 'do/while' statement");
   unc_add_opt("nl_ds_struct_enum_cmt", UO_nl_ds_struct_enum_cmt, AT_BOOL,
               "Whether to double-space commented-entries in struct/union/enum");
   unc_add_opt("nl_ds_struct_enum_close_brace", UO_nl_ds_struct_enum_close_brace, AT_BOOL,
               "force nl before } of a struct/union/enum\n"
               "(lower priority than 'eat_blanks_before_close_brace')");
   unc_add_opt("nl_before_func_class_def", UO_nl_before_func_class_def, AT_UNUM,
               "Add or remove blank line before 'func_class_def'");
   //unc_add_option("nl_after_func_class_def", UO_nl_after_func_class_def, AT_NUM,
   //               "Add or remove blank line after 'func_class_def' statement");
   unc_add_opt("nl_before_func_class_proto", UO_nl_before_func_class_proto, AT_UNUM,
               "Add or remove blank line before 'func_class_proto'");
   //unc_add_option("nl_after_func_class_proto", UO_nl_after_func_class_proto, AT_NUM,
   //               "Add or remove blank line after 'func_class_proto' statement");
   unc_add_opt("nl_class_colon", UO_nl_class_colon, AT_IARF,
               "Add or remove a newline before/after a class colon,\n"
               "  (tied to pos_class_colon).");
   unc_add_opt("nl_constr_colon", UO_nl_constr_colon, AT_IARF,
               "Add or remove a newline around a class constructor colon.\n"
               "Related to nl_constr_init_args, pos_constr_colon and pos_constr_comma.");
   unc_add_opt("nl_create_if_one_liner", UO_nl_create_if_one_liner, AT_BOOL,
               "Change simple unbraced if statements into a one-liner\n"
               "'if(b)\\n i++;' => 'if(b) i++;'");
   unc_add_opt("nl_create_for_one_liner", UO_nl_create_for_one_liner, AT_BOOL,
               "Change simple unbraced for statements into a one-liner\n"
               "'for (i=0;i<5;i++)\\n foo(i);' => 'for (i=0;i<5;i++) foo(i);'");
   unc_add_opt("nl_create_while_one_liner", UO_nl_create_while_one_liner, AT_BOOL,
               "Change simple unbraced while statements into a one-liner\n"
               "'while (i<5)\\n foo(i++);' => 'while (i<5) foo(i++);'");
   unc_add_opt("nl_split_if_one_liner", UO_nl_split_if_one_liner, AT_BOOL,
               " Change a one-liner if statement into simple unbraced if\n"
               "'if(b) i++;' => 'if(b) i++;'");
   unc_add_opt("nl_split_for_one_liner", UO_nl_split_for_one_liner, AT_BOOL,
               "Change a one-liner for statement into simple unbraced for\n"
               "'for (i=0;<5;i++) foo(i);' => 'for (i=0;<5;i++) foo(i);'");
   unc_add_opt("nl_split_while_one_liner", UO_nl_split_while_one_liner, AT_BOOL,
               "Change simple unbraced while statements into a one-liner while\n"
               "'while (i<5)\\n foo(i++);' => 'while (i<5) foo(i++);'");

   unc_begin_group(UG_blankline, "Blank line options", "Note that it takes 2 newlines to get a blank line");
   unc_add_opt("nl_max", UO_nl_max, AT_UNUM,
               "The maximum consecutive newlines (3 = 2 blank lines)");
   unc_add_opt("nl_max_blank_in_func", UO_nl_max_blank_in_func, AT_UNUM,
               "The maximum consecutive newlines in function");
   unc_add_opt("nl_after_func_proto", UO_nl_after_func_proto, AT_UNUM,
               "The number of newlines after a function prototype, if followed by another function prototype");
   unc_add_opt("nl_after_func_proto_group", UO_nl_after_func_proto_group, AT_UNUM,
               "The number of newlines after a function prototype, if not followed by another function prototype");
   unc_add_opt("nl_after_func_class_proto", UO_nl_after_func_class_proto, AT_UNUM,
               "The number of newlines after a function class prototype, if followed by another function class prototype");
   unc_add_opt("nl_after_func_class_proto_group", UO_nl_after_func_class_proto_group, AT_UNUM,
               "The number of newlines after a function class prototype, if not followed by another function class prototype");
   unc_add_opt("nl_before_func_body_def", UO_nl_before_func_body_def, AT_UNUM,
               "The number of newlines before a multi-line function def body");
   unc_add_opt("nl_before_func_body_proto", UO_nl_before_func_body_proto, AT_UNUM,
               "The number of newlines before a multi-line function prototype body");
   unc_add_opt("nl_after_func_body", UO_nl_after_func_body, AT_UNUM,
               "The number of newlines after '}' of a multi-line function body");
   unc_add_opt("nl_after_func_body_class", UO_nl_after_func_body_class, AT_UNUM,
               "The number of newlines after '}' of a multi-line function body in a class declaration");
   unc_add_opt("nl_after_func_body_one_liner", UO_nl_after_func_body_one_liner, AT_UNUM,
               "The number of newlines after '}' of a single line function body");
   unc_add_opt("nl_before_block_comment", UO_nl_before_block_comment, AT_UNUM,
               "The minimum number of newlines before a multi-line comment.\n"
               "Doesn't apply if after a brace open or another multi-line comment.");
   unc_add_opt("nl_before_c_comment", UO_nl_before_c_comment, AT_UNUM,
               "The minimum number of newlines before a single-line C comment.\n"
               "Doesn't apply if after a brace open or other single-line C comments.");
   unc_add_opt("nl_before_cpp_comment", UO_nl_before_cpp_comment, AT_UNUM,
               "The minimum number of newlines before a CPP comment.\n"
               "Doesn't apply if after a brace open or other CPP comments.");
   unc_add_opt("nl_after_multiline_comment", UO_nl_after_multiline_comment, AT_BOOL,
               "Whether to force a newline after a multi-line comment.");
   unc_add_opt("nl_after_label_colon", UO_nl_after_label_colon, AT_BOOL,
               "Whether to force a newline after a label's colon.");
   unc_add_opt("nl_after_struct", UO_nl_after_struct, AT_UNUM,
               "The number of newlines after '}' or ';' of a struct/enum/union definition");
   unc_add_opt("nl_before_class", UO_nl_before_class, AT_UNUM,
               "The number of newlines before a class definition");
   unc_add_opt("nl_after_class", UO_nl_after_class, AT_UNUM,
               "The number of newlines after '}' or ';' of a class definition");
   unc_add_opt("nl_before_access_spec", UO_nl_before_access_spec, AT_UNUM,
               "The number of newlines before a 'private:', 'public:', 'protected:', 'signals:', or 'slots:' label.\n"
               "Will not change the newline count if after a brace open.\n"
               "0 = No change.");
   unc_add_opt("nl_after_access_spec", UO_nl_after_access_spec, AT_UNUM,
               "The number of newlines after a 'private:', 'public:', 'protected:', 'signals:' or 'slots:' label.\n"
               "0 = No change.\n"
               "the option 'nl_after_access_spec' takes preference over 'nl_typedef_blk_start' and 'nl_var_def_blk_start'");
   unc_add_opt("nl_comment_func_def", UO_nl_comment_func_def, AT_UNUM,
               "The number of newlines between a function def and the function comment.\n"
               "0 = No change.");
   unc_add_opt("nl_after_try_catch_finally", UO_nl_after_try_catch_finally, AT_UNUM,
               "The number of newlines after a try-catch-finally block that isn't followed by a brace close.\n"
               "0 = No change.");
   unc_add_opt("nl_around_cs_property", UO_nl_around_cs_property, AT_UNUM,
               "The number of newlines before and after a property, indexer or event decl.\n"
               "0 = No change.");
   unc_add_opt("nl_between_get_set", UO_nl_between_get_set, AT_UNUM,
               "The number of newlines between the get/set/add/remove handlers in C#.\n"
               "0 = No change.");
   unc_add_opt("nl_property_brace", UO_nl_property_brace, AT_IARF,
               "Add or remove newline between C# property and the '{'");
   unc_add_opt("eat_blanks_after_open_brace", UO_eat_blanks_after_open_brace, AT_BOOL,
               "Whether to remove blank lines after '{'");
   unc_add_opt("eat_blanks_before_close_brace", UO_eat_blanks_before_close_brace, AT_BOOL,
               "Whether to remove blank lines before '}'");
   unc_add_opt("nl_remove_extra_newlines", UO_nl_remove_extra_newlines, AT_UNUM,
               "How aggressively to remove extra newlines not in preproc.\n"
               "0: No change\n"
               "1: Remove most newlines not handled by other config\n"
               "2: Remove all newlines and reformat completely by config", "", 0, 2);
   unc_add_opt("nl_before_return", UO_nl_before_return, AT_BOOL,
               "Whether to put a blank line before 'return' statements, unless after an open brace.");
   unc_add_opt("nl_after_return", UO_nl_after_return, AT_BOOL,
               "Whether to put a blank line after 'return' statements, unless followed by a close brace.");
   unc_add_opt("nl_after_annotation", UO_nl_after_annotation, AT_IARF,
               "Whether to put a newline after a Java annotation statement.\n"
               "Only affects annotations that are after a newline.");
   unc_add_opt("nl_between_annotation", UO_nl_between_annotation, AT_IARF,
               "Controls the newline between two annotations.");

   unc_begin_group(UG_position, "Positioning options");
   unc_add_opt("pos_arith", UO_pos_arith, AT_POS,
               "The position of arithmetic operators in wrapped expressions");
   unc_add_opt("pos_assign", UO_pos_assign, AT_POS,
               "The position of assignment in wrapped expressions.\n"
               "Do not affect '=' followed by '{'");
   unc_add_opt("pos_bool", UO_pos_bool, AT_POS,
               "The position of boolean operators in wrapped expressions");
   unc_add_opt("pos_compare", UO_pos_compare, AT_POS,
               "The position of comparison operators in wrapped expressions");
   unc_add_opt("pos_conditional", UO_pos_conditional, AT_POS,
               "The position of conditional (b ? t : f) operators in wrapped expressions");
   unc_add_opt("pos_comma", UO_pos_comma, AT_POS,
               "The position of the comma in wrapped expressions");
   unc_add_opt("pos_enum_comma", UO_pos_enum_comma, AT_POS,
               "The position of the comma in enum entries");
   unc_add_opt("pos_class_comma", UO_pos_class_comma, AT_POS,
               "The position of the comma in the base class list if there are more than one line,\n"
               "  (tied to nl_class_init_args).");
   unc_add_opt("pos_constr_comma", UO_pos_constr_comma, AT_POS,
               "The position of the comma in the constructor initialization list.\n"
               "Related to nl_constr_colon, nl_constr_init_args and pos_constr_colon.");
   unc_add_opt("pos_class_colon", UO_pos_class_colon, AT_POS,
               "The position of trailing/leading class colon, between class and base class list\n"
               "  (tied to nl_class_colon).");
   unc_add_opt("pos_constr_colon", UO_pos_constr_colon, AT_POS,
               "The position of colons between constructor and member initialization,\n"
               "(tied to UO_nl_constr_colon).\n"
               "Related to nl_constr_colon, nl_constr_init_args and pos_constr_comma.");

   unc_begin_group(UG_linesplit, "Line Splitting options");
   unc_add_opt("code_width", UO_code_width, AT_UNUM,
               "Try to limit code width to N number of columns", "", 16, 256);
   unc_add_opt("ls_for_split_full", UO_ls_for_split_full, AT_BOOL,
               "Whether to fully split long 'for' statements at semi-colons");
   unc_add_opt("ls_func_split_full", UO_ls_func_split_full, AT_BOOL,
               "Whether to fully split long function protos/calls at commas");
   unc_add_opt("ls_code_width", UO_ls_code_width, AT_BOOL,
               "Whether to split lines as close to code_width as possible and ignore some groupings");

   unc_begin_group(UG_align, "Code alignment (not left column spaces/tabs)");
   unc_add_opt("align_keep_tabs", UO_align_keep_tabs, AT_BOOL,
               "Whether to keep non-indenting tabs");
   unc_add_opt("align_with_tabs", UO_align_with_tabs, AT_BOOL,
               "Whether to use tabs for aligning");
   unc_add_opt("align_on_tabstop", UO_align_on_tabstop, AT_BOOL,
               "Whether to bump out to the next tab when aligning");
   unc_add_opt("align_number_left", UO_align_number_left, AT_BOOL,
               "Whether to left-align numbers");
   unc_add_opt("align_keep_extra_space", UO_align_keep_extra_space, AT_BOOL,
               "Whether to keep whitespace not required for alignment.");
   unc_add_opt("align_func_params", UO_align_func_params, AT_BOOL,
               "Align variable definitions in prototypes and functions");
   unc_add_opt("align_same_func_call_params", UO_align_same_func_call_params, AT_BOOL,
               "Align parameters in single-line functions that have the same name.\n"
               "The function names must already be aligned with each other.");
   unc_add_opt("align_var_def_span", UO_align_var_def_span, AT_UNUM,
               "The span for aligning variable definitions (0=don't align)", "", 0, 5000);
   unc_add_opt("align_var_def_star_style", UO_align_var_def_star_style, AT_UNUM,
               "How to align the star in variable definitions.\n"
               " 0=Part of the type     'void *   foo;'\n"
               " 1=Part of the variable 'void     *foo;'\n"
               " 2=Dangling             'void    *foo;'", "", 0, 2);
   unc_add_opt("align_var_def_amp_style", UO_align_var_def_amp_style, AT_UNUM,
               "How to align the '&' in variable definitions.\n"
               " 0=Part of the type\n"
               " 1=Part of the variable\n"
               " 2=Dangling", "", 0, 2);
   unc_add_opt("align_var_def_thresh", UO_align_var_def_thresh, AT_UNUM,
               "The threshold for aligning variable definitions (0=no limit)", "", 0, 5000);
   unc_add_opt("align_var_def_gap", UO_align_var_def_gap, AT_UNUM,
               "The gap for aligning variable definitions");
   unc_add_opt("align_var_def_colon", UO_align_var_def_colon, AT_BOOL,
               "Whether to align the colon in struct bit fields");
   unc_add_opt("align_var_def_colon_gap", UO_align_var_def_colon_gap, AT_UNUM,
               "align variable defs gap for bit colons");
   unc_add_opt("align_var_def_attribute", UO_align_var_def_attribute, AT_BOOL,
               "Whether to align any attribute after the variable name");
   unc_add_opt("align_var_def_inline", UO_align_var_def_inline, AT_BOOL,
               "Whether to align inline struct/enum/union variable definitions");
   unc_add_opt("align_assign_span", UO_align_assign_span, AT_UNUM,
               "The span for aligning on '=' in assignments (0=don't align)", "", 0, 5000);
   unc_add_opt("align_assign_thresh", UO_align_assign_thresh, AT_UNUM,
               "The threshold for aligning on '=' in assignments (0=no limit)", "", 0, 5000);
   unc_add_opt("align_enum_equ_span", UO_align_enum_equ_span, AT_UNUM,
               "The span for aligning on '=' in enums (0=don't align)", "", 0, 5000);
   unc_add_opt("align_enum_equ_thresh", UO_align_enum_equ_thresh, AT_UNUM,
               "The threshold for aligning on '=' in enums (0=no limit)", "", 0, 5000);
   unc_add_opt("align_var_class_span", UO_align_var_class_span, AT_UNUM,
               "The span for aligning class (0=don't align)", "", 0, 5000);
   unc_add_opt("align_var_class_thresh", UO_align_var_class_thresh, AT_UNUM,
               "The threshold for aligning class member definitions (0=no limit)", "", 0, 5000);
   unc_add_opt("align_var_class_gap", UO_align_var_class_gap, AT_UNUM,
               "The gap for aligning class member definitions");
   unc_add_opt("align_var_struct_span", UO_align_var_struct_span, AT_UNUM,
               "The span for aligning struct/union (0=don't align)", "", 0, 5000);
   unc_add_opt("align_var_struct_thresh", UO_align_var_struct_thresh, AT_UNUM,
               "The threshold for aligning struct/union member definitions (0=no limit)", "", 0, 5000);
   unc_add_opt("align_var_struct_gap", UO_align_var_struct_gap, AT_UNUM,
               "The gap for aligning struct/union member definitions");
   unc_add_opt("align_struct_init_span", UO_align_struct_init_span, AT_UNUM,
               "The span for aligning struct initializer values (0=don't align)", "", 0, 5000);
   unc_add_opt("align_typedef_gap", UO_align_typedef_gap, AT_UNUM,
               "The minimum space between the type and the synonym of a typedef");
   unc_add_opt("align_typedef_span", UO_align_typedef_span, AT_UNUM,
               "The span for aligning single-line typedefs (0=don't align)");
   unc_add_opt("align_typedef_func", UO_align_typedef_func, AT_UNUM,
               "How to align typedef'd functions with other typedefs\n"
               "0: Don't mix them at all\n"
               "1: align the open paren with the types\n"
               "2: align the function type name with the other type names", "", 0, 2);
   unc_add_opt("align_typedef_star_style", UO_align_typedef_star_style, AT_UNUM,
               "Controls the positioning of the '*' in typedefs. Just try it.\n"
               "0: Align on typedef type, ignore '*'\n"
               "1: The '*' is part of type name: typedef int  *pint;\n"
               "2: The '*' is part of the type, but dangling: typedef int *pint;", "", 0, 2);
   unc_add_opt("align_typedef_amp_style", UO_align_typedef_amp_style, AT_UNUM,
               "Controls the positioning of the '&' in typedefs. Just try it.\n"
               "0: Align on typedef type, ignore '&'\n"
               "1: The '&' is part of type name: typedef int  &pint;\n"
               "2: The '&' is part of the type, but dangling: typedef int &pint;", "", 0, 2);
   unc_add_opt("align_right_cmt_span", UO_align_right_cmt_span, AT_UNUM,
               "The span for aligning comments that end lines (0=don't align)", "", 0, 5000);
   unc_add_opt("align_right_cmt_mix", UO_align_right_cmt_mix, AT_BOOL,
               "If aligning comments, mix with comments after '}' and #endif with less than 3 spaces before the comment");
   unc_add_opt("align_right_cmt_gap", UO_align_right_cmt_gap, AT_NUM,
               "If a trailing comment is more than this number of columns away from the text it follows,\n"
               "it will qualify for being aligned. This has to be > 0 to do anything.\n"
               "A negative value to force comments which are stuck to the previous token\n"
               " (gap=0) into alignment with the others.");
   unc_add_opt("align_right_cmt_at_col", UO_align_right_cmt_at_col, AT_UNUM,
               "Align trailing comment at or beyond column N; 'pulls in' comments as a bonus side effect (0=ignore)", "", 0, 200);
   unc_add_opt("align_func_proto_span", UO_align_func_proto_span, AT_UNUM,
               "The span for aligning function prototypes (0=don't align)", "", 0, 5000);
   unc_add_opt("align_func_proto_gap", UO_align_func_proto_gap, AT_UNUM,
               "Minimum gap between the return type and the function name.");
   unc_add_opt("align_on_operator", UO_align_on_operator, AT_BOOL,
               "Align function prototypes on the 'operator' keyword instead of what follows");
   unc_add_opt("align_mix_var_proto", UO_align_mix_var_proto, AT_BOOL,
               "Whether to mix aligning prototype and variable declarations.\n"
               "If True, align_var_def_XXX options are used instead of align_func_proto_XXX options.");
   unc_add_opt("align_single_line_func", UO_align_single_line_func, AT_BOOL,
               "Align single-line functions with function prototypes, uses align_func_proto_span");
   unc_add_opt("align_single_line_brace", UO_align_single_line_brace, AT_BOOL,
               "Aligning the open brace of single-line functions.\n"
               "Requires align_single_line_func=True, uses align_func_proto_span");
   unc_add_opt("align_single_line_brace_gap", UO_align_single_line_brace_gap, AT_UNUM,
               "Gap for align_single_line_brace.");
   unc_add_opt("align_oc_msg_spec_span", UO_align_oc_msg_spec_span, AT_UNUM,
               "The span for aligning ObjC msg spec (0=don't align)", "", 0, 5000);
   unc_add_opt("align_nl_cont", UO_align_nl_cont, AT_BOOL,
               "Whether to align macros wrapped with a backslash and a newline.\n"
               "This will not work right if the macro contains a multi-line comment.");
   unc_add_opt("align_pp_define_together", UO_align_pp_define_together, AT_BOOL,
               "# Align macro functions and variables together");
   unc_add_opt("align_pp_define_gap", UO_align_pp_define_gap, AT_UNUM,
               "The minimum space between label and value of a preprocessor define");
   unc_add_opt("align_pp_define_span", UO_align_pp_define_span, AT_UNUM,
               "The span for aligning on '#define' bodies (0=don't align, other=number of lines including comments between blocks)", "", 0, 5000);
   unc_add_opt("align_left_shift", UO_align_left_shift, AT_BOOL,
               "Align lines that start with '<<' with previous '<<'. Default=True");
   unc_add_opt("align_asm_colon", UO_align_asm_colon, AT_BOOL,
               "Align text after asm volatile () colons.");
   unc_add_opt("align_oc_msg_colon_span", UO_align_oc_msg_colon_span, AT_UNUM,
               "Span for aligning parameters in an Obj-C message call on the ':' (0=don't align)", "", 0, 5000);
   unc_add_opt("align_oc_msg_colon_first", UO_align_oc_msg_colon_first, AT_BOOL,
               "If True, always align with the first parameter, even if it is too short.");
   unc_add_opt("align_oc_decl_colon", UO_align_oc_decl_colon, AT_BOOL,
               "Aligning parameters in an Obj-C '+' or '-' declaration on the ':'");

   unc_begin_group(UG_comment, "Comment modifications");
   unc_add_opt("cmt_width", UO_cmt_width, AT_UNUM,
               "Try to wrap comments at cmt_width columns", "", 16, 256);
   unc_add_opt("cmt_reflow_mode", UO_cmt_reflow_mode, AT_NUM,
               "Set the comment reflow mode (Default=0)\n"
               "0: no reflowing (apart from the line wrapping due to cmt_width)\n"
               "1: no touching at all\n"
               "2: full reflow", "", 0, 2);
   unc_add_opt("cmt_convert_tab_to_spaces", UO_cmt_convert_tab_to_spaces, AT_BOOL,
               "Whether to convert all tabs to spaces in comments. Default is to leave tabs inside comments alone, unless used for indenting.");
   unc_add_opt("cmt_indent_multi", UO_cmt_indent_multi, AT_BOOL,
               "If False, disable all multi-line comment changes, including cmt_width. keyword substitution and leading chars.\n"
               "Default=True");
   unc_add_opt("cmt_c_group", UO_cmt_c_group, AT_BOOL,
               "Whether to group c-comments that look like they are in a block");
   unc_add_opt("cmt_c_nl_start", UO_cmt_c_nl_start, AT_BOOL,
               "Whether to put an empty '/*' on the first line of the combined c-comment");
   unc_add_opt("cmt_c_nl_end", UO_cmt_c_nl_end, AT_BOOL,
                  "Whether to put a newline before the closing '*/' of the combined c-comment");
   unc_add_opt("cmt_cpp_group", UO_cmt_cpp_group, AT_BOOL,
               "Whether to group cpp-comments that look like they are in a block");
   unc_add_opt("cmt_cpp_nl_start", UO_cmt_cpp_nl_start, AT_BOOL,
               "Whether to put an empty '/*' on the first line of the combined cpp-comment");
   unc_add_opt("cmt_cpp_nl_end", UO_cmt_cpp_nl_end, AT_BOOL,
                  "Whether to put a newline before the closing '*/' of the combined cpp-comment");
   unc_add_opt("cmt_cpp_to_c", UO_cmt_cpp_to_c, AT_BOOL,
               "Whether to change cpp-comments into c-comments");
   unc_add_opt("cmt_star_cont", UO_cmt_star_cont, AT_BOOL,
               "Whether to put a star on subsequent comment lines");
   unc_add_opt("cmt_sp_before_star_cont", UO_cmt_sp_before_star_cont, AT_UNUM,
               "The number of spaces to insert at the start of subsequent comment lines");
   unc_add_opt("cmt_sp_after_star_cont", UO_cmt_sp_after_star_cont, AT_NUM,
               "The number of spaces to insert after the star on subsequent comment lines");
   unc_add_opt("cmt_multi_check_last", UO_cmt_multi_check_last, AT_BOOL,
               "For multi-line comments with a '*' lead, remove leading spaces if the first and last lines of\n"
               "the comment are the same length. Default=True");
   unc_add_opt("cmt_multi_first_len_minimum", UO_cmt_multi_first_len_min, AT_UNUM,
               "For multi-line comments with a '*' lead, remove leading spaces if the first and last lines of\n"
               "the comment are the same length AND if the length is bigger as the first_len minimum. Default=4",
               "", 1, 20);
   unc_add_opt("cmt_insert_file_header", UO_cmt_insert_file_header, AT_STRING,
               "The filename that contains text to insert at the head of a file if the file doesn't start with a C/C++ comment.\n"
               "Will substitute $(filename) with the current file's name.");
   unc_add_opt("cmt_insert_file_footer", UO_cmt_insert_file_footer, AT_STRING,
               "The filename that contains text to insert at the end of a file if the file doesn't end with a C/C++ comment.\n"
               "Will substitute $(filename) with the current file's name.");
   unc_add_opt("cmt_insert_func_header", UO_cmt_insert_func_header, AT_STRING,
               "The filename that contains text to insert before a function implementation if the function isn't preceded with a C/C++ comment.\n"
               "Will substitute $(function) with the function name and $(javaparam) with the javadoc @param and @return stuff.\n"
               "Will also substitute $(fclass) with the class name: void CFoo::Bar() { ... }");
   unc_add_opt("cmt_insert_class_header", UO_cmt_insert_class_header, AT_STRING,
               "The filename that contains text to insert before a class if the class isn't preceded with a C/C++ comment.\n"
               "Will substitute $(class) with the class name.");
   unc_add_opt("cmt_insert_oc_msg_header", UO_cmt_insert_oc_msg_header, AT_STRING,
               "The filename that contains text to insert before a Obj-C message specification if the method isn't preceded with a C/C++ comment.\n"
               "Will substitute $(message) with the function name and $(javaparam) with the javadoc @param and @return stuff.");
   unc_add_opt("cmt_insert_before_preproc", UO_cmt_insert_before_preproc, AT_BOOL,
               "If a preprocessor is encountered when stepping backwards from a function name, then\n"
               "this option decides whether the comment should be inserted.\n"
               "Affects cmt_insert_oc_msg_header, cmt_insert_func_header and cmt_insert_class_header.");
   unc_add_opt("cmt_insert_before_inlines", UO_cmt_insert_before_inlines, AT_BOOL,
               "If a function is declared inline to a class definition, then\n"
               "this option decides whether the comment should be inserted.\n"
               "Affects cmt_insert_func_header.");
   unc_add_opt("cmt_insert_before_ctor_dtor", UO_cmt_insert_before_ctor_dtor, AT_BOOL,
               "If the function is a constructor/destructor, then\n"
               "this option decides whether the comment should be inserted.\n"
               "Affects cmt_insert_func_header.");

   unc_begin_group(UG_codemodify, "Code modifying options (non-whitespace)");
   unc_add_opt("mod_full_brace_do", UO_mod_full_brace_do, AT_IARF,
               "Add or remove braces on single-line 'do' statement");
   unc_add_opt("mod_full_brace_for", UO_mod_full_brace_for, AT_IARF,
               "Add or remove braces on single-line 'for' statement");
   unc_add_opt("mod_full_brace_function", UO_mod_full_brace_fct, AT_IARF,
               "Add or remove braces on single-line function definitions. (Pawn)");
   unc_add_opt("mod_full_brace_if", UO_mod_full_brace_if, AT_IARF,
               "Add or remove braces on single-line 'if' statement. Will not remove the braces if they contain an 'else'.");
   unc_add_opt("mod_full_brace_if_chain", UO_mod_full_brace_if_chain, AT_BOOL,
               "Make all if/elseif/else statements in a chain be braced or not. Overrides mod_full_brace_if.\n"
               "If any must be braced, they are all braced.  If all can be unbraced, then the braces are removed.");
   unc_add_opt("mod_full_brace_if_chain_only", UO_mod_full_brace_if_chain_only, AT_BOOL,
               "Make all if/elseif/else statements with at least one 'else' or 'else if' fully braced.\n"
               "If mod_full_brace_if_chain is used together with this option, all if-else chains will get braces,\n"
               "and simple 'if' statements will lose them (if possible).");
   unc_add_opt("mod_full_brace_nl", UO_mod_full_brace_nl, AT_UNUM,
               "Don't remove braces around statements that span N newlines", "", 0, 5000);
   unc_add_opt("mod_full_brace_nl_block_rem_mlcond", UO_mod_full_brace_nl_block_rem_mlcond, AT_BOOL,
               "Blocks removal of braces if the parenthesis of if/for/while/.. span multiple lines.",
               "Affected options:\n"
               "mod_full_brace_for, mod_full_brace_if, mod_full_brace_if_chain, mod_full_brace_if_chain_only, mod_full_brace_while,mod_full_brace_using\n"
               "Not affected options:\n"
               "mod_full_brace_do, mod_full_brace_function");
   unc_add_opt("mod_full_brace_while", UO_mod_full_brace_while, AT_IARF,
               "Add or remove braces on single-line 'while' statement");
   unc_add_opt("mod_full_brace_using", UO_mod_full_brace_using, AT_IARF,
               "Add or remove braces on single-line 'using ()' statement");
   unc_add_opt("mod_paren_on_return", UO_mod_paren_on_return, AT_IARF,
               "Add or remove unnecessary paren on 'return' statement");
   unc_add_opt("mod_pawn_semicolon", UO_mod_pawn_semicolon, AT_BOOL,
               "Whether to change optional semicolons to real semicolons");
   unc_add_opt("mod_full_paren_if_bool", UO_mod_full_paren_if_bool, AT_BOOL,
               "Add or remove parenthesis around booleans used in 'while' and 'if' statements");
   unc_add_opt("mod_remove_extra_semicolon", UO_mod_remove_extra_semicolon, AT_BOOL,
               "Whether to remove superfluous semicolons");
   unc_add_opt("mod_add_long_function_closebrace_comment", UO_mod_add_long_function_closebrace_comment, AT_UNUM,
               "If a function body exceeds the specified number of newlines and doesn't have a comment after\n"
               "the close brace, a comment will be added.");
   unc_add_opt("mod_add_long_namespace_closebrace_comment", UO_mod_add_long_namespace_closebrace_comment, AT_UNUM,
               "If a namespace body exceeds the specified number of newlines and doesn't have a comment after\n"
               "the close brace, a comment will be added.");
   unc_add_opt("mod_add_long_class_closebrace_comment", UO_mod_add_long_class_closebrace_comment, AT_UNUM,
               "If a class body exceeds the specified number of newlines and doesn't have a comment after\n"
               "the close brace, a comment will be added.");
   unc_add_opt("mod_add_long_switch_closebrace_comment", UO_mod_add_long_switch_closebrace_comment, AT_UNUM,
               "If a switch body exceeds the specified number of newlines and doesn't have a comment after\n"
               "the close brace, a comment will be added.");
   unc_add_opt("mod_add_long_ifdef_endif_comment", UO_mod_add_long_ifdef_endif_comment, AT_UNUM,
               "If an #ifdef body exceeds the specified number of newlines and doesn't have a comment after\n"
               "the #endif, a comment will be added.");
   unc_add_opt("mod_add_long_ifdef_else_comment", UO_mod_add_long_ifdef_else_comment, AT_UNUM,
               "If an #ifdef or #else body exceeds the specified number of newlines and doesn't have a comment after\n"
               "the #else, a comment will be added.");
   unc_add_opt("mod_sort_import", UO_mod_sort_import, AT_BOOL,
               "If True, will sort consecutive single-line 'import' statements [Java, D]");
   unc_add_opt("mod_sort_using", UO_mod_sort_using, AT_BOOL,
               "If True, will sort consecutive single-line 'using' statements [C#]");
   unc_add_opt("mod_sort_include", UO_mod_sort_include, AT_BOOL,
               "If True, will sort consecutive single-line '#include' statements [C/C++] and '#import' statements [Obj-C]\n"
               "This is generally a bad idea, as it may break your code.");
   unc_add_opt("mod_move_case_break", UO_mod_move_case_break, AT_BOOL,
               "If True, it will move a 'break' that appears after a fully braced 'case' before the close brace.");
   unc_add_opt("mod_case_brace", UO_mod_case_brace, AT_IARF,
               "Will add or remove the braces around a fully braced case statement.\n"
               "Will only remove the braces if there are no variable declarations in the block.");
   unc_add_opt("mod_remove_empty_return", UO_mod_remove_empty_return, AT_BOOL,
               "If True, it will remove a void 'return;' that appears as the last statement in a function.");
   unc_add_opt("mod_sort_oc_properties", UO_mod_sort_oc_properties, AT_BOOL,
               "If True, it will organize the properties (Obj-C)");
   unc_add_opt("mod_sort_oc_property_thread_safe_weight", UO_mod_sort_oc_property_thread_safe_weight, AT_NUM,
               "Determines weight of atomic/nonatomic (Obj-C)");
   unc_add_opt("mod_sort_oc_property_readwrite_weight", UO_mod_sort_oc_property_readwrite_weight, AT_NUM,
               "Determines weight of readwrite (Obj-C)");
   unc_add_opt("mod_sort_oc_property_reference_weight", UO_mod_sort_oc_property_reference_weight, AT_NUM,
               "Determines weight of reference type (retain, copy, assign, weak, strong) (Obj-C)");
   unc_add_opt("mod_sort_oc_property_getter_weight", UO_mod_sort_oc_property_getter_weight, AT_NUM,
               "Determines weight of getter type (getter=) (Obj-C)");
   unc_add_opt("mod_sort_oc_property_setter_weight", UO_mod_sort_oc_property_setter_weight, AT_NUM,
               "Determines weight of setter type (setter=) (Obj-C)");
   unc_add_opt("mod_sort_oc_property_nullability_weight", UO_mod_sort_oc_property_nullability_weight, AT_NUM,
               "Determines weight of nullability type (nullable/nonnull) (Obj-C)");
   unc_add_opt("mod_enum_last_comma", UO_mod_enum_last_comma, AT_IARF,
               "Will add or remove the comma after the last item in an enum.");

   unc_begin_group(UG_preprocessor, "Preprocessor options");
   unc_add_opt("pp_indent", UO_pp_indent, AT_IARF,
               "Control indent of preprocessors inside #if blocks at brace level 0 (file-level)");
   unc_add_opt("pp_indent_at_level", UO_pp_indent_at_level, AT_BOOL,
               "Whether to indent #if/#else/#endif at the brace level (True) or from column 1 (False)");
   unc_add_opt("pp_indent_count", UO_pp_indent_count, AT_UNUM,
               "Specifies the number of columns to indent preprocessors per level at brace level 0 (file-level).\n"
               "If pp_indent_at_level=False, specifies the number of columns to indent preprocessors per level at brace level > 0 (function-level).\n"
               "Default=1");
   unc_add_opt("pp_space", UO_pp_space, AT_IARF,
               "Add or remove space after # based on pp_level of #if blocks");
   unc_add_opt("pp_space_count", UO_pp_space_count, AT_UNUM,
               "Sets the number of spaces added with pp_space");
   unc_add_opt("pp_indent_region", UO_pp_indent_region, AT_NUM,
               "The indent for #region and #endregion in C# and '#pragma region' in C/C++");
   unc_add_opt("pp_region_indent_code", UO_pp_region_indent_code, AT_BOOL,
               "Whether to indent the code between #region and #endregion");
   unc_add_opt("pp_indent_if", UO_pp_indent_if, AT_NUM,
               "If pp_indent_at_level=True, sets the indent for #if, #else and #endif when not at file-level.\n"
               "0:  indent preprocessors using output_tab_size.\n"
               ">0: column at which all preprocessors will be indented.");
   unc_add_opt("pp_if_indent_code", UO_pp_if_indent_code, AT_BOOL,
               "Control whether to indent the code between #if, #else and #endif.");
   unc_add_opt("pp_define_at_level", UO_pp_define_at_level, AT_BOOL,
               "Whether to indent '#define' at the brace level (True) or from column 1 (false)");
   unc_add_opt("pp_ignore_define_body", UO_pp_ignore_define_body, AT_BOOL,
               "Whether to ignore the '#define' body while formatting.");

   unc_begin_group(UG_sort_includes, "Sort includes options");
   unc_add_opt("include_category_0", UO_include_category_0, AT_STRING,
               "The regex for include category with priority 0.");
   unc_add_opt("include_category_1", UO_include_category_1, AT_STRING,
               "The regex for include category with priority 1.");
   unc_add_opt("include_category_2", UO_include_category_2, AT_STRING,
               "The regex for include category with priority 2.");

   unc_begin_group(UG_Use_Ext, "Use or Do not Use options", "G");
   unc_add_opt("use_indent_func_call_param", UO_use_indent_func_call_param, AT_BOOL,
               "True:  indent_func_call_param will be used (default)\n"
               "False: indent_func_call_param will NOT be used");
   unc_add_opt("use_indent_continue_only_once", UO_use_indent_continue_only_once, AT_BOOL,
               "The value of the indentation for a continuation line is calculate differently if the line is:\n"
               "  a declaration :your case with QString fileName ...\n"
               "  an assignment  :your case with pSettings = new QSettings( ...\n"
               "At the second case the option value might be used twice:\n"
               "  at the assignment\n"
               "  at the function call (if present)\n"
               "To prevent the double use of the option value, use this option with the value 'True'.\n"
               "True:  indent_continue will be used only once\n"
               "False: indent_continue will be used every time (default)");
   unc_add_opt("use_options_overriding_for_qt_macros", UO_use_options_overriding_for_qt_macros, AT_BOOL,
               "SIGNAL/SLOT Qt macros have special formatting options. See options_for_QT.cpp for details.\n"
               "Default=True");

   unc_begin_group(UG_warnlevels, "Warn levels - 1: error, 2: warning (default), 3: note");
   unc_add_opt("warn_level_tabs_found_in_verbatim_string_literals", UO_warn_level_tabs_found_in_verbatim_string_literals, AT_UNUM,
               "Warning is given if doing tab-to-\\t replacement and we have found one in a C# verbatim string literal.", "", 1, 3);

   unc_add_opt("always_ignore", UO_always_ignore, AT_IARF, "this option is always AV_IGNORE", "");
   unc_add_opt("always_add", UO_always_add, AT_IARF, "this option is always AV_ADD", "");
   unc_add_opt("always_remove", UO_always_remove, AT_IARF, "this option is always AV_REMOVE", "");
   unc_add_opt("always_force", UO_always_force, AT_IARF, "this option is always AV_FORCE", "");
}


const group_map_value_t* get_group_name(uint32_t ug)
{
   for (const auto& it : group_map)
   {
      if ((uint32_t)it.second.id == ug)
      {
         return(&it.second);
      }
   }
   return(nullptr);
}


const option_map_value_t* get_option_name(uo_t option)
{
   const option_name_map_it it = option_name_map.find(option);

   return((it == option_name_map.end()) ? nullptr : (&it->second));
}


static void convert_value(const option_map_value_t* entry, const char* val, op_val_t* dest)
{
   if (entry->type == AT_LINE)
   {
      if (strcasecmp(val, "CRLF") == 0) { dest->le = LE_CRLF; return; }
      if (strcasecmp(val, "LF"  ) == 0) { dest->le = LE_LF;   return; }
      if (strcasecmp(val, "CR"  ) == 0) { dest->le = LE_CR;   return; }

      if (strcasecmp(val, "AUTO") != 0)
      {
         fprintf(stderr, "%s:%u Expected AUTO, LF, CRLF, or CR for %s, got %s\n",
                 cpd.filename, cpd.line_number, entry->name, val);
         cpd.error_count++;
      }
      dest->le = LE_AUTO;
      return;
   }

   if (entry->type == AT_POS)
   {
      if (strcasecmp(val, "JOIN"       ) == 0) { dest->tp = TP_JOIN;        return; }
      if (strcasecmp(val, "LEAD"       ) == 0) { dest->tp = TP_LEAD;        return; }
      if (strcasecmp(val, "LEAD_BREAK" ) == 0) { dest->tp = TP_LEAD_BREAK;  return; }
      if (strcasecmp(val, "LEAD_FORCE" ) == 0) { dest->tp = TP_LEAD_FORCE;  return; }
      if (strcasecmp(val, "TRAIL"      ) == 0) { dest->tp = TP_TRAIL;       return; }
      if (strcasecmp(val, "TRAIL_BREAK") == 0) { dest->tp = TP_TRAIL_BREAK; return; }
      if (strcasecmp(val, "TRAIL_FORCE") == 0) { dest->tp = TP_TRAIL_FORCE; return; }
      if (strcasecmp(val, "IGNORE"     ) != 0)
      {
         fprintf(stderr, "%s:%u Expected IGNORE, JOIN, LEAD, LEAD_BREAK, LEAD_FORCE, "
                 "TRAIL, TRAIL_BREAK, TRAIL_FORCE for %s, got %s\n",
                 cpd.filename, cpd.line_number, entry->name, val);
         cpd.error_count++;
      }
      dest->tp = TP_IGNORE;
      return;
   }

   const option_map_value_t* tmp;
   if ((entry->type == AT_NUM ) ||
       (entry->type == AT_UNUM) )
   {
      if (unc_isdigit(char2uint32(*val)) ||
         (unc_isdigit(char2uint32(val[1])) && ((*val == '-') || (*val == '+'))))
      {
         if ((entry->type == AT_UNUM) && (*val == '-'))
         {
            fprintf(stderr, "%s:%u\n  for the option '%s' is a negative value not possible: %s",
                    cpd.filename, cpd.line_number, entry->name, val);
            exit(EX_CONFIG);
         }
         dest->n = strtol(val, nullptr, 0);
         /* is the same as dest->u */
         return;
      }
      else
      {
         /* Try to see if it is a variable */
         int32_t mult = 1;
         if (*val == '-')
         {
            mult = -1;
            val++;
         }

         tmp = unc_find_option(val);
         if (tmp == nullptr)
         {
            fprintf(stderr, "%s:%u\n  for the assignment: unknown option '%s':",
                    cpd.filename, cpd.line_number, val);
            exit(EX_CONFIG);
         }
         // indent_case_brace = -indent_columns
         LOG_FMT(LNOTE, "line_number=%d, entry(%s) %s, tmp(%s) %s\n",
                 cpd.line_number,
                 get_argtype_name(entry->type), entry->name,
                 get_argtype_name(tmp->type), tmp->name);

         if (( tmp->type == entry->type) ||
             ((tmp->type == AT_UNUM) && (entry->type == AT_NUM)) ||
             ((tmp->type == AT_NUM ) && (entry->type == AT_UNUM) && (get_ival(tmp->id) * mult) > 0))
         {
            dest->n = get_ival(tmp->id) * mult;
            // is the same as dest->u
            return;
         }
         else
         {
            fprintf(stderr, "%s:%u\n  for the assignment: expected type for %s is %s, got %s\n",
                    cpd.filename, cpd.line_number,
                    entry->name, get_argtype_name(entry->type), get_argtype_name(tmp->type));
            exit(EX_CONFIG);
         }
      }
      fprintf(stderr, "%s:%u Expected a number for %s, got %s\n",
              cpd.filename, cpd.line_number, entry->name, val);
      cpd.error_count++;
      dest->n = 0;
      // is the same as dest->u
      return;
   }

   if (entry->type == AT_BOOL)
   {
      if ((strcasecmp(val, "true") == 0) ||
          (strcasecmp(val, "t"   ) == 0) ||
          (strcmp(val, "1") == 0))
      {
         dest->b = true;
         return;
      }

      if ((strcasecmp(val, "false") == 0) ||
          (strcasecmp(val, "f"    ) == 0) ||
          (strcmp(val, "0") == 0))
      {
         dest->b = false;
         return;
      }

      bool btrue = true;
      if ((*val == '-') || (*val == '~'))
      {
         btrue = false;
         val++;
      }

      if (((tmp = unc_find_option(val)) != nullptr) &&
           (tmp->type == entry->type))
      {
         dest->b = is_true(tmp->id) ? btrue : !btrue;
         return;
      }
      fprintf(stderr, "%s:%u Expected 'True' or 'False' for %s, got %s\n",
              cpd.filename, cpd.line_number, entry->name, val);
      cpd.error_count++;
      dest->b = false;
      return;
   }

   if (entry->type == AT_STRING)
   {
      dest->str = strdup(val);
      return;
   }

   /* Must be AT_IARF */
   if ((strcasecmp(val, "add"   ) == 0) || (strcasecmp(val, "a") == 0)) { dest->a = AV_ADD;    return; }
   if ((strcasecmp(val, "remove") == 0) || (strcasecmp(val, "r") == 0)) { dest->a = AV_REMOVE; return; }
   if ((strcasecmp(val, "force" ) == 0) || (strcasecmp(val, "f") == 0)) { dest->a = AV_FORCE;  return; }
   if ((strcasecmp(val, "ignore") == 0) || (strcasecmp(val, "i") == 0)) { dest->a = AV_IGNORE; return; }

   if (((tmp = unc_find_option(val)) != nullptr) &&
        (tmp->type == entry->type))
   {
      dest->a = get_arg(tmp->id);
      return;
   }

   fprintf(stderr, "%s:%u Expected 'Add', 'Remove', 'Force', or 'Ignore' for %s, got %s\n",
           cpd.filename, cpd.line_number, entry->name, val);
   cpd.error_count++;
   dest->a = AV_IGNORE;
}


int32_t set_option_value(const char* name, const char* value)
{
   const option_map_value_t* entry;

   if ((entry = unc_find_option(name)) != nullptr)
   {
      convert_value(entry, value, &cpd.settings[entry->id]);
      return((int32_t)entry->id);
   }
   return(-1);
}


bool is_path_relative(const char* path)
{
#ifdef WIN32
   /* Check for partition labels as indication for an absolute path
    * X:\path\to\file style absolute disk path */
   retval_if(isalpha(path[0]) &&
             (path[1] == ':'), false);

   /* Check for double backslashs as indication for a network path
   * \\server\path\to\file style absolute UNC path */
   retval_if((path[0] == BACKSLASH) &&
             (path[1] == BACKSLASH), false);
#endif

   /* check fo a slash as indication for a filename with leading path
    * /path/to/file style absolute path */
   return(path[0] != '/');
}


#define MAX_ARG_COUNT 32u
void process_option_line(char* configLine, const char* filename)
{
   cpd.line_number++;
   char* ptr;
   if ((ptr = strchr(configLine, '#')) != nullptr) { *ptr = 0;   } /* Chop off trailing comments */
   if ((ptr = strchr(configLine, '=')) != nullptr) { *ptr = ' '; } /* Blow away the '=' to make things simple */
   ptr = configLine;
   while ((ptr = strchr(ptr, ',')) != nullptr)     { *ptr = ' '; } /* Blow away all commas */

   /* Split the line */
   char*    args[MAX_ARG_COUNT];
   uint32_t argc = Args::SplitLine(configLine, args, uint32_t(ARRAY_SIZE(args) - 1u));
   if (argc < 2)
   {
      if (argc > 0)
      {
         fprintf(stderr, "%s:%u Wrong number of arguments: %s...\n",
                 filename, cpd.line_number, configLine);
         cpd.error_count++;
      }
      return;
   }
   argc = min(argc, MAX_ARG_COUNT);
   args[argc] = nullptr;

   if (strcasecmp(args[0], "type") == 0)
   {
      for (uint32_t idx = 1; idx < argc; idx++)
      {
         add_keyword(args[idx], CT_TYPE);
      }
   }
   else if (strcasecmp(args[0], "define"     ) == 0) { add_define (args[1], args[2]       ); }
   else if (strcasecmp(args[0], "macro-open" ) == 0) { add_keyword(args[1], CT_MACRO_OPEN ); }
   else if (strcasecmp(args[0], "macro-close") == 0) { add_keyword(args[1], CT_MACRO_CLOSE); }
   else if (strcasecmp(args[0], "macro-else" ) == 0) { add_keyword(args[1], CT_MACRO_ELSE ); }
   else if (strcasecmp(args[0], "set"        ) == 0)
   {
      if (argc < 3)
      {
         fprintf(stderr, "%s:%u 'set' requires at least three arguments\n",
                 filename, cpd.line_number);
      }
      else
      {
         c_token_t token = find_token_name(args[1]);
         if (token != CT_NONE)
         {
            LOG_FMT(LNOTE, "%s:%d set '%s':", filename, cpd.line_number, args[1]);
            for (uint32_t idx = 2; idx < argc; idx++)
            {
               LOG_FMT(LNOTE, " '%s'", args[idx]);
               add_keyword(args[idx], token);
            }
            LOG_FMT(LNOTE, "\n");
         }
         else
         {
            fprintf(stderr, "%s:%u unknown type '%s':", filename, cpd.line_number, args[1]);
         }
      }
   }
#ifndef EMSCRIPTEN
   else if (strcasecmp(args[0], "include") == 0)
   {
      uint32_t save_line_no = cpd.line_number;
      if (is_path_relative(args[1]))
      {
         /* include is a relative path to the current config file */
         unc_text ut = filename;
         ut.resize(path_dirname_len(filename));
         ut.append(args[1]);
         UNUSED(load_option_file(ut.c_str()));
      }
      else
      { /* include is an absolute Unix path */
         UNUSED(load_option_file(args[1]));
      }
      cpd.line_number = save_line_no;
   }
#endif
   else if (strcasecmp(args[0], "file_ext") == 0)
   {
      if (argc < 3)
      {
         fprintf(stderr, "%s:%u 'file_ext' requires at least three arguments\n",
                 filename, cpd.line_number);
      }
      else
      {
         for (uint32_t idx = 2; idx < argc; idx++)
         {
            const char* lang_name = extension_add(args[idx], args[1]);
            if (lang_name)
            {
               LOG_FMT(LNOTE, "%s:%u file_ext '%s' => '%s'\n",
                       filename, cpd.line_number, args[idx], lang_name);
            }
            else
            {
               fprintf(stderr, "%s:%u file_ext has unknown language '%s'\n",
                       filename, cpd.line_number, args[1]);
            }
         }
      }
   }
   else
   {
      /* must be a regular option = value */
      const int32_t id = set_option_value(args[0], args[1]);
      if (id < 0)
      {
         fprintf(stderr, "%s:%u Unknown symbol '%s'\n",
                 filename, cpd.line_number, args[0]);
         cpd.error_count++;
      }
   }
}


int32_t load_option_file(const char* filename)
{
#ifdef WIN32
   /* "/dev/null" not understood by "fopen" in Windows */
   retval_if((strcasecmp(filename, "/dev/null") == 0), 0);
#endif

   FILE* pfile = fopen(filename, "r");
   if (ptr_is_invalid(pfile))
   {
      fprintf(stderr, "%s: fopen(%s) failed: %s (%d)\n",
              __func__, filename, strerror(errno), errno);
      cpd.error_count++;
      return(-1);
   }

   /* Read in the file line by line */
   char buffer[256];
   while (fgets(buffer, sizeof(buffer), pfile) != nullptr)
   {
      process_option_line(buffer, filename);
   }

   fclose(pfile);
   return(0);
}


int32_t save_option_file_kernel(FILE* pfile, bool withDoc, bool only_not_default)
{
   fprintf(pfile, "# %s\n", UNCRUSTIFY_VERSION);

   int32_t not_default_opt_count = 0; /* number of options that differ from their default value */
   /* Print the options by group */
   for (auto& jt : group_map)
   {
      bool first = true;

      for (auto option_id : jt.second.options)
      {
         const option_map_value_t* option = get_option_name(option_id);
         const string val_string  = op_val2str(option->type, cpd.settings[option->id]);
         const string val_default = op_val2str(option->type, cpd.defaults[option->id]);

         if (val_string != val_default)
         {
            not_default_opt_count++;
         }
         else if (only_not_default)
         {
            continue;
         }

         if (withDoc &&
            ( ptr_is_valid(option->short_desc)) &&
            (*option->short_desc != 0))
         {
            if (first)
            {
               /* print group description */
               fputs("\n#\n", pfile);
               fprintf(pfile, "# %s\n", jt.second.short_desc);
               fputs("#\n\n", pfile);
            }

            fprintf(pfile, "%s# ", first ? "" : "\n");
            int32_t idx;
            for (idx = 0; option->short_desc[idx] != 0; idx++)
            {
               fputc(option->short_desc[idx], pfile);
               if ( (option->short_desc[idx] == '\n') &&
                    (option->short_desc[idx + 1] != 0))
               {
                  fputs("# ", pfile);
               }
            }
            if (option->short_desc[idx - 1] != '\n')
            {
               fputc('\n', pfile);
            }
         }
         first = false;

         const uint32_t name_len = strlen(option->name);
         const int      pad      = (name_len < MAX_OPTION_NAME_LEN)
                                  ? (MAX_OPTION_NAME_LEN - name_len) : 1;

         fprintf(pfile, "%s%*.s= ", option->name, pad, " ");

         if (option->type == AT_STRING) { fprintf(pfile, "\"%s\"", val_string.c_str()); }
         else                           { fprintf(pfile, "%s",     val_string.c_str()); }
         if (withDoc)
         {
            const int val_len = val_string.length();
            fprintf(pfile, "%*.s # %s", 8 - val_len, " ",
                    argtype2string(option->type).c_str());
         }
         fputs("\n", pfile);
      }
   }

   if (withDoc)
   {
      fprintf(pfile, "%s", DOC_TEXT_END);
   }

   print_keywords  (pfile); /* Print custom keywords */
   print_defines   (pfile); /* Print custom defines */
   print_extensions(pfile); /* Print custom file extensions */

   fprintf(pfile, "# option(s) with 'not default' value: %d\n#\n", not_default_opt_count);

   return(0);
}


int32_t save_option_file(FILE* pfile, bool withDoc)
{
   return(save_option_file_kernel(pfile, withDoc, false));
}


void print_options(FILE* pfile)
{
   // TODO refactor to be independent of type positioning
   const char* names[] =
   {
      "{ False, True }",
      "{ Ignore, Add, Remove, Force }",
      "Number",
      "{ Auto, LF, CR, CRLF }",
      "{ Ignore, Lead, Trail }",
      "String",
      "Unsigned Number",
   };

   fprintf(pfile, "# %s\n", UNCRUSTIFY_VERSION);

   /* Print the all out */
   for (auto& jt : group_map)
   {
      fprintf(pfile, "#\n# %s\n#\n\n", jt.second.short_desc);

      for (auto option_id : jt.second.options)
      {
         const option_map_value_t* option = get_option_name(option_id);
         assert(ptr_is_valid(option));
         uint32_t cur = strlen(option->name);
         uint32_t pad = (cur < MAX_OPTION_NAME_LEN) ? (MAX_OPTION_NAME_LEN - cur) : 1;
         fprintf(pfile, "%s%*c%s\n", option->name, (int32_t)pad, ' ', names[option->type]);

         const char* text = option->short_desc;

         if (ptr_is_valid(text))
         {
            fputs("  ", pfile);
            while (*text != 0)
            {
               fputc(*text, pfile);
               if (*text == '\n')
               {
                  fputs("  ", pfile);
               }
               text++;
            }
         }
         fputs("\n\n", pfile);
      }
   }
   fprintf(pfile, "%s", DOC_TEXT_END);
}


void set_option_defaults(void)
{
   /* set all the default values to zero */
   for (auto& count : cpd.defaults)
   {
      count.n = 0;
   }

   /* the options with non-zero default values */
   cpd.defaults[UO_align_left_shift                                 ].b = true;
   cpd.defaults[UO_cmt_indent_multi                                 ].b = true;
   cpd.defaults[UO_cmt_insert_before_inlines                        ].b = true;
   cpd.defaults[UO_cmt_multi_check_last                             ].b = true;
   cpd.defaults[UO_cmt_multi_first_len_min                          ].n = 4;
   cpd.defaults[UO_indent_access_spec                               ].n = 1;
   cpd.defaults[UO_indent_align_assign                              ].b = true;
   cpd.defaults[UO_indent_columns                                   ].u = 8;
   cpd.defaults[UO_indent_cpp_lambda_body                           ].b = false;
   cpd.defaults[UO_indent_ctor_init_leading                         ].n = 2;
   cpd.defaults[UO_indent_label                                     ].n = 1;
   cpd.defaults[UO_indent_oc_msg_prioritize_first_colon             ].b = true;
   cpd.defaults[UO_indent_token_after_brace                         ].b = true;
   cpd.defaults[UO_indent_using_block                               ].b = true;
   cpd.defaults[UO_indent_with_tabs                                 ].n = 1;
   cpd.defaults[UO_input_tab_size                                   ].u = 8;
   cpd.defaults[UO_newlines                                         ].le= LE_AUTO;
   cpd.defaults[UO_output_tab_size                                  ].u = 8;
   cpd.defaults[UO_pp_indent_count                                  ].n = 1;
   cpd.defaults[UO_sp_addr                                          ].a = AV_REMOVE;
   cpd.defaults[UO_sp_after_semi                                    ].a = AV_ADD;
   cpd.defaults[UO_sp_after_semi_for                                ].a = AV_FORCE;
   cpd.defaults[UO_sp_after_type                                    ].a = AV_FORCE;
   cpd.defaults[UO_sp_angle_shift                                   ].a = AV_ADD;
   cpd.defaults[UO_sp_before_case_colon                             ].a = AV_REMOVE;
   cpd.defaults[UO_sp_before_comma                                  ].a = AV_REMOVE;
   cpd.defaults[UO_sp_before_nl_cont                                ].a = AV_ADD;
   cpd.defaults[UO_sp_before_semi                                   ].a = AV_REMOVE;
   cpd.defaults[UO_sp_deref                                         ].a = AV_REMOVE;
   cpd.defaults[UO_sp_incdec                                        ].a = AV_REMOVE;
   cpd.defaults[UO_sp_inv                                           ].a = AV_REMOVE;
   cpd.defaults[UO_sp_member                                        ].a = AV_REMOVE;
   cpd.defaults[UO_sp_not                                           ].a = AV_REMOVE;
   cpd.defaults[UO_sp_paren_comma                                   ].a = AV_FORCE;
   cpd.defaults[UO_sp_pp_concat                                     ].a = AV_ADD;
   cpd.defaults[UO_sp_sign                                          ].a = AV_REMOVE;
   cpd.defaults[UO_sp_super_paren                                   ].a = AV_REMOVE;
   cpd.defaults[UO_sp_this_paren                                    ].a = AV_REMOVE;
   cpd.defaults[UO_sp_word_brace                                    ].a = AV_ADD;
   cpd.defaults[UO_sp_word_brace_ns                                 ].a = AV_ADD;
   cpd.defaults[UO_string_escape_char                               ].n = BACKSLASH;
   cpd.defaults[UO_use_indent_func_call_param                       ].b = true;
   cpd.defaults[UO_use_options_overriding_for_qt_macros             ].b = true;
   cpd.defaults[UO_warn_level_tabs_found_in_verbatim_string_literals].n = (int32_t)LWARN;
   cpd.defaults[UO_always_ignore                                    ].a = AV_IGNORE;
   cpd.defaults[UO_always_add                                       ].a = AV_ADD;
   cpd.defaults[UO_always_remove                                    ].a = AV_REMOVE;
   cpd.defaults[UO_always_force                                     ].a = AV_FORCE;


   /* copy all the default values to settings array */
   const uint32_t option_count = (uint32_t)UO_option_count;
   for (uint32_t i = 0; i < option_count; i++)
   {
      cpd.settings[i].a = cpd.defaults[i].a;
   }
}


string argtype2string(argtype_t argtype)
{
   switch (argtype)
   {
      case AT_BOOL:   return("false/true");
      case AT_IARF:   return("ignore/add/remove/force");
      case AT_NUM:    return("number");
      case AT_UNUM:   return("unsigned number");
      case AT_LINE:   return("auto/lf/crlf/cr");
      case AT_POS:    return("ignore/join/lead/lead_break/lead_force/trail/trail_break/trail_force");
      case AT_STRING: return("string");
      default:        fprintf(stderr, "Unknown argtype '%d'\n", argtype);
                      return("");
   }
}

const char* get_encoding_name(const char_encoding_e enc)
{
   switch(enc)
   {
      case(char_encoding_e::ASCII   ): return ("ASCII"      );
      case(char_encoding_e::BYTE    ): return ("BYTE"       );
      case(char_encoding_e::UTF8    ): return ("UTF-8"      );
      case(char_encoding_e::UTF16_LE): return ("UTF-16-LE"  );
      case(char_encoding_e::UTF16_BE): return ("UTF-16-BE"  );
      default:                         return ("unknown enc");
   }
}


const char* get_argtype_name(argtype_t argtype)
{
   switch (argtype)
   {
      case AT_BOOL:   return("AT_BOOL"  );
      case AT_IARF:   return("AT_IARF"  );
      case AT_NUM:    return("AT_NUM"   );
      case AT_UNUM:   return("AT_UNUM"  );
      case AT_LINE:   return("AT_LINE"  );
      case AT_POS:    return("AT_POS"   );
      case AT_STRING: return("AT_STRING");
      default:        fprintf(stderr, "Unknown argtype '%d'\n", argtype);
                      return("");
   }
}


string bool2str(bool val)
{
   return((val) ? "true" : "false");
}


string argval2str(argval_t argval)
{
   switch (argval)
   {
      case AV_IGNORE: return("ignore");
      case AV_ADD:    return("add"   );
      case AV_REMOVE: return("remove");
      case AV_FORCE:  return("force" );
      default:        fprintf(stderr, "Unknown argval '%d'\n", argval);
                      return("undefined");
   }
}

string number2str(int32_t number)
{
   char buffer[12]; /* 11 + termination */
   sprintf(buffer, "%d", number);

   /* NOTE: this creates a std:string class from the char array.
    *       It isn't returning a pointer to stack memory. */
   return(buffer);
}


string lineends2str(lineends_t linends)
{
   switch (linends)
   {
      case LE_LF:   return("lf"  );
      case LE_CRLF: return("crlf");
      case LE_CR:   return("cr"  );
      case LE_AUTO: return("auto");
      default:      fprintf(stderr, "Unknown lineends '%d'\n", linends);
                    return("");
   }
}


string tokenpos2str(tokenpos_t tokenpos)
{
   switch (tokenpos)
   {
      case TP_IGNORE:      return("ignore"     );
      case TP_JOIN:        return("join"       );
      case TP_LEAD:        return("lead"       );
      case TP_LEAD_BREAK:  return("lead_break" );
      case TP_LEAD_FORCE:  return("lead_force" );
      case TP_TRAIL:       return("trail"      );
      case TP_TRAIL_BREAK: return("trail_break");
      case TP_TRAIL_FORCE: return("trail_force");
      default:             fprintf(stderr, "Unknown tokenpos '%d'\n", tokenpos);
                           return("");
   }
}


string op_val2str(const argtype_t argtype, const op_val_t& op_val)
{
   switch (argtype)
   {
      case AT_BOOL:   return(bool2str           (op_val.b ));
      case AT_IARF:   return(argval2str         (op_val.a ));
      case AT_NUM:    return(number2str         (op_val.n ));
      case AT_UNUM:   return(number2str((int32_t)op_val.u ));
      case AT_LINE:   return(lineends2str       (op_val.le));
      case AT_POS:    return(tokenpos2str       (op_val.tp));
      case AT_STRING: return(ptr_is_valid(op_val.str) ? op_val.str : "");
      default:        fprintf(stderr, "Unknown argtype '%d'\n", argtype);
                      return("");
   }
}<|MERGE_RESOLUTION|>--- conflicted
+++ resolved
@@ -26,61 +26,6 @@
 #include "uncrustify.h"
 #include "unc_ctype.h"
 
-<<<<<<< HEAD
-
-static const char* const DOC_TEXT_END =
-   "\n"
-   "# Meaning of the settings:\n"
-   "#   Ignore - do not do any changes\n"
-   "#   Add    - make sure there is 1 or more space/brace/newline/etc\n"
-   "#   Remove - removes space/brace/newline/etc\n"
-   "#   Force  - in the context of spaces means make sure there is exactly 1,\n"
-   "#            in other contexts it behaves like Add\n"
-   "#\n"
-   "#\n"
-   "# You can force a token to be a type with the 'type' option.\n"
-   "# Example:\n"
-   "# type myfoo1 myfoo2\n"
-   "#\n"
-   "# You can create custom macro-based indentation using macro-open,\n"
-   "# macro-else and macro-close.\n"
-   "# Example:\n"
-   "# macro-open  BEGIN_TEMPLATE_MESSAGE_MAP\n"
-   "# macro-open  BEGIN_MESSAGE_MAP\n"
-   "# macro-close END_MESSAGE_MAP\n"
-   "#\n"
-   "# You can assign any keyword to any type with the set option.\n"
-   "# set func_call_user _ N_\n"
-   "#\n"
-   "# The full syntax description of all custom definition config entries\n"
-   "# is shown below:\n"
-   "#\n"
-   "# define custom tokens as:\n"
-   "# - embed whitespace in token using '\' escape character, or\n"
-   "#   put token in quotes\n"
-   "# - these: ' \" and ` are recognized as quote delimiters\n"
-   "#\n"
-   "# type token1 token2 token3 ...\n"
-   "#             ^ optionally specify multiple tokens on a single line\n"
-   "# define def_token output_token\n"
-   "#                  ^ output_token is optional, then nullptr is assumed\n"
-   "# macro-open token\n"
-   "# macro-close token\n"
-   "# macro-else token\n"
-   "# set id token1 token2 ...\n"
-   "#               ^ optionally specify multiple tokens on a single line\n"
-   "#     ^ id is one of the names in token_enum.h sans the CT_ prefix,\n"
-   "#       e.g. PP_PRAGMA\n"
-   "#\n"
-   "# all tokens are separated by any mix of ',' commas, '=' equal signs\n"
-   "# and whitespace (space, tab)\n"
-   "#\n"
-   "# You can add support for other file extensions using the 'file_ext' command.\n"
-   "# The first arg is the language name used with the '-l' option.\n"
-   "# The remaining args are file extensions, matched with 'endswith'.\n"
-   "#   file_ext CPP .ch .cxx .cpp.in\n"
-   "#\n";
-=======
 static const char *DOC_TEXT_END = R"___(
 # Meaning of the settings:
 #   Ignore - do not do any changes
@@ -134,8 +79,6 @@
 #       `macro-close END_MESSAGE_MAP`
 #
 #)___";
-
->>>>>>> e2e4f7bc
 
 map<uo_t, option_map_value_t> option_name_map;
 map<ug_t, group_map_value_t>  group_map;
