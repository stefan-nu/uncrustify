/**
 * @file options.cpp
 * Parses the options from the config file.
 *
 * @author  Ben Gardner
 * @author  Guy Maurel since version 0.62 for uncrustify4Qt
 *          October 2015, 2016
 * @license GPL v2+
 */

#include <cstring>
#ifdef HAVE_STRINGS_H
#include <strings.h>  /* strcasecmp() */
#endif
#include <cstdio>
#include <cstdlib>

#include "args.h"
#include "chunk_list.h"
#include "error_types.h"
#include "defines.h"
#include "keywords.h"
#include "uncrustify_version.h"
#include "uncrustify_types.h"
#include "uncrustify.h"
#include "unc_ctype.h"


static const char * const DOC_TEXT_END =
   "\n"
   "# Meaning of the settings:\n"
   "#   Ignore - do not do any changes\n"
   "#   Add    - make sure there is 1 or more space/brace/newline/etc\n"
   "#   Remove - removes space/brace/newline/etc\n"
   "#   Force  - in the context of spaces means make sure there is exactly 1,\n"
   "#            in other contexts it behaves like Add\n"
   "#\n"
   "#\n"
   "# You can force a token to be a type with the 'type' option.\n"
   "# Example:\n"
   "# type myfoo1 myfoo2\n"
   "#\n"
   "# You can create custom macro-based indentation using macro-open,\n"
   "# macro-else and macro-close.\n"
   "# Example:\n"
   "# macro-open  BEGIN_TEMPLATE_MESSAGE_MAP\n"
   "# macro-open  BEGIN_MESSAGE_MAP\n"
   "# macro-close END_MESSAGE_MAP\n"
   "#\n"
   "# You can assign any keyword to any type with the set option.\n"
   "# set func_call_user _ N_\n"
   "#\n"
   "# The full syntax description of all custom definition config entries\n"
   "# is shown below:\n"
   "#\n"
   "# define custom tokens as:\n"
   "# - embed whitespace in token using '\' escape character, or\n"
   "#   put token in quotes\n"
   "# - these: ' \" and ` are recognized as quote delimiters\n"
   "#\n"
   "# type token1 token2 token3 ...\n"
   "#             ^ optionally specify multiple tokens on a single line\n"
   "# define def_token output_token\n"
   "#                  ^ output_token is optional, then nullptr is assumed\n"
   "# macro-open token\n"
   "# macro-close token\n"
   "# macro-else token\n"
   "# set id token1 token2 ...\n"
   "#               ^ optionally specify multiple tokens on a single line\n"
   "#     ^ id is one of the names in token_enum.h sans the CT_ prefix,\n"
   "#       e.g. PP_PRAGMA\n"
   "#\n"
   "# all tokens are separated by any mix of ',' commas, '=' equal signs\n"
   "# and whitespace (space, tab)\n"
   "#\n"
   "# You can add support for other file extensions using the 'file_ext' command.\n"
   "# The first arg is the language name used with the '-l' option.\n"
   "# The remaining args are file extensions, matched with 'endswith'.\n"
   "#   file_ext CPP .ch .cxx .cpp.in\n"
   "#\n";

map<uo_t, option_map_value_t> option_name_map;
map<ug_t, group_map_value_t>  group_map;
static ug_t                   current_group; /**< defines the currently active options group */

#ifdef DEBUG
static int32_t checkGroupNumber  = -1;
//static int32_t checkOptionNumber = -1;
#endif


/** returns the name of an argument type as zero terminated string */
const char* get_argtype_name(
   argtype_t argtype /**< [in] argument to get name for */
);


/**
 *  only compare alpha-numeric characters
 */
static bool match_text(
   const char* str1, /**< [in]  */
   const char* str2  /**< [in]  */
);


/**
 * Convert the value string to the correct type in dest.
 */
static void convert_value(
   const option_map_value_t* entry, /**< [in]  */
   const char*               val,   /**< [in]  */
   op_val_t*                 dest   /**< [in]  */
);


/** \brief adds an uncrustify option to the global option list
 *
 * The option group is taken from the global 'current_group' variable */
static void unc_add_opt(
   const char* name,                 /**< [in] name of the option, maximal 60 characters */
   uo_t        id,                   /**< [in] ENUM value of the option  */
   argtype_t   type,                 /**< [in] kind of option r.g. AT_IARF, AT_NUM, etc. */
   const char* short_desc = nullptr, /**< [in] short human readable description */
   const char* long_desc  = nullptr, /**< [in] long  human readable description */
   int32_t     min_val    =  0,      /**< [in] minimal value, only used for integer values */
   int32_t     max_val    = 16       /**< [in] maximal value, only used for integer values */
);


#if 0
#ifdef DEBUG
   // The order of the calls of 'unc_add_option' in the function 'register_options'
   // is the master over all.
   // This order must be the same in the declaration of the enum uncrustify_options
   // This will be checked here
   checkOptionNumber++;
   if (checkOptionNumber != id)
   {
      fprintf(stderr, "FATAL: The order of 'options' is not the same:\n");
      fprintf(stderr,
              "   Number in the options.cpp file = %d\n"
              "   Number in the options.h   file = %d\n"
              "   for the group '%s'\n", id, checkOptionNumber, name);
      exit(EX_SOFTWARE);
   }
#endif

#define OptionMaxLength    60
   int32_t lengthOfTheOption = strlen(name);
   if (lengthOfTheOption > OptionMaxLength)
   {
#endif


void unc_begin_group(ug_t id, const char* short_desc, const char* long_desc)
{
#ifdef DEBUG
   /* The order of the calls of 'unc_begin_group' in the function 'register_options'
    * is the master over all.
    * This order must be the same in the declaration of the enum uncrustify_groups
    * This will be checked here */
   checkGroupNumber++;
   if (checkGroupNumber != id)
   {
      fprintf(stderr, "FATAL: The order of 'groups for options' is not the same:\n");
      fprintf(stderr,
              "   Number in the options.cpp file = %d\n"
              "   Number in the options.h   file = %d\n"
              "   for the group '%s'\n", id, checkGroupNumber, short_desc);
      exit(EX_SOFTWARE);
   }
#endif
   current_group = id;

   group_map_value_t value;

   value.id         = id;
   value.short_desc = short_desc;
   value.long_desc  = long_desc;

   group_map[id] = value;
}


uo_t get_inverse_uo(const uo_t option)
{
   switch(option)
   {
      case(UO_nl_before_if):           return(UO_nl_after_if);
      case(UO_nl_after_if):            return(UO_nl_before_if);

      case(UO_nl_before_for):          return(UO_nl_after_for);
      case(UO_nl_after_for):           return(UO_nl_before_for);

      case(UO_nl_before_while):        return(UO_nl_after_while);
      case(UO_nl_after_while):         return(UO_nl_before_while);

      case(UO_nl_before_switch):       return(UO_nl_after_switch);
      case(UO_nl_after_switch):        return(UO_nl_before_switch);

      case(UO_nl_before_synchronized): return(UO_nl_after_synchronized);
      case(UO_nl_after_synchronized):  return(UO_nl_before_synchronized);

      case(UO_nl_before_do):           return(UO_nl_after_do);
      case(UO_nl_after_do):            return(UO_nl_before_do);

      default:                         return (option);
   }
}


argval_t add_option(argval_t var, argval_t opt)
{
   return (argval_t)((int32_t)var | (int32_t)opt);
}


bool is_arg_set(const argval_t opt, const argval_t val)
{
   return ((opt & val) == val); /*lint !e655 */
}
bool is_arg_set(const uo_t opt, const argval_t val)
{
   return(is_arg_set(get_arg(opt), val));
}


bool get_bool(const uo_t opt)
{
   return(cpd.settings[opt].b);
}
argval_t get_arg(const uo_t opt)
{
   return(cpd.settings[opt].a);
}
uint32_t get_uval(const uo_t opt)
{
   return(cpd.settings[opt].u);
}
int32_t get_ival(const uo_t opt)
{
   return(cpd.settings[opt].n);
}
uint32_t get_abs(const uo_t opt)
{
   return((uint32_t)abs(cpd.settings[opt].n));
}
tokenpos_t get_tok(const uo_t opt)
{
   return(cpd.settings[opt].tp);
}
StarStyle_t get_star(const uo_t opt)
{
   return static_cast<StarStyle_t>(get_uval(opt));
}

void set_arg(const uo_t opt, argval_t val)
{
   cpd.settings[opt].a = val;
}
void add_arg(const uo_t opt, argval_t val)
{
   cpd.settings[opt].a = add_option(cpd.settings[opt].a, val);
}

bool is_val(const uo_t opt, const uint32_t val)
{
   return(get_uval(opt) == val);
}
bool is_val(const uo_t opt, const int32_t val)
{
   return(get_ival(opt) == val);
}


bool is_true(const uo_t opt)
{
   return(cpd.settings[opt].b == true);
}
bool is_false(const uo_t opt)
{
   return(cpd.settings[opt].b == false);
}


bool is_opt_unset(
   const argval_t opt,
   const argval_t val
);


bool is_opt_unset(const argval_t opt, const argval_t val)
{
   return ((opt & val) == 0); /*lint !e655 !e641*/
}


bool is_arg(const argval_t var, const argval_t val)
{
   return (var == val);
}
bool is_arg(const uo_t opt, const argval_t val)
{
   return is_arg(cpd.settings[opt].a, val);
}
bool is_ignore(const uo_t opt)
{
   return is_arg(cpd.settings[opt].a, AV_IGNORE);
}


bool not_arg(const argval_t opt, const argval_t val)
{
   return (opt != val);
}
bool not_arg(const uo_t opt, const argval_t val)
{
   return not_arg(cpd.settings[opt].a, val);
}
bool not_ignore(const uo_t opt)
{
   return not_arg(cpd.settings[opt].a, AV_IGNORE);
}


bool is_token_set(const tokenpos_t tok, const tokenpos_t val)
{
   return ((tok & val) == val); /*lint !e655 */
}


bool is_tok_unset(const tokenpos_t tok, const tokenpos_t val)
{
   return ((tok & val) == 0); /*lint !e655 !e641*/
}

bool is_tok(const tokenpos_t tok, const tokenpos_t val)
{
   return (tok == val);
}
bool is_tok(const uo_t opt, const tokenpos_t val)
{
   return (cpd.settings[opt].tp == val);
}


bool not_tok(const tokenpos_t tok, const tokenpos_t val)
{
   return (tok != val);
}
bool not_tok(const uo_t opt, const tokenpos_t val)
{
   return (cpd.settings[opt].tp != val);
}

bool is_bit_set(const uint64_t var, const uint64_t bit)
{
   return ((var & bit) == bit);
}


bool is_bit_unset(const uint64_t var, const uint64_t bit)
{
   return ((var & bit) == 0);
}


#define MAX_BOOL_VAL 1 /**< a boolean values is either 0 or 1 */
#define MAX_IARF_VAL 3 /**< a IARF value is either 0,1,2 or 3 */
#define MAX_LINE_VAL 3 /**< ??? */
#define MAX_POS_VAL  2 /**< ??? */
#define MAX_STR_VAL  0 /**< ??? */

static void unc_add_opt(const char* name, uo_t id, argtype_t type,
      const char* short_desc, const char* long_desc, int32_t min_val, int32_t max_val)
{
   const uint32_t option_max_length = 60;
   uint32_t lengthOfTheOption = strlen(name);
   if (lengthOfTheOption > option_max_length)
   {
      fprintf(stderr, "FATAL: length of the option name (%s) is too big (%u)\n", name, lengthOfTheOption);
      fprintf(stderr, "FATAL: the maximal length of an option name is %u characters\n", option_max_length);
      exit(EX_SOFTWARE);
   }
   group_map[current_group].options.push_back(id);

   option_map_value_t value;
   value.id         = id;
   value.group_id   = current_group;
   value.type       = type;
   value.name       = name;
   value.short_desc = short_desc;
   value.long_desc  = long_desc;
   value.min_val    = 0;

   /* Calculate the max/min values */
   switch (type)
   {
      case AT_BOOL:   value.max_val = MAX_BOOL_VAL;                     break;
      case AT_IARF:   value.max_val = MAX_IARF_VAL;                     break;
      case AT_LINE:   value.max_val = MAX_LINE_VAL;                     break;
      case AT_POS:    value.max_val = MAX_POS_VAL;                      break;
      case AT_STRING: value.max_val = MAX_STR_VAL;                      break;
      case AT_NUM:    value.max_val = max_val; value.min_val = min_val; break;
      case AT_UNUM:   value.max_val = max_val; value.min_val = min_val; break;

      default:
         fprintf(stderr, "FATAL: Illegal option type %d for '%s'\n", type, name);
         exit(EX_SOFTWARE);
   }

   option_name_map[id] = value;
}


static bool match_text(const char* str1, const char* str2)
{
   int32_t matches = 0;
   while ((*str1 != 0) && (*str2 != 0))
   {
      if (!unc_isalnum(char2uint32(*str1))) { str1++; continue; }
      if (!unc_isalnum(char2uint32(*str2))) { str2++; continue; }
      retval_if(unc_tolower(char2uint32(*str1)) != unc_tolower(char2uint32(*str2)), false);

      matches++;
      str1++;
      str2++;
   }
   return(matches && (*str1 == 0) && (*str2 == 0));
}


const option_map_value_t* unc_find_option(const char *name)
{
   for (const auto &it : option_name_map)
   {
      if (match_text(it.second.name, name))
      {
         return(&it.second);
      }
   }
   return(nullptr);
}


void register_options(void)
{
   unc_begin_group(UG_general, "General options");
   unc_add_opt("newlines", UO_newlines, AT_LINE,
                  "The type of line endings. Default=Auto");
   unc_add_opt("input_tab_size", UO_input_tab_size, AT_UNUM,
                  "The original size of tabs in the input. Default=8", "", 1, 32);
   unc_add_opt("output_tab_size", UO_output_tab_size, AT_UNUM,
                  "The size of tabs in the output (only used if align_with_tabs=true). Default=8", "", 1, 32);
   unc_add_opt("string_escape_char", UO_string_escape_char, AT_UNUM,
                  "The ASCII value of the string escape char, usually 92 (\\) or 94 (^). (Pawn)", "", 0, 255);
   unc_add_opt("string_escape_char2", UO_string_escape_char2, AT_UNUM,
                  "Alternate string escape char for Pawn. Only works right before the quote char.", "", 0, 255);
   unc_add_opt("string_replace_tab_chars", UO_string_replace_tab_chars, AT_BOOL,
                  "Replace tab characters found in string literals with the escape sequence \\t instead.");
   unc_add_opt("tok_split_gte", UO_tok_split_gte, AT_BOOL,
                  "Allow interpreting '>=' and '>>=' as part of a template in 'void f(list<list<B>>=val);'.\n"
                  "If True, 'assert(x<0 && y>=3)' will be broken. Default=False\n"
                  "Improvements to template detection may make this option obsolete.");
   unc_add_opt("disable_processing_cmt", UO_disable_processing_cmt, AT_STRING,
                  "Override the default ' *INDENT-OFF*' in comments for disabling processing of part of the file.");
   unc_add_opt("enable_processing_cmt", UO_enable_processing_cmt, AT_STRING,
                  "Override the default ' *INDENT-ON*' in comments for enabling processing of part of the file.");
   unc_add_opt("enable_digraphs", UO_enable_digraphs, AT_BOOL,
                  "Enable parsing of digraphs. Default=False");
   unc_add_opt("utf8_bom", UO_utf8_bom, AT_IARF,
                  "Control what to do with the UTF-8 BOM (recommend 'remove')");
   unc_add_opt("utf8_byte", UO_utf8_byte, AT_BOOL,
                  "If the file contains bytes with values between 128 and 255, but is not UTF-8, then output as UTF-8");
   unc_add_opt("utf8_force", UO_utf8_force, AT_BOOL,
                  "Force the output encoding to UTF-8");

   unc_begin_group(UG_space, "Spacing options");
   unc_add_opt("sp_arith", UO_sp_arith, AT_IARF,
                  "Add or remove space around arithmetic operator '+', '-', '/', '*', etc\n"
                  "also '>>>' '<<' '>>' '%' '|'");
   unc_add_opt("sp_assign", UO_sp_assign, AT_IARF,
                  "Add or remove space around assignment operator '=', '+=', etc");
   unc_add_opt("sp_cpp_lambda_assign", UO_sp_cpp_lambda_assign, AT_IARF,
                  "Add or remove space around '=' in C++11 lambda capture specifications. Overrides sp_assign");
   unc_add_opt("sp_cpp_lambda_paren", UO_sp_cpp_lambda_paren, AT_IARF,
                  "Add or remove space after the capture specification in C++11 lambda.");
   unc_add_opt("sp_assign_default", UO_sp_assign_default, AT_IARF,
                  "Add or remove space around assignment operator '=' in a prototype");
   unc_add_opt("sp_before_assign", UO_sp_before_assign, AT_IARF,
                  "Add or remove space before assignment operator '=', '+=', etc. Overrides sp_assign.");
   unc_add_opt("sp_after_assign", UO_sp_after_assign, AT_IARF,
                  "Add or remove space after assignment operator '=', '+=', etc. Overrides sp_assign.");
   unc_add_opt("sp_enum_paren", UO_sp_enum_paren, AT_IARF,
                  "Add or remove space in 'NS_ENUM ('");
   unc_add_opt("sp_enum_assign", UO_sp_enum_assign, AT_IARF,
                  "Add or remove space around assignment '=' in enum");
   unc_add_opt("sp_enum_before_assign", UO_sp_enum_before_assign, AT_IARF,
                  "Add or remove space before assignment '=' in enum. Overrides sp_enum_assign.");
   unc_add_opt("sp_enum_after_assign", UO_sp_enum_after_assign, AT_IARF,
                  "Add or remove space after assignment '=' in enum. Overrides sp_enum_assign.");
   unc_add_opt("sp_enum_colon", UO_sp_enum_colon, AT_IARF,
                  "Add or remove space around assignment ':' in enum");
   unc_add_opt("sp_pp_concat", UO_sp_pp_concat, AT_IARF,
                  "Add or remove space around preprocessor '##' concatenation operator. Default=Add");
   unc_add_opt("sp_pp_stringify", UO_sp_pp_stringify, AT_IARF,
                  "Add or remove space after preprocessor '#' stringify operator. Also affects the '#@' charizing operator.");
   unc_add_opt("sp_before_pp_stringify", UO_sp_before_pp_stringify, AT_IARF,
                  "Add or remove space before preprocessor '#' stringify operator as in '#define x(y) L#y'.");
   unc_add_opt("sp_bool", UO_sp_bool, AT_IARF,
                  "Add or remove space around boolean operators '&&' and '||'");
   unc_add_opt("sp_compare", UO_sp_compare, AT_IARF,
                  "Add or remove space around compare operator '<', '>', '==', etc");
   unc_add_opt("sp_inside_paren", UO_sp_inside_paren, AT_IARF,
                  "Add or remove space inside '(' and ')'");
   unc_add_opt("sp_paren_paren", UO_sp_paren_paren, AT_IARF,
                  "Add or remove space between nested parenthesis: '((' vs ') )'");
   unc_add_opt("sp_cparen_oparen", UO_sp_cparen_oparen, AT_IARF,
                  "Add or remove space between back-to-back parenthesis: ')(' vs ') ('");
   unc_add_opt("sp_balance_nested_parens", UO_sp_bal_nested_parens, AT_BOOL,
                  "Whether to balance spaces inside nested parenthesis");
   unc_add_opt("sp_paren_brace", UO_sp_paren_brace, AT_IARF,
                  "Add or remove space between ')' and '{'");
   unc_add_opt("sp_before_ptr_star", UO_sp_before_ptr_star, AT_IARF,
                  "Add or remove space before pointer star '*'");
   unc_add_opt("sp_before_unnamed_ptr_star", UO_sp_before_unnamed_pstar, AT_IARF,
                  "Add or remove space before pointer star '*' that isn't followed by a variable name\n"
                  "If set to 'ignore', sp_before_ptr_star is used instead.");
   unc_add_opt("sp_between_ptr_star", UO_sp_between_pstar, AT_IARF,
                  "Add or remove space between pointer stars '*'");
   unc_add_opt("sp_after_ptr_star", UO_sp_after_pstar, AT_IARF,
                  "Add or remove space after pointer star '*', if followed by a word.");
   unc_add_opt("sp_after_ptr_star_qualifier", UO_sp_after_pstar_qualifier, AT_IARF,
                  "Add or remove space after pointer star '*', if followed by a qualifier.");
   unc_add_opt("sp_after_ptr_star_func", UO_sp_after_ptr_star_func, AT_IARF,
                  "Add or remove space after a pointer star '*', if followed by a func proto/def.");
   unc_add_opt("sp_ptr_star_paren", UO_sp_ptr_star_paren, AT_IARF,
                  "Add or remove space after a pointer star '*', if followed by an open paren (function types).");
   unc_add_opt("sp_before_ptr_star_func", UO_sp_before_ptr_star_func, AT_IARF,
                  "Add or remove space before a pointer star '*', if followed by a func proto/def.");
   unc_add_opt("sp_before_byref", UO_sp_before_byref, AT_IARF,
                  "Add or remove space before a reference sign '&'");
   unc_add_opt("sp_before_unnamed_byref", UO_sp_before_unnamed_byref, AT_IARF,
                  "Add or remove space before a reference sign '&' that isn't followed by a variable name\n"
                  "If set to 'ignore', sp_before_byref is used instead.");
   unc_add_opt("sp_after_byref", UO_sp_after_byref, AT_IARF,
                  "Add or remove space after reference sign '&', if followed by a word.");
   unc_add_opt("sp_after_byref_func", UO_sp_after_byref_func, AT_IARF,
                  "Add or remove space after a reference sign '&', if followed by a func proto/def.");
   unc_add_opt("sp_before_byref_func", UO_sp_before_byref_func, AT_IARF,
                  "Add or remove space before a reference sign '&', if followed by a func proto/def.");
   unc_add_opt("sp_after_type", UO_sp_after_type, AT_IARF,
                  "Add or remove space between type and word. Default=Force");
   unc_add_opt("sp_before_template_paren", UO_sp_before_template_paren, AT_IARF,
                  "Add or remove space before the parenthesis in the D constructs 'template Foo(' and 'class Foo('.");
   unc_add_opt("sp_template_angle", UO_sp_template_angle, AT_IARF,
                  "Add or remove space in 'template <' vs 'template<'.\n"
                  "If set to ignore, sp_before_angle is used.");
   unc_add_opt("sp_before_angle", UO_sp_before_angle, AT_IARF,
                  "Add or remove space before '<>'");
   unc_add_opt("sp_inside_angle", UO_sp_inside_angle, AT_IARF,
                  "Add or remove space inside '<' and '>'");
   unc_add_opt("sp_after_angle", UO_sp_after_angle, AT_IARF,
                  "Add or remove space after '<>'");
   unc_add_opt("sp_angle_paren", UO_sp_angle_paren, AT_IARF,
                  "Add or remove space between '<>' and '(' as found in 'new List<byte>(foo);'");
   unc_add_opt("sp_angle_paren_empty", UO_sp_angle_paren_empty, AT_IARF,
                  "Add or remove space between '<>' and '()' as found in 'new List<byte>();'");
   unc_add_opt("sp_angle_word", UO_sp_angle_word, AT_IARF,
                  "Add or remove space between '<>' and a word as in 'List<byte> m;' or 'template <typename T> static ...'");
   unc_add_opt("sp_angle_shift", UO_sp_angle_shift, AT_IARF,
                  "Add or remove space between '>' and '>' in '>>' (template stuff C++/C# only). Default=Add");
   unc_add_opt("sp_permit_cpp11_shift", UO_sp_permit_cpp11_shift, AT_BOOL,
                  "Permit removal of the space between '>>' in 'foo<bar<int> >' (C++11 only). Default=False\n"
                  "sp_angle_shift cannot remove the space without this option.");
   unc_add_opt("sp_before_sparen", UO_sp_before_sparen, AT_IARF,
                  "Add or remove space before '(' of 'if', 'for', 'switch', 'while', etc.");
   unc_add_opt("sp_inside_sparen", UO_sp_inside_sparen, AT_IARF,
                  "Add or remove space inside if-condition '(' and ')'");
   unc_add_opt("sp_inside_sparen_close", UO_sp_inside_sparen_close, AT_IARF,
                  "Add or remove space before if-condition ')'. Overrides sp_inside_sparen.");
   unc_add_opt("sp_inside_sparen_open", UO_sp_inside_sparen_open, AT_IARF,
                  "Add or remove space after if-condition '('. Overrides sp_inside_sparen.");
   unc_add_opt("sp_after_sparen", UO_sp_after_sparen, AT_IARF,
                  "Add or remove space after ')' of 'if', 'for', 'switch', and 'while', etc.");
   unc_add_opt("sp_sparen_brace", UO_sp_sparen_brace, AT_IARF,
                  "Add or remove space between ')' and '{' of 'if', 'for', 'switch', and 'while', etc.");
   unc_add_opt("sp_invariant_paren", UO_sp_invariant_paren, AT_IARF,
                  "Add or remove space between 'invariant' and '(' in the D language.");
   unc_add_opt("sp_after_invariant_paren", UO_sp_after_invariant_paren, AT_IARF,
                  "Add or remove space after the ')' in 'invariant (C) c' in the D language.");
   unc_add_opt("sp_special_semi", UO_sp_special_semi, AT_IARF,
                  "Add or remove space before empty statement ';' on 'if', 'for' and 'while'");
   unc_add_opt("sp_before_semi", UO_sp_before_semi, AT_IARF,
                  "Add or remove space before ';'. Default=Remove");
   unc_add_opt("sp_before_semi_for", UO_sp_before_semi_for, AT_IARF,
                  "Add or remove space before ';' in non-empty 'for' statements");
   unc_add_opt("sp_before_semi_for_empty", UO_sp_before_semi_for_empty, AT_IARF,
                  "Add or remove space before a semicolon of an empty part of a for statement.");
   unc_add_opt("sp_after_semi", UO_sp_after_semi, AT_IARF,
                  "Add or remove space after ';', except when followed by a comment. Default=Add");
   unc_add_opt("sp_after_semi_for", UO_sp_after_semi_for, AT_IARF,
                  "Add or remove space after ';' in non-empty 'for' statements. Default=Force");
   unc_add_opt("sp_after_semi_for_empty", UO_sp_after_semi_for_empty, AT_IARF,
                  "Add or remove space after the final semicolon of an empty part of a for statement: for ( ; ; <here> ).");
   unc_add_opt("sp_before_square", UO_sp_before_square, AT_IARF,
                  "Add or remove space before '[' (except '[]')");
   unc_add_opt("sp_before_squares", UO_sp_before_squares, AT_IARF,
                  "Add or remove space before '[]'");
   unc_add_opt("sp_inside_square", UO_sp_inside_square, AT_IARF,
                  "Add or remove space inside a non-empty '[' and ']'");
   unc_add_opt("sp_after_comma", UO_sp_after_comma, AT_IARF,
                  "Add or remove space after ','");
   unc_add_opt("sp_before_comma", UO_sp_before_comma, AT_IARF,
                  "Add or remove space before ','. Default=Remove");
   unc_add_opt("sp_after_mdatype_commas", UO_sp_after_mdatype_commas, AT_IARF,
                  "Add or remove space between ',' and ']' in multidimensional array type 'int[,,]'");
   unc_add_opt("sp_before_mdatype_commas", UO_sp_before_mdatype_commas, AT_IARF,
                  "Add or remove space between '[' and ',' in multidimensional array type 'int[,,]'");
   unc_add_opt("sp_between_mdatype_commas", UO_sp_between_mdatype_commas, AT_IARF,
                  "Add or remove space between ',' in multidimensional array type 'int[,,]'");
   unc_add_opt("sp_paren_comma", UO_sp_paren_comma, AT_IARF,
                  "Add or remove space between an open paren and comma: '(,' vs '( ,'. Default=Force");
   unc_add_opt("sp_before_ellipsis", UO_sp_before_ellipsis, AT_IARF,
                  "Add or remove space before the variadic '...' when preceded by a non-punctuator");
   unc_add_opt("sp_after_class_colon", UO_sp_after_class_colon, AT_IARF,
                  "Add or remove space after class ':'");
   unc_add_opt("sp_before_class_colon", UO_sp_before_class_colon, AT_IARF,
                  "Add or remove space before class ':'");
   unc_add_opt("sp_after_constr_colon", UO_sp_after_constr_colon, AT_IARF,
                  "Add or remove space after class constructor ':'");
   unc_add_opt("sp_before_constr_colon", UO_sp_before_constr_colon, AT_IARF,
                  "Add or remove space before class constructor ':'");
   unc_add_opt("sp_before_case_colon", UO_sp_before_case_colon, AT_IARF,
                  "Add or remove space before case ':'. Default=Remove");
   unc_add_opt("sp_after_operator", UO_sp_after_operator, AT_IARF,
                  "Add or remove space between 'operator' and operator sign");
   unc_add_opt("sp_after_operator_sym", UO_sp_after_operator_sym, AT_IARF,
                  "Add or remove space between the operator symbol and the open paren, as in 'operator ++('");
   unc_add_opt("sp_after_operator_sym_empty", UO_sp_after_operator_sym_empty, AT_IARF,
                  "Add or remove space between the operator symbol and the open paren when the operator has no arguments, as in 'operator *()'");
   unc_add_opt("sp_after_cast", UO_sp_after_cast, AT_IARF,
                  "Add or remove space after C/D cast, i.e. 'cast(int32_t)a' vs 'cast(int32_t) a' or '(int32_t)a' vs '(int32_t) a'");
   unc_add_opt("sp_inside_paren_cast", UO_sp_inside_paren_cast, AT_IARF,
                  "Add or remove spaces inside cast parenthesis");
   unc_add_opt("sp_cpp_cast_paren", UO_sp_cpp_cast_paren, AT_IARF,
                  "Add or remove space between the type and open parenthesis in a C++ cast, i.e. 'int(exp)' vs 'int (exp)'");
   unc_add_opt("sp_sizeof_paren", UO_sp_sizeof_paren, AT_IARF,
                  "Add or remove space between 'sizeof' and '('");
   unc_add_opt("sp_after_tag", UO_sp_after_tag, AT_IARF,
                  "Add or remove space after the tag keyword (Pawn)");
   unc_add_opt("sp_inside_braces_enum", UO_sp_inside_braces_enum, AT_IARF,
                  "Add or remove space inside enum '{' and '}'");
   unc_add_opt("sp_inside_braces_struct", UO_sp_inside_braces_struct, AT_IARF,
                  "Add or remove space inside struct/union '{' and '}'");
   unc_add_opt("sp_inside_braces", UO_sp_inside_braces, AT_IARF,
                  "Add or remove space inside '{' and '}'");
   unc_add_opt("sp_inside_braces_empty", UO_sp_inside_braces_empty, AT_IARF,
                  "Add or remove space inside '{}'");
   unc_add_opt("sp_type_func", UO_sp_type_func, AT_IARF,
                  "Add or remove space between return type and function name\n"
                  "A minimum of 1 is forced except for pointer return types.");
   unc_add_opt("sp_func_proto_paren", UO_sp_func_proto_paren, AT_IARF,
                  "Add or remove space between function name and '(' on function declaration");
   unc_add_opt("sp_func_proto_paren_empty", UO_sp_func_proto_paren_empty, AT_IARF,
                  "Add or remove space between function name and '()' on function declaration without parameters");
   unc_add_opt("sp_func_def_paren", UO_sp_func_def_paren, AT_IARF,
                  "Add or remove space between function name and '(' on function definition");
   unc_add_opt("sp_func_def_paren_empty", UO_sp_func_def_paren_empty, AT_IARF,
                  "Add or remove space between function name and '()' on function definition without parameters");
   unc_add_opt("sp_inside_fparens", UO_sp_inside_fparens, AT_IARF,
                  "Add or remove space inside empty function '()'");
   unc_add_opt("sp_inside_fparen", UO_sp_inside_fparen, AT_IARF,
                  "Add or remove space inside function '(' and ')'");
   unc_add_opt("sp_inside_tparen", UO_sp_inside_tparen, AT_IARF,
                  "Add or remove space inside the first parens in the function type: 'void (*x)(...)'");
   unc_add_opt("sp_after_tparen_close", UO_sp_after_tparen_close, AT_IARF,
                  "Add or remove between the parens in the function type: 'void (*x)(...)'");
   unc_add_opt("sp_square_fparen", UO_sp_square_fparen, AT_IARF,
                  "Add or remove space between ']' and '(' when part of a function call.");
   unc_add_opt("sp_fparen_brace", UO_sp_fparen_brace, AT_IARF,
                  "Add or remove space between ')' and '{' of function");
   unc_add_opt("sp_fparen_dbrace", UO_sp_fparen_dbrace, AT_IARF,
                  "Java: Add or remove space between ')' and '{{' of double brace initializer.");
   unc_add_opt("sp_func_call_paren", UO_sp_func_call_paren, AT_IARF,
                  "Add or remove space between function name and '(' on function calls");
   unc_add_opt("sp_func_call_paren_empty", UO_sp_func_call_paren_empty, AT_IARF,
                  "Add or remove space between function name and '()' on function calls without parameters.\n"
                  "If set to 'ignore' (the default), sp_func_call_paren is used.");
   unc_add_opt("sp_func_call_user_paren", UO_sp_func_call_user_paren, AT_IARF,
                  "Add or remove space between the user function name and '(' on function calls\n"
                  "You need to set a keyword to be a user function, like this: 'set func_call_user _' in the config file.");
   unc_add_opt("sp_func_class_paren", UO_sp_func_class_paren, AT_IARF,
                  "Add or remove space between a constructor/destructor and the open paren");
   unc_add_opt("sp_func_class_paren_empty", UO_sp_func_class_paren_empty, AT_IARF,
                  "Add or remove space between a constructor without parameters or destructor and '()'");
   unc_add_opt("sp_return_paren", UO_sp_return_paren, AT_IARF,
                  "Add or remove space between 'return' and '('");
   unc_add_opt("sp_attribute_paren", UO_sp_attribute_paren, AT_IARF,
                  "Add or remove space between '__attribute__' and '('");
   unc_add_opt("sp_defined_paren", UO_sp_defined_paren, AT_IARF,
                  "Add or remove space between 'defined' and '(' in '#if defined (FOO)'");
   unc_add_opt("sp_throw_paren", UO_sp_throw_paren, AT_IARF,
                  "Add or remove space between 'throw' and '(' in 'throw (something)'");
   unc_add_opt("sp_after_throw", UO_sp_after_throw, AT_IARF,
                  "Add or remove space between 'throw' and anything other than '(' as in '@throw [...];'");
   unc_add_opt("sp_catch_paren", UO_sp_catch_paren, AT_IARF,
                  "Add or remove space between 'catch' and '(' in 'catch (something) { }'\n"
                  "If set to ignore, sp_before_sparen is used.");
   unc_add_opt("sp_version_paren", UO_sp_version_paren, AT_IARF,
                  "Add or remove space between 'version' and '(' in 'version (something) { }' (D language)\n"
                  "If set to ignore, sp_before_sparen is used.");
   unc_add_opt("sp_scope_paren", UO_sp_scope_paren, AT_IARF,
                  "Add or remove space between 'scope' and '(' in 'scope (something) { }' (D language)\n"
                  "If set to ignore, sp_before_sparen is used.");
   unc_add_opt("sp_super_paren", UO_sp_super_paren, AT_IARF,
                  "Add or remove space between 'super' and '(' in 'super (something)'. Default=Remove");
   unc_add_opt("sp_this_paren", UO_sp_this_paren, AT_IARF,
                  "Add or remove space between 'this' and '(' in 'this (something)'. Default=Remove");
   unc_add_opt("sp_macro", UO_sp_macro, AT_IARF,
                  "Add or remove space between macro and value");
   unc_add_opt("sp_macro_func", UO_sp_macro_func, AT_IARF,
                  "Add or remove space between macro function ')' and value");
   unc_add_opt("sp_else_brace", UO_sp_else_brace, AT_IARF,
                  "Add or remove space between 'else' and '{' if on the same line");
   unc_add_opt("sp_brace_else", UO_sp_brace_else, AT_IARF,
                  "Add or remove space between '}' and 'else' if on the same line");
   unc_add_opt("sp_brace_typedef", UO_sp_brace_typedef, AT_IARF,
                  "Add or remove space between '}' and the name of a typedef on the same line");
   unc_add_opt("sp_catch_brace", UO_sp_catch_brace, AT_IARF,
                  "Add or remove space between 'catch' and '{' if on the same line");
   unc_add_opt("sp_brace_catch", UO_sp_brace_catch, AT_IARF,
                  "Add or remove space between '}' and 'catch' if on the same line");
   unc_add_opt("sp_finally_brace", UO_sp_finally_brace, AT_IARF,
                  "Add or remove space between 'finally' and '{' if on the same line");
   unc_add_opt("sp_brace_finally", UO_sp_brace_finally, AT_IARF,
                  "Add or remove space between '}' and 'finally' if on the same line");
   unc_add_opt("sp_try_brace", UO_sp_try_brace, AT_IARF,
                  "Add or remove space between 'try' and '{' if on the same line");
   unc_add_opt("sp_getset_brace", UO_sp_getset_brace, AT_IARF,
                  "Add or remove space between get/set and '{' if on the same line");
   unc_add_opt("sp_word_brace", UO_sp_word_brace, AT_IARF,
                  "Add or remove space between a variable and '{' for C++ uniform initialization. Default=Add");
   unc_add_opt("sp_word_brace_ns", UO_sp_word_brace_ns, AT_IARF,
                  "Add or remove space between a variable and '{' for a namespace. Default=Add");
   unc_add_opt("sp_before_dc", UO_sp_before_dc, AT_IARF,
                  "Add or remove space before the '::' operator");
   unc_add_opt("sp_after_dc", UO_sp_after_dc, AT_IARF,
                  "Add or remove space after the '::' operator");
   unc_add_opt("sp_d_array_colon", UO_sp_d_array_colon, AT_IARF,
                  "Add or remove around the D named array initializer ':' operator");
   unc_add_opt("sp_not", UO_sp_not, AT_IARF,
                  "Add or remove space after the '!' (not) operator. Default=Remove");
   unc_add_opt("sp_inv", UO_sp_inv, AT_IARF,
                  "Add or remove space after the '~' (invert) operator. Default=Remove");
   unc_add_opt("sp_addr", UO_sp_addr, AT_IARF,
                  "Add or remove space after the '&' (address-of) operator. Default=Remove\n"
                  "This does not affect the spacing after a '&' that is part of a type.");
   unc_add_opt("sp_member", UO_sp_member, AT_IARF,
                  "Add or remove space around the '.' or '->' operators. Default=Remove");
   unc_add_opt("sp_deref", UO_sp_deref, AT_IARF,
                  "Add or remove space after the '*' (dereference) operator. Default=Remove\n"
                  "This does not affect the spacing after a '*' that is part of a type.");
   unc_add_opt("sp_sign", UO_sp_sign, AT_IARF,
                  "Add or remove space after '+' or '-', as in 'x = -5' or 'y = +7'. Default=Remove");
   unc_add_opt("sp_incdec", UO_sp_incdec, AT_IARF,
                  "Add or remove space before or after '++' and '--', as in '(--x)' or 'y++;'. Default=Remove");
   unc_add_opt("sp_before_nl_cont", UO_sp_before_nl_cont, AT_IARF,
                  "Add or remove space before a backslash-newline at the end of a line. Default=Add");
   unc_add_opt("sp_after_oc_scope", UO_sp_after_oc_scope, AT_IARF,
                  "Add or remove space after the scope '+' or '-', as in '-(void) foo;' or '+(int32_t) bar;'");
   unc_add_opt("sp_after_oc_colon", UO_sp_after_oc_colon, AT_IARF,
                  "Add or remove space after the colon in message specs\n"
                  "'-(int32_t) f:(int32_t) x;' vs '-(int32_t) f: (int32_t) x;'");
   unc_add_opt("sp_before_oc_colon", UO_sp_before_oc_colon, AT_IARF,
                  "Add or remove space before the colon in message specs\n"
                  "'-(int32_t) f: (int32_t) x;' vs '-(int32_t) f : (int32_t) x;'");
   unc_add_opt("sp_after_oc_dict_colon", UO_sp_after_oc_dict_colon, AT_IARF,
                  "Add or remove space after the colon in immutable dictionary expression\n"
                  "'NSDictionary *test = @{@\"foo\" :@\"bar\"};'");
   unc_add_opt("sp_before_oc_dict_colon", UO_sp_before_oc_dict_colon, AT_IARF,
                  "Add or remove space before the colon in immutable dictionary expression\n"
                  "'NSDictionary *test = @{@\"foo\" :@\"bar\"};'");
   unc_add_opt("sp_after_send_oc_colon", UO_sp_after_send_oc_colon, AT_IARF,
                  "Add or remove space after the colon in message specs\n"
                  "'[object setValue:1];' vs '[object setValue: 1];'");
   unc_add_opt("sp_before_send_oc_colon", UO_sp_before_send_oc_colon, AT_IARF,
                  "Add or remove space before the colon in message specs\n"
                  "'[object setValue:1];' vs '[object setValue :1];'");
   unc_add_opt("sp_after_oc_type", UO_sp_after_oc_type, AT_IARF,
                  "Add or remove space after the (type) in message specs\n"
                  "'-(int32_t)f: (int32_t) x;' vs '-(int32_t)f: (int32_t)x;'");
   unc_add_opt("sp_after_oc_return_type", UO_sp_after_oc_return_type, AT_IARF,
                  "Add or remove space after the first (type) in message specs\n"
                  "'-(int32_t) f:(int32_t)x;' vs '-(int32_t)f:(int32_t)x;'");
   unc_add_opt("sp_after_oc_at_sel", UO_sp_after_oc_at_sel, AT_IARF,
                  "Add or remove space between '@selector' and '('\n"
                  "'@selector(msgName)' vs '@selector (msgName)'\n"
                  "Also applies to @protocol() constructs");
   unc_add_opt("sp_after_oc_at_sel_parens", UO_sp_after_oc_at_sel_parens, AT_IARF,
                  "Add or remove space between '@selector(x)' and the following word\n"
                  "'@selector(foo) a:' vs '@selector(foo)a:'");
   unc_add_opt("sp_inside_oc_at_sel_parens", UO_sp_inside_oc_at_sel_parens, AT_IARF,
                  "Add or remove space inside '@selector' parens\n"
                  "'@selector(foo)' vs '@selector( foo )'\n"
                  "Also applies to @protocol() constructs");
   unc_add_opt("sp_before_oc_block_caret", UO_sp_before_oc_block_caret, AT_IARF,
                  "Add or remove space before a block pointer caret\n"
                  "'^int (int arg){...}' vs. ' ^int (int arg){...}'");
   unc_add_opt("sp_after_oc_block_caret", UO_sp_after_oc_block_caret, AT_IARF,
                  "Add or remove space after a block pointer caret\n"
                  "'^int (int arg){...}' vs. '^ int (int arg){...}'");
   unc_add_opt("sp_after_oc_msg_receiver", UO_sp_after_oc_msg_receiver, AT_IARF,
                  "Add or remove space between the receiver and selector in a message.\n"
                  "'[receiver selector ...]'");
   unc_add_opt("sp_after_oc_property", UO_sp_after_oc_property, AT_IARF,
                  "Add or remove space after @property.");
   unc_add_opt("sp_cond_colon", UO_sp_cond_colon, AT_IARF,
                  "Add or remove space around the ':' in 'b ? t : f'");
   unc_add_opt("sp_cond_colon_before", UO_sp_cond_colon_before, AT_IARF,
                  "Add or remove space before the ':' in 'b ? t : f'. Overrides sp_cond_colon.");
   unc_add_opt("sp_cond_colon_after", UO_sp_cond_colon_after, AT_IARF,
                  "Add or remove space after the ':' in 'b ? t : f'. Overrides sp_cond_colon.");
   unc_add_opt("sp_cond_question", UO_sp_cond_question, AT_IARF,
                  "Add or remove space around the '?' in 'b ? t : f'");
   unc_add_opt("sp_cond_question_before", UO_sp_cond_question_before, AT_IARF,
                  "Add or remove space before the '?' in 'b ? t : f'. Overrides sp_cond_question.");
   unc_add_opt("sp_cond_question_after", UO_sp_cond_question_after, AT_IARF,
                  "Add or remove space after the '?' in 'b ? t : f'. Overrides sp_cond_question.");
   unc_add_opt("sp_cond_ternary_short", UO_sp_cond_ternary_short, AT_IARF,
                  "In the abbreviated ternary form (a ?: b), add/remove space between ? and :.'. Overrides all other sp_cond_* options.");
   unc_add_opt("sp_case_label", UO_sp_case_label, AT_IARF,
                  "Fix the spacing between 'case' and the label. Only 'ignore' and 'force' make sense here.");
   unc_add_opt("sp_range", UO_sp_range, AT_IARF,
                  "Control the space around the D '..' operator.");
   unc_add_opt("sp_after_for_colon", UO_sp_after_for_colon, AT_IARF,
                  "Control the spacing after ':' in 'for (TYPE VAR : EXPR)'");
   unc_add_opt("sp_before_for_colon", UO_sp_before_for_colon, AT_IARF,
                  "Control the spacing before ':' in 'for (TYPE VAR : EXPR)'");
   unc_add_opt("sp_extern_paren", UO_sp_extern_paren, AT_IARF,
                  "Control the spacing in 'extern (C)' (D)");
   unc_add_opt("sp_cmt_cpp_start", UO_sp_cmt_cpp_start, AT_IARF,
                  "Control the space after the opening of a C++ comment '// A' vs '//A'");
   unc_add_opt("sp_cmt_cpp_doxygen", UO_sp_cmt_cpp_doxygen, AT_BOOL,
                  "True: If space is added with sp_cmt_cpp_start, do it after doxygen sequences like '///', '///<', '//!' and '//!<'.");
   unc_add_opt("sp_cmt_cpp_qttr", UO_sp_cmt_cpp_qttr, AT_BOOL,
                  "True: If space is added with sp_cmt_cpp_start, do it after Qt translator or meta-data comments like '//:', '//=', and '//~'.");
   unc_add_opt("sp_endif_cmt", UO_sp_endif_cmt, AT_IARF,
                  "Controls the spaces between #else or #endif and a trailing comment");
   unc_add_opt("sp_after_new", UO_sp_after_new, AT_IARF,
                  "Controls the spaces after 'new', 'delete' and 'delete[]'");
   unc_add_opt("sp_between_new_paren", UO_sp_between_new_paren, AT_IARF,
                  "Controls the spaces between new and '(' in 'new()'");
   unc_add_opt("sp_after_newop_paren", UO_sp_after_newop_paren, AT_IARF,
                  "Controls the spaces between ')' and 'type' in 'new(foo) BAR'");
   unc_add_opt("sp_inside_newop_paren", UO_sp_inside_newop_paren, AT_IARF,
                  "Controls the spaces inside paren of the new operator: 'new(foo) BAR'");
   unc_add_opt("sp_inside_newop_paren_open", UO_sp_inside_newop_paren_open, AT_IARF,
                  "Controls the space after open paren of the new operator: 'new(foo) BAR'");
   unc_add_opt("sp_inside_newop_paren_close", UO_sp_inside_newop_paren_close, AT_IARF,
                  "Controls the space before close paren of the new operator: 'new(foo) BAR'");
   unc_add_opt("sp_before_tr_emb_cmt", UO_sp_before_tr_emb_cmt, AT_IARF,
                  "Controls the spaces before a trailing or embedded comment");
   unc_add_opt("sp_num_before_tr_emb_cmt", UO_sp_num_before_tr_emb_cmt, AT_UNUM,
                  "Number of spaces before a trailing or embedded comment");
   unc_add_opt("sp_annotation_paren", UO_sp_annotation_paren, AT_IARF,
                  "Control space between a Java annotation and the open parenthesis.");
   unc_add_opt("sp_skip_vbrace_tokens", UO_sp_skip_vbrace_tokens, AT_BOOL,
                  "If True, vbrace tokens are dropped to the previous token and skipped.");
   unc_add_opt("force_tab_after_define", UO_force_tab_after_define, AT_BOOL,
                  "If True, a <TAB> is inserted after #define.");

   unc_begin_group(UG_indent, "Indenting");
   unc_add_opt("indent_columns", UO_indent_columns, AT_UNUM,
                  "The number of columns to indent per level.\n"
                  "Usually 2, 3, 4, or 8. Default=8");
   unc_add_opt("indent_continue", UO_indent_continue, AT_NUM,
                  "The continuation indent. If non-zero, this overrides the indent of '(' and '=' continuation indents.\n"
                  "For FreeBSD, this is set to 4. Negative value is absolute and not increased for each ( level");
   unc_add_opt("indent_param", UO_indent_param, AT_UNUM,
                  "The continuation indent for func_*_param if they are true.\n"
                  "If non-zero, this overrides the indent.");
   unc_add_opt("indent_with_tabs", UO_indent_with_tabs, AT_NUM,
                  "How to use tabs when indenting code\n"
                  "0=spaces only\n"
                  "1=indent with tabs to brace level, align with spaces (default)\n"
                  "2=indent and align with tabs, using spaces when not on a tabstop", "", 0, 2);
   unc_add_opt("indent_cmt_with_tabs", UO_indent_cmt_with_tabs, AT_BOOL,
                  "Comments that are not a brace level are indented with tabs on a tabstop.\n"
                  "Requires indent_with_tabs=2. If false, will use spaces.");
   unc_add_opt("indent_align_string", UO_indent_align_string, AT_BOOL,
                  "Whether to indent strings broken by '\\' so that they line up");
   unc_add_opt("indent_xml_string", UO_indent_xml_string, AT_UNUM,
                  "The number of spaces to indent multi-line XML strings.\n"
                  "Requires indent_align_string=True");
   unc_add_opt("indent_brace", UO_indent_brace, AT_UNUM,
                  "Spaces to indent '{' from level");
   unc_add_opt("indent_braces", UO_indent_braces, AT_BOOL,
                  "Whether braces are indented to the body level");
   unc_add_opt("indent_braces_no_func", UO_indent_braces_no_func, AT_BOOL,
                  "Disabled indenting function braces if indent_braces is True");
   unc_add_opt("indent_braces_no_class", UO_indent_braces_no_class, AT_BOOL,
                  "Disabled indenting class braces if indent_braces is True");
   unc_add_opt("indent_braces_no_struct", UO_indent_braces_no_struct, AT_BOOL,
                  "Disabled indenting struct braces if indent_braces is True");
   unc_add_opt("indent_brace_parent", UO_indent_brace_parent, AT_BOOL,
                  "Indent based on the size of the brace parent, i.e. 'if' => 3 spaces, 'for' => 4 spaces, etc.");
   unc_add_opt("indent_paren_open_brace", UO_indent_paren_open_brace, AT_BOOL,
                  "Indent based on the paren open instead of the brace open in '({\\n', default is to indent by brace.");
   unc_add_opt("indent_cs_delegate_brace", UO_indent_cs_delegate_brace, AT_BOOL,
                  "indent a C# delegate by another level, default is to not indent by another level.");
   unc_add_opt("indent_namespace", UO_indent_namespace, AT_BOOL,
                  "Whether the 'namespace' body is indented");
   unc_add_opt("indent_namespace_single_indent", UO_indent_namespace_single_indent, AT_BOOL,
                  "Only indent one namespace and no sub-namespaces.\n"
                  "Requires indent_namespace=True.");
   unc_add_opt("indent_namespace_level", UO_indent_namespace_level, AT_UNUM,
                  "The number of spaces to indent a namespace block");
   unc_add_opt("indent_namespace_limit", UO_indent_namespace_limit, AT_UNUM,
                  "If the body of the namespace is longer than this number, it won't be indented.\n"
                  "Requires indent_namespace=True. Default=0 (no limit)", "", 0, 255);
   unc_add_opt("indent_extern", UO_indent_extern, AT_BOOL,
                  "Whether the 'extern \"C\"' body is indented");
   unc_add_opt("indent_class", UO_indent_class, AT_BOOL,
                  "Whether the 'class' body is indented");
   unc_add_opt("indent_class_colon", UO_indent_class_colon, AT_BOOL,
                  "Whether to indent the stuff after a leading base class colon");
   unc_add_opt("indent_class_on_colon", UO_indent_class_on_colon, AT_BOOL,
                  "Indent based on a class colon instead of the stuff after the colon.\n"
                  "Requires indent_class_colon=True. Default=False");
   unc_add_opt("indent_constr_colon", UO_indent_constr_colon, AT_BOOL,
                  "Whether to indent the stuff after a leading class initializer colon");
   unc_add_opt("indent_ctor_init_leading", UO_indent_ctor_init_leading, AT_UNUM,
                  "Virtual indent from the ':' for member initializers. Default=2");
   unc_add_opt("indent_ctor_init", UO_indent_ctor_init, AT_UNUM,
                  "Additional indenting for constructor initializer list");
   unc_add_opt("indent_else_if", UO_indent_else_if, AT_BOOL,
                  "False=treat 'else\\nif' as 'else if' for indenting purposes\n"
                  "True=indent the 'if' one level");
   unc_add_opt("indent_var_def_blk", UO_indent_var_def_blk, AT_NUM,
                  "Amount to indent variable declarations after a open brace. neg=relative, pos=absolute");
   unc_add_opt("indent_var_def_cont", UO_indent_var_def_cont, AT_BOOL,
                  "Indent continued variable declarations instead of aligning.");
   unc_add_opt("indent_shift", UO_indent_shift, AT_BOOL,
                  "Indent continued shift expressions ('<<' and '>>') instead of aligning.\n"
                  "Turn align_left_shift off when enabling this.");
   unc_add_opt("indent_func_def_force_col1", UO_indent_func_def_force_col1, AT_BOOL,
                  "True:  force indentation of function definition to start in column 1\n"
                  "False: use the default behavior");
   unc_add_opt("indent_func_call_param", UO_indent_func_call_param, AT_BOOL,
                  "True:  indent continued function call parameters one indent level\n"
                  "False: align parameters under the open paren");
   unc_add_opt("indent_func_def_param", UO_indent_func_def_param, AT_BOOL,
                  "Same as indent_func_call_param, but for function defs");
   unc_add_opt("indent_func_proto_param", UO_indent_func_proto_param, AT_BOOL,
                  "Same as indent_func_call_param, but for function protos");
   unc_add_opt("indent_func_class_param", UO_indent_func_class_param, AT_BOOL,
                  "Same as indent_func_call_param, but for class declarations");
   unc_add_opt("indent_func_ctor_var_param", UO_indent_func_ctor_var_param, AT_BOOL,
                  "Same as indent_func_call_param, but for class variable constructors");
   unc_add_opt("indent_template_param", UO_indent_template_param, AT_BOOL,
                  "Same as indent_func_call_param, but for templates");
   unc_add_opt("indent_func_param_double", UO_indent_func_param_double, AT_BOOL,
                  "Double the indent for indent_func_xxx_param options");
   unc_add_opt("indent_func_const", UO_indent_func_const, AT_UNUM,
                  "Indentation column for standalone 'const' function declaration/prototype qualifier");
   unc_add_opt("indent_func_throw", UO_indent_func_throw, AT_UNUM,
                  "Indentation column for standalone 'throw' function declaration/prototype qualifier");
   unc_add_opt("indent_member", UO_indent_member, AT_UNUM,
                  "The number of spaces to indent a continued '->' or '.'\n"
                  "Usually set to 0, 1, or indent_columns.");
   unc_add_opt("indent_sing_line_comments", UO_indent_sing_line_comments, AT_UNUM,
                  "Spaces to indent single line ('//') comments on lines before code");
   unc_add_opt("indent_relative_single_line_comments", UO_indent_rel_single_line_comments, AT_BOOL,
                  "If set, will indent trailing single line ('//') comments relative\n"
                  "to the code instead of trying to keep the same absolute column");
   unc_add_opt("indent_switch_case", UO_indent_switch_case, AT_UNUM,
                  "Spaces to indent 'case' from 'switch'\n"
                  "Usually 0 or indent_columns.");
   unc_add_opt("indent_case_shift", UO_indent_case_shift, AT_UNUM,
                  "Spaces to shift the 'case' line, without affecting any other lines\n"
                  "Usually 0.");
   unc_add_opt("indent_case_brace", UO_indent_case_brace, AT_NUM,
                  "Spaces to indent '{' from 'case'.\n"
                  "By default, the brace will appear under the 'c' in case.\n"
                  "Usually set to 0 or indent_columns.\n"
                  "negative value are OK.");
   unc_add_opt("indent_col1_comment", UO_indent_col1_comment, AT_BOOL,
                  "Whether to indent comments found in first column");
   unc_add_opt("indent_label", UO_indent_label, AT_NUM,
                  "How to indent goto labels\n"
                  "  >0: absolute column where 1 is the leftmost column\n"
                  " <=0: subtract from brace indent\n"
                  "Default=1", "", -16, 16);
   unc_add_opt("indent_access_spec", UO_indent_access_spec, AT_NUM,
                  "Same as indent_label, but for access specifiers that are followed by a colon. Default=1", "", -16, 16);
   unc_add_opt("indent_access_spec_body", UO_indent_access_spec_body, AT_BOOL,
                  "Indent the code after an access specifier by one level.\n"
                  "If set, this option forces 'indent_access_spec=0'");
   unc_add_opt("indent_paren_nl", UO_indent_paren_nl, AT_BOOL,
                  "If an open paren is followed by a newline, indent the next line so that it lines up after the open paren (not recommended)");
   unc_add_opt("indent_paren_close", UO_indent_paren_close, AT_UNUM,
                  "Controls the indent of a close parenthesis after a newline.\n"
                  "0: Indent to body level\n"
                  "1: Align under the open parenthesis\n"
                  "2: Indent to the brace level", "", 0, 2);
   unc_add_opt("indent_comma_paren", UO_indent_comma_paren, AT_BOOL,
                  "Controls the indent of a comma when inside a paren."
                  "If True, aligns under the open parenthesis");
   unc_add_opt("indent_bool_paren", UO_indent_bool_paren, AT_BOOL,
                  "Controls the indent of a BOOL operator when inside a paren."
                  "If True, aligns under the open parenthesis");
   unc_add_opt("indent_first_bool_expr", UO_indent_first_bool_expr, AT_BOOL,
                  "If 'indent_bool_paren' is True, controls the indent of the first expression. "
                  "If True, aligns the first expression to the following ones");
   unc_add_opt("indent_square_nl", UO_indent_square_nl, AT_BOOL,
                  "If an open square is followed by a newline, indent the next line so that it lines up after the open square (not recommended)");
   unc_add_opt("indent_preserve_sql", UO_indent_preserve_sql, AT_BOOL,
                  "Don't change the relative indent of ESQL/C 'EXEC SQL' bodies");
   unc_add_opt("indent_align_assign", UO_indent_align_assign, AT_BOOL,
                  "Align continued statements at the '='. Default=True\n"
                  "If False or the '=' is followed by a newline, the next line is indent one tab.");
   unc_add_opt("indent_oc_block", UO_indent_oc_block, AT_BOOL,
                  "Indent OC blocks at brace level instead of usual rules.");
   unc_add_opt("indent_oc_block_msg", UO_indent_oc_block_msg, AT_UNUM,
                  "Indent OC blocks in a message relative to the parameter name.\n"
                  "0=use indent_oc_block rules, 1+=spaces to indent", "", 0, 16);
   unc_add_opt("indent_oc_msg_colon", UO_indent_oc_msg_colon, AT_UNUM,
                  "Minimum indent for subsequent parameters", "", 0, 5000);
   unc_add_opt("indent_oc_msg_prioritize_first_colon", UO_indent_oc_msg_prioritize_first_colon, AT_BOOL,
                  "If True, prioritize aligning with initial colon (and stripping spaces from lines, if necessary).\n"
                  "Default=True");
   unc_add_opt("indent_oc_block_msg_xcode_style", UO_indent_oc_block_msg_xcode_style, AT_BOOL,
                  "If indent_oc_block_msg and this option are on, blocks will be indented the way that Xcode does by default (from keyword if the parameter is on its own line; otherwise, from the previous indentation level).");
   unc_add_opt("indent_oc_block_msg_from_keyword", UO_indent_oc_block_msg_from_keyword, AT_BOOL,
                  "If indent_oc_block_msg and this option are on, blocks will be indented from where the brace is relative to a msg keyword.");
   unc_add_opt("indent_oc_block_msg_from_colon", UO_indent_oc_block_msg_from_colon, AT_BOOL,
                  "If indent_oc_block_msg and this option are on, blocks will be indented from where the brace is relative to a msg colon.");
   unc_add_opt("indent_oc_block_msg_from_caret", UO_indent_oc_block_msg_from_caret, AT_BOOL,
                  "If indent_oc_block_msg and this option are on, blocks will be indented from where the block caret is.");
   unc_add_opt("indent_oc_block_msg_from_brace", UO_indent_oc_block_msg_from_brace, AT_BOOL,
                  "If indent_oc_block_msg and this option are on, blocks will be indented from where the brace is.");
   unc_add_opt("indent_min_vbrace_open", UO_indent_min_vbrace_open, AT_UNUM,
                  "When indenting after virtual brace open and newline add further spaces to reach this min. indent.");
   unc_add_opt("indent_vbrace_open_on_tabstop", UO_indent_vbrace_open_on_tabstop, AT_BOOL,
                  "True: When indenting after virtual brace open and newline add further spaces "
                  "after regular indent to reach next tabstop.");
   unc_add_opt("indent_token_after_brace", UO_indent_token_after_brace, AT_BOOL,
                  "If True, a brace followed by another token (not a newline) will indent all contained lines to match the token."
                  "Default=True");
   unc_add_opt("indent_cpp_lambda_body", UO_indent_cpp_lambda_body, AT_BOOL,
                  "If True, cpp lambda body will be indented"
                  "Default=False");
   unc_add_opt("indent_using_block", UO_indent_using_block, AT_BOOL,
                  "indent (or not) an using block if no braces are used. Only for C#."
                  "Default=True");
   unc_add_opt("indent_ternary_operator", UO_indent_ternary_operator, AT_UNUM,
                  "indent the continuation of ternary operator.\n"
                  "0: (Default) off\n"
                  "1: When the `if_false` is a continuation, indent it under `if_false`\n"
                  "2: When the `:` is a continuation, indent it under `?`", "", 0, 2);

   unc_begin_group(UG_newline, "Newline adding and removing options");
   unc_add_opt("nl_collapse_empty_body", UO_nl_collapse_empty_body, AT_BOOL,
                  "Whether to collapse empty blocks between '{' and '}'");
   unc_add_opt("nl_assign_leave_one_liners", UO_nl_assign_leave_one_liners, AT_BOOL,
                  "Don't split one-line braced assignments - 'foo_t f = { 1, 2 };'");
   unc_add_opt("nl_class_leave_one_liners", UO_nl_class_leave_one_liners, AT_BOOL,
                  "Don't split one-line braced statements inside a class xx { } body");
   unc_add_opt("nl_enum_leave_one_liners", UO_nl_enum_leave_one_liners, AT_BOOL,
                  "Don't split one-line enums: 'enum foo { BAR = 15 };'");
   unc_add_opt("nl_getset_leave_one_liners", UO_nl_getset_leave_one_liners, AT_BOOL,
                  "Don't split one-line get or set functions");
   unc_add_opt("nl_func_leave_one_liners", UO_nl_func_leave_one_liners, AT_BOOL,
                  "Don't split one-line function definitions - 'int foo() { return 0; }'");
   unc_add_opt("nl_cpp_lambda_leave_one_liners", UO_nl_cpp_lambda_leave_one_liners, AT_BOOL,
                  "Don't split one-line C++11 lambdas - '[]() { return 0; }'");
   unc_add_opt("nl_if_leave_one_liners", UO_nl_if_leave_one_liners, AT_BOOL,
                  "Don't split one-line if/else statements - 'if(a) b++;'");
   unc_add_opt("nl_while_leave_one_liners", UO_nl_while_leave_one_liners, AT_BOOL,
                  "Don't split one-line while statements - 'while(a) b++;'");
   unc_add_opt("nl_oc_msg_leave_one_liner", UO_nl_oc_msg_leave_one_liner, AT_BOOL,
                  "Don't split one-line OC messages");
   unc_add_opt("nl_oc_block_brace", UO_nl_oc_block_brace, AT_IARF,
                  "Add or remove newline between Objective-C block signature and '{'");
   unc_add_opt("nl_start_of_file", UO_nl_start_of_file, AT_IARF,
                  "Add or remove newlines at the start of the file");
   unc_add_opt("nl_start_of_file_min", UO_nl_start_of_file_min, AT_UNUM,
                  "The number of newlines at the start of the file (only used if nl_start_of_file is 'add' or 'force'");
   unc_add_opt("nl_end_of_file", UO_nl_end_of_file, AT_IARF,
                  "Add or remove newline at the end of the file");
   unc_add_opt("nl_end_of_file_min", UO_nl_end_of_file_min, AT_UNUM,
                  "The number of newlines at the end of the file (only used if nl_end_of_file is 'add' or 'force')");
   unc_add_opt("nl_assign_brace", UO_nl_assign_brace, AT_IARF,
                  "Add or remove newline between '=' and '{'");
   unc_add_opt("nl_assign_square", UO_nl_assign_square, AT_IARF,
                  "Add or remove newline between '=' and '[' (D only)");
   unc_add_opt("nl_after_square_assign", UO_nl_after_square_assign, AT_IARF,
                  "Add or remove newline after '= [' (D only). Will also affect the newline before the ']'");
   unc_add_opt("nl_func_var_def_blk", UO_nl_func_var_def_blk, AT_UNUM,
                  "The number of blank lines after a block of variable definitions at the top of a function body\n"
                  "0 = No change (default)");
   unc_add_opt("nl_typedef_blk_start", UO_nl_typedef_blk_start, AT_UNUM,
                  "The number of newlines before a block of typedefs\n"
                  "0 = No change (default)\n"
                  "the option 'nl_after_access_spec' takes preference over 'nl_typedef_blk_start'");
   unc_add_opt("nl_typedef_blk_end", UO_nl_typedef_blk_end, AT_UNUM,
                  "The number of newlines after a block of typedefs\n"
                  "0 = No change (default)");
   unc_add_opt("nl_typedef_blk_in", UO_nl_typedef_blk_in, AT_UNUM,
                  "The maximum consecutive newlines within a block of typedefs\n"
                  "0 = No change (default)");
   unc_add_opt("nl_var_def_blk_start", UO_nl_var_def_blk_start, AT_UNUM,
                  "The number of newlines before a block of variable definitions not at the top of a function body\n"
                  "0 = No change (default)\n"
                  "the option 'nl_after_access_spec' takes preference over 'nl_var_def_blk_start'");
   unc_add_opt("nl_var_def_blk_end", UO_nl_var_def_blk_end, AT_UNUM,
                  "The number of newlines after a block of variable definitions not at the top of a function body\n"
                  "0 = No change (default)");
   unc_add_opt("nl_var_def_blk_in", UO_nl_var_def_blk_in, AT_UNUM,
                  "The maximum consecutive newlines within a block of variable definitions\n"
                  "0 = No change (default)");
   unc_add_opt("nl_fcall_brace", UO_nl_fcall_brace, AT_IARF,
                  "Add or remove newline between a function call's ')' and '{', as in:\n"
                  "list_for_each(item, &list) { }");
   unc_add_opt("nl_enum_brace", UO_nl_enum_brace, AT_IARF,
                  "Add or remove newline between 'enum' and '{'");
   unc_add_opt("nl_enum_class", UO_nl_enum_class, AT_IARF,
                  "Add or remove newline between 'enum' and 'class'");
   unc_add_opt("nl_enum_class_identifier", UO_nl_enum_class_identifier, AT_IARF,
                  "Add or remove newline between 'enum class' and the identifier");
   unc_add_opt("nl_enum_identifier_colon", UO_nl_enum_identifier_colon, AT_IARF,
                  "Add or remove newline between 'enum class' type and ':'");
   unc_add_opt("nl_enum_colon_type", UO_nl_enum_colon_type, AT_IARF,
                  "Add or remove newline between 'enum class identifier :' and 'type' and/or 'type'");
   unc_add_opt("nl_struct_brace", UO_nl_struct_brace, AT_IARF,
                  "Add or remove newline between 'struct and '{'");
   unc_add_opt("nl_union_brace", UO_nl_union_brace, AT_IARF,
                  "Add or remove newline between 'union' and '{'");
   unc_add_opt("nl_if_brace", UO_nl_if_brace, AT_IARF,
                  "Add or remove newline between 'if' and '{'");
   unc_add_opt("nl_brace_else", UO_nl_brace_else, AT_IARF,
                  "Add or remove newline between '}' and 'else'");
   unc_add_opt("nl_elseif_brace", UO_nl_elseif_brace, AT_IARF,
                  "Add or remove newline between 'else if' and '{'\n"
                  "If set to ignore, nl_if_brace is used instead");
   unc_add_opt("nl_else_brace", UO_nl_else_brace, AT_IARF,
                  "Add or remove newline between 'else' and '{'");
   unc_add_opt("nl_else_if", UO_nl_else_if, AT_IARF,
                  "Add or remove newline between 'else' and 'if'");
   unc_add_opt("nl_brace_finally", UO_nl_brace_finally, AT_IARF,
                  "Add or remove newline between '}' and 'finally'");
   unc_add_opt("nl_finally_brace", UO_nl_finally_brace, AT_IARF,
                  "Add or remove newline between 'finally' and '{'");
   unc_add_opt("nl_try_brace", UO_nl_try_brace, AT_IARF,
                  "Add or remove newline between 'try' and '{'");
   unc_add_opt("nl_getset_brace", UO_nl_getset_brace, AT_IARF,
                  "Add or remove newline between get/set and '{'");
   unc_add_opt("nl_for_brace", UO_nl_for_brace, AT_IARF,
                  "Add or remove newline between 'for' and '{'");
   unc_add_opt("nl_catch_brace", UO_nl_catch_brace, AT_IARF,
                  "Add or remove newline between 'catch' and '{'");
   unc_add_opt("nl_brace_catch", UO_nl_brace_catch, AT_IARF,
                  "Add or remove newline between '}' and 'catch'");
   unc_add_opt("nl_brace_square", UO_nl_brace_square, AT_IARF,
                  "Add or remove newline between '}' and ']'");
   unc_add_opt("nl_brace_fparen", UO_nl_brace_fparen, AT_IARF,
                  "Add or remove newline between '}' and ')' in a function invocation");
   unc_add_opt("nl_while_brace", UO_nl_while_brace, AT_IARF,
                  "Add or remove newline between 'while' and '{'");
   unc_add_opt("nl_scope_brace", UO_nl_scope_brace, AT_IARF,
                  "Add or remove newline between 'scope (x)' and '{' (D)");
   unc_add_opt("nl_unittest_brace", UO_nl_unittest_brace, AT_IARF,
                  "Add or remove newline between 'unittest' and '{' (D)");
   unc_add_opt("nl_version_brace", UO_nl_version_brace, AT_IARF,
                  "Add or remove newline between 'version (x)' and '{' (D)");
   unc_add_opt("nl_using_brace", UO_nl_using_brace, AT_IARF,
                  "Add or remove newline between 'using' and '{'");
   unc_add_opt("nl_brace_brace", UO_nl_brace_brace, AT_IARF,
                  "Add or remove newline between two open or close braces.\n"
                  "Due to general newline/brace handling, REMOVE may not work.");
   unc_add_opt("nl_do_brace", UO_nl_do_brace, AT_IARF,
                  "Add or remove newline between 'do' and '{'");
   unc_add_opt("nl_brace_while", UO_nl_brace_while, AT_IARF,
                  "Add or remove newline between '}' and 'while' of 'do' statement");
   unc_add_opt("nl_switch_brace", UO_nl_switch_brace, AT_IARF,
                  "Add or remove newline between 'switch' and '{'");
   unc_add_opt("nl_synchronized_brace", UO_nl_synchronized_brace, AT_IARF,
                  "Add or remove newline between 'synchronized' and '{'");
   unc_add_opt("nl_multi_line_cond", UO_nl_multi_line_cond, AT_BOOL,
                  "Add a newline between ')' and '{' if the ')' is on a different line than the if/for/etc.\n"
                  "Overrides nl_for_brace, nl_if_brace, nl_switch_brace, nl_while_switch and nl_catch_brace.");
   unc_add_opt("nl_multi_line_define", UO_nl_multi_line_define, AT_BOOL,
                  "Force a newline in a define after the macro name for multi-line defines.");
   unc_add_opt("nl_before_case", UO_nl_before_case, AT_BOOL,
                  "Whether to put a newline before 'case' statement, not after the first 'case'");
   unc_add_opt("nl_before_throw", UO_nl_before_throw, AT_IARF,
                  "Add or remove newline between ')' and 'throw'");
   unc_add_opt("nl_after_case", UO_nl_after_case, AT_BOOL,
                  "Whether to put a newline after 'case' statement");
   unc_add_opt("nl_case_colon_brace", UO_nl_case_colon_brace, AT_IARF,
                  "Add or remove a newline between a case ':' and '{'. Overrides nl_after_case.");
   unc_add_opt("nl_namespace_brace", UO_nl_namespace_brace, AT_IARF,
                  "Newline between namespace and {");
   unc_add_opt("nl_template_class", UO_nl_template_class, AT_IARF,
                  "Add or remove newline between 'template<>' and whatever follows.");
   unc_add_opt("nl_class_brace", UO_nl_class_brace, AT_IARF,
                  "Add or remove newline between 'class' and '{'");
   unc_add_opt("nl_class_init_args", UO_nl_class_init_args, AT_IARF,
                  "Add or remove newline before/after each ',' in the base class list,\n"
                  "  (tied to pos_class_comma).");
   unc_add_opt("nl_constr_init_args", UO_nl_constr_init_args, AT_IARF,
                  "Add or remove newline after each ',' in the constructor member initialization.\n"
                  "Related to nl_constr_colon, pos_constr_colon and pos_constr_comma.");
   unc_add_opt("nl_enum_own_lines", UO_nl_enum_own_lines, AT_IARF,
                  "Add or remove newline before first element, after comma, and after last element in enum");
   unc_add_opt("nl_func_type_name", UO_nl_func_type_name, AT_IARF,
                  "Add or remove newline between return type and function name in a function definition");
   unc_add_opt("nl_func_type_name_class", UO_nl_func_type_name_class, AT_IARF,
                  "Add or remove newline between return type and function name inside a class {}\n"
                  "Uses nl_func_type_name or nl_func_proto_type_name if set to ignore.");
   unc_add_opt("nl_func_class_scope", UO_nl_func_class_scope, AT_IARF,
                  "Add or remove newline between class specification and '::' in 'void A::f() { }'\n"
                  "Only appears in separate member implementation (does not appear with in-line implmementation)");
   unc_add_opt("nl_func_scope_name", UO_nl_func_scope_name, AT_IARF,
                  "Add or remove newline between function scope and name\n"
                  "Controls the newline after '::' in 'void A::f() { }'");
   unc_add_opt("nl_func_proto_type_name", UO_nl_func_proto_type_name, AT_IARF,
                  "Add or remove newline between return type and function name in a prototype");
   unc_add_opt("nl_func_paren", UO_nl_func_paren, AT_IARF,
                  "Add or remove newline between a function name and the opening '(' in the declaration");
   unc_add_opt("nl_func_def_paren", UO_nl_func_def_paren, AT_IARF,
                  "Add or remove newline between a function name and the opening '(' in the definition");
   unc_add_opt("nl_func_decl_start", UO_nl_func_decl_start, AT_IARF,
                  "Add or remove newline after '(' in a function declaration");
   unc_add_opt("nl_func_def_start", UO_nl_func_def_start, AT_IARF,
                  "Add or remove newline after '(' in a function definition");
   unc_add_opt("nl_func_decl_start_single", UO_nl_func_decl_start_single, AT_IARF,
                  "Overrides nl_func_decl_start when there is only one parameter.");
   unc_add_opt("nl_func_def_start_single", UO_nl_func_def_start_single, AT_IARF,
                  "Overrides nl_func_def_start when there is only one parameter.");
   unc_add_opt("nl_func_decl_start_multi_line", UO_nl_func_decl_start_multi_line, AT_BOOL,
                  "Whether to add newline after '(' in a function declaration if '(' and ')' are in different lines.");
   unc_add_opt("nl_func_def_start_multi_line", UO_nl_func_def_start_multi_line, AT_BOOL,
                  "Whether to add newline after '(' in a function definition if '(' and ')' are in different lines.");
   unc_add_opt("nl_func_decl_args", UO_nl_func_decl_args, AT_IARF,
                  "Add or remove newline after each ',' in a function declaration");
   unc_add_opt("nl_func_def_args", UO_nl_func_def_args, AT_IARF,
                  "Add or remove newline after each ',' in a function definition");
   unc_add_opt("nl_func_decl_args_multi_line", UO_nl_func_decl_args_multi_line, AT_BOOL,
                  "Whether to add newline after each ',' in a function declaration if '(' and ')' are in different lines.");
   unc_add_opt("nl_func_def_args_multi_line", UO_nl_func_def_args_multi_line, AT_BOOL,
                  "Whether to add newline after each ',' in a function definition if '(' and ')' are in different lines.");
   unc_add_opt("nl_func_decl_end", UO_nl_func_decl_end, AT_IARF,
                  "Add or remove newline before the ')' in a function declaration");
   unc_add_opt("nl_func_def_end", UO_nl_func_def_end, AT_IARF,
                  "Add or remove newline before the ')' in a function definition");
   unc_add_opt("nl_func_decl_end_single", UO_nl_func_decl_end_single, AT_IARF,
                  "Overrides nl_func_decl_end when there is only one parameter.");
   unc_add_opt("nl_func_def_end_single", UO_nl_func_def_end_single, AT_IARF,
                  "Overrides nl_func_def_end when there is only one parameter.");
   unc_add_opt("nl_func_decl_end_multi_line", UO_nl_func_decl_end_multi_line, AT_BOOL,
                  "Whether to add newline before ')' in a function declaration if '(' and ')' are in different lines.");
   unc_add_opt("nl_func_def_end_multi_line", UO_nl_func_def_end_multi_line, AT_BOOL,
                  "Whether to add newline before ')' in a function definition if '(' and ')' are in different lines.");
   unc_add_opt("nl_func_decl_empty", UO_nl_func_decl_empty, AT_IARF,
                  "Add or remove newline between '()' in a function declaration.");
   unc_add_opt("nl_func_def_empty", UO_nl_func_def_empty, AT_IARF,
                  "Add or remove newline between '()' in a function definition.");
   unc_add_opt("nl_func_call_start_multi_line", UO_nl_func_call_start_multi_line, AT_BOOL,
                  "Whether to add newline after '(' in a function call if '(' and ')' are in different lines.");
   unc_add_opt("nl_func_call_args_multi_line", UO_nl_func_call_args_multi_line, AT_BOOL,
                  "Whether to add newline after each ',' in a function call if '(' and ')' are in different lines.");
   unc_add_opt("nl_func_call_end_multi_line", UO_nl_func_call_end_multi_line, AT_BOOL,
                  "Whether to add newline before ')' in a function call if '(' and ')' are in different lines.");
   unc_add_opt("nl_oc_msg_args", UO_nl_oc_msg_args, AT_BOOL,
                  "Whether to put each OC message parameter on a separate line\n"
                  "See nl_oc_msg_leave_one_liner");
   unc_add_opt("nl_fdef_brace", UO_nl_fdef_brace, AT_IARF,
                  "Add or remove newline between function signature and '{'");
   unc_add_opt("nl_cpp_ldef_brace", UO_nl_cpp_ldef_brace, AT_IARF,
                  "Add or remove newline between C++11 lambda signature and '{'");
   unc_add_opt("nl_return_expr", UO_nl_return_expr, AT_IARF,
                  "Add or remove a newline between the return keyword and return expression.");
   unc_add_opt("nl_after_semicolon", UO_nl_after_semicolon, AT_BOOL,
                  "Whether to put a newline after semicolons, except in 'for' statements");
   unc_add_opt("nl_paren_dbrace_open", UO_nl_paren_dbrace_open, AT_IARF,
                  "Java: Control the newline between the ')' and '{{' of the double brace initializer.");
   unc_add_opt("nl_after_brace_open", UO_nl_after_brace_open, AT_BOOL,
                  "Whether to put a newline after brace open.\n"
                  "This also adds a newline before the matching brace close.");
   unc_add_opt("nl_after_brace_open_cmt", UO_nl_after_brace_open_cmt, AT_BOOL,
                  "If nl_after_brace_open and nl_after_brace_open_cmt are True, a newline is\n"
                  "placed between the open brace and a trailing single-line comment.");
   unc_add_opt("nl_after_vbrace_open", UO_nl_after_vbrace_open, AT_BOOL,
                  "Whether to put a newline after a virtual brace open with a non-empty body.\n"
                  "These occur in un-braced if/while/do/for statement bodies.");
   unc_add_opt("nl_after_vbrace_open_empty", UO_nl_after_vbrace_open_empty, AT_BOOL,
                  "Whether to put a newline after a virtual brace open with an empty body.\n"
                  "These occur in un-braced if/while/do/for statement bodies.");
   unc_add_opt("nl_after_brace_close", UO_nl_after_brace_close, AT_BOOL,
                  "Whether to put a newline after a brace close.\n"
                  "Does not apply if followed by a necessary ';'.");
   unc_add_opt("nl_after_vbrace_close", UO_nl_after_vbrace_close, AT_BOOL,
                  "Whether to put a newline after a virtual brace close.\n"
                  "Would add a newline before return in: 'if (foo) a++; return;'");
   unc_add_opt("nl_brace_struct_var", UO_nl_brace_struct_var, AT_IARF,
                  "Control the newline between the close brace and 'b' in: 'struct { int a; } b;'\n"
                  "Affects enums, unions and structures. If set to ignore, uses nl_after_brace_close");
   unc_add_opt("nl_define_macro", UO_nl_define_macro, AT_BOOL,
                  "Whether to alter newlines in '#define' macros");
   unc_add_opt("nl_squeeze_ifdef", UO_nl_squeeze_ifdef, AT_BOOL,
                  "Whether to remove blanks after '#ifxx' and '#elxx', or before '#elxx' and '#endif'. Does not affect top-level #ifdefs.");
   unc_add_opt("nl_squeeze_ifdef_top_level", UO_nl_squeeze_ifdef_top_level, AT_BOOL,
                  "Makes the nl_squeeze_ifdef option affect the top-level #ifdefs as well.");
   unc_add_opt("nl_before_if", UO_nl_before_if, AT_IARF,
                  "Add or remove blank line before 'if'");
   unc_add_opt("nl_after_if", UO_nl_after_if, AT_IARF,
                  "Add or remove blank line after 'if' statement");
   unc_add_opt("nl_before_for", UO_nl_before_for, AT_IARF,
                  "Add or remove blank line before 'for'");
   unc_add_opt("nl_after_for", UO_nl_after_for, AT_IARF,
                  "Add or remove blank line after 'for' statement");
   unc_add_opt("nl_before_while", UO_nl_before_while, AT_IARF,
                  "Add or remove blank line before 'while'");
   unc_add_opt("nl_after_while", UO_nl_after_while, AT_IARF,
                  "Add or remove blank line after 'while' statement");
   unc_add_opt("nl_before_switch", UO_nl_before_switch, AT_IARF,
                  "Add or remove blank line before 'switch'");
   unc_add_opt("nl_after_switch", UO_nl_after_switch, AT_IARF,
                  "Add or remove blank line after 'switch' statement");
   unc_add_opt("nl_before_synchronized", UO_nl_before_synchronized, AT_IARF,
                  "Add or remove blank line before 'synchronized'");
   unc_add_opt("nl_after_synchronized", UO_nl_after_synchronized, AT_IARF,
                  "Add or remove blank line after 'synchronized' statement");
   unc_add_opt("nl_before_do", UO_nl_before_do, AT_IARF,
                  "Add or remove blank line before 'do'");
   unc_add_opt("nl_after_do", UO_nl_after_do, AT_IARF,
                  "Add or remove blank line after 'do/while' statement");
   unc_add_opt("nl_ds_struct_enum_cmt", UO_nl_ds_struct_enum_cmt, AT_BOOL,
                  "Whether to double-space commented-entries in struct/union/enum");
   unc_add_opt("nl_ds_struct_enum_close_brace", UO_nl_ds_struct_enum_close_brace, AT_BOOL,
                  "force nl before } of a struct/union/enum\n"
                  "(lower priority than 'eat_blanks_before_close_brace')");
   unc_add_opt("nl_before_func_class_def", UO_nl_before_func_class_def, AT_UNUM,
                  "Add or remove blank line before 'func_class_def'");
   //unc_add_option("nl_after_func_class_def", UO_nl_after_func_class_def, AT_NUM,
   //               "Add or remove blank line after 'func_class_def' statement");
   unc_add_opt("nl_before_func_class_proto", UO_nl_before_func_class_proto, AT_UNUM,
                  "Add or remove blank line before 'func_class_proto'");
   //unc_add_option("nl_after_func_class_proto", UO_nl_after_func_class_proto, AT_NUM,
   //               "Add or remove blank line after 'func_class_proto' statement");
   unc_add_opt("nl_class_colon", UO_nl_class_colon, AT_IARF,
                  "Add or remove a newline before/after a class colon,\n"
                  "  (tied to pos_class_colon).");
   unc_add_opt("nl_constr_colon", UO_nl_constr_colon, AT_IARF,
                  "Add or remove a newline around a class constructor colon.\n"
                  "Related to nl_constr_init_args, pos_constr_colon and pos_constr_comma.");
   unc_add_opt("nl_create_if_one_liner", UO_nl_create_if_one_liner, AT_BOOL,
                  "Change simple unbraced if statements into a one-liner\n"
                  "'if(b)\\n i++;' => 'if(b) i++;'");
   unc_add_opt("nl_create_for_one_liner", UO_nl_create_for_one_liner, AT_BOOL,
                  "Change simple unbraced for statements into a one-liner\n"
                  "'for (i=0;i<5;i++)\\n foo(i);' => 'for (i=0;i<5;i++) foo(i);'");
   unc_add_opt("nl_create_while_one_liner", UO_nl_create_while_one_liner, AT_BOOL,
                  "Change simple unbraced while statements into a one-liner\n"
                  "'while (i<5)\\n foo(i++);' => 'while (i<5) foo(i++);'");
   unc_add_opt("nl_split_if_one_liner", UO_nl_split_if_one_liner, AT_BOOL,
                  " Change a one-liner if statement into simple unbraced if\n"
                  "'if(b) i++;' => 'if(b) i++;'");
   unc_add_opt("nl_split_for_one_liner", UO_nl_split_for_one_liner, AT_BOOL,
                  "Change a one-liner for statement into simple unbraced for\n"
                  "'for (i=0;<5;i++) foo(i);' => 'for (i=0;<5;i++) foo(i);'");
   unc_add_opt("nl_split_while_one_liner", UO_nl_split_while_one_liner, AT_BOOL,
                  "Change simple unbraced while statements into a one-liner while\n"
                  "'while (i<5)\\n foo(i++);' => 'while (i<5) foo(i++);'");

   unc_begin_group(UG_blankline, "Blank line options", "Note that it takes 2 newlines to get a blank line");
   unc_add_opt("nl_max", UO_nl_max, AT_UNUM,
                  "The maximum consecutive newlines (3 = 2 blank lines)");
   unc_add_opt("nl_max_blank_in_func", UO_nl_max_blank_in_func, AT_UNUM,
                  "The maximum consecutive newlines in function");
   unc_add_opt("nl_after_func_proto", UO_nl_after_func_proto, AT_UNUM,
                  "The number of newlines after a function prototype, if followed by another function prototype");
   unc_add_opt("nl_after_func_proto_group", UO_nl_after_func_proto_group, AT_UNUM,
                  "The number of newlines after a function prototype, if not followed by another function prototype");
   unc_add_opt("nl_after_func_class_proto", UO_nl_after_func_class_proto, AT_UNUM,
                  "The number of newlines after a function class prototype, if followed by another function class prototype");
   unc_add_opt("nl_after_func_class_proto_group", UO_nl_after_func_class_proto_group, AT_UNUM,
                  "The number of newlines after a function class prototype, if not followed by another function class prototype");
   unc_add_opt("nl_before_func_body_def", UO_nl_before_func_body_def, AT_UNUM,
                  "The number of newlines before a multi-line function def body");
   unc_add_opt("nl_before_func_body_proto", UO_nl_before_func_body_proto, AT_UNUM,
                  "The number of newlines before a multi-line function prototype body");
   unc_add_opt("nl_after_func_body", UO_nl_after_func_body, AT_UNUM,
                  "The number of newlines after '}' of a multi-line function body");
   unc_add_opt("nl_after_func_body_class", UO_nl_after_func_body_class, AT_UNUM,
                  "The number of newlines after '}' of a multi-line function body in a class declaration");
   unc_add_opt("nl_after_func_body_one_liner", UO_nl_after_func_body_one_liner, AT_UNUM,
                  "The number of newlines after '}' of a single line function body");
   unc_add_opt("nl_before_block_comment", UO_nl_before_block_comment, AT_UNUM,
                  "The minimum number of newlines before a multi-line comment.\n"
                  "Doesn't apply if after a brace open or another multi-line comment.");
   unc_add_opt("nl_before_c_comment", UO_nl_before_c_comment, AT_UNUM,
                  "The minimum number of newlines before a single-line C comment.\n"
                  "Doesn't apply if after a brace open or other single-line C comments.");
   unc_add_opt("nl_before_cpp_comment", UO_nl_before_cpp_comment, AT_UNUM,
                  "The minimum number of newlines before a CPP comment.\n"
                  "Doesn't apply if after a brace open or other CPP comments.");
   unc_add_opt("nl_after_multiline_comment", UO_nl_after_multiline_comment, AT_BOOL,
                  "Whether to force a newline after a multi-line comment.");
   unc_add_opt("nl_after_label_colon", UO_nl_after_label_colon, AT_BOOL,
                  "Whether to force a newline after a label's colon.");
   unc_add_opt("nl_after_struct", UO_nl_after_struct, AT_UNUM,
                  "The number of newlines after '}' or ';' of a struct/enum/union definition");
   unc_add_opt("nl_before_class", UO_nl_before_class, AT_UNUM,
                  "The number of newlines before a class definition");
   unc_add_opt("nl_after_class", UO_nl_after_class, AT_UNUM,
                  "The number of newlines after '}' or ';' of a class definition");
   unc_add_opt("nl_before_access_spec", UO_nl_before_access_spec, AT_UNUM,
                  "The number of newlines before a 'private:', 'public:', 'protected:', 'signals:', or 'slots:' label.\n"
                  "Will not change the newline count if after a brace open.\n"
                  "0 = No change.");
   unc_add_opt("nl_after_access_spec", UO_nl_after_access_spec, AT_UNUM,
                  "The number of newlines after a 'private:', 'public:', 'protected:', 'signals:' or 'slots:' label.\n"
                  "0 = No change.\n"
                  "the option 'nl_after_access_spec' takes preference over 'nl_typedef_blk_start' and 'nl_var_def_blk_start'");
   unc_add_opt("nl_comment_func_def", UO_nl_comment_func_def, AT_UNUM,
                  "The number of newlines between a function def and the function comment.\n"
                  "0 = No change.");
   unc_add_opt("nl_after_try_catch_finally", UO_nl_after_try_catch_finally, AT_UNUM,
                  "The number of newlines after a try-catch-finally block that isn't followed by a brace close.\n"
                  "0 = No change.");
   unc_add_opt("nl_around_cs_property", UO_nl_around_cs_property, AT_UNUM,
                  "The number of newlines before and after a property, indexer or event decl.\n"
                  "0 = No change.");
   unc_add_opt("nl_between_get_set", UO_nl_between_get_set, AT_UNUM,
                  "The number of newlines between the get/set/add/remove handlers in C#.\n"
                  "0 = No change.");
   unc_add_opt("nl_property_brace", UO_nl_property_brace, AT_IARF,
                  "Add or remove newline between C# property and the '{'");
   unc_add_opt("eat_blanks_after_open_brace", UO_eat_blanks_after_open_brace, AT_BOOL,
                  "Whether to remove blank lines after '{'");
   unc_add_opt("eat_blanks_before_close_brace", UO_eat_blanks_before_close_brace, AT_BOOL,
                  "Whether to remove blank lines before '}'");
   unc_add_opt("nl_remove_extra_newlines", UO_nl_remove_extra_newlines, AT_UNUM,
                  "How aggressively to remove extra newlines not in preproc.\n"
                  "0: No change\n"
                  "1: Remove most newlines not handled by other config\n"
                  "2: Remove all newlines and reformat completely by config", "", 0, 2);
   unc_add_opt("nl_before_return", UO_nl_before_return, AT_BOOL,
                  "Whether to put a blank line before 'return' statements, unless after an open brace.");
   unc_add_opt("nl_after_return", UO_nl_after_return, AT_BOOL,
                  "Whether to put a blank line after 'return' statements, unless followed by a close brace.");
   unc_add_opt("nl_after_annotation", UO_nl_after_annotation, AT_IARF,
                  "Whether to put a newline after a Java annotation statement.\n"
                  "Only affects annotations that are after a newline.");
   unc_add_opt("nl_between_annotation", UO_nl_between_annotation, AT_IARF,
                  "Controls the newline between two annotations.");

   unc_begin_group(UG_position, "Positioning options");
   unc_add_opt("pos_arith", UO_pos_arith, AT_POS,
                  "The position of arithmetic operators in wrapped expressions");
   unc_add_opt("pos_assign", UO_pos_assign, AT_POS,
                  "The position of assignment in wrapped expressions.\n"
                  "Do not affect '=' followed by '{'");
   unc_add_opt("pos_bool", UO_pos_bool, AT_POS,
                  "The position of boolean operators in wrapped expressions");
   unc_add_opt("pos_compare", UO_pos_compare, AT_POS,
                  "The position of comparison operators in wrapped expressions");
   unc_add_opt("pos_conditional", UO_pos_conditional, AT_POS,
                  "The position of conditional (b ? t : f) operators in wrapped expressions");
   unc_add_opt("pos_comma", UO_pos_comma, AT_POS,
                  "The position of the comma in wrapped expressions");
   unc_add_opt("pos_enum_comma", UO_pos_enum_comma, AT_POS,
                  "The position of the comma in enum entries");
   unc_add_opt("pos_class_comma", UO_pos_class_comma, AT_POS,
                  "The position of the comma in the base class list if there are more than one line,\n"
                  "  (tied to nl_class_init_args).");
   unc_add_opt("pos_constr_comma", UO_pos_constr_comma, AT_POS,
                  "The position of the comma in the constructor initialization list.\n"
                  "Related to nl_constr_colon, nl_constr_init_args and pos_constr_colon.");
   unc_add_opt("pos_class_colon", UO_pos_class_colon, AT_POS,
                  "The position of trailing/leading class colon, between class and base class list\n"
                  "  (tied to nl_class_colon).");
   unc_add_opt("pos_constr_colon", UO_pos_constr_colon, AT_POS,
                  "The position of colons between constructor and member initialization,\n"
                  "(tied to UO_nl_constr_colon).\n"
                  "Related to nl_constr_colon, nl_constr_init_args and pos_constr_comma.");

   unc_begin_group(UG_linesplit, "Line Splitting options");
   unc_add_opt("code_width", UO_code_width, AT_UNUM,
                  "Try to limit code width to N number of columns", "", 16, 256);
   unc_add_opt("ls_for_split_full", UO_ls_for_split_full, AT_BOOL,
                  "Whether to fully split long 'for' statements at semi-colons");
   unc_add_opt("ls_func_split_full", UO_ls_func_split_full, AT_BOOL,
                  "Whether to fully split long function protos/calls at commas");
   unc_add_opt("ls_code_width", UO_ls_code_width, AT_BOOL,
                  "Whether to split lines as close to code_width as possible and ignore some groupings");

   unc_begin_group(UG_align, "Code alignment (not left column spaces/tabs)");
   unc_add_opt("align_keep_tabs", UO_align_keep_tabs, AT_BOOL,
                  "Whether to keep non-indenting tabs");
   unc_add_opt("align_with_tabs", UO_align_with_tabs, AT_BOOL,
                  "Whether to use tabs for aligning");
   unc_add_opt("align_on_tabstop", UO_align_on_tabstop, AT_BOOL,
                  "Whether to bump out to the next tab when aligning");
   unc_add_opt("align_number_left", UO_align_number_left, AT_BOOL,
                  "Whether to left-align numbers");
   unc_add_opt("align_keep_extra_space", UO_align_keep_extra_space, AT_BOOL,
                  "Whether to keep whitespace not required for alignment.");
   unc_add_opt("align_func_params", UO_align_func_params, AT_BOOL,
                  "Align variable definitions in prototypes and functions");
   unc_add_opt("align_same_func_call_params", UO_align_same_func_call_params, AT_BOOL,
                  "Align parameters in single-line functions that have the same name.\n"
                  "The function names must already be aligned with each other.");
   unc_add_opt("align_var_def_span", UO_align_var_def_span, AT_UNUM,
                  "The span for aligning variable definitions (0=don't align)", "", 0, 5000);
   unc_add_opt("align_var_def_star_style", UO_align_var_def_star_style, AT_UNUM,
                  "How to align the star in variable definitions.\n"
                  " 0=Part of the type     'void *   foo;'\n"
                  " 1=Part of the variable 'void     *foo;'\n"
                  " 2=Dangling             'void    *foo;'", "", 0, 2);
   unc_add_opt("align_var_def_amp_style", UO_align_var_def_amp_style, AT_UNUM,
                  "How to align the '&' in variable definitions.\n"
                  " 0=Part of the type\n"
                  " 1=Part of the variable\n"
                  " 2=Dangling", "", 0, 2);
   unc_add_opt("align_var_def_thresh", UO_align_var_def_thresh, AT_UNUM,
                  "The threshold for aligning variable definitions (0=no limit)", "", 0, 5000);
   unc_add_opt("align_var_def_gap", UO_align_var_def_gap, AT_UNUM,
                  "The gap for aligning variable definitions");
   unc_add_opt("align_var_def_colon", UO_align_var_def_colon, AT_BOOL,
                  "Whether to align the colon in struct bit fields");
   unc_add_opt("align_var_def_colon_gap", UO_align_var_def_colon_gap, AT_UNUM,
                  "align variable defs gap for bit colons");
   unc_add_opt("align_var_def_attribute", UO_align_var_def_attribute, AT_BOOL,
                  "Whether to align any attribute after the variable name");
   unc_add_opt("align_var_def_inline", UO_align_var_def_inline, AT_BOOL,
                  "Whether to align inline struct/enum/union variable definitions");
   unc_add_opt("align_assign_span", UO_align_assign_span, AT_UNUM,
                  "The span for aligning on '=' in assignments (0=don't align)", "", 0, 5000);
   unc_add_opt("align_assign_thresh", UO_align_assign_thresh, AT_UNUM,
                  "The threshold for aligning on '=' in assignments (0=no limit)", "", 0, 5000);
   unc_add_opt("align_enum_equ_span", UO_align_enum_equ_span, AT_UNUM,
                  "The span for aligning on '=' in enums (0=don't align)", "", 0, 5000);
   unc_add_opt("align_enum_equ_thresh", UO_align_enum_equ_thresh, AT_UNUM,
                  "The threshold for aligning on '=' in enums (0=no limit)", "", 0, 5000);
   unc_add_opt("align_var_class_span", UO_align_var_class_span, AT_UNUM,
                  "The span for aligning class (0=don't align)", "", 0, 5000);
   unc_add_opt("align_var_class_thresh", UO_align_var_class_thresh, AT_UNUM,
                  "The threshold for aligning class member definitions (0=no limit)", "", 0, 5000);
   unc_add_opt("align_var_class_gap", UO_align_var_class_gap, AT_UNUM,
                  "The gap for aligning class member definitions");
   unc_add_opt("align_var_struct_span", UO_align_var_struct_span, AT_UNUM,
                  "The span for aligning struct/union (0=don't align)", "", 0, 5000);
   unc_add_opt("align_var_struct_thresh", UO_align_var_struct_thresh, AT_UNUM,
                  "The threshold for aligning struct/union member definitions (0=no limit)", "", 0, 5000);
   unc_add_opt("align_var_struct_gap", UO_align_var_struct_gap, AT_UNUM,
                  "The gap for aligning struct/union member definitions");
   unc_add_opt("align_struct_init_span", UO_align_struct_init_span, AT_UNUM,
                  "The span for aligning struct initializer values (0=don't align)", "", 0, 5000);
   unc_add_opt("align_typedef_gap", UO_align_typedef_gap, AT_UNUM,
                  "The minimum space between the type and the synonym of a typedef");
   unc_add_opt("align_typedef_span", UO_align_typedef_span, AT_UNUM,
                  "The span for aligning single-line typedefs (0=don't align)");
   unc_add_opt("align_typedef_func", UO_align_typedef_func, AT_UNUM,
                  "How to align typedef'd functions with other typedefs\n"
                  "0: Don't mix them at all\n"
                  "1: align the open paren with the types\n"
                  "2: align the function type name with the other type names", "", 0, 2);
   unc_add_opt("align_typedef_star_style", UO_align_typedef_star_style, AT_UNUM,
                  "Controls the positioning of the '*' in typedefs. Just try it.\n"
                  "0: Align on typedef type, ignore '*'\n"
                  "1: The '*' is part of type name: typedef int  *pint;\n"
                  "2: The '*' is part of the type, but dangling: typedef int *pint;", "", 0, 2);
   unc_add_opt("align_typedef_amp_style", UO_align_typedef_amp_style, AT_UNUM,
                  "Controls the positioning of the '&' in typedefs. Just try it.\n"
                  "0: Align on typedef type, ignore '&'\n"
                  "1: The '&' is part of type name: typedef int  &pint;\n"
                  "2: The '&' is part of the type, but dangling: typedef int &pint;", "", 0, 2);
   unc_add_opt("align_right_cmt_span", UO_align_right_cmt_span, AT_UNUM,
                  "The span for aligning comments that end lines (0=don't align)", "", 0, 5000);
   unc_add_opt("align_right_cmt_mix", UO_align_right_cmt_mix, AT_BOOL,
                  "If aligning comments, mix with comments after '}' and #endif with less than 3 spaces before the comment");
   unc_add_opt("align_right_cmt_gap", UO_align_right_cmt_gap, AT_NUM,
                  "If a trailing comment is more than this number of columns away from the text it follows,\n"
                  "it will qualify for being aligned. This has to be > 0 to do anything.\n"
                  "A negative value to force comments which are stuck to the previous token\n"
                  " (gap=0) into alignment with the others.");
   unc_add_opt("align_right_cmt_at_col", UO_align_right_cmt_at_col, AT_UNUM,
                  "Align trailing comment at or beyond column N; 'pulls in' comments as a bonus side effect (0=ignore)", "", 0, 200);
   unc_add_opt("align_func_proto_span", UO_align_func_proto_span, AT_UNUM,
                  "The span for aligning function prototypes (0=don't align)", "", 0, 5000);
   unc_add_opt("align_func_proto_gap", UO_align_func_proto_gap, AT_UNUM,
                  "Minimum gap between the return type and the function name.");
   unc_add_opt("align_on_operator", UO_align_on_operator, AT_BOOL,
                  "Align function protos on the 'operator' keyword instead of what follows");
   unc_add_opt("align_mix_var_proto", UO_align_mix_var_proto, AT_BOOL,
                  "Whether to mix aligning prototype and variable declarations.\n"
                  "If True, align_var_def_XXX options are used instead of align_func_proto_XXX options.");
   unc_add_opt("align_single_line_func", UO_align_single_line_func, AT_BOOL,
                  "Align single-line functions with function prototypes, uses align_func_proto_span");
   unc_add_opt("align_single_line_brace", UO_align_single_line_brace, AT_BOOL,
                  "Aligning the open brace of single-line functions.\n"
                  "Requires align_single_line_func=True, uses align_func_proto_span");
   unc_add_opt("align_single_line_brace_gap", UO_align_single_line_brace_gap, AT_UNUM,
                  "Gap for align_single_line_brace.");
   unc_add_opt("align_oc_msg_spec_span", UO_align_oc_msg_spec_span, AT_UNUM,
                  "The span for aligning ObjC msg spec (0=don't align)", "", 0, 5000);
   unc_add_opt("align_nl_cont", UO_align_nl_cont, AT_BOOL,
                  "Whether to align macros wrapped with a backslash and a newline.\n"
                  "This will not work right if the macro contains a multi-line comment.");
   unc_add_opt("align_pp_define_together", UO_align_pp_define_together, AT_BOOL,
                  "# Align macro functions and variables together");
   unc_add_opt("align_pp_define_gap", UO_align_pp_define_gap, AT_UNUM,
                  "The minimum space between label and value of a preprocessor define");
   unc_add_opt("align_pp_define_span", UO_align_pp_define_span, AT_UNUM,
                  "The span for aligning on '#define' bodies (0=don't align, other=number of lines including comments between blocks)", "", 0, 5000);
   unc_add_opt("align_left_shift", UO_align_left_shift, AT_BOOL,
                  "Align lines that start with '<<' with previous '<<'. Default=True");
   unc_add_opt("align_asm_colon", UO_align_asm_colon, AT_BOOL,
                  "Align text after asm volatile () colons.");
   unc_add_opt("align_oc_msg_colon_span", UO_align_oc_msg_colon_span, AT_UNUM,
                  "Span for aligning parameters in an Obj-C message call on the ':' (0=don't align)", "", 0, 5000);
   unc_add_opt("align_oc_msg_colon_first", UO_align_oc_msg_colon_first, AT_BOOL,
                  "If True, always align with the first parameter, even if it is too short.");
   unc_add_opt("align_oc_decl_colon", UO_align_oc_decl_colon, AT_BOOL,
                  "Aligning parameters in an Obj-C '+' or '-' declaration on the ':'");

   unc_begin_group(UG_comment, "Comment modifications");
   unc_add_opt("cmt_width", UO_cmt_width, AT_UNUM,
                  "Try to wrap comments at cmt_width columns", "", 16, 256);
   unc_add_opt("cmt_reflow_mode", UO_cmt_reflow_mode, AT_NUM,
                  "Set the comment reflow mode (Default=0)\n"
                  "0: no reflowing (apart from the line wrapping due to cmt_width)\n"
                  "1: no touching at all\n"
                  "2: full reflow", "", 0, 2);
   unc_add_opt("cmt_convert_tab_to_spaces", UO_cmt_convert_tab_to_spaces, AT_BOOL,
                  "Whether to convert all tabs to spaces in comments. Default is to leave tabs inside comments alone, unless used for indenting.");
   unc_add_opt("cmt_indent_multi", UO_cmt_indent_multi, AT_BOOL,
                  "If False, disable all multi-line comment changes, including cmt_width. keyword substitution and leading chars.\n"
                  "Default=True");
   unc_add_opt("cmt_c_group", UO_cmt_c_group, AT_BOOL,
                  "Whether to group c-comments that look like they are in a block");
   unc_add_opt("cmt_c_nl_start", UO_cmt_c_nl_start, AT_BOOL,
                  "Whether to put an empty '/*' on the first line of the combined c-comment");
   unc_add_opt("cmt_c_nl_end", UO_cmt_c_nl_end, AT_BOOL,
                  "Whether to put a newline before the closing '*/' of the combined c-comment");
   unc_add_opt("cmt_cpp_group", UO_cmt_cpp_group, AT_BOOL,
                  "Whether to group cpp-comments that look like they are in a block");
   unc_add_opt("cmt_cpp_nl_start", UO_cmt_cpp_nl_start, AT_BOOL,
                  "Whether to put an empty '/*' on the first line of the combined cpp-comment");
   unc_add_opt("cmt_cpp_nl_end", UO_cmt_cpp_nl_end, AT_BOOL,
                  "Whether to put a newline before the closing '*/' of the combined cpp-comment");
   unc_add_opt("cmt_cpp_to_c", UO_cmt_cpp_to_c, AT_BOOL,
                  "Whether to change cpp-comments into c-comments");
   unc_add_opt("cmt_star_cont", UO_cmt_star_cont, AT_BOOL,
                  "Whether to put a star on subsequent comment lines");
   unc_add_opt("cmt_sp_before_star_cont", UO_cmt_sp_before_star_cont, AT_UNUM,
                  "The number of spaces to insert at the start of subsequent comment lines");
   unc_add_opt("cmt_sp_after_star_cont", UO_cmt_sp_after_star_cont, AT_NUM,
                  "The number of spaces to insert after the star on subsequent comment lines");
   unc_add_opt("cmt_multi_check_last", UO_cmt_multi_check_last, AT_BOOL,
                  "For multi-line comments with a '*' lead, remove leading spaces if the first and last lines of\n"
                  "the comment are the same length. Default=True");
   unc_add_opt("cmt_multi_first_len_minimum", UO_cmt_multi_first_len_min, AT_UNUM,
                  "For multi-line comments with a '*' lead, remove leading spaces if the first and last lines of\n"
                  "the comment are the same length AND if the length is bigger as the first_len minimum. Default=4",
                  "", 1, 20);
   unc_add_opt("cmt_insert_file_header", UO_cmt_insert_file_header, AT_STRING,
                  "The filename that contains text to insert at the head of a file if the file doesn't start with a C/C++ comment.\n"
                  "Will substitute $(filename) with the current file's name.");
   unc_add_opt("cmt_insert_file_footer", UO_cmt_insert_file_footer, AT_STRING,
                  "The filename that contains text to insert at the end of a file if the file doesn't end with a C/C++ comment.\n"
                  "Will substitute $(filename) with the current file's name.");
   unc_add_opt("cmt_insert_func_header", UO_cmt_insert_func_header, AT_STRING,
                  "The filename that contains text to insert before a function implementation if the function isn't preceded with a C/C++ comment.\n"
                  "Will substitute $(function) with the function name and $(javaparam) with the javadoc @param and @return stuff.\n"
                  "Will also substitute $(fclass) with the class name: void CFoo::Bar() { ... }");
   unc_add_opt("cmt_insert_class_header", UO_cmt_insert_class_header, AT_STRING,
                  "The filename that contains text to insert before a class if the class isn't preceded with a C/C++ comment.\n"
                  "Will substitute $(class) with the class name.");
   unc_add_opt("cmt_insert_oc_msg_header", UO_cmt_insert_oc_msg_header, AT_STRING,
                  "The filename that contains text to insert before a Obj-C message specification if the method isn't preceded with a C/C++ comment.\n"
                  "Will substitute $(message) with the function name and $(javaparam) with the javadoc @param and @return stuff.");
   unc_add_opt("cmt_insert_before_preproc", UO_cmt_insert_before_preproc, AT_BOOL,
                  "If a preprocessor is encountered when stepping backwards from a function name, then\n"
                  "this option decides whether the comment should be inserted.\n"
                  "Affects cmt_insert_oc_msg_header, cmt_insert_func_header and cmt_insert_class_header.");
   unc_add_opt("cmt_insert_before_inlines", UO_cmt_insert_before_inlines, AT_BOOL,
                  "If a function is declared inline to a class definition, then\n"
                  "this option decides whether the comment should be inserted.\n"
                  "Affects cmt_insert_func_header.");
   unc_add_opt("cmt_insert_before_ctor_dtor", UO_cmt_insert_before_ctor_dtor, AT_BOOL,
                  "If the function is a constructor/destructor, then\n"
                  "this option decides whether the comment should be inserted.\n"
                  "Affects cmt_insert_func_header.");

   unc_begin_group(UG_codemodify, "Code modifying options (non-whitespace)");
   unc_add_opt("mod_full_brace_do", UO_mod_full_brace_do, AT_IARF,
                  "Add or remove braces on single-line 'do' statement");
   unc_add_opt("mod_full_brace_for", UO_mod_full_brace_for, AT_IARF,
                  "Add or remove braces on single-line 'for' statement");
   unc_add_opt("mod_full_brace_function", UO_mod_full_brace_fct, AT_IARF,
                  "Add or remove braces on single-line function definitions. (Pawn)");
   unc_add_opt("mod_full_brace_if", UO_mod_full_brace_if, AT_IARF,
                  "Add or remove braces on single-line 'if' statement. Will not remove the braces if they contain an 'else'.");
   unc_add_opt("mod_full_brace_if_chain", UO_mod_full_brace_if_chain, AT_BOOL,
                  "Make all if/elseif/else statements in a chain be braced or not. Overrides mod_full_brace_if.\n"
                  "If any must be braced, they are all braced.  If all can be unbraced, then the braces are removed.");
   unc_add_opt("mod_full_brace_if_chain_only", UO_mod_full_brace_if_chain_only, AT_BOOL,
                  "Make all if/elseif/else statements with at least one 'else' or 'else if' fully braced.\n"
                  "If mod_full_brace_if_chain is used together with this option, all if-else chains will get braces,\n"
                  "and simple 'if' statements will lose them (if possible).");
   unc_add_opt("mod_full_brace_nl", UO_mod_full_brace_nl, AT_UNUM,
                  "Don't remove braces around statements that span N newlines", "", 0, 5000);
   unc_add_opt("mod_full_brace_nl_block_rem_mlcond", UO_mod_full_brace_nl_block_rem_mlcond, AT_BOOL,
                  "Blocks removal of braces if the parenthesis of if/for/while/.. span multiple lines.",
                  "Affected options:\n"
                  "mod_full_brace_for, mod_full_brace_if, mod_full_brace_if_chain, mod_full_brace_if_chain_only, mod_full_brace_while,mod_full_brace_using\n"
                  "Not affected options:\n"
                  "mod_full_brace_do, mod_full_brace_function");
   unc_add_opt("mod_full_brace_while", UO_mod_full_brace_while, AT_IARF,
                  "Add or remove braces on single-line 'while' statement");
   unc_add_opt("mod_full_brace_using", UO_mod_full_brace_using, AT_IARF,
                  "Add or remove braces on single-line 'using ()' statement");
   unc_add_opt("mod_paren_on_return", UO_mod_paren_on_return, AT_IARF,
                  "Add or remove unnecessary paren on 'return' statement");
   unc_add_opt("mod_pawn_semicolon", UO_mod_pawn_semicolon, AT_BOOL,
                  "Whether to change optional semicolons to real semicolons");
   unc_add_opt("mod_full_paren_if_bool", UO_mod_full_paren_if_bool, AT_BOOL,
                  "Add parens on 'while' and 'if' statement around bools");
   unc_add_opt("mod_remove_extra_semicolon", UO_mod_remove_extra_semicolon, AT_BOOL,
                  "Whether to remove superfluous semicolons");
   unc_add_opt("mod_add_long_function_closebrace_comment", UO_mod_add_long_function_closebrace_comment, AT_UNUM,
                  "If a function body exceeds the specified number of newlines and doesn't have a comment after\n"
                  "the close brace, a comment will be added.");
   unc_add_opt("mod_add_long_namespace_closebrace_comment", UO_mod_add_long_namespace_closebrace_comment, AT_UNUM,
                  "If a namespace body exceeds the specified number of newlines and doesn't have a comment after\n"
                  "the close brace, a comment will be added.");
   unc_add_opt("mod_add_long_class_closebrace_comment", UO_mod_add_long_class_closebrace_comment, AT_UNUM,
                  "If a class body exceeds the specified number of newlines and doesn't have a comment after\n"
                  "the close brace, a comment will be added.");
   unc_add_opt("mod_add_long_switch_closebrace_comment", UO_mod_add_long_switch_closebrace_comment, AT_UNUM,
                  "If a switch body exceeds the specified number of newlines and doesn't have a comment after\n"
                  "the close brace, a comment will be added.");
   unc_add_opt("mod_add_long_ifdef_endif_comment", UO_mod_add_long_ifdef_endif_comment, AT_UNUM,
                  "If an #ifdef body exceeds the specified number of newlines and doesn't have a comment after\n"
                  "the #endif, a comment will be added.");
   unc_add_opt("mod_add_long_ifdef_else_comment", UO_mod_add_long_ifdef_else_comment, AT_UNUM,
                  "If an #ifdef or #else body exceeds the specified number of newlines and doesn't have a comment after\n"
                  "the #else, a comment will be added.");
   unc_add_opt("mod_sort_import", UO_mod_sort_import, AT_BOOL,
                  "If True, will sort consecutive single-line 'import' statements [Java, D]");
   unc_add_opt("mod_sort_using", UO_mod_sort_using, AT_BOOL,
                  "If True, will sort consecutive single-line 'using' statements [C#]");
   unc_add_opt("mod_sort_include", UO_mod_sort_include, AT_BOOL,
                  "If True, will sort consecutive single-line '#include' statements [C/C++] and '#import' statements [Obj-C]\n"
                  "This is generally a bad idea, as it may break your code.");
   unc_add_opt("mod_move_case_break", UO_mod_move_case_break, AT_BOOL,
                  "If True, it will move a 'break' that appears after a fully braced 'case' before the close brace.");
   unc_add_opt("mod_case_brace", UO_mod_case_brace, AT_IARF,
                  "Will add or remove the braces around a fully braced case statement.\n"
                  "Will only remove the braces if there are no variable declarations in the block.");
   unc_add_opt("mod_remove_empty_return", UO_mod_remove_empty_return, AT_BOOL,
                  "If True, it will remove a void 'return;' that appears as the last statement in a function.");
   unc_add_opt("mod_sort_oc_properties", UO_mod_sort_oc_properties, AT_BOOL,
                  "If True, it will organize the properties (Obj-C)");
   unc_add_opt("mod_sort_oc_property_thread_safe_weight", UO_mod_sort_oc_property_thread_safe_weight, AT_NUM,
                  "Determines weight of atomic/nonatomic (Obj-C)");
   unc_add_opt("mod_sort_oc_property_readwrite_weight", UO_mod_sort_oc_property_readwrite_weight, AT_NUM,
                  "Determines weight of readwrite (Obj-C)");
   unc_add_opt("mod_sort_oc_property_reference_weight", UO_mod_sort_oc_property_reference_weight, AT_NUM,
                  "Determines weight of reference type (retain, copy, assign, weak, strong) (Obj-C)");
   unc_add_opt("mod_sort_oc_property_getter_weight", UO_mod_sort_oc_property_getter_weight, AT_NUM,
                  "Determines weight of getter type (getter=) (Obj-C)");
   unc_add_opt("mod_sort_oc_property_setter_weight", UO_mod_sort_oc_property_setter_weight, AT_NUM,
                  "Determines weight of setter type (setter=) (Obj-C)");
   unc_add_opt("mod_sort_oc_property_nullability_weight", UO_mod_sort_oc_property_nullability_weight, AT_NUM,
                  "Determines weight of nullability type (nullable/nonnull) (Obj-C)");
   unc_add_opt("mod_enum_last_comma", UO_mod_enum_last_comma, AT_IARF,
                  "Will add or remove the comma after the last item in an enum.");

   unc_begin_group(UG_preprocessor, "Preprocessor options");
   unc_add_opt("pp_indent", UO_pp_indent, AT_IARF,
                  "Control indent of preprocessors inside #if blocks at brace level 0 (file-level)");
   unc_add_opt("pp_indent_at_level", UO_pp_indent_at_level, AT_BOOL,
                  "Whether to indent #if/#else/#endif at the brace level (True) or from column 1 (False)");
   unc_add_opt("pp_indent_count", UO_pp_indent_count, AT_UNUM,
                  "Specifies the number of columns to indent preprocessors per level at brace level 0 (file-level).\n"
                  "If pp_indent_at_level=False, specifies the number of columns to indent preprocessors per level at brace level > 0 (function-level).\n"
                  "Default=1");
   unc_add_opt("pp_space", UO_pp_space, AT_IARF,
                  "Add or remove space after # based on pp_level of #if blocks");
   unc_add_opt("pp_space_count", UO_pp_space_count, AT_UNUM,
                  "Sets the number of spaces added with pp_space");
   unc_add_opt("pp_indent_region", UO_pp_indent_region, AT_NUM,
                  "The indent for #region and #endregion in C# and '#pragma region' in C/C++");
   unc_add_opt("pp_region_indent_code", UO_pp_region_indent_code, AT_BOOL,
                  "Whether to indent the code between #region and #endregion");
   unc_add_opt("pp_indent_if", UO_pp_indent_if, AT_NUM,
                  "If pp_indent_at_level=True, sets the indent for #if, #else and #endif when not at file-level.\n"
                  "0:  indent preprocessors using output_tab_size.\n"
                  ">0: column at which all preprocessors will be indented.");
   unc_add_opt("pp_if_indent_code", UO_pp_if_indent_code, AT_BOOL,
                  "Control whether to indent the code between #if, #else and #endif.");
   unc_add_opt("pp_define_at_level", UO_pp_define_at_level, AT_BOOL,
                  "Whether to indent '#define' at the brace level (True) or from column 1 (false)");
   unc_add_opt("pp_ignore_define_body", UO_pp_ignore_define_body, AT_BOOL,
                  "Whether to ignore the '#define' body while formatting.");

   unc_begin_group(UG_sort_includes, "Sort includes options");
   unc_add_opt("include_category_0", UO_include_category_0, AT_STRING,
                  "The regex for include category with priority 0.");
   unc_add_opt("include_category_1", UO_include_category_1, AT_STRING,
                  "The regex for include category with priority 1.");
   unc_add_opt("include_category_2", UO_include_category_2, AT_STRING,
                  "The regex for include category with priority 2.");

   unc_begin_group(UG_Use_Ext, "Use or Do not Use options", "G");
   unc_add_opt("use_indent_func_call_param", UO_use_indent_func_call_param, AT_BOOL,
                  "True:  indent_func_call_param will be used (default)\n"
                  "False: indent_func_call_param will NOT be used");
   unc_add_opt("use_indent_continue_only_once", UO_use_indent_continue_only_once, AT_BOOL,
                  "The value of the indentation for a continuation line is calculate differently if the line is:\n"
                  "  a declaration :your case with QString fileName ...\n"
                  "  an assignment  :your case with pSettings = new QSettings( ...\n"
                  "At the second case the option value might be used twice:\n"
                  "  at the assignment\n"
                  "  at the function call (if present)\n"
                  "To prevent the double use of the option value, use this option with the value 'True'.\n"
                  "True:  indent_continue will be used only once\n"
                  "False: indent_continue will be used every time (default)");
   unc_add_opt("use_options_overriding_for_qt_macros", UO_use_options_overriding_for_qt_macros, AT_BOOL,
                  "SIGNAL/SLOT Qt macros have special formatting options. See options_for_QT.cpp for details.\n"
                  "Default=True");

   unc_begin_group(UG_warnlevels, "Warn levels - 1: error, 2: warning (default), 3: note");
   unc_add_opt("warn_level_tabs_found_in_verbatim_string_literals", UO_warn_level_tabs_found_in_verbatim_string_literals, AT_UNUM,
                  "Warning is given if doing tab-to-\\t replacement and we have found one in a C# verbatim string literal.", "", 1, 3);

   unc_add_opt("always_ignore", UO_always_ignore, AT_IARF, "this option is always AV_IGNORE", "");
   unc_add_opt("always_add",    UO_always_add,    AT_IARF, "this option is always AV_ADD"   , "");
   unc_add_opt("always_remove", UO_always_remove, AT_IARF, "this option is always AV_REMOVE", "");
   unc_add_opt("always_force",  UO_always_force,  AT_IARF, "this option is always AV_FORCE" , "");
}


const group_map_value_t* get_group_name(uint32_t ug)
{
   for (const auto &it : group_map)
   {
      if ((uint32_t)it.second.id == ug)
      {
         return(&it.second);
      }
   }
   return(nullptr);
}


const option_map_value_t* get_option_name(uo_t option)
{
   const option_name_map_it it = option_name_map.find(option);

   return((it == option_name_map.end()) ? nullptr : (&it->second));
}


static void convert_value(const option_map_value_t* entry, const char* val, op_val_t* dest)
{
   if (entry->type == AT_LINE)
   {
      if (strcasecmp(val, "CRLF") == 0) { dest->le = LE_CRLF; return; }
      if (strcasecmp(val, "LF"  ) == 0) { dest->le = LE_LF;   return; }
      if (strcasecmp(val, "CR"  ) == 0) { dest->le = LE_CR;   return; }

      if (strcasecmp(val, "AUTO") != 0)
      {
         fprintf(stderr, "%s:%u Expected AUTO, LF, CRLF, or CR for %s, got %s\n",
                 cpd.filename, cpd.line_number, entry->name, val);
         cpd.error_count++;
      }
      dest->le = LE_AUTO;
      return;
   }

   if (entry->type == AT_POS)
   {
      if (strcasecmp(val, "JOIN"       ) == 0) { dest->tp = TP_JOIN;        return; }
      if (strcasecmp(val, "LEAD"       ) == 0) { dest->tp = TP_LEAD;        return; }
      if (strcasecmp(val, "LEAD_BREAK" ) == 0) { dest->tp = TP_LEAD_BREAK;  return; }
      if (strcasecmp(val, "LEAD_FORCE" ) == 0) { dest->tp = TP_LEAD_FORCE;  return; }
      if (strcasecmp(val, "TRAIL"      ) == 0) { dest->tp = TP_TRAIL;       return; }
      if (strcasecmp(val, "TRAIL_BREAK") == 0) { dest->tp = TP_TRAIL_BREAK; return; }
      if (strcasecmp(val, "TRAIL_FORCE") == 0) { dest->tp = TP_TRAIL_FORCE; return; }
      if (strcasecmp(val, "IGNORE"     ) != 0)
      {
         fprintf(stderr, "%s:%u Expected IGNORE, JOIN, LEAD, LEAD_BREAK, LEAD_FORCE, "
                 "TRAIL, TRAIL_BREAK, TRAIL_FORCE for %s, got %s\n",
                 cpd.filename, cpd.line_number, entry->name, val);
         cpd.error_count++;
      }
      dest->tp = TP_IGNORE;
      return;
   }

   const option_map_value_t *tmp;
   if ((entry->type == AT_NUM ) ||
       (entry->type == AT_UNUM) )
   {
      if (unc_isdigit(char2uint32(*val)) ||
         (unc_isdigit(char2uint32(val[1])) && ((*val == '-') || (*val == '+'))))
      {
         if ((entry->type == AT_UNUM) && (*val == '-'))
         {
            fprintf(stderr, "%s:%u\n  for the option '%s' is a negative value not possible: %s",
                    cpd.filename, cpd.line_number, entry->name, val);
            exit(EX_CONFIG);
         }
         dest->n = strtol(val, nullptr, 0);
         /* is the same as dest->u */
         return;
      }
      else
      {
         /* Try to see if it is a variable */
         int32_t mult = 1;
         if (*val == '-')
         {
            mult = -1;
            val++;
         }

         tmp = unc_find_option(val);
         if (tmp == nullptr)
         {
            fprintf(stderr, "%s:%u\n  for the assignment: unknown option '%s':",
                    cpd.filename, cpd.line_number, val);
            exit(EX_CONFIG);
         }
         // indent_case_brace = -indent_columns
         LOG_FMT(LNOTE, "line_number=%d, entry(%s) %s, tmp(%s) %s\n",
                 cpd.line_number,
                 get_argtype_name(entry->type), entry->name,
                 get_argtype_name(tmp->type), tmp->name);

         if (( tmp->type == entry->type) ||
             ((tmp->type == AT_UNUM) && (entry->type == AT_NUM)) ||
             ((tmp->type == AT_NUM ) && (entry->type == AT_UNUM) && (get_ival(tmp->id) * mult) > 0))
         {
            dest->n = get_ival(tmp->id) * mult;
            // is the same as dest->u
            return;
         }
         else
         {
            fprintf(stderr, "%s:%u\n  for the assignment: expected type for %s is %s, got %s\n",
                    cpd.filename, cpd.line_number,
                    entry->name, get_argtype_name(entry->type), get_argtype_name(tmp->type));
            exit(EX_CONFIG);
         }
      }
      fprintf(stderr, "%s:%u Expected a number for %s, got %s\n",
              cpd.filename, cpd.line_number, entry->name, val);
      cpd.error_count++;
      dest->n = 0;
      // is the same as dest->u
      return;
   }

   if (entry->type == AT_BOOL)
   {
      if ((strcasecmp(val, "true") == 0) ||
          (strcasecmp(val, "t"   ) == 0) ||
          (strcmp(val, "1") == 0))
      {
         dest->b = true;
         return;
      }

      if ((strcasecmp(val, "false") == 0) ||
          (strcasecmp(val, "f"    ) == 0) ||
          (strcmp(val, "0") == 0))
      {
         dest->b = false;
         return;
      }

      bool btrue = true;
      if ((*val == '-') || (*val == '~'))
      {
         btrue = false;
         val++;
      }

      if (((tmp = unc_find_option(val)) != nullptr) &&
           (tmp->type == entry->type))
      {
         dest->b = is_true(tmp->id) ? btrue : !btrue;
         return;
      }
      fprintf(stderr, "%s:%u Expected 'True' or 'False' for %s, got %s\n",
              cpd.filename, cpd.line_number, entry->name, val);
      cpd.error_count++;
      dest->b = false;
      return;
   }

   if (entry->type == AT_STRING)
   {
      dest->str = strdup(val);
      return;
   }

   /* Must be AT_IARF */
   if ((strcasecmp(val, "add"   ) == 0) || (strcasecmp(val, "a") == 0)) { dest->a = AV_ADD;    return; }
   if ((strcasecmp(val, "remove") == 0) || (strcasecmp(val, "r") == 0)) { dest->a = AV_REMOVE; return; }
   if ((strcasecmp(val, "force" ) == 0) || (strcasecmp(val, "f") == 0)) { dest->a = AV_FORCE;  return; }
   if ((strcasecmp(val, "ignore") == 0) || (strcasecmp(val, "i") == 0)) { dest->a = AV_IGNORE; return; }

   if (((tmp = unc_find_option(val)) != nullptr) &&
        (tmp->type == entry->type))
   {
      dest->a = get_arg(tmp->id);
      return;
   }

   fprintf(stderr, "%s:%u Expected 'Add', 'Remove', 'Force', or 'Ignore' for %s, got %s\n",
           cpd.filename, cpd.line_number, entry->name, val);
   cpd.error_count++;
   dest->a = AV_IGNORE;
}


int32_t set_option_value(const char *name, const char *value)
{
   const option_map_value_t* entry;

   if ((entry = unc_find_option(name)) != nullptr)
   {
      convert_value(entry, value, &cpd.settings[entry->id]);
      return((int32_t)entry->id);
   }
   return(-1);
}


bool is_path_relative(const char *path)
{
#ifdef WIN32
   /* Check for partition labels as indication for an absolute path
    * X:\path\to\file style absolute disk path */
   retval_if(isalpha(path[0]) &&
             (path[1] == ':'), false);

   /* Check for double backslashs as indication for a network path
   * \\server\path\to\file style absolute UNC path */
   retval_if((path[0] == BACKSLASH) &&
             (path[1] == BACKSLASH), false);
#endif

   /* check fo a slash as indication for a filename with leading path
    * /path/to/file style absolute path */
   return(path[0] != '/');
}


#define MAX_ARG_COUNT 32u
void process_option_line(char* configLine, const char* filename)
{
   cpd.line_number++;
   char* ptr;
   if ((ptr = strchr(configLine, '#')) != nullptr) { *ptr = 0;   } /* Chop off trailing comments */
   if ((ptr = strchr(configLine, '=')) != nullptr) { *ptr = ' '; } /* Blow away the '=' to make things simple */
   ptr = configLine;
   while ((ptr = strchr(ptr, ',')) != nullptr)     { *ptr = ' '; } /* Blow away all commas */

   /* Split the line */
   char*    args[MAX_ARG_COUNT];
   uint32_t argc = Args::SplitLine(configLine, args, uint32_t(ARRAY_SIZE(args) - 1u));
   if (argc < 2)
   {
      if (argc > 0)
      {
         fprintf(stderr, "%s:%u Wrong number of arguments: %s...\n",
                 filename, cpd.line_number, configLine);
         cpd.error_count++;
      }
      return;
   }
   argc = min(argc, MAX_ARG_COUNT);
   args[argc] = nullptr;

   if (strcasecmp(args[0], "type") == 0)
   {
      for (uint32_t idx = 1; idx < argc; idx++)
      {
         add_keyword(args[idx], CT_TYPE);
      }
   }
   else if (strcasecmp(args[0], "define"     ) == 0) { add_define (args[1], args[2]       ); }
   else if (strcasecmp(args[0], "macro-open" ) == 0) { add_keyword(args[1], CT_MACRO_OPEN ); }
   else if (strcasecmp(args[0], "macro-close") == 0) { add_keyword(args[1], CT_MACRO_CLOSE); }
   else if (strcasecmp(args[0], "macro-else" ) == 0) { add_keyword(args[1], CT_MACRO_ELSE ); }
   else if (strcasecmp(args[0], "set"        ) == 0)
   {
      if (argc < 3)
      {
         fprintf(stderr, "%s:%u 'set' requires at least three arguments\n",
                 filename, cpd.line_number);
      }
      else
      {
         c_token_t token = find_token_name(args[1]);
         if (token != CT_NONE)
         {
            LOG_FMT(LNOTE, "%s:%d set '%s':", filename, cpd.line_number, args[1]);
            for (uint32_t idx = 2; idx < argc; idx++)
            {
               LOG_FMT(LNOTE, " '%s'", args[idx]);
               add_keyword(args[idx], token);
            }
            LOG_FMT(LNOTE, "\n");
         }
         else
         {
            fprintf(stderr, "%s:%u unknown type '%s':", filename, cpd.line_number, args[1]);
         }
      }
   }
#ifndef EMSCRIPTEN
   else if (strcasecmp(args[0], "include") == 0)
   {
      uint32_t save_line_no = cpd.line_number;
      if (is_path_relative(args[1]))
      {
         /* include is a relative path to the current config file */
         unc_text ut = filename;
         ut.resize(path_dirname_len(filename));
         ut.append(args[1]);
         UNUSED(load_option_file(ut.c_str()));
      }
      else
      {  /* include is an absolute Unix path */
         UNUSED(load_option_file(args[1]));
      }
      cpd.line_number = save_line_no;
   }
#endif
   else if (strcasecmp(args[0], "file_ext") == 0)
   {
      if (argc < 3)
      {
         fprintf(stderr, "%s:%u 'file_ext' requires at least three arguments\n",
                 filename, cpd.line_number);
      }
      else
      {
         for (uint32_t idx = 2; idx < argc; idx++)
         {
            const char *lang_name = extension_add(args[idx], args[1]);
            if (lang_name)
            {
               LOG_FMT(LNOTE, "%s:%u file_ext '%s' => '%s'\n",
                       filename, cpd.line_number, args[idx], lang_name);
            }
            else
            {
               fprintf(stderr, "%s:%u file_ext has unknown language '%s'\n",
                       filename, cpd.line_number, args[1]);
            }
         }
      }
   }
   else
   {
      /* must be a regular option = value */
      const int32_t id = set_option_value(args[0], args[1]);
      if (id < 0)
      {
         fprintf(stderr, "%s:%u Unknown symbol '%s'\n",
                 filename, cpd.line_number, args[0]);
         cpd.error_count++;
      }
   }
}


int32_t load_option_file(const char *filename)
{
#ifdef WIN32
   /* "/dev/null" not understood by "fopen" in Windows */
   retval_if((strcasecmp(filename, "/dev/null") == 0), 0);
#endif

   FILE* pfile = fopen(filename, "r");
   if (ptr_is_invalid(pfile))
   {
      fprintf(stderr, "%s: fopen(%s) failed: %s (%d)\n",
              __func__, filename, strerror(errno), errno);
      cpd.error_count++;
      return(-1);
   }

   /* Read in the file line by line */
   char buffer[256];
   while (fgets(buffer, sizeof(buffer), pfile) != nullptr)
   {
      process_option_line(buffer, filename);
   }

   fclose(pfile);
   return(0);
}


int32_t save_option_file_kernel(FILE* pfile, bool withDoc, bool only_not_default)
{
<<<<<<< HEAD
   fprintf(pfile, "# Uncrustify %s\n", UNCRUSTIFY_VERSION);
=======
   int count_the_not_default_options = 0;

   fprintf(pfile, "# %s\n", UNCRUSTIFY_VERSION);
>>>>>>> ed816710

   int32_t not_default_opt_count = 0; /* number of options that differ from their default value */
   /* Print the options by group */
   for (auto &jt : group_map)
   {
      bool first = true;

      for (auto option_id : jt.second.options)
      {
         const option_map_value_t* option = get_option_name(option_id);
         const string val_string  = op_val2str(option->type, cpd.settings[option->id]);
         const string val_default = op_val2str(option->type, cpd.defaults[option->id]);

         if (val_string != val_default)
         {
            not_default_opt_count++;
         }
         else if (only_not_default)
         {
            continue;
         }

         if (withDoc &&
            ( ptr_is_valid(option->short_desc)) &&
            (*option->short_desc != 0))
         {
            if (first)
            {
               /* print group description */
               fputs("\n#\n", pfile);
               fprintf(pfile, "# %s\n", jt.second.short_desc);
               fputs("#\n\n", pfile);
            }

            fprintf(pfile, "%s# ", first ? "" : "\n");
            int32_t idx;
            for (idx = 0; option->short_desc[idx] != 0; idx++)
            {
               fputc(option->short_desc[idx], pfile);
               if ( (option->short_desc[idx] == '\n') &&
                    (option->short_desc[idx + 1] != 0))
               {
                  fputs("# ", pfile);
               }
            }
            if (option->short_desc[idx - 1] != '\n')
            {
               fputc('\n', pfile);
            }
         }
         first = false;

         const uint32_t name_len = strlen(option->name);
         const int      pad      = (name_len < MAX_OPTION_NAME_LEN)
                                  ? (MAX_OPTION_NAME_LEN - name_len) : 1;

         fprintf(pfile, "%s%*.s= ", option->name, pad, " ");

         if (option->type == AT_STRING) { fprintf(pfile, "\"%s\"", val_string.c_str()); }
         else                           { fprintf(pfile, "%s",     val_string.c_str()); }
         if (withDoc)
         {
            const int val_len = val_string.length();
            fprintf(pfile, "%*.s # %s", 8 - val_len, " ",
                    argtype2string(option->type).c_str());
         }
         fputs("\n", pfile);
      }
   }

   if (withDoc)
   {
      fprintf(pfile, "%s", DOC_TEXT_END);
   }

   print_keywords  (pfile); /* Print custom keywords */
   print_defines   (pfile); /* Print custom defines */
   print_extensions(pfile); /* Print custom file extensions */

   fprintf(pfile, "# option(s) with 'not default' value: %d\n#\n", not_default_opt_count);

   return(0);
}


int32_t save_option_file(FILE* pfile, bool withDoc)
{
   return(save_option_file_kernel(pfile, withDoc, false));
}


void print_options(FILE* pfile)
{
   // TODO refactor to be independent of type positioning
   const char *names[] =
   {
      "{ False, True }",
      "{ Ignore, Add, Remove, Force }",
      "Number",
      "{ Auto, LF, CR, CRLF }",
      "{ Ignore, Lead, Trail }",
      "String",
      "Unsigned Number",
   };

<<<<<<< HEAD
   fprintf(pfile, "# Uncrustify %s\n", UNCRUSTIFY_VERSION);
=======
   fprintf(pfile, "# %s\n", UNCRUSTIFY_VERSION);
>>>>>>> ed816710

   /* Print the all out */
   for (auto &jt : group_map)
   {
      fprintf(pfile, "#\n# %s\n#\n\n", jt.second.short_desc);

      for (auto option_id : jt.second.options)
      {
         const option_map_value_t *option = get_option_name(option_id);
         assert(ptr_is_valid(option));
         uint32_t cur = strlen(option->name);
         uint32_t pad = (cur < MAX_OPTION_NAME_LEN) ? (MAX_OPTION_NAME_LEN - cur) : 1;
         fprintf(pfile, "%s%*c%s\n", option->name, (int32_t)pad, ' ', names[option->type]);

         const char *text = option->short_desc;

         if (ptr_is_valid(text))
         {
            fputs("  ", pfile);
            while (*text != 0)
            {
               fputc(*text, pfile);
               if (*text == '\n')
               {
                  fputs("  ", pfile);
               }
               text++;
            }
         }
         fputs("\n\n", pfile);
      }
   }
   fprintf(pfile, "%s", DOC_TEXT_END);
}


void set_option_defaults(void)
{
   /* set all the default values to zero */
   for (auto &count : cpd.defaults)
   {
      count.n = 0;
   }

   /* the options with non-zero default values */
   cpd.defaults[UO_align_left_shift                                 ].b = true;
   cpd.defaults[UO_cmt_indent_multi                                 ].b = true;
   cpd.defaults[UO_cmt_insert_before_inlines                        ].b = true;
   cpd.defaults[UO_cmt_multi_check_last                             ].b = true;
   cpd.defaults[UO_cmt_multi_first_len_min                      ].n = 4;
   cpd.defaults[UO_indent_access_spec                               ].n = 1;
   cpd.defaults[UO_indent_align_assign                              ].b = true;
   cpd.defaults[UO_indent_columns                                   ].u = 8;
   cpd.defaults[UO_indent_cpp_lambda_body                           ].b = false;
   cpd.defaults[UO_indent_ctor_init_leading                         ].n = 2;
   cpd.defaults[UO_indent_label                                     ].n = 1;
   cpd.defaults[UO_indent_oc_msg_prioritize_first_colon             ].b = true;
   cpd.defaults[UO_indent_token_after_brace                         ].b = true;
   cpd.defaults[UO_indent_using_block                               ].b = true;
   cpd.defaults[UO_indent_with_tabs                                 ].n = 1;
   cpd.defaults[UO_input_tab_size                                   ].u = 8;
   cpd.defaults[UO_newlines                                         ].le= LE_AUTO;
   cpd.defaults[UO_output_tab_size                                  ].u = 8;
   cpd.defaults[UO_pp_indent_count                                  ].n = 1;
   cpd.defaults[UO_sp_addr                                          ].a = AV_REMOVE;
   cpd.defaults[UO_sp_after_semi                                    ].a = AV_ADD;
   cpd.defaults[UO_sp_after_semi_for                                ].a = AV_FORCE;
   cpd.defaults[UO_sp_after_type                                    ].a = AV_FORCE;
   cpd.defaults[UO_sp_angle_shift                                   ].a = AV_ADD;
   cpd.defaults[UO_sp_before_case_colon                             ].a = AV_REMOVE;
   cpd.defaults[UO_sp_before_comma                                  ].a = AV_REMOVE;
   cpd.defaults[UO_sp_before_nl_cont                                ].a = AV_ADD;
   cpd.defaults[UO_sp_before_semi                                   ].a = AV_REMOVE;
   cpd.defaults[UO_sp_deref                                         ].a = AV_REMOVE;
   cpd.defaults[UO_sp_incdec                                        ].a = AV_REMOVE;
   cpd.defaults[UO_sp_inv                                           ].a = AV_REMOVE;
   cpd.defaults[UO_sp_member                                        ].a = AV_REMOVE;
   cpd.defaults[UO_sp_not                                           ].a = AV_REMOVE;
   cpd.defaults[UO_sp_paren_comma                                   ].a = AV_FORCE;
   cpd.defaults[UO_sp_pp_concat                                     ].a = AV_ADD;
   cpd.defaults[UO_sp_sign                                          ].a = AV_REMOVE;
   cpd.defaults[UO_sp_super_paren                                   ].a = AV_REMOVE;
   cpd.defaults[UO_sp_this_paren                                    ].a = AV_REMOVE;
   cpd.defaults[UO_sp_word_brace                                    ].a = AV_ADD;
   cpd.defaults[UO_sp_word_brace_ns                                 ].a = AV_ADD;
   cpd.defaults[UO_string_escape_char                               ].n = BACKSLASH;
   cpd.defaults[UO_use_indent_func_call_param                       ].b = true;
   cpd.defaults[UO_use_options_overriding_for_qt_macros             ].b = true;
   cpd.defaults[UO_warn_level_tabs_found_in_verbatim_string_literals].n = (int32_t)LWARN;
   cpd.defaults[UO_always_ignore                                    ].a = AV_IGNORE;
   cpd.defaults[UO_always_add                                       ].a = AV_ADD;
   cpd.defaults[UO_always_remove                                    ].a = AV_REMOVE;
   cpd.defaults[UO_always_force                                     ].a = AV_FORCE;


   /* copy all the default values to settings array */
   const uint32_t option_count = (uint32_t)UO_option_count;
   for (uint32_t i = 0; i < option_count; i++)
   {
      cpd.settings[i].a = cpd.defaults[i].a;
   }
}


string argtype2string(argtype_t argtype)
{
   switch (argtype)
   {
      case AT_BOOL:   return("false/true");
      case AT_IARF:   return("ignore/add/remove/force");
      case AT_NUM:    return("number");
      case AT_UNUM:   return("unsigned number");
      case AT_LINE:   return("auto/lf/crlf/cr");
      case AT_POS:    return("ignore/join/lead/lead_break/lead_force/trail/trail_break/trail_force");
      case AT_STRING: return("string");
      default:        fprintf(stderr, "Unknown argtype '%d'\n", argtype);
                      return("");
   }
}

const char* get_encoding_name(const char_encoding_e enc)
{
   switch(enc)
   {
      case(char_encoding_e::ASCII   ): return ("ASCII"      );
      case(char_encoding_e::BYTE    ): return ("BYTE"       );
      case(char_encoding_e::UTF8    ): return ("UTF-8"      );
      case(char_encoding_e::UTF16_LE): return ("UTF-16-LE"  );
      case(char_encoding_e::UTF16_BE): return ("UTF-16-BE"  );
      default:                         return ("unknown enc");
   }
}


const char* get_argtype_name(argtype_t argtype)
{
   switch (argtype)
   {
      case AT_BOOL:   return("AT_BOOL"  );
      case AT_IARF:   return("AT_IARF"  );
      case AT_NUM:    return("AT_NUM"   );
      case AT_UNUM:   return("AT_UNUM"  );
      case AT_LINE:   return("AT_LINE"  );
      case AT_POS:    return("AT_POS"   );
      case AT_STRING: return("AT_STRING");
      default:        fprintf(stderr, "Unknown argtype '%d'\n", argtype);
                      return("");
   }
}


string bool2str(bool val)
{
   return ((val) ? "true" :"false");
}


string argval2str(argval_t argval)
{
   switch (argval)
   {
      case AV_IGNORE: return("ignore");
      case AV_ADD:    return("add"   );
      case AV_REMOVE: return("remove");
      case AV_FORCE:  return("force" );
      default:        fprintf(stderr, "Unknown argval '%d'\n", argval);
                      return("undefined");
   }
}

string number2str(int32_t number)
{
   char buffer[12]; /* 11 + termination */
   sprintf(buffer, "%d", number);

   /* NOTE: this creates a std:string class from the char array.
    *       It isn't returning a pointer to stack memory. */
   return(buffer);
}


string lineends2str(lineends_t linends)
{
   switch (linends)
   {
      case LE_LF:   return("lf"  );
      case LE_CRLF: return("crlf");
      case LE_CR:   return("cr"  );
      case LE_AUTO: return("auto");
      default:      fprintf(stderr, "Unknown lineends '%d'\n", linends);
                    return("");
   }
}


string tokenpos2str(tokenpos_t tokenpos)
{
   switch (tokenpos)
   {
      case TP_IGNORE:      return("ignore"     );
      case TP_JOIN:        return("join"       );
      case TP_LEAD:        return("lead"       );
      case TP_LEAD_BREAK:  return("lead_break" );
      case TP_LEAD_FORCE:  return("lead_force" );
      case TP_TRAIL:       return("trail"      );
      case TP_TRAIL_BREAK: return("trail_break");
      case TP_TRAIL_FORCE: return("trail_force");
      default:             fprintf(stderr, "Unknown tokenpos '%d'\n", tokenpos);
                           return("");
   }
}


string op_val2str(const argtype_t argtype, const op_val_t &op_val)
{
   switch (argtype)
   {
      case AT_BOOL:   return(bool2str           (op_val.b ));
      case AT_IARF:   return(argval2str         (op_val.a ));
      case AT_NUM:    return(number2str         (op_val.n ));
      case AT_UNUM:   return(number2str((int32_t)op_val.u ));
      case AT_LINE:   return(lineends2str       (op_val.le));
      case AT_POS:    return(tokenpos2str       (op_val.tp));
      case AT_STRING: return(ptr_is_valid(op_val.str) ? op_val.str : "");
      default:        fprintf(stderr, "Unknown argtype '%d'\n", argtype);
                      return("");
   }
}<|MERGE_RESOLUTION|>--- conflicted
+++ resolved
@@ -2219,13 +2219,7 @@
 
 int32_t save_option_file_kernel(FILE* pfile, bool withDoc, bool only_not_default)
 {
-<<<<<<< HEAD
-   fprintf(pfile, "# Uncrustify %s\n", UNCRUSTIFY_VERSION);
-=======
-   int count_the_not_default_options = 0;
-
    fprintf(pfile, "# %s\n", UNCRUSTIFY_VERSION);
->>>>>>> ed816710
 
    int32_t not_default_opt_count = 0; /* number of options that differ from their default value */
    /* Print the options by group */
@@ -2331,11 +2325,7 @@
       "Unsigned Number",
    };
 
-<<<<<<< HEAD
-   fprintf(pfile, "# Uncrustify %s\n", UNCRUSTIFY_VERSION);
-=======
    fprintf(pfile, "# %s\n", UNCRUSTIFY_VERSION);
->>>>>>> ed816710
 
    /* Print the all out */
    for (auto &jt : group_map)
