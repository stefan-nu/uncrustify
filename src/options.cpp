--- conflicted
+++ resolved
@@ -103,19 +103,15 @@
 );
 
 
-<<<<<<< HEAD
 static void unc_add_option(
    const char *name,
    uo_t id,
    argtype_t type,
-   const char *short_desc = NULL,
-   const char *long_desc  = NULL,
+   const char *short_desc = nullptr,
+   const char *long_desc  = nullptr,
    int min_val = 0,
    int max_val = 16
 );
-=======
-static void unc_add_option(const char *name, uncrustify_options id, argtype_e type, const char *short_desc = nullptr, const char *long_desc = nullptr, int min_val = 0, int max_val = 16);
->>>>>>> eb0fc6f7
 
 
 void unc_begin_group(ug_t id, const char *short_desc,
@@ -2408,41 +2404,14 @@
 {
    switch (argtype)
    {
-<<<<<<< HEAD
       case AT_BOOL:   return(bool_to_string       (op_val.b ));
       case AT_IARF:   return(argval_to_string     (op_val.a ));
       case AT_NUM:    return(number_to_string     (op_val.n ));
       case AT_UNUM:   return(number_to_string((int)op_val.u ));
       case AT_LINE:   return(lineends_to_string   (op_val.le));
       case AT_POS:    return(tokenpos_to_string   (op_val.tp));
-      case AT_STRING: return(op_val.str != NULL ? op_val.str : "");
+      case AT_STRING: return(op_val.str != nullptr ? op_val.str : "");
       default:        fprintf(stderr, "Unknown argtype '%d'\n", argtype);
                       return("");
-=======
-   case AT_BOOL:
-      return(bool_to_string(op_val.b));
-
-   case AT_IARF:
-      return(argval_to_string(op_val.a));
-
-   case AT_NUM:
-      return(number_to_string(op_val.n));
-
-   case AT_UNUM:
-      return(number_to_string(op_val.u));
-
-   case AT_LINE:
-      return(lineends_to_string(op_val.le));
-
-   case AT_POS:
-      return(tokenpos_to_string(op_val.tp));
-
-   case AT_STRING:
-      return(op_val.str != nullptr ? op_val.str : "");
-
-   default:
-      fprintf(stderr, "Unknown argtype '%d'\n", argtype);
-      return("");
->>>>>>> eb0fc6f7
    }
 }