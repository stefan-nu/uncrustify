/**
 * @file options.cpp
 * Parses the options from the config file.
 *
 * @author  Ben Gardner
 * @author  Guy Maurel since version 0.62 for uncrustify4Qt
 *          October 2015, 2016
 * @license GPL v2+
 */

#include <cstring>
#ifdef HAVE_STRINGS_H
#include <strings.h> /* strcasecmp() */
#endif
#include <cstdio>
#include <cstdlib>

#include "args.h"
#include "chunk_list.h"
#include "error_types.h"
#include "defines.h"
#include "keywords.h"
#include "options.h"
#include "uncrustify_version.h"
#include "uncrustify_types.h"
#include "uncrustify.h"
#include "unc_ctype.h"

static const char *DOC_TEXT_END = R"___(
# Meaning of the settings:
#   Ignore - do not do any changes
#   Add    - makes sure there is 1 or more space/brace/newline/etc
#   Force  - makes sure there is exactly 1 space/brace/newline/etc,
#            behaves like Add in some contexts
#   Remove - removes space/brace/newline/etc
#
#
# - Token(s) can be treated as specific type(s) with the 'set' option:
#     `set tokenType tokenString [tokenString...]`
#
#     Example:
#       `set BOOL __AND__ __OR__`
#
#     tokenTypes are defined in src/token_enum.h, use them without the
#     'CT_' prefix: 'CT_BOOL' -> 'BOOL'
#
#
# - Token(s) can be treated as type(s) with the 'type' option.
#     `type tokenString [tokenString...]`
#
#     Example:
#       `type int c_uint_8 Rectangle`
#
#     This can also be achieved with `set TYPE int c_uint_8 Rectangle`
#
#
# To embed whitespace in tokenStrings use the '\' escape character, or quote
# the tokenStrings. These quotes are supported: "'`
#
#
# - Support for the auto detection of languages through the file ending can be
#   added using the 'file_ext' command.
#     `file_ext langType langString [langString..]`
#
#     Example:
#       `file_ext CPP .ch .cxx .cpp.in`
#
#     langTypes are defined in uncrusify_types.h in the lang_flag_e enum, use
#     them without the 'LANG_' prefix: 'LANG_CPP' -> 'CPP'
#
#
# - Custom macro-based indentation can be set up using 'macro-open',
#   'macro-else' and 'macro-close'.
#     `(macro-open | macro-else | macro-close) tokenString`
#
#     Example:
#       `macro-open  BEGIN_TEMPLATE_MESSAGE_MAP`
#       `macro-open  BEGIN_MESSAGE_MAP`
#       `macro-close END_MESSAGE_MAP`
#
#)___";

map<uo_t, option_map_value_t> option_name_map;
map<ug_t, group_map_value_t>  group_map;
static ug_t                   current_group; /**< defines the currently active options group */

#ifdef DEBUG
static int32_t checkGroupNumber = -1;
//static int32_t checkOptionNumber = -1;
#endif


/** returns the name of an argument type as zero terminated string */
const char* get_argtype_name(
   argtype_t argtype /**< [in] argument to get name for */
);


/**
 *  only compare alpha-numeric characters
 */
static bool match_text(
   const char* str1, /**< [in]  */
   const char* str2  /**< [in]  */
);


/**
 * Convert the value string to the correct type in dest.
 */
static void convert_value(
   const option_map_value_t* entry, /**< [in]  */
   const char*               val,   /**< [in]  */
   op_val_t*                 dest   /**< [in]  */
);


/** \brief adds an uncrustify option to the global option list
 *
 * The option group is taken from the global 'current_group' variable */
static void unc_add_opt(
   const char* name,                 /**< [in] name of the option, maximal 60 characters */
   uo_t        id,                   /**< [in] ENUM value of the option  */
   argtype_t   type,                 /**< [in] kind of option r.g. AT_IARF, AT_NUM, etc. */
   const char* short_desc = nullptr, /**< [in] short human readable description */
   const char* long_desc  = nullptr, /**< [in] long  human readable description */
   int32_t     min_val    =  0,      /**< [in] minimal value, only used for integer values */
   int32_t     max_val    = 16       /**< [in] maximal value, only used for integer values */
);


#if 0
#ifdef DEBUG
   // The order of the calls of 'unc_add_option' in the function 'register_options'
   // is the master over all.
   // This order must be the same in the declaration of the enum uncrustify_options
   // This will be checked here
   checkOptionNumber++;
   if (checkOptionNumber != id)
   {
      fprintf(stderr, "FATAL: The order of 'options' is not the same:\n");
      fprintf(stderr,
              "   Number in the options.cpp file = %d\n"
              "   Number in the options.h   file = %d\n"
              "   for the group '%s'\n", id, checkOptionNumber, name);
      log_flush(true);
      exit(EX_SOFTWARE);
   }
#endif

#define OptionMaxLength    60
   int32_t lengthOfTheOption = strlen(name);
   if (lengthOfTheOption > OptionMaxLength)
   {
#endif


void unc_begin_group(ug_t id, const char* short_desc, const char* long_desc)
{
#ifdef DEBUG
   /* The order of the calls of 'unc_begin_group' in the function 'register_options'
    * is the master over all.
    * This order must be the same in the declaration of the enum uncrustify_groups
    * This will be checked here */
   checkGroupNumber++;
   if (checkGroupNumber != id)
   {
      fprintf(stderr, "FATAL: The order of 'groups for options' is not the same:\n");
      fprintf(stderr,
              "   Number in the options.cpp file = %d\n"
              "   Number in the options.h   file = %d\n"
              "   for the group '%s'\n", id, checkGroupNumber, short_desc);
      log_flush(true);
      exit(EX_SOFTWARE);
   }
#endif
   current_group = id;

   group_map_value_t value;

   value.id         = id;
   value.short_desc = short_desc;
   value.long_desc  = long_desc;

   group_map[id] = value;
}


uo_t get_inverse_uo(const uo_t option)
{
   switch(option)
   {
      case(UO_nl_before_if):           return(UO_nl_after_if);
      case(UO_nl_after_if):            return(UO_nl_before_if);

      case(UO_nl_before_for):          return(UO_nl_after_for);
      case(UO_nl_after_for):           return(UO_nl_before_for);

      case(UO_nl_before_while):        return(UO_nl_after_while);
      case(UO_nl_after_while):         return(UO_nl_before_while);

      case(UO_nl_before_switch):       return(UO_nl_after_switch);
      case(UO_nl_after_switch):        return(UO_nl_before_switch);

      case(UO_nl_before_synchronized): return(UO_nl_after_synchronized);
      case(UO_nl_after_synchronized):  return(UO_nl_before_synchronized);

      case(UO_nl_before_do):           return(UO_nl_after_do);
      case(UO_nl_after_do):            return(UO_nl_before_do);

      default:                         return(option);
   }
}


argval_t add_option(argval_t var, argval_t opt)
{
   return (argval_t)((int32_t)var | (int32_t)opt);
}


bool is_arg_set(const argval_t opt, const argval_t val)
{
   return((opt & val) == val); /*lint !e655 */
}


bool is_arg_set(const uo_t opt, const argval_t val)
{
   return(is_arg_set(get_arg(opt), val));
}


bool        get_bool(const uo_t opt) { return(cpd.settings[opt].b); }
argval_t    get_arg (const uo_t opt) { return(cpd.settings[opt].a); }
uint32_t    get_uval(const uo_t opt) { return(cpd.settings[opt].u); }
int32_t     get_ival(const uo_t opt) { return(cpd.settings[opt].n); }
uint32_t    get_abs (const uo_t opt) { return((uint32_t)abs(cpd.settings[opt].n)); }
tokenpos_t  get_tok (const uo_t opt) { return(cpd.settings[opt].tp); }
StarStyle_t get_star(const uo_t opt) { return static_cast<StarStyle_t>(get_uval(opt)); }


void set_arg(const uo_t opt, argval_t val)
{
   cpd.settings[opt].a = val;
}
void add_arg(const uo_t opt, argval_t val)
{
   cpd.settings[opt].a = add_option(cpd.settings[opt].a, val);
}

bool is_val(const uo_t opt, const uint32_t val) { return(get_uval(opt) == val); }
bool is_val(const uo_t opt, const  int32_t val) { return(get_ival(opt) == val); }

bool is_true (const uo_t opt) { return(cpd.settings[opt].b == true ); }
bool is_false(const uo_t opt) { return(cpd.settings[opt].b == false); }


bool is_opt_unset(
   const argval_t opt, /**< [in]  */
   const argval_t val  /**< [in]  */
);


bool is_opt_unset(const argval_t opt, const argval_t val)
{
   return((opt & val) == 0); /*lint !e655 !e641*/
}


bool is_arg(const argval_t var, const argval_t val)
{
   return(var == val);
}
bool is_arg(const uo_t opt, const argval_t val)
{
   return is_arg(cpd.settings[opt].a, val);
}
bool is_ignore(const uo_t opt)
{
   return is_arg(cpd.settings[opt].a, AV_IGNORE);
}


bool not_arg(const argval_t opt, const argval_t val)
{
   return(opt != val);
}
bool not_arg(const uo_t opt, const argval_t val)
{
   return not_arg(cpd.settings[opt].a, val);
}
bool not_ignore(const uo_t opt)
{
   return not_arg(cpd.settings[opt].a, AV_IGNORE);
}


bool is_token_set(const tokenpos_t tok, const tokenpos_t val) { return((tok & val) == val); } /*lint !e655 */
bool is_tok_unset(const tokenpos_t tok, const tokenpos_t val) { return((tok & val) ==   0); } /*lint !e655 !e641*/


bool is_tok(const tokenpos_t tok, const tokenpos_t val) { return(tok                  == val); }
bool is_tok(const uo_t       opt, const tokenpos_t val) { return(cpd.settings[opt].tp == val); }


bool not_tok(const tokenpos_t tok, const tokenpos_t val)
{
   return(tok != val);
}
bool not_tok(const uo_t opt, const tokenpos_t val)
{
   return(cpd.settings[opt].tp != val);
}


bool is_bit_set  (const uint64_t var, const uint64_t bit) { return((var & bit) == bit); }
bool is_bit_unset(const uint64_t var, const uint64_t bit) { return((var & bit) ==   0); }


#define MAX_BOOL_VAL 1 /**< a boolean values is either 0 or 1 */
#define MAX_IARF_VAL 3 /**< a IARF value is either 0,1,2 or 3 */
#define MAX_LINE_VAL 3 /**< ??? */
#define MAX_POS_VAL  2 /**< ??? */
#define MAX_STR_VAL  0 /**< ??? */

static void unc_add_opt(const char* name, uo_t id, argtype_t type,
      const char* short_desc, const char* long_desc, int32_t min_val, int32_t max_val)
{
   const uint32_t option_max_length = 60;
   uint32_t       lengthOfTheOption = strlen(name);
   if (lengthOfTheOption > option_max_length)
   {
      fprintf(stderr, "FATAL: length of the option name (%s) is too big (%u)\n", name, lengthOfTheOption);
      fprintf(stderr, "FATAL: the maximal length of an option name is %u characters\n", option_max_length);
      log_flush(true);
      exit(EX_SOFTWARE);
   }
   group_map[current_group].options.push_back(id);

   option_map_value_t value;
   value.id         = id;
   value.group_id   = current_group;
   value.type       = type;
   value.name       = name;
   value.short_desc = short_desc;
   value.long_desc  = long_desc;
   value.min_val    = 0;

   /* Calculate the max/min values */
   switch (type)
   {
      case AT_BOOL:   value.max_val = MAX_BOOL_VAL;                     break;
      case AT_IARF:   value.max_val = MAX_IARF_VAL;                     break;
      case AT_LINE:   value.max_val = MAX_LINE_VAL;                     break;
      case AT_POS:    value.max_val = MAX_POS_VAL;                      break;
      case AT_STRING: value.max_val = MAX_STR_VAL;                      break;
      case AT_NUM:    value.max_val = max_val; value.min_val = min_val; break;
      case AT_UNUM:   value.max_val = max_val; value.min_val = min_val; break;

      default:
         fprintf(stderr, "FATAL: Illegal option type %d for '%s'\n", type, name);
         log_flush(true);
         exit(EX_SOFTWARE);
   }

   option_name_map[id] = value;
}


static bool match_text(const char* str1, const char* str2)
{
   int32_t matches = 0;
   while ((*str1 != 0) && (*str2 != 0))
   {
      if (!unc_isalnum(char2uint32(*str1))) { str1++; continue; }
      if (!unc_isalnum(char2uint32(*str2))) { str2++; continue; }
      retval_if(unc_tolower(char2uint32(*str1)) != unc_tolower(char2uint32(*str2)), false);

      matches++;
      str1++;
      str2++;
   }
   return(matches && (*str1 == 0) && (*str2 == 0));
}


const option_map_value_t* unc_find_option(const char* name)
{
   for (const auto& it : option_name_map)
   {
      if (match_text(it.second.name, name))
      {
         return(&it.second);
      }
   }
   return(nullptr);
}


void register_options(void)
{
   unc_begin_group(UG_general, "General options");
   unc_add_opt("newlines", UO_newlines, AT_LINE,
               "The type of line endings. Default=Auto");
   unc_add_opt("input_tab_size", UO_input_tab_size, AT_UNUM,
               "The original size of tabs in the input. Default=8", "", 1, 32);
   unc_add_opt("output_tab_size", UO_output_tab_size, AT_UNUM,
               "The size of tabs in the output (only used if align_with_tabs=true). Default=8", "", 1, 32);
   unc_add_opt("string_escape_char", UO_string_escape_char, AT_UNUM,
               "The ASCII value of the string escape char, usually 92 (\\) or 94 (^). (Pawn)", "", 0, 255);
   unc_add_opt("string_escape_char2", UO_string_escape_char2, AT_UNUM,
               "Alternate string escape char for Pawn. Only works right before the quote char.", "", 0, 255);
   unc_add_opt("string_replace_tab_chars", UO_string_replace_tab_chars, AT_BOOL,
               "Replace tab characters found in string literals with the escape sequence \\t instead.");
   unc_add_opt("tok_split_gte", UO_tok_split_gte, AT_BOOL,
               "Allow interpreting '>=' and '>>=' as part of a template in 'void f(list<list<B>>=val);'.\n"
               "If True, 'assert(x<0 && y>=3)' will be broken. Default=False\n"
               "Improvements to template detection may make this option obsolete.");
   unc_add_opt("disable_processing_cmt", UO_disable_processing_cmt, AT_STRING,
               "Override the default ' *INDENT-OFF*' in comments for disabling processing of part of the file.");
   unc_add_opt("enable_processing_cmt", UO_enable_processing_cmt, AT_STRING,
               "Override the default ' *INDENT-ON*' in comments for enabling processing of part of the file.");
   unc_add_opt("enable_digraphs", UO_enable_digraphs, AT_BOOL,
               "Enable parsing of digraphs. Default=False");
   unc_add_opt("utf8_bom", UO_utf8_bom, AT_IARF,
               "Control what to do with the UTF-8 BOM (recommend 'remove')");
   unc_add_opt("utf8_byte", UO_utf8_byte, AT_BOOL,
               "If the file contains bytes with values between 128 and 255, but is not UTF-8, then output as UTF-8");
   unc_add_opt("utf8_force", UO_utf8_force, AT_BOOL,
               "Force the output encoding to UTF-8");

   unc_begin_group(UG_space, "Spacing options");
   unc_add_opt("sp_arith", UO_sp_arith, AT_IARF,
               "Add or remove space around arithmetic operator '+', '-', '/', '*', etc\n"
               "also '>>>' '<<' '>>' '%' '|'");
   unc_add_opt("sp_assign", UO_sp_assign, AT_IARF,
               "Add or remove space around assignment operator '=', '+=', etc");
   unc_add_opt("sp_cpp_lambda_assign", UO_sp_cpp_lambda_assign, AT_IARF,
               "Add or remove space around '=' in C++11 lambda capture specifications. Overrides sp_assign");
   unc_add_opt("sp_cpp_lambda_paren", UO_sp_cpp_lambda_paren, AT_IARF,
               "Add or remove space after the capture specification in C++11 lambda.");
   unc_add_opt("sp_assign_default", UO_sp_assign_default, AT_IARF,
               "Add or remove space around assignment operator '=' in a prototype");
   unc_add_opt("sp_before_assign", UO_sp_before_assign, AT_IARF,
               "Add or remove space before assignment operator '=', '+=', etc. Overrides sp_assign.");
   unc_add_opt("sp_after_assign", UO_sp_after_assign, AT_IARF,
               "Add or remove space after assignment operator '=', '+=', etc. Overrides sp_assign.");
   unc_add_opt("sp_enum_paren", UO_sp_enum_paren, AT_IARF,
               "Add or remove space in 'NS_ENUM ('");
   unc_add_opt("sp_enum_assign", UO_sp_enum_assign, AT_IARF,
               "Add or remove space around assignment '=' in enum");
   unc_add_opt("sp_enum_before_assign", UO_sp_enum_before_assign, AT_IARF,
               "Add or remove space before assignment '=' in enum. Overrides sp_enum_assign.");
   unc_add_opt("sp_enum_after_assign", UO_sp_enum_after_assign, AT_IARF,
               "Add or remove space after assignment '=' in enum. Overrides sp_enum_assign.");
   unc_add_opt("sp_enum_colon", UO_sp_enum_colon, AT_IARF,
               "Add or remove space around assignment ':' in enum");
   unc_add_opt("sp_pp_concat", UO_sp_pp_concat, AT_IARF,
               "Add or remove space around preprocessor '##' concatenation operator. Default=Add");
   unc_add_opt("sp_pp_stringify", UO_sp_pp_stringify, AT_IARF,
               "Add or remove space after preprocessor '#' stringify operator. Also affects the '#@' charizing operator.");
   unc_add_opt("sp_before_pp_stringify", UO_sp_before_pp_stringify, AT_IARF,
               "Add or remove space before preprocessor '#' stringify operator as in '#define x(y) L#y'.");
   unc_add_opt("sp_bool", UO_sp_bool, AT_IARF,
               "Add or remove space around boolean operators '&&' and '||'");
   unc_add_opt("sp_compare", UO_sp_compare, AT_IARF,
               "Add or remove space around compare operator '<', '>', '==', etc");
   unc_add_opt("sp_inside_paren", UO_sp_inside_paren, AT_IARF,
               "Add or remove space inside '(' and ')'");
   unc_add_opt("sp_paren_paren", UO_sp_paren_paren, AT_IARF,
               "Add or remove space between nested parenthesis: '((' vs ') )'");
   unc_add_opt("sp_cparen_oparen", UO_sp_cparen_oparen, AT_IARF,
               "Add or remove space between back-to-back parenthesis: ')(' vs ') ('");
   unc_add_opt("sp_balance_nested_parens", UO_sp_bal_nested_parens, AT_BOOL,
               "Whether to balance spaces inside nested parenthesis");
   unc_add_opt("sp_paren_brace", UO_sp_paren_brace, AT_IARF,
               "Add or remove space between ')' and '{'");
   unc_add_opt("sp_before_ptr_star", UO_sp_before_ptr_star, AT_IARF,
               "Add or remove space before pointer star '*'");
   unc_add_opt("sp_before_unnamed_ptr_star", UO_sp_before_unnamed_pstar, AT_IARF,
               "Add or remove space before pointer star '*' that isn't followed by a variable name\n"
               "If set to 'ignore', sp_before_ptr_star is used instead.");
   unc_add_opt("sp_between_ptr_star", UO_sp_between_pstar, AT_IARF,
               "Add or remove space between pointer stars '*'");
   unc_add_opt("sp_after_ptr_star", UO_sp_after_pstar, AT_IARF,
               "Add or remove space after pointer star '*', if followed by a word.");
   unc_add_opt("sp_after_ptr_star_qualifier", UO_sp_after_pstar_qualifier, AT_IARF,
               "Add or remove space after pointer star '*', if followed by a qualifier.");
   unc_add_opt("sp_after_ptr_star_func", UO_sp_after_ptr_star_func, AT_IARF,
               "Add or remove space after a pointer star '*', if followed by a func proto/def.");
   unc_add_opt("sp_ptr_star_paren", UO_sp_ptr_star_paren, AT_IARF,
               "Add or remove space after a pointer star '*', if followed by an open paren (function types).");
   unc_add_opt("sp_before_ptr_star_func", UO_sp_before_ptr_star_func, AT_IARF,
               "Add or remove space before a pointer star '*', if followed by a func proto/def.");
   unc_add_opt("sp_before_byref", UO_sp_before_byref, AT_IARF,
               "Add or remove space before a reference sign '&'");
   unc_add_opt("sp_before_unnamed_byref", UO_sp_before_unnamed_byref, AT_IARF,
               "Add or remove space before a reference sign '&' that isn't followed by a variable name\n"
               "If set to 'ignore', sp_before_byref is used instead.");
   unc_add_opt("sp_after_byref", UO_sp_after_byref, AT_IARF,
               "Add or remove space after reference sign '&', if followed by a word.");
   unc_add_opt("sp_after_byref_func", UO_sp_after_byref_func, AT_IARF,
               "Add or remove space after a reference sign '&', if followed by a func proto/def.");
   unc_add_opt("sp_before_byref_func", UO_sp_before_byref_func, AT_IARF,
               "Add or remove space before a reference sign '&', if followed by a func proto/def.");
   unc_add_opt("sp_after_type", UO_sp_after_type, AT_IARF,
               "Add or remove space between type and word. Default=Force");
   unc_add_opt("sp_before_template_paren", UO_sp_before_template_paren, AT_IARF,
               "Add or remove space before the parenthesis in the D constructs 'template Foo(' and 'class Foo('.");
   unc_add_opt("sp_template_angle", UO_sp_template_angle, AT_IARF,
               "Add or remove space in 'template <' vs 'template<'.\n"
               "If set to ignore, sp_before_angle is used.");
   unc_add_opt("sp_before_angle", UO_sp_before_angle, AT_IARF,
               "Add or remove space before '<>'");
   unc_add_opt("sp_inside_angle", UO_sp_inside_angle, AT_IARF,
               "Add or remove space inside '<' and '>'");
   unc_add_opt("sp_after_angle", UO_sp_after_angle, AT_IARF,
               "Add or remove space after '<>'");
   unc_add_opt("sp_angle_paren", UO_sp_angle_paren, AT_IARF,
               "Add or remove space between '<>' and '(' as found in 'new List<byte>(foo);'");
   unc_add_opt("sp_angle_paren_empty", UO_sp_angle_paren_empty, AT_IARF,
               "Add or remove space between '<>' and '()' as found in 'new List<byte>();'");
   unc_add_opt("sp_angle_word", UO_sp_angle_word, AT_IARF,
               "Add or remove space between '<>' and a word as in 'List<byte> m;' or 'template <typename T> static ...'");
   unc_add_opt("sp_angle_shift", UO_sp_angle_shift, AT_IARF,
               "Add or remove space between '>' and '>' in '>>' (template stuff C++/C# only). Default=Add");
   unc_add_opt("sp_permit_cpp11_shift", UO_sp_permit_cpp11_shift, AT_BOOL,
               "Permit removal of the space between '>>' in 'foo<bar<int> >' (C++11 only). Default=False\n"
               "sp_angle_shift cannot remove the space without this option.");
   unc_add_opt("sp_before_sparen", UO_sp_before_sparen, AT_IARF,
               "Add or remove space before '(' of 'if', 'for', 'switch', 'while', etc.");
   unc_add_opt("sp_inside_sparen", UO_sp_inside_sparen, AT_IARF,
               "Add or remove space inside if-condition '(' and ')'");
   unc_add_opt("sp_inside_sparen_close", UO_sp_inside_sparen_close, AT_IARF,
               "Add or remove space before if-condition ')'. Overrides sp_inside_sparen.");
   unc_add_opt("sp_inside_sparen_open", UO_sp_inside_sparen_open, AT_IARF,
               "Add or remove space after if-condition '('. Overrides sp_inside_sparen.");
   unc_add_opt("sp_after_sparen", UO_sp_after_sparen, AT_IARF,
               "Add or remove space after ')' of 'if', 'for', 'switch', and 'while', etc.");
   unc_add_opt("sp_sparen_brace", UO_sp_sparen_brace, AT_IARF,
               "Add or remove space between ')' and '{' of 'if', 'for', 'switch', and 'while', etc.");
   unc_add_opt("sp_invariant_paren", UO_sp_invariant_paren, AT_IARF,
               "Add or remove space between 'invariant' and '(' in the D language.");
   unc_add_opt("sp_after_invariant_paren", UO_sp_after_invariant_paren, AT_IARF,
               "Add or remove space after the ')' in 'invariant (C) c' in the D language.");
   unc_add_opt("sp_special_semi", UO_sp_special_semi, AT_IARF,
               "Add or remove space before empty statement ';' on 'if', 'for' and 'while'");
   unc_add_opt("sp_before_semi", UO_sp_before_semi, AT_IARF,
               "Add or remove space before ';'. Default=Remove");
   unc_add_opt("sp_before_semi_for", UO_sp_before_semi_for, AT_IARF,
               "Add or remove space before ';' in non-empty 'for' statements");
   unc_add_opt("sp_before_semi_for_empty", UO_sp_before_semi_for_empty, AT_IARF,
               "Add or remove space before a semicolon of an empty part of a for statement.");
   unc_add_opt("sp_after_semi", UO_sp_after_semi, AT_IARF,
               "Add or remove space after ';', except when followed by a comment. Default=Add");
   unc_add_opt("sp_after_semi_for", UO_sp_after_semi_for, AT_IARF,
               "Add or remove space after ';' in non-empty 'for' statements. Default=Force");
   unc_add_opt("sp_after_semi_for_empty", UO_sp_after_semi_for_empty, AT_IARF,
               "Add or remove space after the final semicolon of an empty part of a for statement: for ( ; ; <here> ).");
   unc_add_opt("sp_before_square", UO_sp_before_square, AT_IARF,
               "Add or remove space before '[' (except '[]')");
   unc_add_opt("sp_before_squares", UO_sp_before_squares, AT_IARF,
               "Add or remove space before '[]'");
   unc_add_opt("sp_inside_square", UO_sp_inside_square, AT_IARF,
               "Add or remove space inside a non-empty '[' and ']'");
   unc_add_opt("sp_after_comma", UO_sp_after_comma, AT_IARF,
               "Add or remove space after ','");
   unc_add_opt("sp_before_comma", UO_sp_before_comma, AT_IARF,
               "Add or remove space before ','. Default=Remove");
   unc_add_opt("sp_after_mdatype_commas", UO_sp_after_mdatype_commas, AT_IARF,
               "Add or remove space between ',' and ']' in multidimensional array type 'int[,,]'");
   unc_add_opt("sp_before_mdatype_commas", UO_sp_before_mdatype_commas, AT_IARF,
               "Add or remove space between '[' and ',' in multidimensional array type 'int[,,]'");
   unc_add_opt("sp_between_mdatype_commas", UO_sp_between_mdatype_commas, AT_IARF,
               "Add or remove space between ',' in multidimensional array type 'int[,,]'");
   unc_add_opt("sp_paren_comma", UO_sp_paren_comma, AT_IARF,
               "Add or remove space between an open paren and comma: '(,' vs '( ,'. Default=Force");
   unc_add_opt("sp_before_ellipsis", UO_sp_before_ellipsis, AT_IARF,
               "Add or remove space before the variadic '...' when preceded by a non-punctuator");
   unc_add_opt("sp_after_class_colon", UO_sp_after_class_colon, AT_IARF,
               "Add or remove space after class ':'");
   unc_add_opt("sp_before_class_colon", UO_sp_before_class_colon, AT_IARF,
               "Add or remove space before class ':'");
   unc_add_opt("sp_after_constr_colon", UO_sp_after_constr_colon, AT_IARF,
               "Add or remove space after class constructor ':'");
   unc_add_opt("sp_before_constr_colon", UO_sp_before_constr_colon, AT_IARF,
               "Add or remove space before class constructor ':'");
   unc_add_opt("sp_before_case_colon", UO_sp_before_case_colon, AT_IARF,
               "Add or remove space before case ':'. Default=Remove");
   unc_add_opt("sp_after_operator", UO_sp_after_operator, AT_IARF,
               "Add or remove space between 'operator' and operator sign");
   unc_add_opt("sp_after_operator_sym", UO_sp_after_operator_sym, AT_IARF,
               "Add or remove space between the operator symbol and the open paren, as in 'operator ++('");
   unc_add_opt("sp_after_operator_sym_empty", UO_sp_after_operator_sym_empty, AT_IARF,
               "Add or remove space between the operator symbol and the open paren when the operator has no arguments, as in 'operator *()'");
   unc_add_opt("sp_after_cast", UO_sp_after_cast, AT_IARF,
               "Add or remove space after C/D cast, i.e. 'cast(int32_t)a' vs 'cast(int32_t) a' or '(int32_t)a' vs '(int32_t) a'");
   unc_add_opt("sp_inside_paren_cast", UO_sp_inside_paren_cast, AT_IARF,
               "Add or remove spaces inside cast parenthesis");
   unc_add_opt("sp_cpp_cast_paren", UO_sp_cpp_cast_paren, AT_IARF,
               "Add or remove space between the type and open parenthesis in a C++ cast, i.e. 'int(exp)' vs 'int (exp)'");
   unc_add_opt("sp_sizeof_paren", UO_sp_sizeof_paren, AT_IARF,
               "Add or remove space between 'sizeof' and '('");
   unc_add_opt("sp_after_tag", UO_sp_after_tag, AT_IARF,
               "Add or remove space after the tag keyword (Pawn)");
   unc_add_opt("sp_inside_braces_enum", UO_sp_inside_braces_enum, AT_IARF,
               "Add or remove space inside enum '{' and '}'");
   unc_add_opt("sp_inside_braces_struct", UO_sp_inside_braces_struct, AT_IARF,
               "Add or remove space inside struct/union '{' and '}'");
   unc_add_opt("sp_after_type_brace_init_lst_open", UO_sp_after_type_brace_init_lst_open, AT_IARF,
               "Add or remove space after open brace in an unnamed temporary direct-list-initialization");
   unc_add_opt("sp_before_type_brace_init_lst_close", UO_sp_before_type_brace_init_lst_close, AT_IARF,
               "Add or remove space before close brace in an unnamed temporary direct-list-initialization");
   unc_add_opt("sp_inside_type_brace_init_lst", UO_sp_inside_type_brace_init_lst, AT_IARF,
               "Add or remove space inside an unnamed temporary direct-list-initialization");
   unc_add_opt("sp_inside_braces", UO_sp_inside_braces, AT_IARF,
               "Add or remove space inside '{' and '}'");
   unc_add_opt("sp_inside_braces_empty", UO_sp_inside_braces_empty, AT_IARF,
               "Add or remove space inside '{}'");
   unc_add_opt("sp_type_func", UO_sp_type_func, AT_IARF,
               "Add or remove space between return type and function name\n"
               "A minimum of 1 is forced except for pointer return types.");
   unc_add_opt("sp_type_brace_init_lst", UO_sp_type_brace_init_lst, AT_IARF,
               "Add or remove space between type and open brace of an unnamed temporary direct-list-initialization");
   unc_add_opt("sp_func_proto_paren", UO_sp_func_proto_paren, AT_IARF,
               "Add or remove space between function name and '(' on function declaration");
   unc_add_opt("sp_func_proto_paren_empty", UO_sp_func_proto_paren_empty, AT_IARF,
               "Add or remove space between function name and '()' on function declaration without parameters");
   unc_add_opt("sp_func_def_paren", UO_sp_func_def_paren, AT_IARF,
               "Add or remove space between function name and '(' on function definition");
   unc_add_opt("sp_func_def_paren_empty", UO_sp_func_def_paren_empty, AT_IARF,
               "Add or remove space between function name and '()' on function definition without parameters");
   unc_add_opt("sp_inside_fparens", UO_sp_inside_fparens, AT_IARF,
               "Add or remove space inside empty function '()'");
   unc_add_opt("sp_inside_fparen", UO_sp_inside_fparen, AT_IARF,
               "Add or remove space inside function '(' and ')'");
   unc_add_opt("sp_inside_tparen", UO_sp_inside_tparen, AT_IARF,
               "Add or remove space inside the first parens in the function type: 'void (*x)(...)'");
   unc_add_opt("sp_after_tparen_close", UO_sp_after_tparen_close, AT_IARF,
               "Add or remove between the parens in the function type: 'void (*x)(...)'");
   unc_add_opt("sp_square_fparen", UO_sp_square_fparen, AT_IARF,
               "Add or remove space between ']' and '(' when part of a function call.");
   unc_add_opt("sp_fparen_brace", UO_sp_fparen_brace, AT_IARF,
               "Add or remove space between ')' and '{' of function");
   unc_add_opt("sp_fparen_dbrace", UO_sp_fparen_dbrace, AT_IARF,
               "Java: Add or remove space between ')' and '{{' of double brace initializer.");
   unc_add_opt("sp_func_call_paren", UO_sp_func_call_paren, AT_IARF,
               "Add or remove space between function name and '(' on function calls");
   unc_add_opt("sp_func_call_paren_empty", UO_sp_func_call_paren_empty, AT_IARF,
               "Add or remove space between function name and '()' on function calls without parameters.\n"
               "If set to 'ignore' (the default), sp_func_call_paren is used.");
   unc_add_opt("sp_func_call_user_paren", UO_sp_func_call_user_paren, AT_IARF,
               "Add or remove space between the user function name and '(' on function calls\n"
               "You need to set a keyword to be a user function, like this: 'set func_call_user _' in the config file.");
   unc_add_opt("sp_func_class_paren", UO_sp_func_class_paren, AT_IARF,
               "Add or remove space between a constructor/destructor and the open paren");
   unc_add_opt("sp_func_class_paren_empty", UO_sp_func_class_paren_empty, AT_IARF,
               "Add or remove space between a constructor without parameters or destructor and '()'");
   unc_add_opt("sp_return_paren", UO_sp_return_paren, AT_IARF,
               "Add or remove space between 'return' and '('");
   unc_add_opt("sp_attribute_paren", UO_sp_attribute_paren, AT_IARF,
               "Add or remove space between '__attribute__' and '('");
   unc_add_opt("sp_defined_paren", UO_sp_defined_paren, AT_IARF,
               "Add or remove space between 'defined' and '(' in '#if defined (FOO)'");
   unc_add_opt("sp_throw_paren", UO_sp_throw_paren, AT_IARF,
               "Add or remove space between 'throw' and '(' in 'throw (something)'");
   unc_add_opt("sp_after_throw", UO_sp_after_throw, AT_IARF,
               "Add or remove space between 'throw' and anything other than '(' as in '@throw [...];'");
   unc_add_opt("sp_catch_paren", UO_sp_catch_paren, AT_IARF,
               "Add or remove space between 'catch' and '(' in 'catch (something) { }'\n"
               "If set to ignore, sp_before_sparen is used.");
   unc_add_opt("sp_version_paren", UO_sp_version_paren, AT_IARF,
               "Add or remove space between 'version' and '(' in 'version (something) { }' (D language)\n"
               "If set to ignore, sp_before_sparen is used.");
   unc_add_opt("sp_scope_paren", UO_sp_scope_paren, AT_IARF,
               "Add or remove space between 'scope' and '(' in 'scope (something) { }' (D language)\n"
               "If set to ignore, sp_before_sparen is used.");
   unc_add_opt("sp_super_paren", UO_sp_super_paren, AT_IARF,
               "Add or remove space between 'super' and '(' in 'super (something)'. Default=Remove");
   unc_add_opt("sp_this_paren", UO_sp_this_paren, AT_IARF,
               "Add or remove space between 'this' and '(' in 'this (something)'. Default=Remove");
   unc_add_opt("sp_macro", UO_sp_macro, AT_IARF,
               "Add or remove space between macro and value");
   unc_add_opt("sp_macro_func", UO_sp_macro_func, AT_IARF,
               "Add or remove space between macro function ')' and value");
   unc_add_opt("sp_else_brace", UO_sp_else_brace, AT_IARF,
               "Add or remove space between 'else' and '{' if on the same line");
   unc_add_opt("sp_brace_else", UO_sp_brace_else, AT_IARF,
               "Add or remove space between '}' and 'else' if on the same line");
   unc_add_opt("sp_brace_typedef", UO_sp_brace_typedef, AT_IARF,
               "Add or remove space between '}' and the name of a typedef on the same line");
   unc_add_opt("sp_catch_brace", UO_sp_catch_brace, AT_IARF,
               "Add or remove space between 'catch' and '{' if on the same line");
   unc_add_opt("sp_brace_catch", UO_sp_brace_catch, AT_IARF,
               "Add or remove space between '}' and 'catch' if on the same line");
   unc_add_opt("sp_finally_brace", UO_sp_finally_brace, AT_IARF,
               "Add or remove space between 'finally' and '{' if on the same line");
   unc_add_opt("sp_brace_finally", UO_sp_brace_finally, AT_IARF,
               "Add or remove space between '}' and 'finally' if on the same line");
   unc_add_opt("sp_try_brace", UO_sp_try_brace, AT_IARF,
               "Add or remove space between 'try' and '{' if on the same line");
   unc_add_opt("sp_getset_brace", UO_sp_getset_brace, AT_IARF,
               "Add or remove space between get/set and '{' if on the same line");
   unc_add_opt("sp_word_brace", UO_sp_word_brace, AT_IARF,
               "Add or remove space between a variable and '{' for C++ uniform initialization. Default=Add");
   unc_add_opt("sp_word_brace_ns", UO_sp_word_brace_ns, AT_IARF,
               "Add or remove space between a variable and '{' for a namespace. Default=Add");
   unc_add_opt("sp_before_dc", UO_sp_before_dc, AT_IARF,
               "Add or remove space before the '::' operator");
   unc_add_opt("sp_after_dc", UO_sp_after_dc, AT_IARF,
               "Add or remove space after the '::' operator");
   unc_add_opt("sp_d_array_colon", UO_sp_d_array_colon, AT_IARF,
               "Add or remove around the D named array initializer ':' operator");
   unc_add_opt("sp_not", UO_sp_not, AT_IARF,
               "Add or remove space after the '!' (not) operator. Default=Remove");
   unc_add_opt("sp_inv", UO_sp_inv, AT_IARF,
               "Add or remove space after the '~' (invert) operator. Default=Remove");
   unc_add_opt("sp_addr", UO_sp_addr, AT_IARF,
               "Add or remove space after the '&' (address-of) operator. Default=Remove\n"
               "This does not affect the spacing after a '&' that is part of a type.");
   unc_add_opt("sp_member", UO_sp_member, AT_IARF,
               "Add or remove space around the '.' or '->' operators. Default=Remove");
   unc_add_opt("sp_deref", UO_sp_deref, AT_IARF,
               "Add or remove space after the '*' (dereference) operator. Default=Remove\n"
               "This does not affect the spacing after a '*' that is part of a type.");
   unc_add_opt("sp_sign", UO_sp_sign, AT_IARF,
               "Add or remove space after '+' or '-', as in 'x = -5' or 'y = +7'. Default=Remove");
   unc_add_opt("sp_incdec", UO_sp_incdec, AT_IARF,
               "Add or remove space before or after '++' and '--', as in '(--x)' or 'y++;'. Default=Remove");
   unc_add_opt("sp_before_nl_cont", UO_sp_before_nl_cont, AT_IARF,
               "Add or remove space before a backslash-newline at the end of a line. Default=Add");
   unc_add_opt("sp_after_oc_scope", UO_sp_after_oc_scope, AT_IARF,
               "Add or remove space after the scope '+' or '-', as in '-(void) foo;' or '+(int32_t) bar;'");
   unc_add_opt("sp_after_oc_colon", UO_sp_after_oc_colon, AT_IARF,
               "Add or remove space after the colon in message specs\n"
               "'-(int32_t) f:(int32_t) x;' vs '-(int32_t) f: (int32_t) x;'");
   unc_add_opt("sp_before_oc_colon", UO_sp_before_oc_colon, AT_IARF,
               "Add or remove space before the colon in message specs\n"
               "'-(int32_t) f: (int32_t) x;' vs '-(int32_t) f : (int32_t) x;'");
   unc_add_opt("sp_after_oc_dict_colon", UO_sp_after_oc_dict_colon, AT_IARF,
               "Add or remove space after the colon in immutable dictionary expression\n"
               "'NSDictionary *test = @{@\"foo\" :@\"bar\"};'");
   unc_add_opt("sp_before_oc_dict_colon", UO_sp_before_oc_dict_colon, AT_IARF,
               "Add or remove space before the colon in immutable dictionary expression\n"
               "'NSDictionary *test = @{@\"foo\" :@\"bar\"};'");
   unc_add_opt("sp_after_send_oc_colon", UO_sp_after_send_oc_colon, AT_IARF,
               "Add or remove space after the colon in message specs\n"
               "'[object setValue:1];' vs '[object setValue: 1];'");
   unc_add_opt("sp_before_send_oc_colon", UO_sp_before_send_oc_colon, AT_IARF,
               "Add or remove space before the colon in message specs\n"
               "'[object setValue:1];' vs '[object setValue :1];'");
   unc_add_opt("sp_after_oc_type", UO_sp_after_oc_type, AT_IARF,
               "Add or remove space after the (type) in message specs\n"
               "'-(int32_t)f: (int32_t) x;' vs '-(int32_t)f: (int32_t)x;'");
   unc_add_opt("sp_after_oc_return_type", UO_sp_after_oc_return_type, AT_IARF,
               "Add or remove space after the first (type) in message specs\n"
               "'-(int32_t) f:(int32_t)x;' vs '-(int32_t)f:(int32_t)x;'");
   unc_add_opt("sp_after_oc_at_sel", UO_sp_after_oc_at_sel, AT_IARF,
               "Add or remove space between '@selector' and '('\n"
               "'@selector(msgName)' vs '@selector (msgName)'\n"
               "Also applies to @protocol() constructs");
   unc_add_opt("sp_after_oc_at_sel_parens", UO_sp_after_oc_at_sel_parens, AT_IARF,
               "Add or remove space between '@selector(x)' and the following word\n"
               "'@selector(foo) a:' vs '@selector(foo)a:'");
   unc_add_opt("sp_inside_oc_at_sel_parens", UO_sp_inside_oc_at_sel_parens, AT_IARF,
               "Add or remove space inside '@selector' parens\n"
               "'@selector(foo)' vs '@selector( foo )'\n"
               "Also applies to @protocol() constructs");
   unc_add_opt("sp_before_oc_block_caret", UO_sp_before_oc_block_caret, AT_IARF,
               "Add or remove space before a block pointer caret\n"
               "'^int (int arg){...}' vs. ' ^int (int arg){...}'");
   unc_add_opt("sp_after_oc_block_caret", UO_sp_after_oc_block_caret, AT_IARF,
               "Add or remove space after a block pointer caret\n"
               "'^int (int arg){...}' vs. '^ int (int arg){...}'");
   unc_add_opt("sp_after_oc_msg_receiver", UO_sp_after_oc_msg_receiver, AT_IARF,
               "Add or remove space between the receiver and selector in a message.\n"
               "'[receiver selector ...]'");
   unc_add_opt("sp_after_oc_property", UO_sp_after_oc_property, AT_IARF,
               "Add or remove space after @property.");
   unc_add_opt("sp_cond_colon", UO_sp_cond_colon, AT_IARF,
               "Add or remove space around the ':' in 'b ? t : f'");
   unc_add_opt("sp_cond_colon_before", UO_sp_cond_colon_before, AT_IARF,
               "Add or remove space before the ':' in 'b ? t : f'. Overrides sp_cond_colon.");
   unc_add_opt("sp_cond_colon_after", UO_sp_cond_colon_after, AT_IARF,
               "Add or remove space after the ':' in 'b ? t : f'. Overrides sp_cond_colon.");
   unc_add_opt("sp_cond_question", UO_sp_cond_question, AT_IARF,
               "Add or remove space around the '?' in 'b ? t : f'");
   unc_add_opt("sp_cond_question_before", UO_sp_cond_question_before, AT_IARF,
               "Add or remove space before the '?' in 'b ? t : f'. Overrides sp_cond_question.");
   unc_add_opt("sp_cond_question_after", UO_sp_cond_question_after, AT_IARF,
               "Add or remove space after the '?' in 'b ? t : f'. Overrides sp_cond_question.");
   unc_add_opt("sp_cond_ternary_short", UO_sp_cond_ternary_short, AT_IARF,
               "In the abbreviated ternary form (a ?: b), add/remove space between ? and :.'. Overrides all other sp_cond_* options.");
   unc_add_opt("sp_case_label", UO_sp_case_label, AT_IARF,
               "Fix the spacing between 'case' and the label. Only 'ignore' and 'force' make sense here.");
   unc_add_opt("sp_range", UO_sp_range, AT_IARF,
               "Control the space around the D '..' operator.");
   unc_add_opt("sp_after_for_colon", UO_sp_after_for_colon, AT_IARF,
               "Control the spacing after ':' in 'for (TYPE VAR : EXPR)'");
   unc_add_opt("sp_before_for_colon", UO_sp_before_for_colon, AT_IARF,
               "Control the spacing before ':' in 'for (TYPE VAR : EXPR)'");
   unc_add_opt("sp_extern_paren", UO_sp_extern_paren, AT_IARF,
               "Control the spacing in 'extern (C)' (D)");
   unc_add_opt("sp_cmt_cpp_start", UO_sp_cmt_cpp_start, AT_IARF,
               "Control the space after the opening of a C++ comment '// A' vs '//A'");
   unc_add_opt("sp_cmt_cpp_doxygen", UO_sp_cmt_cpp_doxygen, AT_BOOL,
               "True: If space is added with sp_cmt_cpp_start, do it after doxygen sequences like '///', '///<', '//!' and '//!<'.");
   unc_add_opt("sp_cmt_cpp_qttr", UO_sp_cmt_cpp_qttr, AT_BOOL,
               "True: If space is added with sp_cmt_cpp_start, do it after Qt translator or meta-data comments like '//:', '//=', and '//~'.");
   unc_add_opt("sp_endif_cmt", UO_sp_endif_cmt, AT_IARF,
               "Controls the spaces between #else or #endif and a trailing comment");
   unc_add_opt("sp_after_new", UO_sp_after_new, AT_IARF,
               "Controls the spaces after 'new', 'delete' and 'delete[]'");
   unc_add_opt("sp_between_new_paren", UO_sp_between_new_paren, AT_IARF,
               "Controls the spaces between new and '(' in 'new()'");
   unc_add_opt("sp_after_newop_paren", UO_sp_after_newop_paren, AT_IARF,
               "Controls the spaces between ')' and 'type' in 'new(foo) BAR'");
   unc_add_opt("sp_inside_newop_paren", UO_sp_inside_newop_paren, AT_IARF,
               "Controls the spaces inside paren of the new operator: 'new(foo) BAR'");
   unc_add_opt("sp_inside_newop_paren_open", UO_sp_inside_newop_paren_open, AT_IARF,
               "Controls the space after open paren of the new operator: 'new(foo) BAR'");
   unc_add_opt("sp_inside_newop_paren_close", UO_sp_inside_newop_paren_close, AT_IARF,
               "Controls the space before close paren of the new operator: 'new(foo) BAR'");
   unc_add_opt("sp_before_tr_emb_cmt", UO_sp_before_tr_emb_cmt, AT_IARF,
               "Controls the spaces before a trailing or embedded comment");
   unc_add_opt("sp_num_before_tr_emb_cmt", UO_sp_num_before_tr_emb_cmt, AT_UNUM,
               "Number of spaces before a trailing or embedded comment");
   unc_add_opt("sp_annotation_paren", UO_sp_annotation_paren, AT_IARF,
               "Control space between a Java annotation and the open parenthesis.");
   unc_add_opt("sp_skip_vbrace_tokens", UO_sp_skip_vbrace_tokens, AT_BOOL,
               "If True, vbrace tokens are dropped to the previous token and skipped.");
   unc_add_opt("force_tab_after_define", UO_force_tab_after_define, AT_BOOL,
               "If True, a <TAB> is inserted after #define.");

   unc_begin_group(UG_indent, "Indenting");
   unc_add_opt("indent_columns", UO_indent_columns, AT_UNUM,
               "The number of columns to indent per level.\n"
               "Usually 2, 3, 4, or 8. Default=8");
   unc_add_opt("indent_continue", UO_indent_continue, AT_NUM,
               "The continuation indent. If non-zero, this overrides the indent of '(' and '=' continuation indents.\n"
               "For FreeBSD, this is set to 4. Negative value is absolute and not increased for each ( level");
   unc_add_opt("indent_param", UO_indent_param, AT_UNUM,
               "The continuation indent for func_*_param if they are true.\n"
               "If non-zero, this overrides the indent.");
   unc_add_opt("indent_with_tabs", UO_indent_with_tabs, AT_UNUM,
               "How to use tabs when indenting code\n"
               "0=spaces only\n"
               "1=indent with tabs to brace level, align with spaces (default)\n"
               "2=indent and align with tabs, using spaces when not on a tabstop", "", 0, 2);
   unc_add_opt("indent_cmt_with_tabs", UO_indent_cmt_with_tabs, AT_BOOL,
               "Comments that are not a brace level are indented with tabs on a tabstop.\n"
               "Requires indent_with_tabs=2. If false, will use spaces.");
   unc_add_opt("indent_align_string", UO_indent_align_string, AT_BOOL,
               "Whether to indent strings broken by '\\' so that they line up");
   unc_add_opt("indent_xml_string", UO_indent_xml_string, AT_UNUM,
               "The number of spaces to indent multi-line XML strings.\n"
               "Requires indent_align_string=True");
   unc_add_opt("indent_brace", UO_indent_brace, AT_UNUM,
               "Spaces to indent '{' from level");
   unc_add_opt("indent_braces", UO_indent_braces, AT_BOOL,
               "Whether braces are indented to the body level");
   unc_add_opt("indent_braces_no_func", UO_indent_braces_no_func, AT_BOOL,
               "Disabled indenting function braces if indent_braces is True");
   unc_add_opt("indent_braces_no_class", UO_indent_braces_no_class, AT_BOOL,
               "Disabled indenting class braces if indent_braces is True");
   unc_add_opt("indent_braces_no_struct", UO_indent_braces_no_struct, AT_BOOL,
               "Disabled indenting struct braces if indent_braces is True");
   unc_add_opt("indent_brace_parent", UO_indent_brace_parent, AT_BOOL,
               "Indent based on the size of the brace parent, i.e. 'if' => 3 spaces, 'for' => 4 spaces, etc.");
   unc_add_opt("indent_paren_open_brace", UO_indent_paren_open_brace, AT_BOOL,
               "Indent based on the paren open instead of the brace open in '({\\n', default is to indent by brace.");
   unc_add_opt("indent_cs_delegate_brace", UO_indent_cs_delegate_brace, AT_BOOL,
               "indent a C# delegate by another level, default is to not indent by another level.");
   unc_add_opt("indent_namespace", UO_indent_namespace, AT_BOOL,
               "Whether the 'namespace' body is indented");
   unc_add_opt("indent_namespace_single_indent", UO_indent_namespace_single_indent, AT_BOOL,
               "Only indent one namespace and no sub-namespaces.\n"
               "Requires indent_namespace=True.");
   unc_add_opt("indent_namespace_level", UO_indent_namespace_level, AT_UNUM,
               "The number of spaces to indent a namespace block");
   unc_add_opt("indent_namespace_limit", UO_indent_namespace_limit, AT_UNUM,
               "If the body of the namespace is longer than this number, it won't be indented.\n"
               "Requires indent_namespace=True. Default=0 (no limit)", "", 0, 255);
   unc_add_opt("indent_extern", UO_indent_extern, AT_BOOL,
               "Whether the 'extern \"C\"' body is indented");
   unc_add_opt("indent_class", UO_indent_class, AT_BOOL,
               "Whether the 'class' body is indented");
   unc_add_opt("indent_class_colon", UO_indent_class_colon, AT_BOOL,
               "Whether to indent the stuff after a leading base class colon");
   unc_add_opt("indent_class_on_colon", UO_indent_class_on_colon, AT_BOOL,
               "Indent based on a class colon instead of the stuff after the colon.\n"
               "Requires indent_class_colon=True. Default=False");
   unc_add_opt("indent_constr_colon", UO_indent_constr_colon, AT_BOOL,
               "Whether to indent the stuff after a leading class initializer colon");
   unc_add_opt("indent_ctor_init_leading", UO_indent_ctor_init_leading, AT_UNUM,
               "Virtual indent from the ':' for member initializers. Default=2");
   unc_add_opt("indent_ctor_init", UO_indent_ctor_init, AT_NUM,
               "Additional indent for constructor initializer list.\n"
               "Negative values decrease indent down to the first column. Default=0");
   unc_add_opt("indent_else_if", UO_indent_else_if, AT_BOOL,
               "False=treat 'else\\nif' as 'else if' for indenting purposes\n"
               "True=indent the 'if' one level");
   unc_add_opt("indent_var_def_blk", UO_indent_var_def_blk, AT_NUM,
               "Amount to indent variable declarations after a open brace. neg=relative, pos=absolute");
   unc_add_opt("indent_var_def_cont", UO_indent_var_def_cont, AT_BOOL,
               "Indent continued variable declarations instead of aligning.");
   unc_add_opt("indent_shift", UO_indent_shift, AT_BOOL,
               "Indent continued shift expressions ('<<' and '>>') instead of aligning.\n"
               "Turn align_left_shift off when enabling this.");
   unc_add_opt("indent_func_def_force_col1", UO_indent_func_def_force_col1, AT_BOOL,
               "True:  force indentation of function definition to start in column 1\n"
               "False: use the default behavior");
   unc_add_opt("indent_func_call_param", UO_indent_func_call_param, AT_BOOL,
               "True:  indent continued function call parameters one indent level\n"
               "False: align parameters under the open paren");
   unc_add_opt("indent_func_def_param", UO_indent_func_def_param, AT_BOOL,
               "Same as indent_func_call_param, but for function defs");
   unc_add_opt("indent_func_proto_param", UO_indent_func_proto_param, AT_BOOL,
               "Same as indent_func_call_param, but for function prototypes");
   unc_add_opt("indent_func_class_param", UO_indent_func_class_param, AT_BOOL,
               "Same as indent_func_call_param, but for class declarations");
   unc_add_opt("indent_func_ctor_var_param", UO_indent_func_ctor_var_param, AT_BOOL,
               "Same as indent_func_call_param, but for class variable constructors");
   unc_add_opt("indent_template_param", UO_indent_template_param, AT_BOOL,
               "Same as indent_func_call_param, but for templates");
   unc_add_opt("indent_func_param_double", UO_indent_func_param_double, AT_BOOL,
                  "Double the indent for indent_func_xxx_param options.\n"
                  "Use both values of the options indent_columns and indent_param");
   unc_add_opt("indent_func_const", UO_indent_func_const, AT_UNUM,
               "Indentation column for standalone 'const' function declaration/prototype qualifier");
   unc_add_opt("indent_func_throw", UO_indent_func_throw, AT_UNUM,
               "Indentation column for standalone 'throw' function declaration/prototype qualifier");
   unc_add_opt("indent_member", UO_indent_member, AT_UNUM,
               "The number of spaces to indent a continued '->' or '.'\n"
               "Usually set to 0, 1, or indent_columns.");
   unc_add_opt("indent_sing_line_comments", UO_indent_sing_line_comments, AT_UNUM,
               "Spaces to indent single line ('//') comments on lines before code");
   unc_add_opt("indent_relative_single_line_comments", UO_indent_rel_single_line_comments, AT_BOOL,
               "If set, will indent trailing single line ('//') comments relative\n"
               "to the code instead of trying to keep the same absolute column");
   unc_add_opt("indent_switch_case", UO_indent_switch_case, AT_UNUM,
               "Spaces to indent 'case' from 'switch'\n"
               "Usually 0 or indent_columns.");
   unc_add_opt("indent_case_shift", UO_indent_case_shift, AT_UNUM,
               "Spaces to shift the 'case' line, without affecting any other lines\n"
               "Usually 0.");
   unc_add_opt("indent_switch_pp", UO_indent_switch_pp, AT_BOOL,
               "Whether to indent preproccesor statements inside of switch statements");
   unc_add_opt("indent_case_brace", UO_indent_case_brace, AT_NUM,
               "Spaces to indent '{' from 'case'.\n"
               "By default, the brace will appear under the 'c' in case.\n"
               "Usually set to 0 or indent_columns.\n"
               "negative value are OK.");
   unc_add_opt("indent_col1_comment", UO_indent_col1_comment, AT_BOOL,
               "Whether to indent comments found in first column");
   unc_add_opt("indent_label", UO_indent_label, AT_NUM,
               "How to indent goto labels\n"
               "  >0: absolute column where 1 is the leftmost column\n"
               " <=0: subtract from brace indent\n"
               "Default=1", "", -16, 16);
   unc_add_opt("indent_access_spec", UO_indent_access_spec, AT_NUM,
               "Same as indent_label, but for access specifiers that are followed by a colon. Default=1", "", -16, 16);
   unc_add_opt("indent_access_spec_body", UO_indent_access_spec_body, AT_BOOL,
               "Indent the code after an access specifier by one level.\n"
               "If set, this option forces 'indent_access_spec=0'");
   unc_add_opt("indent_paren_nl", UO_indent_paren_nl, AT_BOOL,
               "If an open paren is followed by a newline, indent the next line so that it lines up after the open paren (not recommended)");
   unc_add_opt("indent_paren_close", UO_indent_paren_close, AT_UNUM,
               "Controls the indent of a close parenthesis after a newline.\n"
               "0: Indent to body level\n"
               "1: Align under the open parenthesis\n"
               "2: Indent to the brace level", "", 0, 2);
   unc_add_opt("indent_comma_paren", UO_indent_comma_paren, AT_BOOL,
               "Controls the indent of a comma when inside a paren."
               "If True, aligns under the open parenthesis");
   unc_add_opt("indent_bool_paren", UO_indent_bool_paren, AT_BOOL,
               "Controls the indent of a BOOL operator when inside a paren."
               "If True, aligns under the open parenthesis");
   unc_add_opt("indent_first_bool_expr", UO_indent_first_bool_expr, AT_BOOL,
               "If 'indent_bool_paren' is True, controls the indent of the first expression. "
               "If True, aligns the first expression to the following ones");
   unc_add_opt("indent_square_nl", UO_indent_square_nl, AT_BOOL,
               "If an open square is followed by a newline, indent the next line so that it lines up after the open square (not recommended)");
   unc_add_opt("indent_preserve_sql", UO_indent_preserve_sql, AT_BOOL,
               "Don't change the relative indent of ESQL/C 'EXEC SQL' bodies");
   unc_add_opt("indent_align_assign", UO_indent_align_assign, AT_BOOL,
               "Align continued statements at the '='. Default=True\n"
               "If False or the '=' is followed by a newline, the next line is indent one tab.");
   unc_add_opt("indent_oc_block", UO_indent_oc_block, AT_BOOL,
               "Indent OC blocks at brace level instead of usual rules.");
   unc_add_opt("indent_oc_block_msg", UO_indent_oc_block_msg, AT_UNUM,
               "Indent OC blocks in a message relative to the parameter name.\n"
               "0=use indent_oc_block rules, 1+=spaces to indent", "", 0, 16);
   unc_add_opt("indent_oc_msg_colon", UO_indent_oc_msg_colon, AT_UNUM,
               "Minimum indent for subsequent parameters", "", 0, 5000);
   unc_add_opt("indent_oc_msg_prioritize_first_colon", UO_indent_oc_msg_prioritize_first_colon, AT_BOOL,
               "If True, prioritize aligning with initial colon (and stripping spaces from lines, if necessary).\n"
               "Default=True");
   unc_add_opt("indent_oc_block_msg_xcode_style", UO_indent_oc_block_msg_xcode_style, AT_BOOL,
               "If indent_oc_block_msg and this option are on, blocks will be indented the way that Xcode does by default (from keyword if the parameter is on its own line; otherwise, from the previous indentation level).");
   unc_add_opt("indent_oc_block_msg_from_keyword", UO_indent_oc_block_msg_from_keyword, AT_BOOL,
               "If indent_oc_block_msg and this option are on, blocks will be indented from where the brace is relative to a msg keyword.");
   unc_add_opt("indent_oc_block_msg_from_colon", UO_indent_oc_block_msg_from_colon, AT_BOOL,
               "If indent_oc_block_msg and this option are on, blocks will be indented from where the brace is relative to a msg colon.");
   unc_add_opt("indent_oc_block_msg_from_caret", UO_indent_oc_block_msg_from_caret, AT_BOOL,
               "If indent_oc_block_msg and this option are on, blocks will be indented from where the block caret is.");
   unc_add_opt("indent_oc_block_msg_from_brace", UO_indent_oc_block_msg_from_brace, AT_BOOL,
               "If indent_oc_block_msg and this option are on, blocks will be indented from where the brace is.");
   unc_add_opt("indent_min_vbrace_open", UO_indent_min_vbrace_open, AT_UNUM,
               "When indenting after virtual brace open and newline add further spaces to reach this min. indent.");
   unc_add_opt("indent_vbrace_open_on_tabstop", UO_indent_vbrace_open_on_tabstop, AT_BOOL,
               "True: When indenting after virtual brace open and newline add further spaces "
               "after regular indent to reach next tabstop.");
   unc_add_opt("indent_token_after_brace", UO_indent_token_after_brace, AT_BOOL,
               "If True, a brace followed by another token (not a newline) will indent all contained lines to match the token."
               "Default=True");
   unc_add_opt("indent_cpp_lambda_body", UO_indent_cpp_lambda_body, AT_BOOL,
               "If True, cpp lambda body will be indented"
               "Default=False");
   unc_add_opt("indent_using_block", UO_indent_using_block, AT_BOOL,
               "indent (or not) an using block if no braces are used. Only for C#."
               "Default=True");
   unc_add_opt("indent_ternary_operator", UO_indent_ternary_operator, AT_UNUM,
               "indent the continuation of ternary operator.\n"
               "0: (Default) off\n"
               "1: When the `if_false` is a continuation, indent it under `if_false`\n"
               "2: When the `:` is a continuation, indent it under `?`", "", 0, 2);

   unc_begin_group(UG_newline, "Newline adding and removing options");
   unc_add_opt("nl_collapse_empty_body", UO_nl_collapse_empty_body, AT_BOOL,
               "Whether to collapse empty blocks between '{' and '}'");
   unc_add_opt("nl_assign_leave_one_liners", UO_nl_assign_leave_one_liners, AT_BOOL,
               "Don't split one-line braced assignments - 'foo_t f = { 1, 2 };'");
   unc_add_opt("nl_class_leave_one_liners", UO_nl_class_leave_one_liners, AT_BOOL,
               "Don't split one-line braced statements inside a class xx { } body");
   unc_add_opt("nl_enum_leave_one_liners", UO_nl_enum_leave_one_liners, AT_BOOL,
               "Don't split one-line enums: 'enum foo { BAR = 15 };'");
   unc_add_opt("nl_getset_leave_one_liners", UO_nl_getset_leave_one_liners, AT_BOOL,
               "Don't split one-line get or set functions");
   unc_add_opt("nl_func_leave_one_liners", UO_nl_func_leave_one_liners, AT_BOOL,
               "Don't split one-line function definitions - 'int foo() { return 0; }'");
   unc_add_opt("nl_cpp_lambda_leave_one_liners", UO_nl_cpp_lambda_leave_one_liners, AT_BOOL,
               "Don't split one-line C++11 lambdas - '[]() { return 0; }'");
   unc_add_opt("nl_if_leave_one_liners", UO_nl_if_leave_one_liners, AT_BOOL,
               "Don't split one-line if/else statements - 'if(a) b++;'");
   unc_add_opt("nl_while_leave_one_liners", UO_nl_while_leave_one_liners, AT_BOOL,
               "Don't split one-line while statements - 'while(a) b++;'");
   unc_add_opt("nl_oc_msg_leave_one_liner", UO_nl_oc_msg_leave_one_liner, AT_BOOL,
               "Don't split one-line OC messages");
   unc_add_opt("nl_oc_block_brace", UO_nl_oc_block_brace, AT_IARF,
               "Add or remove newline between Objective-C block signature and '{'");
   unc_add_opt("nl_start_of_file", UO_nl_start_of_file, AT_IARF,
               "Add or remove newlines at the start of the file");
   unc_add_opt("nl_start_of_file_min", UO_nl_start_of_file_min, AT_UNUM,
               "The number of newlines at the start of the file (only used if nl_start_of_file is 'add' or 'force'");
   unc_add_opt("nl_end_of_file", UO_nl_end_of_file, AT_IARF,
               "Add or remove newline at the end of the file");
   unc_add_opt("nl_end_of_file_min", UO_nl_end_of_file_min, AT_UNUM,
               "The number of newlines at the end of the file (only used if nl_end_of_file is 'add' or 'force')");
   unc_add_opt("nl_assign_brace", UO_nl_assign_brace, AT_IARF,
               "Add or remove newline between '=' and '{'");
   unc_add_opt("nl_assign_square", UO_nl_assign_square, AT_IARF,
               "Add or remove newline between '=' and '[' (D only)");
   unc_add_opt("nl_after_square_assign", UO_nl_after_square_assign, AT_IARF,
               "Add or remove newline after '= [' (D only). Will also affect the newline before the ']'");
   unc_add_opt("nl_func_var_def_blk", UO_nl_func_var_def_blk, AT_UNUM,
               "The number of blank lines after a block of variable definitions at the top of a function body\n"
               "0 = No change (default)");
   unc_add_opt("nl_typedef_blk_start", UO_nl_typedef_blk_start, AT_UNUM,
               "The number of newlines before a block of typedefs\n"
               "0 = No change (default)\n"
               "the option 'nl_after_access_spec' takes preference over 'nl_typedef_blk_start'");
   unc_add_opt("nl_typedef_blk_end", UO_nl_typedef_blk_end, AT_UNUM,
               "The number of newlines after a block of typedefs\n"
               "0 = No change (default)");
   unc_add_opt("nl_typedef_blk_in", UO_nl_typedef_blk_in, AT_UNUM,
               "The maximum consecutive newlines within a block of typedefs\n"
               "0 = No change (default)");
   unc_add_opt("nl_var_def_blk_start", UO_nl_var_def_blk_start, AT_UNUM,
               "The number of newlines before a block of variable definitions not at the top of a function body\n"
               "0 = No change (default)\n"
               "the option 'nl_after_access_spec' takes preference over 'nl_var_def_blk_start'");
   unc_add_opt("nl_var_def_blk_end", UO_nl_var_def_blk_end, AT_UNUM,
               "The number of newlines after a block of variable definitions not at the top of a function body\n"
               "0 = No change (default)");
   unc_add_opt("nl_var_def_blk_in", UO_nl_var_def_blk_in, AT_UNUM,
               "The maximum consecutive newlines within a block of variable definitions\n"
               "0 = No change (default)");
   unc_add_opt("nl_fcall_brace", UO_nl_fcall_brace, AT_IARF,
               "Add or remove newline between a function call's ')' and '{', as in:\n"
               "list_for_each(item, &list) { }");
   unc_add_opt("nl_enum_brace", UO_nl_enum_brace, AT_IARF,
               "Add or remove newline between 'enum' and '{'");
   unc_add_opt("nl_enum_class", UO_nl_enum_class, AT_IARF,
               "Add or remove newline between 'enum' and 'class'");
   unc_add_opt("nl_enum_class_identifier", UO_nl_enum_class_identifier, AT_IARF,
               "Add or remove newline between 'enum class' and the identifier");
   unc_add_opt("nl_enum_identifier_colon", UO_nl_enum_identifier_colon, AT_IARF,
               "Add or remove newline between 'enum class' type and ':'");
   unc_add_opt("nl_enum_colon_type", UO_nl_enum_colon_type, AT_IARF,
               "Add or remove newline between 'enum class identifier :' and 'type' and/or 'type'");
   unc_add_opt("nl_struct_brace", UO_nl_struct_brace, AT_IARF,
               "Add or remove newline between 'struct and '{'");
   unc_add_opt("nl_union_brace", UO_nl_union_brace, AT_IARF,
               "Add or remove newline between 'union' and '{'");
   unc_add_opt("nl_if_brace", UO_nl_if_brace, AT_IARF,
               "Add or remove newline between 'if' and '{'");
   unc_add_opt("nl_brace_else", UO_nl_brace_else, AT_IARF,
               "Add or remove newline between '}' and 'else'");
   unc_add_opt("nl_elseif_brace", UO_nl_elseif_brace, AT_IARF,
               "Add or remove newline between 'else if' and '{'\n"
               "If set to ignore, nl_if_brace is used instead");
   unc_add_opt("nl_else_brace", UO_nl_else_brace, AT_IARF,
               "Add or remove newline between 'else' and '{'");
   unc_add_opt("nl_else_if", UO_nl_else_if, AT_IARF,
               "Add or remove newline between 'else' and 'if'");
   unc_add_opt("nl_before_if_closing_paren", UO_nl_before_if_closing_paren, AT_IARF,
                  "Add or remove newline before 'if'/'else if' closing parenthesis");
   unc_add_opt("nl_brace_finally", UO_nl_brace_finally, AT_IARF,
               "Add or remove newline between '}' and 'finally'");
   unc_add_opt("nl_finally_brace", UO_nl_finally_brace, AT_IARF,
               "Add or remove newline between 'finally' and '{'");
   unc_add_opt("nl_try_brace", UO_nl_try_brace, AT_IARF,
               "Add or remove newline between 'try' and '{'");
   unc_add_opt("nl_getset_brace", UO_nl_getset_brace, AT_IARF,
               "Add or remove newline between get/set and '{'");
   unc_add_opt("nl_for_brace", UO_nl_for_brace, AT_IARF,
               "Add or remove newline between 'for' and '{'");
   unc_add_opt("nl_catch_brace", UO_nl_catch_brace, AT_IARF,
               "Add or remove newline between 'catch' and '{'");
   unc_add_opt("nl_brace_catch", UO_nl_brace_catch, AT_IARF,
               "Add or remove newline between '}' and 'catch'");
   unc_add_opt("nl_brace_square", UO_nl_brace_square, AT_IARF,
               "Add or remove newline between '}' and ']'");
   unc_add_opt("nl_brace_fparen", UO_nl_brace_fparen, AT_IARF,
               "Add or remove newline between '}' and ')' in a function invocation");
   unc_add_opt("nl_while_brace", UO_nl_while_brace, AT_IARF,
               "Add or remove newline between 'while' and '{'");
   unc_add_opt("nl_scope_brace", UO_nl_scope_brace, AT_IARF,
               "Add or remove newline between 'scope (x)' and '{' (D)");
   unc_add_opt("nl_unittest_brace", UO_nl_unittest_brace, AT_IARF,
               "Add or remove newline between 'unittest' and '{' (D)");
   unc_add_opt("nl_version_brace", UO_nl_version_brace, AT_IARF,
               "Add or remove newline between 'version (x)' and '{' (D)");
   unc_add_opt("nl_using_brace", UO_nl_using_brace, AT_IARF,
               "Add or remove newline between 'using' and '{'");
   unc_add_opt("nl_brace_brace", UO_nl_brace_brace, AT_IARF,
               "Add or remove newline between two open or close braces.\n"
               "Due to general newline/brace handling, REMOVE may not work.");
   unc_add_opt("nl_do_brace", UO_nl_do_brace, AT_IARF,
               "Add or remove newline between 'do' and '{'");
   unc_add_opt("nl_brace_while", UO_nl_brace_while, AT_IARF,
               "Add or remove newline between '}' and 'while' of 'do' statement");
   unc_add_opt("nl_switch_brace", UO_nl_switch_brace, AT_IARF,
               "Add or remove newline between 'switch' and '{'");
   unc_add_opt("nl_synchronized_brace", UO_nl_synchronized_brace, AT_IARF,
               "Add or remove newline between 'synchronized' and '{'");
   unc_add_opt("nl_multi_line_cond", UO_nl_multi_line_cond, AT_BOOL,
               "Add a newline between ')' and '{' if the ')' is on a different line than the if/for/etc.\n"
               "Overrides nl_for_brace, nl_if_brace, nl_switch_brace, nl_while_switch and nl_catch_brace.");
   unc_add_opt("nl_multi_line_define", UO_nl_multi_line_define, AT_BOOL,
               "Force a newline in a define after the macro name for multi-line defines.");
   unc_add_opt("nl_before_case", UO_nl_before_case, AT_BOOL,
               "Whether to put a newline before 'case' statement, not after the first 'case'");
   unc_add_opt("nl_before_throw", UO_nl_before_throw, AT_IARF,
               "Add or remove newline between ')' and 'throw'");
   unc_add_opt("nl_after_case", UO_nl_after_case, AT_BOOL,
               "Whether to put a newline after 'case' statement");
   unc_add_opt("nl_case_colon_brace", UO_nl_case_colon_brace, AT_IARF,
               "Add or remove a newline between a case ':' and '{'. Overrides nl_after_case.");
   unc_add_opt("nl_namespace_brace", UO_nl_namespace_brace, AT_IARF,
               "Newline between namespace and {");
   unc_add_opt("nl_template_class", UO_nl_template_class, AT_IARF,
               "Add or remove newline between 'template<>' and whatever follows.");
   unc_add_opt("nl_class_brace", UO_nl_class_brace, AT_IARF,
               "Add or remove newline between 'class' and '{'");
   unc_add_opt("nl_class_init_args", UO_nl_class_init_args, AT_IARF,
               "Add or remove newline before/after each ',' in the base class list,\n"
               "  (tied to pos_class_comma).");
   unc_add_opt("nl_constr_init_args", UO_nl_constr_init_args, AT_IARF,
               "Add or remove newline after each ',' in the constructor member initialization.\n"
               "Related to nl_constr_colon, pos_constr_colon and pos_constr_comma.");
   unc_add_opt("nl_enum_own_lines", UO_nl_enum_own_lines, AT_IARF,
               "Add or remove newline before first element, after comma, and after last element in enum");
   unc_add_opt("nl_func_type_name", UO_nl_func_type_name, AT_IARF,
               "Add or remove newline between return type and function name in a function definition");
   unc_add_opt("nl_func_type_name_class", UO_nl_func_type_name_class, AT_IARF,
               "Add or remove newline between return type and function name inside a class {}\n"
               "Uses nl_func_type_name or nl_func_proto_type_name if set to ignore.");
   unc_add_opt("nl_func_class_scope", UO_nl_func_class_scope, AT_IARF,
               "Add or remove newline between class specification and '::' in 'void A::f() { }'\n"
               "Only appears in separate member implementation (does not appear with in-line implmementation)");
   unc_add_opt("nl_func_scope_name", UO_nl_func_scope_name, AT_IARF,
               "Add or remove newline between function scope and name\n"
               "Controls the newline after '::' in 'void A::f() { }'");
   unc_add_opt("nl_func_proto_type_name", UO_nl_func_proto_type_name, AT_IARF,
               "Add or remove newline between return type and function name in a prototype");
   unc_add_opt("nl_func_paren", UO_nl_func_paren, AT_IARF,
               "Add or remove newline between a function name and the opening '(' in the declaration");
   unc_add_opt("nl_func_paren_empty", UO_nl_func_paren_empty, AT_IARF,
               "Overrides nl_func_paren for functions with no parameters");
   unc_add_opt("nl_func_def_paren", UO_nl_func_def_paren, AT_IARF,
               "Add or remove newline between a function name and the opening '(' in the definition");
   unc_add_opt("nl_func_def_paren_empty", UO_nl_func_def_paren_empty, AT_IARF,
               "Overrides nl_func_def_paren for functions with no parameters");
   unc_add_opt("nl_func_decl_start", UO_nl_func_decl_start, AT_IARF,
               "Add or remove newline after '(' in a function declaration");
   unc_add_opt("nl_func_def_start", UO_nl_func_def_start, AT_IARF,
               "Add or remove newline after '(' in a function definition");
   unc_add_opt("nl_func_decl_start_single", UO_nl_func_decl_start_single, AT_IARF,
               "Overrides nl_func_decl_start when there is only one parameter.");
   unc_add_opt("nl_func_def_start_single", UO_nl_func_def_start_single, AT_IARF,
               "Overrides nl_func_def_start when there is only one parameter.");
   unc_add_opt("nl_func_decl_start_multi_line", UO_nl_func_decl_start_multi_line, AT_BOOL,
               "Whether to add newline after '(' in a function declaration if '(' and ')' are in different lines.");
   unc_add_opt("nl_func_def_start_multi_line", UO_nl_func_def_start_multi_line, AT_BOOL,
               "Whether to add newline after '(' in a function definition if '(' and ')' are in different lines.");
   unc_add_opt("nl_func_decl_args", UO_nl_func_decl_args, AT_IARF,
               "Add or remove newline after each ',' in a function declaration");
   unc_add_opt("nl_func_def_args", UO_nl_func_def_args, AT_IARF,
               "Add or remove newline after each ',' in a function definition");
   unc_add_opt("nl_func_decl_args_multi_line", UO_nl_func_decl_args_multi_line, AT_BOOL,
               "Whether to add newline after each ',' in a function declaration if '(' and ')' are in different lines.");
   unc_add_opt("nl_func_def_args_multi_line", UO_nl_func_def_args_multi_line, AT_BOOL,
               "Whether to add newline after each ',' in a function definition if '(' and ')' are in different lines.");
   unc_add_opt("nl_func_decl_end", UO_nl_func_decl_end, AT_IARF,
               "Add or remove newline before the ')' in a function declaration");
   unc_add_opt("nl_func_def_end", UO_nl_func_def_end, AT_IARF,
               "Add or remove newline before the ')' in a function definition");
   unc_add_opt("nl_func_decl_end_single", UO_nl_func_decl_end_single, AT_IARF,
               "Overrides nl_func_decl_end when there is only one parameter.");
   unc_add_opt("nl_func_def_end_single", UO_nl_func_def_end_single, AT_IARF,
               "Overrides nl_func_def_end when there is only one parameter.");
   unc_add_opt("nl_func_decl_end_multi_line", UO_nl_func_decl_end_multi_line, AT_BOOL,
               "Whether to add newline before ')' in a function declaration if '(' and ')' are in different lines.");
   unc_add_opt("nl_func_def_end_multi_line", UO_nl_func_def_end_multi_line, AT_BOOL,
               "Whether to add newline before ')' in a function definition if '(' and ')' are in different lines.");
   unc_add_opt("nl_func_decl_empty", UO_nl_func_decl_empty, AT_IARF,
               "Add or remove newline between '()' in a function declaration.");
   unc_add_opt("nl_func_def_empty", UO_nl_func_def_empty, AT_IARF,
               "Add or remove newline between '()' in a function definition.");
   unc_add_opt("nl_func_call_start_multi_line", UO_nl_func_call_start_multi_line, AT_BOOL,
               "Whether to add newline after '(' in a function call if '(' and ')' are in different lines.");
   unc_add_opt("nl_func_call_args_multi_line", UO_nl_func_call_args_multi_line, AT_BOOL,
               "Whether to add newline after each ',' in a function call if '(' and ')' are in different lines.");
   unc_add_opt("nl_func_call_end_multi_line", UO_nl_func_call_end_multi_line, AT_BOOL,
               "Whether to add newline before ')' in a function call if '(' and ')' are in different lines.");
   unc_add_opt("nl_oc_msg_args", UO_nl_oc_msg_args, AT_BOOL,
               "Whether to put each OC message parameter on a separate line\n"
               "See nl_oc_msg_leave_one_liner");
   unc_add_opt("nl_fdef_brace", UO_nl_fdef_brace, AT_IARF,
               "Add or remove newline between function signature and '{'");
   unc_add_opt("nl_cpp_ldef_brace", UO_nl_cpp_ldef_brace, AT_IARF,
               "Add or remove newline between C++11 lambda signature and '{'");
   unc_add_opt("nl_return_expr", UO_nl_return_expr, AT_IARF,
               "Add or remove a newline between the return keyword and return expression.");
   unc_add_opt("nl_after_semicolon", UO_nl_after_semicolon, AT_BOOL,
               "Whether to put a newline after semicolons, except in 'for' statements");
   unc_add_opt("nl_paren_dbrace_open", UO_nl_paren_dbrace_open, AT_IARF,
               "Java: Control the newline between the ')' and '{{' of the double brace initializer.");
   unc_add_opt("nl_type_brace_init_lst", UO_nl_type_brace_init_lst, AT_IARF,
               "Whether to put a newline after the type in an unnamed temporary direct-list-initialization");
   unc_add_opt("nl_type_brace_init_lst_open", UO_nl_type_brace_init_lst_open, AT_IARF,
               "Whether to put a newline after open brace in an unnamed temporary direct-list-initialization");
   unc_add_opt("nl_type_brace_init_lst_close", UO_nl_type_brace_init_lst_close, AT_IARF,
               "Whether to put a newline before close brace in an unnamed temporary direct-list-initialization");
   unc_add_opt("nl_after_brace_open", UO_nl_after_brace_open, AT_BOOL,
               "Whether to put a newline after brace open.\n"
               "This also adds a newline before the matching brace close.");
   unc_add_opt("nl_after_brace_open_cmt", UO_nl_after_brace_open_cmt, AT_BOOL,
               "If nl_after_brace_open and nl_after_brace_open_cmt are True, a newline is\n"
               "placed between the open brace and a trailing single-line comment.");
   unc_add_opt("nl_after_vbrace_open", UO_nl_after_vbrace_open, AT_BOOL,
               "Whether to put a newline after a virtual brace open with a non-empty body.\n"
               "These occur in un-braced if/while/do/for statement bodies.");
   unc_add_opt("nl_after_vbrace_open_empty", UO_nl_after_vbrace_open_empty, AT_BOOL,
               "Whether to put a newline after a virtual brace open with an empty body.\n"
               "These occur in un-braced if/while/do/for statement bodies.");
   unc_add_opt("nl_after_brace_close", UO_nl_after_brace_close, AT_BOOL,
               "Whether to put a newline after a brace close.\n"
               "Does not apply if followed by a necessary ';'.");
   unc_add_opt("nl_after_vbrace_close", UO_nl_after_vbrace_close, AT_BOOL,
               "Whether to put a newline after a virtual brace close.\n"
               "Would add a newline before return in: 'if (foo) a++; return;'");
   unc_add_opt("nl_brace_struct_var", UO_nl_brace_struct_var, AT_IARF,
               "Control the newline between the close brace and 'b' in: 'struct { int a; } b;'\n"
               "Affects enums, unions and structures. If set to ignore, uses nl_after_brace_close");
   unc_add_opt("nl_define_macro", UO_nl_define_macro, AT_BOOL,
               "Whether to alter newlines in '#define' macros");
   unc_add_opt("nl_squeeze_ifdef", UO_nl_squeeze_ifdef, AT_BOOL,
               "Whether to remove blanks after '#ifxx' and '#elxx', or before '#elxx' and '#endif'. Does not affect top-level #ifdefs.");
   unc_add_opt("nl_squeeze_ifdef_top_level", UO_nl_squeeze_ifdef_top_level, AT_BOOL,
               "Makes the nl_squeeze_ifdef option affect the top-level #ifdefs as well.");
   unc_add_opt("nl_before_if", UO_nl_before_if, AT_IARF,
               "Add or remove blank line before 'if'");
   unc_add_opt("nl_after_if", UO_nl_after_if, AT_IARF,
                  "Add or remove blank line after 'if' statement.\n"
                  "Add/Force work only if the next token is not a closing brace");
   unc_add_opt("nl_before_for", UO_nl_before_for, AT_IARF,
               "Add or remove blank line before 'for'");
   unc_add_opt("nl_after_for", UO_nl_after_for, AT_IARF,
               "Add or remove blank line after 'for' statement");
   unc_add_opt("nl_before_while", UO_nl_before_while, AT_IARF,
               "Add or remove blank line before 'while'");
   unc_add_opt("nl_after_while", UO_nl_after_while, AT_IARF,
               "Add or remove blank line after 'while' statement");
   unc_add_opt("nl_before_switch", UO_nl_before_switch, AT_IARF,
               "Add or remove blank line before 'switch'");
   unc_add_opt("nl_after_switch", UO_nl_after_switch, AT_IARF,
               "Add or remove blank line after 'switch' statement");
   unc_add_opt("nl_before_synchronized", UO_nl_before_synchronized, AT_IARF,
               "Add or remove blank line before 'synchronized'");
   unc_add_opt("nl_after_synchronized", UO_nl_after_synchronized, AT_IARF,
               "Add or remove blank line after 'synchronized' statement");
   unc_add_opt("nl_before_do", UO_nl_before_do, AT_IARF,
               "Add or remove blank line before 'do'");
   unc_add_opt("nl_after_do", UO_nl_after_do, AT_IARF,
               "Add or remove blank line after 'do/while' statement");
   unc_add_opt("nl_ds_struct_enum_cmt", UO_nl_ds_struct_enum_cmt, AT_BOOL,
               "Whether to double-space commented-entries in struct/union/enum");
   unc_add_opt("nl_ds_struct_enum_close_brace", UO_nl_ds_struct_enum_close_brace, AT_BOOL,
               "force nl before } of a struct/union/enum\n"
               "(lower priority than 'eat_blanks_before_close_brace')");
   unc_add_opt("nl_before_func_class_def", UO_nl_before_func_class_def, AT_UNUM,
               "Add or remove blank line before 'func_class_def'");
   //unc_add_option("nl_after_func_class_def", UO_nl_after_func_class_def, AT_NUM,
   //               "Add or remove blank line after 'func_class_def' statement");
   unc_add_opt("nl_before_func_class_proto", UO_nl_before_func_class_proto, AT_UNUM,
               "Add or remove blank line before 'func_class_proto'");
   //unc_add_option("nl_after_func_class_proto", UO_nl_after_func_class_proto, AT_NUM,
   //               "Add or remove blank line after 'func_class_proto' statement");
<<<<<<< HEAD
   unc_add_opt("nl_class_colon", UO_nl_class_colon, AT_IARF,
               "Add or remove a newline before/after a class colon,\n"
               "  (tied to pos_class_colon).");
   unc_add_opt("nl_constr_colon", UO_nl_constr_colon, AT_IARF,
               "Add or remove a newline around a class constructor colon.\n"
               "Related to nl_constr_init_args, pos_constr_colon and pos_constr_comma.");
   unc_add_opt("nl_create_if_one_liner", UO_nl_create_if_one_liner, AT_BOOL,
               "Change simple unbraced if statements into a one-liner\n"
               "'if(b)\\n i++;' => 'if(b) i++;'");
   unc_add_opt("nl_create_for_one_liner", UO_nl_create_for_one_liner, AT_BOOL,
               "Change simple unbraced for statements into a one-liner\n"
               "'for (i=0;i<5;i++)\\n foo(i);' => 'for (i=0;i<5;i++) foo(i);'");
   unc_add_opt("nl_create_while_one_liner", UO_nl_create_while_one_liner, AT_BOOL,
               "Change simple unbraced while statements into a one-liner\n"
               "'while (i<5)\\n foo(i++);' => 'while (i<5) foo(i++);'");
   unc_add_opt("nl_split_if_one_liner", UO_nl_split_if_one_liner, AT_BOOL,
               " Change a one-liner if statement into simple unbraced if\n"
               "'if(b) i++;' => 'if(b) i++;'");
   unc_add_opt("nl_split_for_one_liner", UO_nl_split_for_one_liner, AT_BOOL,
               "Change a one-liner for statement into simple unbraced for\n"
               "'for (i=0;<5;i++) foo(i);' => 'for (i=0;<5;i++) foo(i);'");
   unc_add_opt("nl_split_while_one_liner", UO_nl_split_while_one_liner, AT_BOOL,
               "Change simple unbraced while statements into a one-liner while\n"
               "'while (i<5)\\n foo(i++);' => 'while (i<5) foo(i++);'");
=======
   unc_add_option("nl_class_colon", UO_nl_class_colon, AT_IARF,
                  "Add or remove a newline before/after a class colon,\n"
                  "  (tied to pos_class_colon).");
   unc_add_option("nl_constr_colon", UO_nl_constr_colon, AT_IARF,
                  "Add or remove a newline around a class constructor colon.\n"
                  "Related to nl_constr_init_args, pos_constr_colon and pos_constr_comma.");
   unc_add_option("nl_create_if_one_liner", UO_nl_create_if_one_liner, AT_BOOL,
                  "Change simple unbraced if statements into a one-liner\n"
                  "'if(b)\\n i++;' => 'if(b) i++;'");
   unc_add_option("nl_create_for_one_liner", UO_nl_create_for_one_liner, AT_BOOL,
                  "Change simple unbraced for statements into a one-liner\n"
                  "'for (i=0;i<5;i++)\\n foo(i);' => 'for (i=0;i<5;i++) foo(i);'");
   unc_add_option("nl_create_while_one_liner", UO_nl_create_while_one_liner, AT_BOOL,
                  "Change simple unbraced while statements into a one-liner\n"
                  "'while (i<5)\\n foo(i++);' => 'while (i<5) foo(i++);'");
   unc_add_option("nl_split_if_one_liner", UO_nl_split_if_one_liner, AT_BOOL,
                  " Change a one-liner if statement into simple unbraced if\n"
                  "'if(b) i++;' => 'if(b)\\n i++;'");
   unc_add_option("nl_split_for_one_liner", UO_nl_split_for_one_liner, AT_BOOL,
                  "Change a one-liner for statement into simple unbraced for\n"
                  "'for (i=0;<5;i++) foo(i);' => 'for (i=0;<5;i++)\\n foo(i);'");
   unc_add_option("nl_split_while_one_liner", UO_nl_split_while_one_liner, AT_BOOL,
                  "Change a one-liner while statement into simple unbraced while\n"
                  "'while (i<5) foo(i++);' => 'while (i<5)\\n foo(i++);'");
>>>>>>> f2f2997d

   unc_begin_group(UG_blankline, "Blank line options", "Note that it takes 2 newlines to get a blank line");
   unc_add_opt("nl_max", UO_nl_max, AT_UNUM,
               "The maximum consecutive newlines (3 = 2 blank lines)");
   unc_add_opt("nl_max_blank_in_func", UO_nl_max_blank_in_func, AT_UNUM,
               "The maximum consecutive newlines in function");
   unc_add_opt("nl_after_func_proto", UO_nl_after_func_proto, AT_UNUM,
               "The number of newlines after a function prototype, if followed by another function prototype");
   unc_add_opt("nl_after_func_proto_group", UO_nl_after_func_proto_group, AT_UNUM,
               "The number of newlines after a function prototype, if not followed by another function prototype");
   unc_add_opt("nl_after_func_class_proto", UO_nl_after_func_class_proto, AT_UNUM,
               "The number of newlines after a function class prototype, if followed by another function class prototype");
   unc_add_opt("nl_after_func_class_proto_group", UO_nl_after_func_class_proto_group, AT_UNUM,
               "The number of newlines after a function class prototype, if not followed by another function class prototype");
   unc_add_opt("nl_before_func_body_def", UO_nl_before_func_body_def, AT_UNUM,
               "The number of newlines before a multi-line function def body");
   unc_add_opt("nl_before_func_body_proto", UO_nl_before_func_body_proto, AT_UNUM,
               "The number of newlines before a multi-line function prototype body");
   unc_add_opt("nl_after_func_body", UO_nl_after_func_body, AT_UNUM,
               "The number of newlines after '}' of a multi-line function body");
   unc_add_opt("nl_after_func_body_class", UO_nl_after_func_body_class, AT_UNUM,
               "The number of newlines after '}' of a multi-line function body in a class declaration");
   unc_add_opt("nl_after_func_body_one_liner", UO_nl_after_func_body_one_liner, AT_UNUM,
               "The number of newlines after '}' of a single line function body");
   unc_add_opt("nl_before_block_comment", UO_nl_before_block_comment, AT_UNUM,
               "The minimum number of newlines before a multi-line comment.\n"
               "Doesn't apply if after a brace open or another multi-line comment.");
   unc_add_opt("nl_before_c_comment", UO_nl_before_c_comment, AT_UNUM,
               "The minimum number of newlines before a single-line C comment.\n"
               "Doesn't apply if after a brace open or other single-line C comments.");
   unc_add_opt("nl_before_cpp_comment", UO_nl_before_cpp_comment, AT_UNUM,
               "The minimum number of newlines before a CPP comment.\n"
               "Doesn't apply if after a brace open or other CPP comments.");
   unc_add_opt("nl_after_multiline_comment", UO_nl_after_multiline_comment, AT_BOOL,
               "Whether to force a newline after a multi-line comment.");
   unc_add_opt("nl_after_label_colon", UO_nl_after_label_colon, AT_BOOL,
               "Whether to force a newline after a label's colon.");
   unc_add_opt("nl_after_struct", UO_nl_after_struct, AT_UNUM,
               "The number of newlines after '}' or ';' of a struct/enum/union definition");
   unc_add_opt("nl_before_class", UO_nl_before_class, AT_UNUM,
               "The number of newlines before a class definition");
   unc_add_opt("nl_after_class", UO_nl_after_class, AT_UNUM,
               "The number of newlines after '}' or ';' of a class definition");
   unc_add_opt("nl_before_access_spec", UO_nl_before_access_spec, AT_UNUM,
               "The number of newlines before a 'private:', 'public:', 'protected:', 'signals:', or 'slots:' label.\n"
               "Will not change the newline count if after a brace open.\n"
               "0 = No change.");
   unc_add_opt("nl_after_access_spec", UO_nl_after_access_spec, AT_UNUM,
               "The number of newlines after a 'private:', 'public:', 'protected:', 'signals:' or 'slots:' label.\n"
               "0 = No change.\n"
               "the option 'nl_after_access_spec' takes preference over 'nl_typedef_blk_start' and 'nl_var_def_blk_start'");
   unc_add_opt("nl_comment_func_def", UO_nl_comment_func_def, AT_UNUM,
               "The number of newlines between a function def and the function comment.\n"
               "0 = No change.");
   unc_add_opt("nl_after_try_catch_finally", UO_nl_after_try_catch_finally, AT_UNUM,
               "The number of newlines after a try-catch-finally block that isn't followed by a brace close.\n"
               "0 = No change.");
   unc_add_opt("nl_around_cs_property", UO_nl_around_cs_property, AT_UNUM,
               "The number of newlines before and after a property, indexer or event decl.\n"
               "0 = No change.");
   unc_add_opt("nl_between_get_set", UO_nl_between_get_set, AT_UNUM,
               "The number of newlines between the get/set/add/remove handlers in C#.\n"
               "0 = No change.");
   unc_add_opt("nl_property_brace", UO_nl_property_brace, AT_IARF,
               "Add or remove newline between C# property and the '{'");
   unc_add_opt("eat_blanks_after_open_brace", UO_eat_blanks_after_open_brace, AT_BOOL,
               "Whether to remove blank lines after '{'");
   unc_add_opt("eat_blanks_before_close_brace", UO_eat_blanks_before_close_brace, AT_BOOL,
               "Whether to remove blank lines before '}'");
   unc_add_opt("nl_remove_extra_newlines", UO_nl_remove_extra_newlines, AT_UNUM,
               "How aggressively to remove extra newlines not in preproc.\n"
               "0: No change\n"
               "1: Remove most newlines not handled by other config\n"
               "2: Remove all newlines and reformat completely by config", "", 0, 2);
   unc_add_opt("nl_before_return", UO_nl_before_return, AT_BOOL,
               "Whether to put a blank line before 'return' statements, unless after an open brace.");
   unc_add_opt("nl_after_return", UO_nl_after_return, AT_BOOL,
               "Whether to put a blank line after 'return' statements, unless followed by a close brace.");
   unc_add_opt("nl_after_annotation", UO_nl_after_annotation, AT_IARF,
               "Whether to put a newline after a Java annotation statement.\n"
               "Only affects annotations that are after a newline.");
   unc_add_opt("nl_between_annotation", UO_nl_between_annotation, AT_IARF,
               "Controls the newline between two annotations.");

   unc_begin_group(UG_position, "Positioning options");
   unc_add_opt("pos_arith", UO_pos_arith, AT_POS,
               "The position of arithmetic operators in wrapped expressions");
   unc_add_opt("pos_assign", UO_pos_assign, AT_POS,
               "The position of assignment in wrapped expressions.\n"
               "Do not affect '=' followed by '{'");
   unc_add_opt("pos_bool", UO_pos_bool, AT_POS,
               "The position of boolean operators in wrapped expressions");
   unc_add_opt("pos_compare", UO_pos_compare, AT_POS,
               "The position of comparison operators in wrapped expressions");
   unc_add_opt("pos_conditional", UO_pos_conditional, AT_POS,
               "The position of conditional (b ? t : f) operators in wrapped expressions");
   unc_add_opt("pos_comma", UO_pos_comma, AT_POS,
               "The position of the comma in wrapped expressions");
   unc_add_opt("pos_enum_comma", UO_pos_enum_comma, AT_POS,
               "The position of the comma in enum entries");
   unc_add_opt("pos_class_comma", UO_pos_class_comma, AT_POS,
               "The position of the comma in the base class list if there are more than one line,\n"
               "  (tied to nl_class_init_args).");
   unc_add_opt("pos_constr_comma", UO_pos_constr_comma, AT_POS,
               "The position of the comma in the constructor initialization list.\n"
               "Related to nl_constr_colon, nl_constr_init_args and pos_constr_colon.");
   unc_add_opt("pos_class_colon", UO_pos_class_colon, AT_POS,
               "The position of trailing/leading class colon, between class and base class list\n"
               "  (tied to nl_class_colon).");
   unc_add_opt("pos_constr_colon", UO_pos_constr_colon, AT_POS,
               "The position of colons between constructor and member initialization,\n"
               "(tied to nl_constr_colon).\n"
               "Related to nl_constr_colon, nl_constr_init_args and pos_constr_comma.");

   unc_begin_group(UG_linesplit, "Line Splitting options");
   unc_add_opt("code_width", UO_code_width, AT_UNUM,
               "Try to limit code width to N number of columns", "", 0, 256);
   unc_add_opt("ls_for_split_full", UO_ls_for_split_full, AT_BOOL,
               "Whether to fully split long 'for' statements at semicolons");
   unc_add_opt("ls_func_split_full", UO_ls_func_split_full, AT_BOOL,
               "Whether to fully split long function prototypes/calls at commas");
   unc_add_opt("ls_code_width", UO_ls_code_width, AT_BOOL,
               "Whether to split lines as close to code_width as possible and ignore some groupings");

   unc_begin_group(UG_align, "Code alignment (not left column spaces/tabs)");
   unc_add_opt("align_keep_tabs", UO_align_keep_tabs, AT_BOOL,
               "Whether to keep non-indenting tabs");
   unc_add_opt("align_with_tabs", UO_align_with_tabs, AT_BOOL,
               "Whether to use tabs for aligning");
   unc_add_opt("align_on_tabstop", UO_align_on_tabstop, AT_BOOL,
               "Whether to bump out to the next tab when aligning");
   unc_add_opt("align_number_left", UO_align_number_left, AT_BOOL,
               "Whether to left-align numbers");
   unc_add_opt("align_keep_extra_space", UO_align_keep_extra_space, AT_BOOL,
               "Whether to keep whitespace not required for alignment.");
   unc_add_opt("align_func_params", UO_align_func_params, AT_BOOL,
               "Align variable definitions in prototypes and functions");
   unc_add_opt("align_same_func_call_params", UO_align_same_func_call_params, AT_BOOL,
               "Align parameters in single-line functions that have the same name.\n"
               "The function names must already be aligned with each other.");
   unc_add_opt("align_var_def_span", UO_align_var_def_span, AT_UNUM,
               "The span for aligning variable definitions (0=don't align)", "", 0, 5000);
   unc_add_opt("align_var_def_star_style", UO_align_var_def_star_style, AT_UNUM,
               "How to align the star in variable definitions.\n"
               " 0=Part of the type     'void *   foo;'\n"
               " 1=Part of the variable 'void     *foo;'\n"
               " 2=Dangling             'void    *foo;'", "", 0, 2);
   unc_add_opt("align_var_def_amp_style", UO_align_var_def_amp_style, AT_UNUM,
               "How to align the '&' in variable definitions.\n"
               " 0=Part of the type\n"
               " 1=Part of the variable\n"
               " 2=Dangling", "", 0, 2);
   unc_add_opt("align_var_def_thresh", UO_align_var_def_thresh, AT_UNUM,
               "The threshold for aligning variable definitions (0=no limit)", "", 0, 5000);
   unc_add_opt("align_var_def_gap", UO_align_var_def_gap, AT_UNUM,
               "The gap for aligning variable definitions");
   unc_add_opt("align_var_def_colon", UO_align_var_def_colon, AT_BOOL,
               "Whether to align the colon in struct bit fields");
   unc_add_opt("align_var_def_colon_gap", UO_align_var_def_colon_gap, AT_UNUM,
               "align variable defs gap for bit colons");
   unc_add_opt("align_var_def_attribute", UO_align_var_def_attribute, AT_BOOL,
               "Whether to align any attribute after the variable name");
   unc_add_opt("align_var_def_inline", UO_align_var_def_inline, AT_BOOL,
               "Whether to align inline struct/enum/union variable definitions");
   unc_add_opt("align_assign_span", UO_align_assign_span, AT_UNUM,
               "The span for aligning on '=' in assignments (0=don't align)", "", 0, 5000);
   unc_add_opt("align_assign_thresh", UO_align_assign_thresh, AT_UNUM,
               "The threshold for aligning on '=' in assignments (0=no limit)", "", 0, 5000);
   unc_add_opt("align_enum_equ_span", UO_align_enum_equ_span, AT_UNUM,
               "The span for aligning on '=' in enums (0=don't align)", "", 0, 5000);
   unc_add_opt("align_enum_equ_thresh", UO_align_enum_equ_thresh, AT_UNUM,
               "The threshold for aligning on '=' in enums (0=no limit)", "", 0, 5000);
   unc_add_opt("align_var_class_span", UO_align_var_class_span, AT_UNUM,
               "The span for aligning class (0=don't align)", "", 0, 5000);
   unc_add_opt("align_var_class_thresh", UO_align_var_class_thresh, AT_UNUM,
               "The threshold for aligning class member definitions (0=no limit)", "", 0, 5000);
   unc_add_opt("align_var_class_gap", UO_align_var_class_gap, AT_UNUM,
               "The gap for aligning class member definitions");
   unc_add_opt("align_var_struct_span", UO_align_var_struct_span, AT_UNUM,
               "The span for aligning struct/union (0=don't align)", "", 0, 5000);
   unc_add_opt("align_var_struct_thresh", UO_align_var_struct_thresh, AT_UNUM,
               "The threshold for aligning struct/union member definitions (0=no limit)", "", 0, 5000);
   unc_add_opt("align_var_struct_gap", UO_align_var_struct_gap, AT_UNUM,
               "The gap for aligning struct/union member definitions");
   unc_add_opt("align_struct_init_span", UO_align_struct_init_span, AT_UNUM,
               "The span for aligning struct initializer values (0=don't align)", "", 0, 5000);
   unc_add_opt("align_typedef_gap", UO_align_typedef_gap, AT_UNUM,
               "The minimum space between the type and the synonym of a typedef");
   unc_add_opt("align_typedef_span", UO_align_typedef_span, AT_UNUM,
               "The span for aligning single-line typedefs (0=don't align)");
   unc_add_opt("align_typedef_func", UO_align_typedef_func, AT_UNUM,
               "How to align typedef'd functions with other typedefs\n"
               "0: Don't mix them at all\n"
               "1: align the open paren with the types\n"
               "2: align the function type name with the other type names", "", 0, 2);
   unc_add_opt("align_typedef_star_style", UO_align_typedef_star_style, AT_UNUM,
               "Controls the positioning of the '*' in typedefs. Just try it.\n"
               "0: Align on typedef type, ignore '*'\n"
               "1: The '*' is part of type name: typedef int  *pint;\n"
               "2: The '*' is part of the type, but dangling: typedef int *pint;", "", 0, 2);
   unc_add_opt("align_typedef_amp_style", UO_align_typedef_amp_style, AT_UNUM,
               "Controls the positioning of the '&' in typedefs. Just try it.\n"
               "0: Align on typedef type, ignore '&'\n"
               "1: The '&' is part of type name: typedef int  &pint;\n"
               "2: The '&' is part of the type, but dangling: typedef int &pint;", "", 0, 2);
   unc_add_opt("align_right_cmt_span", UO_align_right_cmt_span, AT_UNUM,
               "The span for aligning comments that end lines (0=don't align)", "", 0, 5000);
   unc_add_opt("align_right_cmt_mix", UO_align_right_cmt_mix, AT_BOOL,
               "If aligning comments, mix with comments after '}' and #endif with less than 3 spaces before the comment");
   unc_add_opt("align_right_cmt_gap", UO_align_right_cmt_gap, AT_UNUM,
               "If a trailing comment is more than this number of columns away from the text it follows,\n"
               "it will qualify for being aligned. This has to be > 0 to do anything.");
   unc_add_opt("align_right_cmt_at_col", UO_align_right_cmt_at_col, AT_UNUM,
               "Align trailing comment at or beyond column N; 'pulls in' comments as a bonus side effect (0=ignore)", "", 0, 200);
   unc_add_opt("align_func_proto_span", UO_align_func_proto_span, AT_UNUM,
               "The span for aligning function prototypes (0=don't align)", "", 0, 5000);
   unc_add_opt("align_func_proto_gap", UO_align_func_proto_gap, AT_UNUM,
               "Minimum gap between the return type and the function name.");
   unc_add_opt("align_on_operator", UO_align_on_operator, AT_BOOL,
               "Align function prototypes on the 'operator' keyword instead of what follows");
   unc_add_opt("align_mix_var_proto", UO_align_mix_var_proto, AT_BOOL,
               "Whether to mix aligning prototype and variable declarations.\n"
               "If True, align_var_def_XXX options are used instead of align_func_proto_XXX options.");
   unc_add_opt("align_single_line_func", UO_align_single_line_func, AT_BOOL,
               "Align single-line functions with function prototypes, uses align_func_proto_span");
   unc_add_opt("align_single_line_brace", UO_align_single_line_brace, AT_BOOL,
               "Aligning the open brace of single-line functions.\n"
               "Requires align_single_line_func=True, uses align_func_proto_span");
   unc_add_opt("align_single_line_brace_gap", UO_align_single_line_brace_gap, AT_UNUM,
               "Gap for align_single_line_brace.");
   unc_add_opt("align_oc_msg_spec_span", UO_align_oc_msg_spec_span, AT_UNUM,
               "The span for aligning ObjC msg spec (0=don't align)", "", 0, 5000);
   unc_add_opt("align_nl_cont", UO_align_nl_cont, AT_BOOL,
               "Whether to align macros wrapped with a backslash and a newline.\n"
               "This will not work right if the macro contains a multi-line comment.");
   unc_add_opt("align_pp_define_together", UO_align_pp_define_together, AT_BOOL,
               "# Align macro functions and variables together");
   unc_add_opt("align_pp_define_gap", UO_align_pp_define_gap, AT_UNUM,
               "The minimum space between label and value of a preprocessor define");
   unc_add_opt("align_pp_define_span", UO_align_pp_define_span, AT_UNUM,
               "The span for aligning on '#define' bodies (0=don't align, other=number of lines including comments between blocks)", "", 0, 5000);
   unc_add_opt("align_left_shift", UO_align_left_shift, AT_BOOL,
               "Align lines that start with '<<' with previous '<<'. Default=True");
   unc_add_opt("align_asm_colon", UO_align_asm_colon, AT_BOOL,
               "Align text after asm volatile () colons.");
   unc_add_opt("align_oc_msg_colon_span", UO_align_oc_msg_colon_span, AT_UNUM,
               "Span for aligning parameters in an Obj-C message call on the ':' (0=don't align)", "", 0, 5000);
   unc_add_opt("align_oc_msg_colon_first", UO_align_oc_msg_colon_first, AT_BOOL,
               "If True, always align with the first parameter, even if it is too short.");
   unc_add_opt("align_oc_decl_colon", UO_align_oc_decl_colon, AT_BOOL,
               "Aligning parameters in an Obj-C '+' or '-' declaration on the ':'");

   unc_begin_group(UG_comment, "Comment modifications");
   unc_add_opt("cmt_width", UO_cmt_width, AT_UNUM,
               "Try to wrap comments at cmt_width columns", "", 0, 256);
   unc_add_opt("cmt_reflow_mode", UO_cmt_reflow_mode, AT_UNUM,
               "Set the comment reflow mode (Default=0)\n"
               "0: no reflowing (apart from the line wrapping due to cmt_width)\n"
               "1: no touching at all\n"
               "2: full reflow", "", 0, 2);
   unc_add_opt("cmt_convert_tab_to_spaces", UO_cmt_convert_tab_to_spaces, AT_BOOL,
               "Whether to convert all tabs to spaces in comments. Default is to leave tabs inside comments alone, unless used for indenting.");
   unc_add_opt("cmt_indent_multi", UO_cmt_indent_multi, AT_BOOL,
               "If False, disable all multi-line comment changes, including cmt_width. keyword substitution and leading chars.\n"
               "Default=True");
   unc_add_opt("cmt_c_group", UO_cmt_c_group, AT_BOOL,
               "Whether to group c-comments that look like they are in a block");
   unc_add_opt("cmt_c_nl_start", UO_cmt_c_nl_start, AT_BOOL,
               "Whether to put an empty '/*' on the first line of the combined c-comment");
   unc_add_opt("cmt_c_nl_end", UO_cmt_c_nl_end, AT_BOOL,
               "Whether to put a newline before the closing '*/' of the combined c-comment");
   unc_add_opt("cmt_cpp_group", UO_cmt_cpp_group, AT_BOOL,
               "Whether to group cpp-comments that look like they are in a block");
   unc_add_opt("cmt_cpp_nl_start", UO_cmt_cpp_nl_start, AT_BOOL,
               "Whether to put an empty '/*' on the first line of the combined cpp-comment");
   unc_add_opt("cmt_cpp_nl_end", UO_cmt_cpp_nl_end, AT_BOOL,
                  "Whether to put a newline before the closing '*/' of the combined cpp-comment");
   unc_add_opt("cmt_cpp_to_c", UO_cmt_cpp_to_c, AT_BOOL,
               "Whether to change cpp-comments into c-comments");
   unc_add_opt("cmt_star_cont", UO_cmt_star_cont, AT_BOOL,
               "Whether to put a star on subsequent comment lines");
   unc_add_opt("cmt_sp_before_star_cont", UO_cmt_sp_before_star_cont, AT_UNUM,
               "The number of spaces to insert at the start of subsequent comment lines");
   unc_add_opt("cmt_sp_after_star_cont", UO_cmt_sp_after_star_cont, AT_NUM,
               "The number of spaces to insert after the star on subsequent comment lines");
   unc_add_opt("cmt_multi_check_last", UO_cmt_multi_check_last, AT_BOOL,
               "For multi-line comments with a '*' lead, remove leading spaces if the first and last lines of\n"
               "the comment are the same length. Default=True");
   unc_add_opt("cmt_multi_first_len_minimum", UO_cmt_multi_first_len_min, AT_UNUM,
               "For multi-line comments with a '*' lead, remove leading spaces if the first and last lines of\n"
               "the comment are the same length AND if the length is bigger as the first_len minimum. Default=4",
               "", 1, 20);
   unc_add_opt("cmt_insert_file_header", UO_cmt_insert_file_header, AT_STRING,
               "The filename that contains text to insert at the head of a file if the file doesn't start with a C/C++ comment.\n"
               "Will substitute $(filename) with the current file's name.");
   unc_add_opt("cmt_insert_file_footer", UO_cmt_insert_file_footer, AT_STRING,
               "The filename that contains text to insert at the end of a file if the file doesn't end with a C/C++ comment.\n"
               "Will substitute $(filename) with the current file's name.");
   unc_add_opt("cmt_insert_func_header", UO_cmt_insert_func_header, AT_STRING,
               "The filename that contains text to insert before a function implementation if the function isn't preceded with a C/C++ comment.\n"
               "Will substitute $(function) with the function name and $(javaparam) with the javadoc @param and @return stuff.\n"
               "Will also substitute $(fclass) with the class name: void CFoo::Bar() { ... }");
   unc_add_opt("cmt_insert_class_header", UO_cmt_insert_class_header, AT_STRING,
               "The filename that contains text to insert before a class if the class isn't preceded with a C/C++ comment.\n"
               "Will substitute $(class) with the class name.");
   unc_add_opt("cmt_insert_oc_msg_header", UO_cmt_insert_oc_msg_header, AT_STRING,
               "The filename that contains text to insert before a Obj-C message specification if the method isn't preceded with a C/C++ comment.\n"
               "Will substitute $(message) with the function name and $(javaparam) with the javadoc @param and @return stuff.");
   unc_add_opt("cmt_insert_before_preproc", UO_cmt_insert_before_preproc, AT_BOOL,
               "If a preprocessor is encountered when stepping backwards from a function name, then\n"
               "this option decides whether the comment should be inserted.\n"
               "Affects cmt_insert_oc_msg_header, cmt_insert_func_header and cmt_insert_class_header.");
   unc_add_opt("cmt_insert_before_inlines", UO_cmt_insert_before_inlines, AT_BOOL,
               "If a function is declared inline to a class definition, then\n"
               "this option decides whether the comment should be inserted.\n"
               "Affects cmt_insert_func_header.");
   unc_add_opt("cmt_insert_before_ctor_dtor", UO_cmt_insert_before_ctor_dtor, AT_BOOL,
               "If the function is a constructor/destructor, then\n"
               "this option decides whether the comment should be inserted.\n"
               "Affects cmt_insert_func_header.");

   unc_begin_group(UG_codemodify, "Code modifying options (non-whitespace)");
   unc_add_opt("mod_full_brace_do", UO_mod_full_brace_do, AT_IARF,
               "Add or remove braces on single-line 'do' statement");
   unc_add_opt("mod_full_brace_for", UO_mod_full_brace_for, AT_IARF,
               "Add or remove braces on single-line 'for' statement");
   unc_add_opt("mod_full_brace_function", UO_mod_full_brace_fct, AT_IARF,
               "Add or remove braces on single-line function definitions. (Pawn)");
   unc_add_opt("mod_full_brace_if", UO_mod_full_brace_if, AT_IARF,
               "Add or remove braces on single-line 'if' statement. Will not remove the braces if they contain an 'else'.");
   unc_add_opt("mod_full_brace_if_chain", UO_mod_full_brace_if_chain, AT_BOOL,
               "Make all if/elseif/else statements in a chain be braced or not. Overrides mod_full_brace_if.\n"
               "If any must be braced, they are all braced.  If all can be unbraced, then the braces are removed.");
   unc_add_opt("mod_full_brace_if_chain_only", UO_mod_full_brace_if_chain_only, AT_BOOL,
               "Make all if/elseif/else statements with at least one 'else' or 'else if' fully braced.\n"
               "If mod_full_brace_if_chain is used together with this option, all if-else chains will get braces,\n"
               "and simple 'if' statements will lose them (if possible).");
   unc_add_opt("mod_full_brace_nl", UO_mod_full_brace_nl, AT_UNUM,
               "Don't remove braces around statements that span N newlines", "", 0, 5000);
   unc_add_opt("mod_full_brace_nl_block_rem_mlcond", UO_mod_full_brace_nl_block_rem_mlcond, AT_BOOL,
               "Blocks removal of braces if the parenthesis of if/for/while/.. span multiple lines.",
               "Affected options:\n"
               "mod_full_brace_for, mod_full_brace_if, mod_full_brace_if_chain, mod_full_brace_if_chain_only, mod_full_brace_while,mod_full_brace_using\n"
               "Not affected options:\n"
               "mod_full_brace_do, mod_full_brace_function");
   unc_add_opt("mod_full_brace_while", UO_mod_full_brace_while, AT_IARF,
               "Add or remove braces on single-line 'while' statement");
   unc_add_opt("mod_full_brace_using", UO_mod_full_brace_using, AT_IARF,
               "Add or remove braces on single-line 'using ()' statement");
   unc_add_opt("mod_paren_on_return", UO_mod_paren_on_return, AT_IARF,
               "Add or remove unnecessary paren on 'return' statement");
   unc_add_opt("mod_pawn_semicolon", UO_mod_pawn_semicolon, AT_BOOL,
               "Whether to change optional semicolons to real semicolons");
   unc_add_opt("mod_full_paren_if_bool", UO_mod_full_paren_if_bool, AT_BOOL,
               "Add or remove parenthesis around booleans used in 'while' and 'if' statements");
   unc_add_opt("mod_remove_extra_semicolon", UO_mod_remove_extra_semicolon, AT_BOOL,
               "Whether to remove superfluous semicolons");
   unc_add_opt("mod_add_long_function_closebrace_comment", UO_mod_add_long_function_closebrace_comment, AT_UNUM,
               "If a function body exceeds the specified number of newlines and doesn't have a comment after\n"
               "the close brace, a comment will be added.");
   unc_add_opt("mod_add_long_namespace_closebrace_comment", UO_mod_add_long_namespace_closebrace_comment, AT_UNUM,
               "If a namespace body exceeds the specified number of newlines and doesn't have a comment after\n"
               "the close brace, a comment will be added.");
   unc_add_opt("mod_add_long_class_closebrace_comment", UO_mod_add_long_class_closebrace_comment, AT_UNUM,
               "If a class body exceeds the specified number of newlines and doesn't have a comment after\n"
               "the close brace, a comment will be added.");
   unc_add_opt("mod_add_long_switch_closebrace_comment", UO_mod_add_long_switch_closebrace_comment, AT_UNUM,
               "If a switch body exceeds the specified number of newlines and doesn't have a comment after\n"
               "the close brace, a comment will be added.");
   unc_add_opt("mod_add_long_ifdef_endif_comment", UO_mod_add_long_ifdef_endif_comment, AT_UNUM,
               "If an #ifdef body exceeds the specified number of newlines and doesn't have a comment after\n"
               "the #endif, a comment will be added.");
   unc_add_opt("mod_add_long_ifdef_else_comment", UO_mod_add_long_ifdef_else_comment, AT_UNUM,
               "If an #ifdef or #else body exceeds the specified number of newlines and doesn't have a comment after\n"
               "the #else, a comment will be added.");
   unc_add_opt("mod_sort_import", UO_mod_sort_import, AT_BOOL,
               "If True, will sort consecutive single-line 'import' statements [Java, D]");
   unc_add_opt("mod_sort_using", UO_mod_sort_using, AT_BOOL,
               "If True, will sort consecutive single-line 'using' statements [C#]");
   unc_add_opt("mod_sort_include", UO_mod_sort_include, AT_BOOL,
               "If True, will sort consecutive single-line '#include' statements [C/C++] and '#import' statements [Obj-C]\n"
               "This is generally a bad idea, as it may break your code.");
   unc_add_opt("mod_move_case_break", UO_mod_move_case_break, AT_BOOL,
               "If True, it will move a 'break' that appears after a fully braced 'case' before the close brace.");
   unc_add_opt("mod_case_brace", UO_mod_case_brace, AT_IARF,
               "Will add or remove the braces around a fully braced case statement.\n"
               "Will only remove the braces if there are no variable declarations in the block.");
   unc_add_opt("mod_remove_empty_return", UO_mod_remove_empty_return, AT_BOOL,
               "If True, it will remove a void 'return;' that appears as the last statement in a function.");
   unc_add_opt("mod_sort_oc_properties", UO_mod_sort_oc_properties, AT_BOOL,
               "If True, it will organize the properties (Obj-C)");
   unc_add_opt("mod_sort_oc_property_class_weight", UO_mod_sort_oc_property_class_weight, AT_NUM,
                  "Determines weight of class property modifier (Obj-C)");
   unc_add_opt("mod_sort_oc_property_thread_safe_weight", UO_mod_sort_oc_property_thread_safe_weight, AT_NUM,
                  "Determines weight of atomic, nonatomic (Obj-C)");
   unc_add_opt("mod_sort_oc_property_readwrite_weight", UO_mod_sort_oc_property_readwrite_weight, AT_NUM,
               "Determines weight of readwrite (Obj-C)");
   unc_add_opt("mod_sort_oc_property_reference_weight", UO_mod_sort_oc_property_reference_weight, AT_NUM,
               "Determines weight of reference type (retain, copy, assign, weak, strong) (Obj-C)");
   unc_add_opt("mod_sort_oc_property_getter_weight", UO_mod_sort_oc_property_getter_weight, AT_NUM,
               "Determines weight of getter type (getter=) (Obj-C)");
   unc_add_opt("mod_sort_oc_property_setter_weight", UO_mod_sort_oc_property_setter_weight, AT_NUM,
               "Determines weight of setter type (setter=) (Obj-C)");
   unc_add_opt("mod_sort_oc_property_nullability_weight", UO_mod_sort_oc_property_nullability_weight, AT_NUM,
                  "Determines weight of nullability type (nullable, nonnull, null_unspecified, null_resettable) (Obj-C)");
   unc_add_opt("mod_enum_last_comma", UO_mod_enum_last_comma, AT_IARF,
               "Will add or remove the comma after the last item in an enum.");

   unc_begin_group(UG_preprocessor, "Preprocessor options");
   unc_add_opt("pp_indent", UO_pp_indent, AT_IARF,
               "Control indent of preprocessors inside #if blocks at brace level 0 (file-level)");
   unc_add_opt("pp_indent_at_level", UO_pp_indent_at_level, AT_BOOL,
               "Whether to indent #if/#else/#endif at the brace level (True) or from column 1 (False)");
   unc_add_opt("pp_indent_count", UO_pp_indent_count, AT_UNUM,
               "Specifies the number of columns to indent preprocessors per level at brace level 0 (file-level).\n"
               "If pp_indent_at_level=False, specifies the number of columns to indent preprocessors per level at brace level > 0 (function-level).\n"
               "Default=1");
   unc_add_opt("pp_space", UO_pp_space, AT_IARF,
               "Add or remove space after # based on pp_level of #if blocks");
   unc_add_opt("pp_space_count", UO_pp_space_count, AT_UNUM,
               "Sets the number of spaces added with pp_space");
   unc_add_opt("pp_indent_region", UO_pp_indent_region, AT_NUM,
               "The indent for #region and #endregion in C# and '#pragma region' in C/C++");
   unc_add_opt("pp_region_indent_code", UO_pp_region_indent_code, AT_BOOL,
               "Whether to indent the code between #region and #endregion");
   unc_add_opt("pp_indent_if", UO_pp_indent_if, AT_NUM,
               "If pp_indent_at_level=True, sets the indent for #if, #else and #endif when not at file-level.\n"
               "0:  indent preprocessors using output_tab_size.\n"
               ">0: column at which all preprocessors will be indented.");
   unc_add_opt("pp_if_indent_code", UO_pp_if_indent_code, AT_BOOL,
               "Control whether to indent the code between #if, #else and #endif.");
   unc_add_opt("pp_define_at_level", UO_pp_define_at_level, AT_BOOL,
               "Whether to indent '#define' at the brace level (True) or from column 1 (false)");
   unc_add_opt("pp_ignore_define_body", UO_pp_ignore_define_body, AT_BOOL,
               "Whether to ignore the '#define' body while formatting.");
   unc_add_opt("pp_indent_case", UO_pp_indent_case, AT_BOOL,
               "Whether to indent case statements between #if, #else, and #endif.\n"
               "Only applies to the indent of the preprocesser that the case statements directly inside of");
   unc_add_opt("pp_indent_func_def", UO_pp_indent_func_def, AT_BOOL,
               "Whether to indent whole function definitions between #if, #else, and #endif.\n"
               "Only applies to the indent of the preprocesser that the function definition is directly inside of");
   unc_add_opt("pp_indent_extern", UO_pp_indent_extern, AT_BOOL,
               "Whether to indent extern C blocks between #if, #else, and #endif.\n"
               "Only applies to the indent of the preprocesser that the extern block is directly inside of");
   unc_add_opt("pp_indent_brace", UO_pp_indent_brace, AT_BOOL,
               "Whether to indent braces directly inside #if, #else, and #endif.\n"
               "Only applies to the indent of the preprocesser that the braces are directly inside of");

   unc_begin_group(UG_sort_includes, "Sort includes options");
   unc_add_opt("include_category_0", UO_include_category_0, AT_STRING,
               "The regex for include category with priority 0.");
   unc_add_opt("include_category_1", UO_include_category_1, AT_STRING,
               "The regex for include category with priority 1.");
   unc_add_opt("include_category_2", UO_include_category_2, AT_STRING,
               "The regex for include category with priority 2.");

   unc_begin_group(UG_Use_Ext, "Use or Do not Use options", "G");
   unc_add_opt("use_indent_func_call_param", UO_use_indent_func_call_param, AT_BOOL,
               "True:  indent_func_call_param will be used (default)\n"
               "False: indent_func_call_param will NOT be used");
   unc_add_opt("use_indent_continue_only_once", UO_use_indent_continue_only_once, AT_BOOL,
               "The value of the indentation for a continuation line is calculate differently if the line is:\n"
               "  a declaration :your case with QString fileName ...\n"
               "  an assignment  :your case with pSettings = new QSettings( ...\n"
               "At the second case the option value might be used twice:\n"
               "  at the assignment\n"
               "  at the function call (if present)\n"
               "To prevent the double use of the option value, use this option with the value 'True'.\n"
               "True:  indent_continue will be used only once\n"
               "False: indent_continue will be used every time (default)");
   unc_add_opt("use_options_overriding_for_qt_macros", UO_use_options_overriding_for_qt_macros, AT_BOOL,
               "SIGNAL/SLOT Qt macros have special formatting options. See options_for_QT.cpp for details.\n"
               "Default=True");

   unc_begin_group(UG_warnlevels, "Warn levels - 1: error, 2: warning (default), 3: note");
   unc_add_opt("warn_level_tabs_found_in_verbatim_string_literals", UO_warn_level_tabs_found_in_verbatim_string_literals, AT_UNUM,
               "Warning is given if doing tab-to-\\t replacement and we have found one in a C# verbatim string literal.", "", 1, 3);

   unc_add_opt("always_ignore", UO_always_ignore, AT_IARF, "this option is always AV_IGNORE", "");
   unc_add_opt("always_add", UO_always_add, AT_IARF, "this option is always AV_ADD", "");
   unc_add_opt("always_remove", UO_always_remove, AT_IARF, "this option is always AV_REMOVE", "");
   unc_add_opt("always_force", UO_always_force, AT_IARF, "this option is always AV_FORCE", "");
}


const group_map_value_t* get_group_name(uint32_t ug)
{
   for (const auto& it : group_map)
   {
      if ((uint32_t)it.second.id == ug)
      {
         return(&it.second);
      }
   }
   return(nullptr);
}


const option_map_value_t* get_option_name(uo_t option)
{
   const uo_map_it it = option_name_map.find(option);

   return((it == option_name_map.end()) ? nullptr : (&it->second));
}


static void convert_value(const option_map_value_t* entry, const char* val, op_val_t* dest)
{
   if (entry->type == AT_LINE)
   {
      if (strcasecmp(val, "CRLF") == 0) { dest->le = LE_CRLF; return; }
      if (strcasecmp(val, "LF"  ) == 0) { dest->le = LE_LF;   return; }
      if (strcasecmp(val, "CR"  ) == 0) { dest->le = LE_CR;   return; }

      if (strcasecmp(val, "AUTO") != 0)
      {
         fprintf(stderr, "%s:%u Expected AUTO, LF, CRLF, or CR for %s, got %s\n",
                 cpd.filename, cpd.line_number, entry->name, val);
         log_flush(true);
         cpd.error_count++;
      }
      dest->le = LE_AUTO;
      return;
   }

   if (entry->type == AT_POS)
   {
      if (strcasecmp(val, "JOIN"       ) == 0) { dest->tp = TP_JOIN;        return; }
      if (strcasecmp(val, "LEAD"       ) == 0) { dest->tp = TP_LEAD;        return; }
      if (strcasecmp(val, "LEAD_BREAK" ) == 0) { dest->tp = TP_LEAD_BREAK;  return; }
      if (strcasecmp(val, "LEAD_FORCE" ) == 0) { dest->tp = TP_LEAD_FORCE;  return; }
      if (strcasecmp(val, "TRAIL"      ) == 0) { dest->tp = TP_TRAIL;       return; }
      if (strcasecmp(val, "TRAIL_BREAK") == 0) { dest->tp = TP_TRAIL_BREAK; return; }
      if (strcasecmp(val, "TRAIL_FORCE") == 0) { dest->tp = TP_TRAIL_FORCE; return; }
      if (strcasecmp(val, "IGNORE"     ) != 0)
      {
         fprintf(stderr, "%s:%u Expected IGNORE, JOIN, LEAD, LEAD_BREAK, LEAD_FORCE, "
                 "TRAIL, TRAIL_BREAK, TRAIL_FORCE for %s, got %s\n",
                 cpd.filename, cpd.line_number, entry->name, val);
         log_flush(true);
         cpd.error_count++;
      }
      dest->tp = TP_IGNORE;
      return;
   }

   const option_map_value_t* tmp;
   if ((entry->type == AT_NUM ) ||
       (entry->type == AT_UNUM) )
   {
      if (unc_isdigit(char2uint32(*val)) ||
         (unc_isdigit(char2uint32(val[1])) && ((*val == '-') || (*val == '+'))))
      {
         if ((entry->type == AT_UNUM) && (*val == '-'))
         {
            fprintf(stderr, "%s:%u\n  for the option '%s' is a negative value not possible: %s",
                    cpd.filename, cpd.line_number, entry->name, val);
            log_flush(true);
            exit(EX_CONFIG);
         }
         if (entry->type == AT_NUM)
         {
            dest->n = strtol(val, nullptr, 0);
            /* is the same as dest->u */
         }
         else
         {
            dest->u = strtoul(val, nullptr, 0);
         }
         return;
      }

      /* Try to see if it is a variable */
      int32_t mult = 1;
      if (*val == '-')
      {
         mult = -1;
         val++;
      }

      tmp = unc_find_option(val);
      if (tmp == nullptr)
      {
         fprintf(stderr, "%s:%u\n  for the assignment: unknown option '%s':",
                 cpd.filename, cpd.line_number, val);
         log_flush(true);
         exit(EX_CONFIG);
      }
      // indent_case_brace = -indent_columns
      LOG_FMT(LNOTE, "line_number=%d, entry(%s) %s, tmp(%s) %s\n",
              cpd.line_number,
              get_argtype_name(entry->type), entry->name,
              get_argtype_name(tmp->type), tmp->name);

      if (tmp->type == AT_UNUM || tmp->type == AT_NUM)
      {
         long tmp_val;
         if (tmp->type == AT_UNUM)
         {
            tmp_val = cpd.settings[tmp->id].u * mult;
         }
         else
         {
            tmp_val = cpd.settings[tmp->id].n * mult;
         }

         if (entry->type == AT_NUM)
         {
            dest->n = tmp_val;
            return;
         }
         if (tmp_val >= 0) //dest->type == AT_UNUM
         {
            dest->u = tmp_val;
            return;
         }
         fprintf(stderr, "%s:%d\n  for the assignment: option '%s' could not have negative value %ld",
                 cpd.filename, cpd.line_number, entry->name, tmp_val);
         log_flush(true);
         exit(EX_CONFIG);
      }

      fprintf(stderr, "%s:%u\n  for the assignment: expected type for %s is %s, got %s\n",
              cpd.filename, cpd.line_number, entry->name,
              get_argtype_name(entry->type), get_argtype_name(tmp->type));
      log_flush(true);
      exit(EX_CONFIG);
   }

   if (entry->type == AT_BOOL)
   {
      if ((strcasecmp(val, "true") == 0) ||
          (strcasecmp(val, "t"   ) == 0) ||
          (strcmp    (val, "1"   ) == 0) )
      {
         dest->b = true;
         return;
      }

      if ((strcasecmp(val, "false") == 0) ||
          (strcasecmp(val, "f"    ) == 0) ||
          (strcmp    (val, "0"    ) == 0) )
      {
         dest->b = false;
         return;
      }

      bool btrue = true;
      if ((*val == '-') ||
          (*val == '~') )
      {
         btrue = false;
         val++;
      }

      if (((tmp = unc_find_option(val)) != nullptr) &&
           (tmp->type == entry->type))
      {
         dest->b = is_true(tmp->id) ? btrue : !btrue;
         return;
      }
      fprintf(stderr, "%s:%u Expected 'True' or 'False' for %s, got %s\n",
              cpd.filename, cpd.line_number, entry->name, val);
      log_flush(true);
      cpd.error_count++;
      dest->b = false;
      return;
   }

   if (entry->type == AT_STRING)
   {
      dest->str = strdup(val);
      return;
   }

   /* Must be AT_IARF */
   if ((strcasecmp(val, "add"   ) == 0) || (strcasecmp(val, "a") == 0)) { dest->a = AV_ADD;    return; }
   if ((strcasecmp(val, "remove") == 0) || (strcasecmp(val, "r") == 0)) { dest->a = AV_REMOVE; return; }
   if ((strcasecmp(val, "force" ) == 0) || (strcasecmp(val, "f") == 0)) { dest->a = AV_FORCE;  return; }
   if ((strcasecmp(val, "ignore") == 0) || (strcasecmp(val, "i") == 0)) { dest->a = AV_IGNORE; return; }

   if (((tmp = unc_find_option(val)) != nullptr) &&
        (tmp->type == entry->type))
   {
      dest->a = get_arg(tmp->id);
      return;
   }

   fprintf(stderr, "%s:%u Expected 'Add', 'Remove', 'Force', or 'Ignore' for %s, got %s\n",
           cpd.filename, cpd.line_number, entry->name, val);
   log_flush(true);
   cpd.error_count++;
   dest->a = AV_IGNORE;
}


int32_t set_option_value(const char* name, const char* value)
{
   const option_map_value_t* entry;

   if ((entry = unc_find_option(name)) != nullptr)
   {
      convert_value(entry, value, &cpd.settings[entry->id]);
      return((int32_t)entry->id);
   }
   return(-1);
}


bool is_path_relative(const char* path)
{
#ifdef WIN32
   /* Check for partition labels as indication for an absolute path
    * X:\path\to\file style absolute disk path */
   retval_if(isalpha(path[0]) &&
             (path[1] == ':'), false);

   /* Check for double backslashs as indication for a network path
   * \\server\path\to\file style absolute UNC path */
   retval_if((path[0] == BACKSLASH) &&
             (path[1] == BACKSLASH), false);
#endif

   /* check fo a slash as indication for a filename with leading path
    * /path/to/file style absolute path */
   return(path[0] != '/');
}


#define MAX_ARG_COUNT 32u
void process_option_line(char* configLine, const char* filename)
{
   cpd.line_number++;
   char* ptr;
   if ((ptr = strchr(configLine, '#')) != nullptr) { *ptr = 0;   } /* Chop off trailing comments */
   if ((ptr = strchr(configLine, '=')) != nullptr) { *ptr = ' '; } /* Blow away the '=' to make things simple */
   ptr = configLine;
   while ((ptr = strchr(ptr, ',')) != nullptr)     { *ptr = ' '; } /* Blow away all commas */

   /* Split the line */
   char*    args[MAX_ARG_COUNT];
   uint32_t argc = Args::SplitLine(configLine, args, uint32_t(ARRAY_SIZE(args) - 1u));
   if (argc < 2)
   {
      if (argc > 0)
      {
         fprintf(stderr, "%s:%u Wrong number of arguments: %s...\n",
                 filename, cpd.line_number, configLine);
         log_flush(true);
         cpd.error_count++;
      }
      return;
   }
   argc = min(argc, MAX_ARG_COUNT);
   args[argc] = nullptr;

   if (strcasecmp(args[0], "type") == 0)
   {
      for (uint32_t idx = 1; idx < argc; idx++)
      {
         add_keyword(args[idx], CT_TYPE);
      }
   }
   else if (strcasecmp(args[0], "define"     ) == 0) { add_define (args[1], args[2]       ); }
   else if (strcasecmp(args[0], "macro-open" ) == 0) { add_keyword(args[1], CT_MACRO_OPEN ); }
   else if (strcasecmp(args[0], "macro-close") == 0) { add_keyword(args[1], CT_MACRO_CLOSE); }
   else if (strcasecmp(args[0], "macro-else" ) == 0) { add_keyword(args[1], CT_MACRO_ELSE ); }
   else if (strcasecmp(args[0], "set"        ) == 0)
   {
      if (argc < 3)
      {
         fprintf(stderr, "%s:%u 'set' requires at least three arguments\n",
                 filename, cpd.line_number);
         log_flush(true);
      }
      else
      {
         c_token_t token = find_token_name(args[1]);
         if (token != CT_NONE)
         {
            LOG_FMT(LNOTE, "%s:%d set '%s':", filename, cpd.line_number, args[1]);
            for (uint32_t idx = 2; idx < argc; idx++)
            {
               LOG_FMT(LNOTE, " '%s'", args[idx]);
               add_keyword(args[idx], token);
            }
            LOG_FMT(LNOTE, "\n");
         }
         else
         {
            fprintf(stderr, "%s:%u unknown type '%s':", filename, cpd.line_number, args[1]);
            log_flush(true);
         }
      }
   }
#ifndef EMSCRIPTEN
   else if (strcasecmp(args[0], "include") == 0)
   {
      uint32_t save_line_no = cpd.line_number;
      if (is_path_relative(args[1]))
      {
         /* include is a relative path to the current config file */
         unc_text ut = filename;
         ut.resize(path_dirname_len(filename));
         ut.append(args[1]);
         UNUSED(load_option_file(ut.c_str()));
      }
      else
      { /* include is an absolute Unix path */
         UNUSED(load_option_file(args[1]));
      }
      cpd.line_number = save_line_no;
   }
#endif
   else if (strcasecmp(args[0], "file_ext") == 0)
   {
      if (argc < 3)
      {
         fprintf(stderr, "%s:%u 'file_ext' requires at least three arguments\n",
                 filename, cpd.line_number);
         log_flush(true);
      }
      else
      {
         for (uint32_t idx = 2; idx < argc; idx++)
         {
            const char* lang_name = extension_add(args[idx], args[1]);
            if (lang_name)
            {
               LOG_FMT(LNOTE, "%s:%u file_ext '%s' => '%s'\n",
                       filename, cpd.line_number, args[idx], lang_name);
            }
            else
            {
               fprintf(stderr, "%s:%u file_ext has unknown language '%s'\n",
                       filename, cpd.line_number, args[1]);
               log_flush(true);
            }
         }
      }
   }
   else
   {
      /* must be a regular option = value */
      const int32_t id = set_option_value(args[0], args[1]);
      if (id < 0)
      {
         fprintf(stderr, "%s:%u Unknown symbol '%s'\n",
                 filename, cpd.line_number, args[0]);
         log_flush(true);
         cpd.error_count++;
      }
   }
}


int32_t load_option_file(const char* filename)
{
#ifdef WIN32
   /* "/dev/null" not understood by "fopen" in Windows */
   retval_if((strcasecmp(filename, "/dev/null") == 0), 0);
#endif

   FILE* pfile = fopen(filename, "r");
   if (ptr_is_invalid(pfile))
   {
      fprintf(stderr, "%s: fopen(%s) failed: %s (%d)\n",
              __func__, filename, strerror(errno), errno);
      cpd.error_count++;
      return(-1);
   }

   /* Read in the file line by line */
   char buffer[256];
   while (fgets(buffer, sizeof(buffer), pfile) != nullptr)
   {
      process_option_line(buffer, filename);
   }

   fclose(pfile);
   return(0);
}


int32_t save_option_file_kernel(FILE* pfile, bool withDoc, bool only_not_default)
{
   fprintf(pfile, "# %s\n", UNCRUSTIFY_VERSION);

   int32_t not_default_opt_count = 0; /* number of options that differ from their default value */
   /* Print the options by group */
   for (auto& jt : group_map)
   {
      bool first = true;

      for (auto option_id : jt.second.options)
      {
         const option_map_value_t* option = get_option_name(option_id);
         const string val_string  = op_val2str(option->type, cpd.settings[option->id]);
         const string val_default = op_val2str(option->type, cpd.defaults[option->id]);

         if (val_string != val_default)
         {
            not_default_opt_count++;
         }
         else if (only_not_default)
         {
            continue;
         }

         if (withDoc &&
            ( ptr_is_valid(option->short_desc)) &&
            (*option->short_desc != 0))
         {
            if (first)
            {
               /* print group description */
               fputs("\n#\n", pfile);
               fprintf(pfile, "# %s\n", jt.second.short_desc);
               fputs("#\n\n", pfile);
            }

            fprintf(pfile, "%s# ", first ? "" : "\n");
            int32_t idx;
            for (idx = 0; option->short_desc[idx] != 0; idx++)
            {
               fputc(option->short_desc[idx], pfile);
               if ( (option->short_desc[idx] == '\n') &&
                    (option->short_desc[idx + 1] != 0))
               {
                  fputs("# ", pfile);
               }
            }
            if (option->short_desc[idx - 1] != '\n')
            {
               fputc('\n', pfile);
            }
         }
         first = false;

         const uint32_t name_len = strlen(option->name);
         const int      pad      = (name_len < MAX_OPTION_NAME_LEN)
                                  ? (MAX_OPTION_NAME_LEN - name_len) : 1;

         fprintf(pfile, "%s%*.s= ", option->name, pad, " ");

         if (option->type == AT_STRING) { fprintf(pfile, "\"%s\"", val_string.c_str()); }
         else                           { fprintf(pfile, "%s",     val_string.c_str()); }
         if (withDoc)
         {
            const int val_len = val_string.length();
            fprintf(pfile, "%*.s # %s", 8 - val_len, " ",
                    argtype2string(option->type).c_str());
         }
         fputs("\n", pfile);
      }
   }

   if (withDoc)
   {
      fprintf(pfile, "%s", DOC_TEXT_END);
   }

   print_keywords  (pfile); /* Print custom keywords */
   print_defines   (pfile); /* Print custom defines */
   print_extensions(pfile); /* Print custom file extensions */

   fprintf(pfile, "# option(s) with 'not default' value: %d\n#\n", not_default_opt_count);

   return(0);
}


int32_t save_option_file(FILE* pfile, bool withDoc)
{
   return(save_option_file_kernel(pfile, withDoc, false));
}


void print_options(FILE* pfile)
{
   // TODO refactor to be independent of type positioning
   const char* names[] =
   {
      "{ False, True }",
      "{ Ignore, Add, Remove, Force }",
      "Number",
      "{ Auto, LF, CR, CRLF }",
      "{ Ignore, Lead, Trail }",
      "String",
      "Unsigned Number",
   };

   fprintf(pfile, "# %s\n", UNCRUSTIFY_VERSION);

   /* Print the all out */
   for (auto& jt : group_map)
   {
      fprintf(pfile, "#\n# %s\n#\n\n", jt.second.short_desc);

      for (auto option_id : jt.second.options)
      {
         const option_map_value_t* option = get_option_name(option_id);
         assert(ptr_is_valid(option));
         uint32_t cur = strlen(option->name);
         uint32_t pad = (cur < MAX_OPTION_NAME_LEN) ? (MAX_OPTION_NAME_LEN - cur) : 1;
         fprintf(pfile, "%s%*c%s\n", option->name, (int32_t)pad, ' ', names[option->type]);

         const char* text = option->short_desc;

         if (ptr_is_valid(text))
         {
            fputs("  ", pfile);
            while (*text != 0)
            {
               fputc(*text, pfile);
               if (*text == '\n')
               {
                  fputs("  ", pfile);
               }
               text++;
            }
         }
         fputs("\n\n", pfile);
      }
   }
   fprintf(pfile, "%s", DOC_TEXT_END);
}


void set_option_defaults(void)
{
   /* set all the default values to zero */
   for (auto& count : cpd.defaults)
   {
      count.n = 0;
   }

   /* the options with non-zero default values */
   cpd.defaults[UO_align_left_shift                                 ].b = true;
   cpd.defaults[UO_cmt_indent_multi                                 ].b = true;
   cpd.defaults[UO_cmt_insert_before_inlines                        ].b = true;
   cpd.defaults[UO_cmt_multi_check_last                             ].b = true;
   cpd.defaults[UO_cmt_multi_first_len_min                          ].u = 4;
   cpd.defaults[UO_indent_access_spec                               ].n = 1;
   cpd.defaults[UO_indent_align_assign                              ].b = true;
   cpd.defaults[UO_indent_columns                                   ].u = 8;
   cpd.defaults[UO_indent_cpp_lambda_body                           ].b = false;
   cpd.defaults[UO_indent_ctor_init_leading                         ].u = 2;
   cpd.defaults[UO_indent_label                                     ].n = 1;
   cpd.defaults[UO_indent_oc_msg_prioritize_first_colon             ].b = true;
   cpd.defaults[UO_indent_token_after_brace                         ].b = true;
   cpd.defaults[UO_indent_using_block                               ].b = true;
   cpd.defaults[UO_indent_with_tabs                                 ].u = 1;
   cpd.defaults[UO_indent_switch_pp                                 ].b = true;
   cpd.defaults[UO_input_tab_size                                   ].u = 8;
   cpd.defaults[UO_newlines                                         ].le= LE_AUTO;
   cpd.defaults[UO_output_tab_size                                  ].u = 8;
   cpd.defaults[UO_pp_indent_count                                  ].u = 1;
   cpd.defaults[UO_sp_addr                                          ].a = AV_REMOVE;
   cpd.defaults[UO_sp_after_semi                                    ].a = AV_ADD;
   cpd.defaults[UO_sp_after_semi_for                                ].a = AV_FORCE;
   cpd.defaults[UO_sp_after_type                                    ].a = AV_FORCE;
   cpd.defaults[UO_sp_angle_shift                                   ].a = AV_ADD;
   cpd.defaults[UO_sp_before_case_colon                             ].a = AV_REMOVE;
   cpd.defaults[UO_sp_before_comma                                  ].a = AV_REMOVE;
   cpd.defaults[UO_sp_before_nl_cont                                ].a = AV_ADD;
   cpd.defaults[UO_sp_before_semi                                   ].a = AV_REMOVE;
   cpd.defaults[UO_sp_deref                                         ].a = AV_REMOVE;
   cpd.defaults[UO_sp_incdec                                        ].a = AV_REMOVE;
   cpd.defaults[UO_sp_inv                                           ].a = AV_REMOVE;
   cpd.defaults[UO_sp_member                                        ].a = AV_REMOVE;
   cpd.defaults[UO_sp_not                                           ].a = AV_REMOVE;
   cpd.defaults[UO_sp_paren_comma                                   ].a = AV_FORCE;
   cpd.defaults[UO_sp_pp_concat                                     ].a = AV_ADD;
   cpd.defaults[UO_sp_sign                                          ].a = AV_REMOVE;
   cpd.defaults[UO_sp_super_paren                                   ].a = AV_REMOVE;
   cpd.defaults[UO_sp_this_paren                                    ].a = AV_REMOVE;
   cpd.defaults[UO_sp_word_brace                                    ].a = AV_ADD;
   cpd.defaults[UO_sp_word_brace_ns                                 ].a = AV_ADD;
   cpd.defaults[UO_string_escape_char                               ].u = BACKSLASH;
   cpd.defaults[UO_use_indent_func_call_param                       ].b = true;
   cpd.defaults[UO_use_options_overriding_for_qt_macros             ].b = true;
   cpd.defaults[UO_warn_level_tabs_found_in_verbatim_string_literals].u = LWARN;
   cpd.defaults[UO_pp_indent_case                                   ].b = true;
   cpd.defaults[UO_pp_indent_func_def                               ].b = true;
   cpd.defaults[UO_pp_indent_extern                                 ].b = true;
   cpd.defaults[UO_pp_indent_brace                                  ].b = true;
   cpd.defaults[UO_always_ignore                                    ].a = AV_IGNORE;
   cpd.defaults[UO_always_add                                       ].a = AV_ADD;
   cpd.defaults[UO_always_remove                                    ].a = AV_REMOVE;
   cpd.defaults[UO_always_force                                     ].a = AV_FORCE;

#ifdef DEBUG
   // test all the default values if they are in the allowed interval
   for (const auto &id : option_name_map)
   {
      option_map_value_t value = id.second;
      if (value.type == AT_UNUM)
      {
         uint32_t min_value     = value.min_val;
         uint32_t max_value     = value.max_val;
         uint32_t default_value = cpd.defaults[id.first].u;
         if (default_value > max_value)
         {
            fprintf(stderr, "option '%s' is not correctly set:\n", id.second.name);
            fprintf(stderr, "The default value '%u' is more than the max value '%u'.\n",
                    default_value, max_value);
            log_flush(true);
            exit(EX_SOFTWARE);
         }
         if ((min_value > 0) &&
             (default_value < min_value))
         {
            fprintf(stderr, "option '%s' is not correctly set:\n", id.second.name);
            fprintf(stderr, "The default value '%u' is less than the min value '%u'.\n",
                    default_value, min_value);
            log_flush(true);
            exit(EX_SOFTWARE);
         }
      }

      if (value.type == AT_NUM)
      {
         int min_value     = value.min_val;
         int max_value     = value.max_val;
         int default_value = cpd.defaults[id.first].n;
         if (default_value > max_value)
         {
            fprintf(stderr, "option '%s' is not correctly set:\n", id.second.name);
            fprintf(stderr, "The default value '%d' is more than the max value '%d'.\n",
                    default_value, max_value);
            log_flush(true);
            exit(EX_SOFTWARE);
         }
         if (default_value < min_value)
         {
            fprintf(stderr, "option '%s' is not correctly set:\n", id.second.name);
            fprintf(stderr, "The default value '%d' is less than the min value '%d'.\n",
                    default_value, min_value);
            log_flush(true);
            exit(EX_SOFTWARE);
         }
      }
   }
#endif // DEBUG

   /* copy all the default values to settings array */
   const uint32_t option_count = (uint32_t)UO_option_count;
   for (uint32_t i = 0; i < option_count; i++)
   {
      cpd.settings[i].a = cpd.defaults[i].a;
   }
}


string argtype2string(argtype_t argtype)
{
   switch (argtype)
   {
      case AT_BOOL:   return("false/true");
      case AT_IARF:   return("ignore/add/remove/force");
      case AT_NUM:    return("number");
      case AT_UNUM:   return("unsigned number");
      case AT_LINE:   return("auto/lf/crlf/cr");
      case AT_POS:    return("ignore/join/lead/lead_break/lead_force/trail/trail_break/trail_force");
      case AT_STRING: return("string");
      default:        fprintf(stderr, "Unknown argtype '%d'\n", argtype);
                      log_flush(true);
                      return("");
   }
}


const char* get_enc_name(const char_enc_t enc)
{
   switch(enc)
   {
      case(char_enc_t::ASCII   ): return ("ASCII"      );
      case(char_enc_t::BYTE    ): return ("BYTE"       );
      case(char_enc_t::UTF8    ): return ("UTF-8"      );
      case(char_enc_t::UTF16_LE): return ("UTF-16-LE"  );
      case(char_enc_t::UTF16_BE): return ("UTF-16-BE"  );
      default:                         return ("unknown enc");
   }
}


const char* get_argtype_name(argtype_t argtype)
{
   switch (argtype)
   {
      case AT_BOOL:   return("AT_BOOL"  );
      case AT_IARF:   return("AT_IARF"  );
      case AT_NUM:    return("AT_NUM"   );
      case AT_UNUM:   return("AT_UNUM"  );
      case AT_LINE:   return("AT_LINE"  );
      case AT_POS:    return("AT_POS"   );
      case AT_STRING: return("AT_STRING");
      default:        fprintf(stderr, "Unknown argtype '%d'\n", argtype);
                      log_flush(true);
                      return("");
   }
}


string bool2str(bool val)
{
   return((val) ? "true" : "false");
}


string argval2str(argval_t argval)
{
   switch (argval)
   {
      case AV_IGNORE: return("ignore");
      case AV_ADD:    return("add"   );
      case AV_REMOVE: return("remove");
      case AV_FORCE:  return("force" );
      default:        fprintf(stderr, "Unknown argval '%d'\n", argval);
                      log_flush(true);
                      return("undefined");
   }
}


string number2str(int32_t number)
{
   char buffer[12]; /* 11 + termination */
   sprintf(buffer, "%d", number);

   /* NOTE: this creates a std:string class from the char array.
    *       It isn't returning a pointer to stack memory. */
   return(buffer);
}


string lineends2str(lineends_t linends)
{
   switch (linends)
   {
      case LE_LF:   return("lf"  );
      case LE_CRLF: return("crlf");
      case LE_CR:   return("cr"  );
      case LE_AUTO: return("auto");
      default:      fprintf(stderr, "Unknown lineends '%d'\n", linends);
                    log_flush(true);
                    return("");
   }
}


string tokenpos2str(tokenpos_t tokenpos)
{
   switch (tokenpos)
   {
      case TP_IGNORE:      return("ignore"     );
      case TP_JOIN:        return("join"       );
      case TP_LEAD:        return("lead"       );
      case TP_LEAD_BREAK:  return("lead_break" );
      case TP_LEAD_FORCE:  return("lead_force" );
      case TP_TRAIL:       return("trail"      );
      case TP_TRAIL_BREAK: return("trail_break");
      case TP_TRAIL_FORCE: return("trail_force");
      default:             fprintf(stderr, "Unknown tokenpos '%d'\n", tokenpos);
                           log_flush(true);
                           return("");
   }
}


string op_val2str(const argtype_t argtype, const op_val_t& op_val)
{
   switch (argtype)
   {
      case AT_BOOL:   return(bool2str           (op_val.b ));
      case AT_IARF:   return(argval2str         (op_val.a ));
      case AT_NUM:    return(number2str         (op_val.n ));
      case AT_UNUM:   return(number2str((int32_t)op_val.u ));
      case AT_LINE:   return(lineends2str       (op_val.le));
      case AT_POS:    return(tokenpos2str       (op_val.tp));
      case AT_STRING: return(ptr_is_valid(op_val.str) ? op_val.str : "");
      default:        fprintf(stderr, "Unknown argtype '%d'\n", argtype);
                      log_flush(true);
                      return("");
   }
}<|MERGE_RESOLUTION|>--- conflicted
+++ resolved
@@ -1330,7 +1330,6 @@
                "Add or remove blank line before 'func_class_proto'");
    //unc_add_option("nl_after_func_class_proto", UO_nl_after_func_class_proto, AT_NUM,
    //               "Add or remove blank line after 'func_class_proto' statement");
-<<<<<<< HEAD
    unc_add_opt("nl_class_colon", UO_nl_class_colon, AT_IARF,
                "Add or remove a newline before/after a class colon,\n"
                "  (tied to pos_class_colon).");
@@ -1348,39 +1347,13 @@
                "'while (i<5)\\n foo(i++);' => 'while (i<5) foo(i++);'");
    unc_add_opt("nl_split_if_one_liner", UO_nl_split_if_one_liner, AT_BOOL,
                " Change a one-liner if statement into simple unbraced if\n"
-               "'if(b) i++;' => 'if(b) i++;'");
+                  "'if(b) i++;' => 'if(b)\\n i++;'");
    unc_add_opt("nl_split_for_one_liner", UO_nl_split_for_one_liner, AT_BOOL,
                "Change a one-liner for statement into simple unbraced for\n"
-               "'for (i=0;<5;i++) foo(i);' => 'for (i=0;<5;i++) foo(i);'");
+                  "'for (i=0;<5;i++) foo(i);' => 'for (i=0;<5;i++)\\n foo(i);'");
    unc_add_opt("nl_split_while_one_liner", UO_nl_split_while_one_liner, AT_BOOL,
-               "Change simple unbraced while statements into a one-liner while\n"
-               "'while (i<5)\\n foo(i++);' => 'while (i<5) foo(i++);'");
-=======
-   unc_add_option("nl_class_colon", UO_nl_class_colon, AT_IARF,
-                  "Add or remove a newline before/after a class colon,\n"
-                  "  (tied to pos_class_colon).");
-   unc_add_option("nl_constr_colon", UO_nl_constr_colon, AT_IARF,
-                  "Add or remove a newline around a class constructor colon.\n"
-                  "Related to nl_constr_init_args, pos_constr_colon and pos_constr_comma.");
-   unc_add_option("nl_create_if_one_liner", UO_nl_create_if_one_liner, AT_BOOL,
-                  "Change simple unbraced if statements into a one-liner\n"
-                  "'if(b)\\n i++;' => 'if(b) i++;'");
-   unc_add_option("nl_create_for_one_liner", UO_nl_create_for_one_liner, AT_BOOL,
-                  "Change simple unbraced for statements into a one-liner\n"
-                  "'for (i=0;i<5;i++)\\n foo(i);' => 'for (i=0;i<5;i++) foo(i);'");
-   unc_add_option("nl_create_while_one_liner", UO_nl_create_while_one_liner, AT_BOOL,
-                  "Change simple unbraced while statements into a one-liner\n"
-                  "'while (i<5)\\n foo(i++);' => 'while (i<5) foo(i++);'");
-   unc_add_option("nl_split_if_one_liner", UO_nl_split_if_one_liner, AT_BOOL,
-                  " Change a one-liner if statement into simple unbraced if\n"
-                  "'if(b) i++;' => 'if(b)\\n i++;'");
-   unc_add_option("nl_split_for_one_liner", UO_nl_split_for_one_liner, AT_BOOL,
-                  "Change a one-liner for statement into simple unbraced for\n"
-                  "'for (i=0;<5;i++) foo(i);' => 'for (i=0;<5;i++)\\n foo(i);'");
-   unc_add_option("nl_split_while_one_liner", UO_nl_split_while_one_liner, AT_BOOL,
                   "Change a one-liner while statement into simple unbraced while\n"
                   "'while (i<5) foo(i++);' => 'while (i<5)\\n foo(i++);'");
->>>>>>> f2f2997d
 
    unc_begin_group(UG_blankline, "Blank line options", "Note that it takes 2 newlines to get a blank line");
    unc_add_opt("nl_max", UO_nl_max, AT_UNUM,
