/**
 * @file options.cpp
 * Parses the options from the config file.
 *
 * @author  Ben Gardner
 * @author  Guy Maurel since version 0.62 for uncrustify4Qt
 *          October 2015, 2016
 * @license GPL v2+
 */

#include <cstring>
#ifdef HAVE_STRINGS_H
#include <strings.h> /* strcasecmp() */
#endif
#include <cstdio>
#include <cstdlib>

#include "args.h"
#include "chunk_list.h"
#include "error_types.h"
#include "defines.h"
#include "keywords.h"
#include "options.h"
#include "uncrustify_version.h"
#include "uncrustify_types.h"
#include "uncrustify.h"
#include "unc_ctype.h"

static const char *DOC_TEXT_END = R"___(
# Meaning of the settings:
#   Ignore - do not do any changes
#   Add    - makes sure there is 1 or more space/brace/newline/etc
#   Force  - makes sure there is exactly 1 space/brace/newline/etc,
#            behaves like Add in some contexts
#   Remove - removes space/brace/newline/etc
#
#
# - Token(s) can be treated as specific type(s) with the 'set' option:
#     `set tokenType tokenString [tokenString...]`
#
#     Example:
#       `set BOOL __AND__ __OR__`
#
#     tokenTypes are defined in src/token_enum.h, use them without the
#     'CT_' prefix: 'CT_BOOL' -> 'BOOL'
#
#
# - Token(s) can be treated as type(s) with the 'type' option.
#     `type tokenString [tokenString...]`
#
#     Example:
#       `type int c_uint_8 Rectangle`
#
#     This can also be achieved with `set TYPE int c_uint_8 Rectangle`
#
#
# To embed whitespace in tokenStrings use the '\' escape character, or quote
# the tokenStrings. These quotes are supported: "'`
#
#
# - Support for the auto detection of languages through the file ending can be
#   added using the 'file_ext' command.
#     `file_ext langType langString [langString..]`
#
#     Example:
#       `file_ext CPP .ch .cxx .cpp.in`
#
#     langTypes are defined in uncrusify_types.h in the lang_flag_e enum, use
#     them without the 'LANG_' prefix: 'LANG_CPP' -> 'CPP'
#
#
# - Custom macro-based indentation can be set up using 'macro-open',
#   'macro-else' and 'macro-close'.
#     `(macro-open | macro-else | macro-close) tokenString`
#
#     Example:
#       `macro-open  BEGIN_TEMPLATE_MESSAGE_MAP`
#       `macro-open  BEGIN_MESSAGE_MAP`
#       `macro-close END_MESSAGE_MAP`
#
#)___";

map<uo_t, option_map_value_t> option_name_map;
map<ug_t, group_map_value_t>  group_map;
static ug_t                   current_group; /**< defines the currently active options group */

#ifdef DEBUG
static int32_t checkGroupNumber = -1;
//static int32_t checkOptionNumber = -1;
#endif


/** returns the name of an argument type as zero terminated string */
const char* get_argtype_name(
   argtype_t argtype /**< [in] argument to get name for */
);


/**
 *  only compare alpha-numeric characters
 */
static bool match_text(
   const char* str1, /**< [in]  */
   const char* str2  /**< [in]  */
);


/**
 * Convert the value string to the correct type in dest.
 */
static void convert_value(
   const option_map_value_t* entry, /**< [in]  */
   const char*               val,   /**< [in]  */
   op_val_t*                 dest   /**< [in]  */
);


/** \brief adds an uncrustify option to the global option list
 *
 * The option group is taken from the global 'current_group' variable */
static void unc_add_opt(
   const char* name,                 /**< [in] name of the option, maximal 60 characters */
   uo_t        id,                   /**< [in] ENUM value of the option  */
   argtype_t   type,                 /**< [in] kind of option r.g. AT_IARF, AT_NUM, etc. */
   const char* short_desc = nullptr, /**< [in] short human readable description */
   const char* long_desc  = nullptr, /**< [in] long  human readable description */
   int32_t     min_val    =  0,      /**< [in] minimal value, only used for integer values */
   int32_t     max_val    = 16       /**< [in] maximal value, only used for integer values */
);


#if 0
#ifdef DEBUG
   // The order of the calls of 'unc_add_option' in the function 'register_options'
   // is the master over all.
   // This order must be the same in the declaration of the enum uncrustify_options
   // This will be checked here
   checkOptionNumber++;
   if (checkOptionNumber != id)
   {
      fprintf(stderr, "FATAL: The order of 'options' is not the same:\n");
      fprintf(stderr,
              "   Number in the options.cpp file = %d\n"
              "   Number in the options.h   file = %d\n"
              "   for the group '%s'\n", id, checkOptionNumber, name);
      log_flush(true);
      exit(EX_SOFTWARE);
   }
#endif

#define OptionMaxLength    60
   int32_t lengthOfTheOption = strlen(name);
   if (lengthOfTheOption > OptionMaxLength)
   {
#endif


void unc_begin_group(ug_t id, const char* short_desc, const char* long_desc)
{
#ifdef DEBUG
   /* The order of the calls of 'unc_begin_group' in the function 'register_options'
    * is the master over all.
    * This order must be the same in the declaration of the enum uncrustify_groups
    * This will be checked here */
   checkGroupNumber++;
   if (checkGroupNumber != id)
   {
      fprintf(stderr, "FATAL: The order of 'groups for options' is not the same:\n");
      fprintf(stderr,
              "   Number in the options.cpp file = %d\n"
              "   Number in the options.h   file = %d\n"
              "   for the group '%s'\n", id, checkGroupNumber, short_desc);
      log_flush(true);
      exit(EX_SOFTWARE);
   }
#endif
   current_group = id;

   group_map_value_t value;

   value.id         = id;
   value.short_desc = short_desc;
   value.long_desc  = long_desc;

   group_map[id] = value;
}


uo_t get_inverse_uo(const uo_t option)
{
   switch(option)
   {
      case(UO_nl_before_if):           return(UO_nl_after_if);
      case(UO_nl_after_if):            return(UO_nl_before_if);

      case(UO_nl_before_for):          return(UO_nl_after_for);
      case(UO_nl_after_for):           return(UO_nl_before_for);

      case(UO_nl_before_while):        return(UO_nl_after_while);
      case(UO_nl_after_while):         return(UO_nl_before_while);

      case(UO_nl_before_switch):       return(UO_nl_after_switch);
      case(UO_nl_after_switch):        return(UO_nl_before_switch);

      case(UO_nl_before_synchronized): return(UO_nl_after_synchronized);
      case(UO_nl_after_synchronized):  return(UO_nl_before_synchronized);

      case(UO_nl_before_do):           return(UO_nl_after_do);
      case(UO_nl_after_do):            return(UO_nl_before_do);

      default:                         return(option);
   }
}


argval_t add_option(argval_t var, argval_t opt)
{
   return (argval_t)((int32_t)var | (int32_t)opt);
}


bool is_arg_set(const argval_t opt, const argval_t val)
{
   return((opt & val) == val); /*lint !e655 */
}


bool is_arg_set(const uo_t opt, const argval_t val)
{
   return(is_arg_set(get_arg(opt), val));
}


bool        get_bool(const uo_t opt) { return(cpd.settings[opt].b); }
argval_t    get_arg (const uo_t opt) { return(cpd.settings[opt].a); }
uint32_t    get_uval(const uo_t opt) { return(cpd.settings[opt].u); }
int32_t     get_ival(const uo_t opt) { return(cpd.settings[opt].n); }
uint32_t    get_abs (const uo_t opt) { return((uint32_t)abs(cpd.settings[opt].n)); }
tokenpos_t  get_tok (const uo_t opt) { return(cpd.settings[opt].tp); }
StarStyle_t get_star(const uo_t opt) { return static_cast<StarStyle_t>(get_uval(opt)); }


void set_arg(const uo_t opt, argval_t val)
{
   cpd.settings[opt].a = val;
}
void add_arg(const uo_t opt, argval_t val)
{
   cpd.settings[opt].a = add_option(cpd.settings[opt].a, val);
}

bool is_val(const uo_t opt, const uint32_t val) { return(get_uval(opt) == val); }
bool is_val(const uo_t opt, const  int32_t val) { return(get_ival(opt) == val); }

bool is_true (const uo_t opt) { return(cpd.settings[opt].b == true ); }
bool is_false(const uo_t opt) { return(cpd.settings[opt].b == false); }


bool is_opt_unset(
   const argval_t opt, /**< [in]  */
   const argval_t val  /**< [in]  */
);


bool is_opt_unset(const argval_t opt, const argval_t val)
{
   return((opt & val) == 0); /*lint !e655 !e641*/
}


bool is_arg(const argval_t var, const argval_t val)
{
   return(var == val);
}
bool is_arg(const uo_t opt, const argval_t val)
{
   return is_arg(cpd.settings[opt].a, val);
}
bool is_ignore(const uo_t opt)
{
   return is_arg(cpd.settings[opt].a, AV_IGNORE);
}


bool not_arg(const argval_t opt, const argval_t val)
{
   return(opt != val);
}
bool not_arg(const uo_t opt, const argval_t val)
{
   return not_arg(cpd.settings[opt].a, val);
}
bool not_ignore(const uo_t opt)
{
   return not_arg(cpd.settings[opt].a, AV_IGNORE);
}


bool is_token_set(const tokenpos_t tok, const tokenpos_t val) { return((tok & val) == val); } /*lint !e655 */
bool is_tok_unset(const tokenpos_t tok, const tokenpos_t val) { return((tok & val) ==   0); } /*lint !e655 !e641*/


bool is_tok(const tokenpos_t tok, const tokenpos_t val) { return(tok                  == val); }
bool is_tok(const uo_t       opt, const tokenpos_t val) { return(cpd.settings[opt].tp == val); }


bool not_tok(const tokenpos_t tok, const tokenpos_t val)
{
   return(tok != val);
}
bool not_tok(const uo_t opt, const tokenpos_t val)
{
   return(cpd.settings[opt].tp != val);
}


bool is_bit_set  (const uint64_t var, const uint64_t bit) { return((var & bit) == bit); }
bool is_bit_unset(const uint64_t var, const uint64_t bit) { return((var & bit) ==   0); }


#define MAX_BOOL_VAL 1 /**< a boolean values is either 0 or 1 */
#define MAX_IARF_VAL 3 /**< a IARF value is either 0,1,2 or 3 */
#define MAX_LINE_VAL 3 /**< ??? */
#define MAX_POS_VAL  2 /**< ??? */
#define MAX_STR_VAL  0 /**< ??? */

static void unc_add_opt(const char* name, uo_t id, argtype_t type,
      const char* short_desc, const char* long_desc, int32_t min_val, int32_t max_val)
{
   const uint32_t option_max_length = 60;
   uint32_t       lengthOfTheOption = strlen(name);
   if (lengthOfTheOption > option_max_length)
   {
      fprintf(stderr, "FATAL: length of the option name (%s) is too big (%u)\n", name, lengthOfTheOption);
      fprintf(stderr, "FATAL: the maximal length of an option name is %u characters\n", option_max_length);
      log_flush(true);
      exit(EX_SOFTWARE);
   }
   group_map[current_group].options.push_back(id);

   option_map_value_t value;
   value.id         = id;
   value.group_id   = current_group;
   value.type       = type;
   value.name       = name;
   value.short_desc = short_desc;
   value.long_desc  = long_desc;
   value.min_val    = 0;

   /* Calculate the max/min values */
   switch (type)
   {
      case AT_BOOL:   value.max_val = MAX_BOOL_VAL;                     break;
      case AT_IARF:   value.max_val = MAX_IARF_VAL;                     break;
      case AT_LINE:   value.max_val = MAX_LINE_VAL;                     break;
      case AT_POS:    value.max_val = MAX_POS_VAL;                      break;
      case AT_STRING: value.max_val = MAX_STR_VAL;                      break;
      case AT_NUM:    value.max_val = max_val; value.min_val = min_val; break;
      case AT_UNUM:   value.max_val = max_val; value.min_val = min_val; break;

      default:
         fprintf(stderr, "FATAL: Illegal option type %d for '%s'\n", type, name);
         log_flush(true);
         exit(EX_SOFTWARE);
   }

   option_name_map[id] = value;
}


static bool match_text(const char* str1, const char* str2)
{
   int32_t matches = 0;
   while ((*str1 != 0) && (*str2 != 0))
   {
      if (!unc_isalnum(char2uint32(*str1))) { str1++; continue; }
      if (!unc_isalnum(char2uint32(*str2))) { str2++; continue; }
      retval_if(unc_tolower(char2uint32(*str1)) != unc_tolower(char2uint32(*str2)), false);

      matches++;
      str1++;
      str2++;
   }
   return(matches && (*str1 == 0) && (*str2 == 0));
}


const option_map_value_t* unc_find_option(const char* name)
{
   for (const auto& it : option_name_map)
   {
      if (match_text(it.second.name, name))
      {
         return(&it.second);
      }
   }
   return(nullptr);
}


void register_options(void)
{
   unc_begin_group(UG_general, "General options");
   unc_add_opt("newlines", UO_newlines, AT_LINE,
               "The type of line endings. Default=Auto");
   unc_add_opt("input_tab_size", UO_input_tab_size, AT_UNUM,
               "The original size of tabs in the input. Default=8", "", 1, 32);
   unc_add_opt("output_tab_size", UO_output_tab_size, AT_UNUM,
               "The size of tabs in the output (only used if align_with_tabs=true). Default=8", "", 1, 32);
   unc_add_opt("string_escape_char", UO_string_escape_char, AT_UNUM,
               "The ASCII value of the string escape char, usually 92 (\\) or 94 (^). (Pawn)", "", 0, 255);
   unc_add_opt("string_escape_char2", UO_string_escape_char2, AT_UNUM,
               "Alternate string escape char for Pawn. Only works right before the quote char.", "", 0, 255);
   unc_add_opt("string_replace_tab_chars", UO_string_replace_tab_chars, AT_BOOL,
               "Replace tab characters found in string literals with the escape sequence \\t instead.");
   unc_add_opt("tok_split_gte", UO_tok_split_gte, AT_BOOL,
               "Allow interpreting '>=' and '>>=' as part of a template in 'void f(list<list<B>>=val);'.\n"
               "If True, 'assert(x<0 && y>=3)' will be broken. Default=False\n"
               "Improvements to template detection may make this option obsolete.");
   unc_add_opt("disable_processing_cmt", UO_disable_processing_cmt, AT_STRING,
               "Override the default ' *INDENT-OFF*' in comments for disabling processing of part of the file.");
   unc_add_opt("enable_processing_cmt", UO_enable_processing_cmt, AT_STRING,
               "Override the default ' *INDENT-ON*' in comments for enabling processing of part of the file.");
   unc_add_opt("enable_digraphs", UO_enable_digraphs, AT_BOOL,
               "Enable parsing of digraphs. Default=False");
   unc_add_opt("utf8_bom", UO_utf8_bom, AT_IARF,
               "Control what to do with the UTF-8 BOM (recommend 'remove')");
   unc_add_opt("utf8_byte", UO_utf8_byte, AT_BOOL,
               "If the file contains bytes with values between 128 and 255, but is not UTF-8, then output as UTF-8");
   unc_add_opt("utf8_force", UO_utf8_force, AT_BOOL,
               "Force the output encoding to UTF-8");

   unc_begin_group(UG_space, "Spacing options");
   unc_add_opt("sp_arith", UO_sp_arith, AT_IARF,
               "Add or remove space around arithmetic operator '+', '-', '/', '*', etc\n"
               "also '>>>' '<<' '>>' '%' '|'");
   unc_add_opt("sp_assign", UO_sp_assign, AT_IARF,
               "Add or remove space around assignment operator '=', '+=', etc");
   unc_add_opt("sp_cpp_lambda_assign", UO_sp_cpp_lambda_assign, AT_IARF,
               "Add or remove space around '=' in C++11 lambda capture specifications. Overrides sp_assign");
   unc_add_opt("sp_cpp_lambda_paren", UO_sp_cpp_lambda_paren, AT_IARF,
               "Add or remove space after the capture specification in C++11 lambda.");
   unc_add_opt("sp_assign_default", UO_sp_assign_default, AT_IARF,
               "Add or remove space around assignment operator '=' in a prototype");
   unc_add_opt("sp_before_assign", UO_sp_before_assign, AT_IARF,
               "Add or remove space before assignment operator '=', '+=', etc. Overrides sp_assign.");
   unc_add_opt("sp_after_assign", UO_sp_after_assign, AT_IARF,
               "Add or remove space after assignment operator '=', '+=', etc. Overrides sp_assign.");
   unc_add_opt("sp_enum_paren", UO_sp_enum_paren, AT_IARF,
               "Add or remove space in 'NS_ENUM ('");
   unc_add_opt("sp_enum_assign", UO_sp_enum_assign, AT_IARF,
               "Add or remove space around assignment '=' in enum");
   unc_add_opt("sp_enum_before_assign", UO_sp_enum_before_assign, AT_IARF,
               "Add or remove space before assignment '=' in enum. Overrides sp_enum_assign.");
   unc_add_opt("sp_enum_after_assign", UO_sp_enum_after_assign, AT_IARF,
               "Add or remove space after assignment '=' in enum. Overrides sp_enum_assign.");
   unc_add_opt("sp_enum_colon", UO_sp_enum_colon, AT_IARF,
               "Add or remove space around assignment ':' in enum");
   unc_add_opt("sp_pp_concat", UO_sp_pp_concat, AT_IARF,
               "Add or remove space around preprocessor '##' concatenation operator. Default=Add");
   unc_add_opt("sp_pp_stringify", UO_sp_pp_stringify, AT_IARF,
               "Add or remove space after preprocessor '#' stringify operator. Also affects the '#@' charizing operator.");
   unc_add_opt("sp_before_pp_stringify", UO_sp_before_pp_stringify, AT_IARF,
               "Add or remove space before preprocessor '#' stringify operator as in '#define x(y) L#y'.");
   unc_add_opt("sp_bool", UO_sp_bool, AT_IARF,
               "Add or remove space around boolean operators '&&' and '||'");
   unc_add_opt("sp_compare", UO_sp_compare, AT_IARF,
               "Add or remove space around compare operator '<', '>', '==', etc");
   unc_add_opt("sp_inside_paren", UO_sp_inside_paren, AT_IARF,
               "Add or remove space inside '(' and ')'");
   unc_add_opt("sp_paren_paren", UO_sp_paren_paren, AT_IARF,
               "Add or remove space between nested parenthesis: '((' vs ') )'");
   unc_add_opt("sp_cparen_oparen", UO_sp_cparen_oparen, AT_IARF,
               "Add or remove space between back-to-back parenthesis: ')(' vs ') ('");
   unc_add_opt("sp_balance_nested_parens", UO_sp_bal_nested_parens, AT_BOOL,
               "Whether to balance spaces inside nested parenthesis");
   unc_add_opt("sp_paren_brace", UO_sp_paren_brace, AT_IARF,
               "Add or remove space between ')' and '{'");
   unc_add_opt("sp_before_ptr_star", UO_sp_before_ptr_star, AT_IARF,
               "Add or remove space before pointer star '*'");
   unc_add_opt("sp_before_unnamed_ptr_star", UO_sp_before_unnamed_pstar, AT_IARF,
               "Add or remove space before pointer star '*' that isn't followed by a variable name\n"
               "If set to 'ignore', sp_before_ptr_star is used instead.");
   unc_add_opt("sp_between_ptr_star", UO_sp_between_pstar, AT_IARF,
               "Add or remove space between pointer stars '*'");
   unc_add_opt("sp_after_ptr_star", UO_sp_after_pstar, AT_IARF,
               "Add or remove space after pointer star '*', if followed by a word.");
   unc_add_opt("sp_after_ptr_star_qualifier", UO_sp_after_pstar_qualifier, AT_IARF,
               "Add or remove space after pointer star '*', if followed by a qualifier.");
   unc_add_opt("sp_after_ptr_star_func", UO_sp_after_ptr_star_func, AT_IARF,
               "Add or remove space after a pointer star '*', if followed by a func proto/def.");
   unc_add_opt("sp_ptr_star_paren", UO_sp_ptr_star_paren, AT_IARF,
               "Add or remove space after a pointer star '*', if followed by an open paren (function types).");
   unc_add_opt("sp_before_ptr_star_func", UO_sp_before_ptr_star_func, AT_IARF,
               "Add or remove space before a pointer star '*', if followed by a func proto/def.");
   unc_add_opt("sp_before_byref", UO_sp_before_byref, AT_IARF,
               "Add or remove space before a reference sign '&'");
   unc_add_opt("sp_before_unnamed_byref", UO_sp_before_unnamed_byref, AT_IARF,
               "Add or remove space before a reference sign '&' that isn't followed by a variable name\n"
               "If set to 'ignore', sp_before_byref is used instead.");
   unc_add_opt("sp_after_byref", UO_sp_after_byref, AT_IARF,
               "Add or remove space after reference sign '&', if followed by a word.");
   unc_add_opt("sp_after_byref_func", UO_sp_after_byref_func, AT_IARF,
               "Add or remove space after a reference sign '&', if followed by a func proto/def.");
   unc_add_opt("sp_before_byref_func", UO_sp_before_byref_func, AT_IARF,
               "Add or remove space before a reference sign '&', if followed by a func proto/def.");
   unc_add_opt("sp_after_type", UO_sp_after_type, AT_IARF,
               "Add or remove space between type and word. Default=Force");
   unc_add_opt("sp_before_template_paren", UO_sp_before_template_paren, AT_IARF,
               "Add or remove space before the parenthesis in the D constructs 'template Foo(' and 'class Foo('.");
   unc_add_opt("sp_template_angle", UO_sp_template_angle, AT_IARF,
               "Add or remove space in 'template <' vs 'template<'.\n"
               "If set to ignore, sp_before_angle is used.");
   unc_add_opt("sp_before_angle", UO_sp_before_angle, AT_IARF,
               "Add or remove space before '<>'");
   unc_add_opt("sp_inside_angle", UO_sp_inside_angle, AT_IARF,
               "Add or remove space inside '<' and '>'");
   unc_add_opt("sp_after_angle", UO_sp_after_angle, AT_IARF,
               "Add or remove space after '<>'");
   unc_add_opt("sp_angle_paren", UO_sp_angle_paren, AT_IARF,
               "Add or remove space between '<>' and '(' as found in 'new List<byte>(foo);'");
   unc_add_opt("sp_angle_paren_empty", UO_sp_angle_paren_empty, AT_IARF,
               "Add or remove space between '<>' and '()' as found in 'new List<byte>();'");
   unc_add_opt("sp_angle_word", UO_sp_angle_word, AT_IARF,
               "Add or remove space between '<>' and a word as in 'List<byte> m;' or 'template <typename T> static ...'");
   unc_add_opt("sp_angle_shift", UO_sp_angle_shift, AT_IARF,
               "Add or remove space between '>' and '>' in '>>' (template stuff C++/C# only). Default=Add");
   unc_add_opt("sp_permit_cpp11_shift", UO_sp_permit_cpp11_shift, AT_BOOL,
               "Permit removal of the space between '>>' in 'foo<bar<int> >' (C++11 only). Default=False\n"
               "sp_angle_shift cannot remove the space without this option.");
   unc_add_opt("sp_before_sparen", UO_sp_before_sparen, AT_IARF,
               "Add or remove space before '(' of 'if', 'for', 'switch', 'while', etc.");
   unc_add_opt("sp_inside_sparen", UO_sp_inside_sparen, AT_IARF,
               "Add or remove space inside if-condition '(' and ')'");
   unc_add_opt("sp_inside_sparen_close", UO_sp_inside_sparen_close, AT_IARF,
               "Add or remove space before if-condition ')'. Overrides sp_inside_sparen.");
   unc_add_opt("sp_inside_sparen_open", UO_sp_inside_sparen_open, AT_IARF,
               "Add or remove space after if-condition '('. Overrides sp_inside_sparen.");
   unc_add_opt("sp_after_sparen", UO_sp_after_sparen, AT_IARF,
               "Add or remove space after ')' of 'if', 'for', 'switch', and 'while', etc.");
   unc_add_opt("sp_sparen_brace", UO_sp_sparen_brace, AT_IARF,
               "Add or remove space between ')' and '{' of 'if', 'for', 'switch', and 'while', etc.");
   unc_add_opt("sp_invariant_paren", UO_sp_invariant_paren, AT_IARF,
               "Add or remove space between 'invariant' and '(' in the D language.");
   unc_add_opt("sp_after_invariant_paren", UO_sp_after_invariant_paren, AT_IARF,
               "Add or remove space after the ')' in 'invariant (C) c' in the D language.");
   unc_add_opt("sp_special_semi", UO_sp_special_semi, AT_IARF,
               "Add or remove space before empty statement ';' on 'if', 'for' and 'while'");
   unc_add_opt("sp_before_semi", UO_sp_before_semi, AT_IARF,
               "Add or remove space before ';'. Default=Remove");
   unc_add_opt("sp_before_semi_for", UO_sp_before_semi_for, AT_IARF,
               "Add or remove space before ';' in non-empty 'for' statements");
   unc_add_opt("sp_before_semi_for_empty", UO_sp_before_semi_for_empty, AT_IARF,
               "Add or remove space before a semicolon of an empty part of a for statement.");
   unc_add_opt("sp_after_semi", UO_sp_after_semi, AT_IARF,
               "Add or remove space after ';', except when followed by a comment. Default=Add");
   unc_add_opt("sp_after_semi_for", UO_sp_after_semi_for, AT_IARF,
               "Add or remove space after ';' in non-empty 'for' statements. Default=Force");
   unc_add_opt("sp_after_semi_for_empty", UO_sp_after_semi_for_empty, AT_IARF,
               "Add or remove space after the final semicolon of an empty part of a for statement: for ( ; ; <here> ).");
   unc_add_opt("sp_before_square", UO_sp_before_square, AT_IARF,
               "Add or remove space before '[' (except '[]')");
   unc_add_opt("sp_before_squares", UO_sp_before_squares, AT_IARF,
               "Add or remove space before '[]'");
   unc_add_opt("sp_inside_square", UO_sp_inside_square, AT_IARF,
               "Add or remove space inside a non-empty '[' and ']'");
   unc_add_opt("sp_after_comma", UO_sp_after_comma, AT_IARF,
               "Add or remove space after ','");
   unc_add_opt("sp_before_comma", UO_sp_before_comma, AT_IARF,
               "Add or remove space before ','. Default=Remove");
   unc_add_opt("sp_after_mdatype_commas", UO_sp_after_mdatype_commas, AT_IARF,
               "Add or remove space between ',' and ']' in multidimensional array type 'int[,,]'");
   unc_add_opt("sp_before_mdatype_commas", UO_sp_before_mdatype_commas, AT_IARF,
               "Add or remove space between '[' and ',' in multidimensional array type 'int[,,]'");
   unc_add_opt("sp_between_mdatype_commas", UO_sp_between_mdatype_commas, AT_IARF,
               "Add or remove space between ',' in multidimensional array type 'int[,,]'");
   unc_add_opt("sp_paren_comma", UO_sp_paren_comma, AT_IARF,
               "Add or remove space between an open paren and comma: '(,' vs '( ,'. Default=Force");
   unc_add_opt("sp_before_ellipsis", UO_sp_before_ellipsis, AT_IARF,
               "Add or remove space before the variadic '...' when preceded by a non-punctuator");
   unc_add_opt("sp_after_class_colon", UO_sp_after_class_colon, AT_IARF,
               "Add or remove space after class ':'");
   unc_add_opt("sp_before_class_colon", UO_sp_before_class_colon, AT_IARF,
               "Add or remove space before class ':'");
   unc_add_opt("sp_after_constr_colon", UO_sp_after_constr_colon, AT_IARF,
               "Add or remove space after class constructor ':'");
   unc_add_opt("sp_before_constr_colon", UO_sp_before_constr_colon, AT_IARF,
               "Add or remove space before class constructor ':'");
   unc_add_opt("sp_before_case_colon", UO_sp_before_case_colon, AT_IARF,
               "Add or remove space before case ':'. Default=Remove");
   unc_add_opt("sp_after_operator", UO_sp_after_operator, AT_IARF,
               "Add or remove space between 'operator' and operator sign");
   unc_add_opt("sp_after_operator_sym", UO_sp_after_operator_sym, AT_IARF,
               "Add or remove space between the operator symbol and the open paren, as in 'operator ++('");
   unc_add_opt("sp_after_operator_sym_empty", UO_sp_after_operator_sym_empty, AT_IARF,
               "Add or remove space between the operator symbol and the open paren when the operator has no arguments, as in 'operator *()'");
   unc_add_opt("sp_after_cast", UO_sp_after_cast, AT_IARF,
               "Add or remove space after C/D cast, i.e. 'cast(int32_t)a' vs 'cast(int32_t) a' or '(int32_t)a' vs '(int32_t) a'");
   unc_add_opt("sp_inside_paren_cast", UO_sp_inside_paren_cast, AT_IARF,
               "Add or remove spaces inside cast parenthesis");
   unc_add_opt("sp_cpp_cast_paren", UO_sp_cpp_cast_paren, AT_IARF,
               "Add or remove space between the type and open parenthesis in a C++ cast, i.e. 'int(exp)' vs 'int (exp)'");
   unc_add_opt("sp_sizeof_paren", UO_sp_sizeof_paren, AT_IARF,
               "Add or remove space between 'sizeof' and '('");
   unc_add_opt("sp_after_tag", UO_sp_after_tag, AT_IARF,
               "Add or remove space after the tag keyword (Pawn)");
   unc_add_opt("sp_inside_braces_enum", UO_sp_inside_braces_enum, AT_IARF,
               "Add or remove space inside enum '{' and '}'");
   unc_add_opt("sp_inside_braces_struct", UO_sp_inside_braces_struct, AT_IARF,
               "Add or remove space inside struct/union '{' and '}'");
   unc_add_opt("sp_after_type_brace_init_lst_open", UO_sp_after_type_brace_init_lst_open, AT_IARF,
               "Add or remove space after open brace in an unnamed temporary direct-list-initialization");
   unc_add_opt("sp_before_type_brace_init_lst_close", UO_sp_before_type_brace_init_lst_close, AT_IARF,
               "Add or remove space before close brace in an unnamed temporary direct-list-initialization");
   unc_add_opt("sp_inside_type_brace_init_lst", UO_sp_inside_type_brace_init_lst, AT_IARF,
               "Add or remove space inside an unnamed temporary direct-list-initialization");
   unc_add_opt("sp_inside_braces", UO_sp_inside_braces, AT_IARF,
               "Add or remove space inside '{' and '}'");
   unc_add_opt("sp_inside_braces_empty", UO_sp_inside_braces_empty, AT_IARF,
               "Add or remove space inside '{}'");
   unc_add_opt("sp_type_func", UO_sp_type_func, AT_IARF,
               "Add or remove space between return type and function name\n"
               "A minimum of 1 is forced except for pointer return types.");
   unc_add_opt("sp_type_brace_init_lst", UO_sp_type_brace_init_lst, AT_IARF,
               "Add or remove space between type and open brace of an unnamed temporary direct-list-initialization");
   unc_add_opt("sp_func_proto_paren", UO_sp_func_proto_paren, AT_IARF,
               "Add or remove space between function name and '(' on function declaration");
   unc_add_opt("sp_func_proto_paren_empty", UO_sp_func_proto_paren_empty, AT_IARF,
               "Add or remove space between function name and '()' on function declaration without parameters");
   unc_add_opt("sp_func_def_paren", UO_sp_func_def_paren, AT_IARF,
               "Add or remove space between function name and '(' on function definition");
   unc_add_opt("sp_func_def_paren_empty", UO_sp_func_def_paren_empty, AT_IARF,
               "Add or remove space between function name and '()' on function definition without parameters");
   unc_add_opt("sp_inside_fparens", UO_sp_inside_fparens, AT_IARF,
               "Add or remove space inside empty function '()'");
   unc_add_opt("sp_inside_fparen", UO_sp_inside_fparen, AT_IARF,
               "Add or remove space inside function '(' and ')'");
   unc_add_opt("sp_inside_tparen", UO_sp_inside_tparen, AT_IARF,
               "Add or remove space inside the first parens in the function type: 'void (*x)(...)'");
   unc_add_opt("sp_after_tparen_close", UO_sp_after_tparen_close, AT_IARF,
               "Add or remove between the parens in the function type: 'void (*x)(...)'");
   unc_add_opt("sp_square_fparen", UO_sp_square_fparen, AT_IARF,
               "Add or remove space between ']' and '(' when part of a function call.");
   unc_add_opt("sp_fparen_brace", UO_sp_fparen_brace, AT_IARF,
               "Add or remove space between ')' and '{' of function");
   unc_add_opt("sp_fparen_dbrace", UO_sp_fparen_dbrace, AT_IARF,
               "Java: Add or remove space between ')' and '{{' of double brace initializer.");
   unc_add_opt("sp_func_call_paren", UO_sp_func_call_paren, AT_IARF,
               "Add or remove space between function name and '(' on function calls");
   unc_add_opt("sp_func_call_paren_empty", UO_sp_func_call_paren_empty, AT_IARF,
               "Add or remove space between function name and '()' on function calls without parameters.\n"
               "If set to 'ignore' (the default), sp_func_call_paren is used.");
   unc_add_opt("sp_func_call_user_paren", UO_sp_func_call_user_paren, AT_IARF,
               "Add or remove space between the user function name and '(' on function calls\n"
               "You need to set a keyword to be a user function, like this: 'set func_call_user _' in the config file.");
   unc_add_opt("sp_func_class_paren", UO_sp_func_class_paren, AT_IARF,
               "Add or remove space between a constructor/destructor and the open paren");
   unc_add_opt("sp_func_class_paren_empty", UO_sp_func_class_paren_empty, AT_IARF,
               "Add or remove space between a constructor without parameters or destructor and '()'");
   unc_add_opt("sp_return_paren", UO_sp_return_paren, AT_IARF,
               "Add or remove space between 'return' and '('");
   unc_add_opt("sp_attribute_paren", UO_sp_attribute_paren, AT_IARF,
               "Add or remove space between '__attribute__' and '('");
   unc_add_opt("sp_defined_paren", UO_sp_defined_paren, AT_IARF,
               "Add or remove space between 'defined' and '(' in '#if defined (FOO)'");
   unc_add_opt("sp_throw_paren", UO_sp_throw_paren, AT_IARF,
               "Add or remove space between 'throw' and '(' in 'throw (something)'");
   unc_add_opt("sp_after_throw", UO_sp_after_throw, AT_IARF,
               "Add or remove space between 'throw' and anything other than '(' as in '@throw [...];'");
   unc_add_opt("sp_catch_paren", UO_sp_catch_paren, AT_IARF,
               "Add or remove space between 'catch' and '(' in 'catch (something) { }'\n"
               "If set to ignore, sp_before_sparen is used.");
   unc_add_opt("sp_version_paren", UO_sp_version_paren, AT_IARF,
               "Add or remove space between 'version' and '(' in 'version (something) { }' (D language)\n"
               "If set to ignore, sp_before_sparen is used.");
   unc_add_opt("sp_scope_paren", UO_sp_scope_paren, AT_IARF,
               "Add or remove space between 'scope' and '(' in 'scope (something) { }' (D language)\n"
               "If set to ignore, sp_before_sparen is used.");
   unc_add_opt("sp_super_paren", UO_sp_super_paren, AT_IARF,
               "Add or remove space between 'super' and '(' in 'super (something)'. Default=Remove");
   unc_add_opt("sp_this_paren", UO_sp_this_paren, AT_IARF,
               "Add or remove space between 'this' and '(' in 'this (something)'. Default=Remove");
   unc_add_opt("sp_macro", UO_sp_macro, AT_IARF,
               "Add or remove space between macro and value");
   unc_add_opt("sp_macro_func", UO_sp_macro_func, AT_IARF,
               "Add or remove space between macro function ')' and value");
   unc_add_opt("sp_else_brace", UO_sp_else_brace, AT_IARF,
               "Add or remove space between 'else' and '{' if on the same line");
   unc_add_opt("sp_brace_else", UO_sp_brace_else, AT_IARF,
               "Add or remove space between '}' and 'else' if on the same line");
   unc_add_opt("sp_brace_typedef", UO_sp_brace_typedef, AT_IARF,
               "Add or remove space between '}' and the name of a typedef on the same line");
   unc_add_opt("sp_catch_brace", UO_sp_catch_brace, AT_IARF,
               "Add or remove space between 'catch' and '{' if on the same line");
   unc_add_opt("sp_brace_catch", UO_sp_brace_catch, AT_IARF,
               "Add or remove space between '}' and 'catch' if on the same line");
   unc_add_opt("sp_finally_brace", UO_sp_finally_brace, AT_IARF,
               "Add or remove space between 'finally' and '{' if on the same line");
   unc_add_opt("sp_brace_finally", UO_sp_brace_finally, AT_IARF,
               "Add or remove space between '}' and 'finally' if on the same line");
   unc_add_opt("sp_try_brace", UO_sp_try_brace, AT_IARF,
               "Add or remove space between 'try' and '{' if on the same line");
   unc_add_opt("sp_getset_brace", UO_sp_getset_brace, AT_IARF,
               "Add or remove space between get/set and '{' if on the same line");
   unc_add_opt("sp_word_brace", UO_sp_word_brace, AT_IARF,
               "Add or remove space between a variable and '{' for C++ uniform initialization. Default=Add");
   unc_add_opt("sp_word_brace_ns", UO_sp_word_brace_ns, AT_IARF,
               "Add or remove space between a variable and '{' for a namespace. Default=Add");
   unc_add_opt("sp_before_dc", UO_sp_before_dc, AT_IARF,
               "Add or remove space before the '::' operator");
   unc_add_opt("sp_after_dc", UO_sp_after_dc, AT_IARF,
               "Add or remove space after the '::' operator");
   unc_add_opt("sp_d_array_colon", UO_sp_d_array_colon, AT_IARF,
               "Add or remove around the D named array initializer ':' operator");
   unc_add_opt("sp_not", UO_sp_not, AT_IARF,
               "Add or remove space after the '!' (not) operator. Default=Remove");
   unc_add_opt("sp_inv", UO_sp_inv, AT_IARF,
               "Add or remove space after the '~' (invert) operator. Default=Remove");
   unc_add_opt("sp_addr", UO_sp_addr, AT_IARF,
               "Add or remove space after the '&' (address-of) operator. Default=Remove\n"
               "This does not affect the spacing after a '&' that is part of a type.");
   unc_add_opt("sp_member", UO_sp_member, AT_IARF,
               "Add or remove space around the '.' or '->' operators. Default=Remove");
   unc_add_opt("sp_deref", UO_sp_deref, AT_IARF,
               "Add or remove space after the '*' (dereference) operator. Default=Remove\n"
               "This does not affect the spacing after a '*' that is part of a type.");
   unc_add_opt("sp_sign", UO_sp_sign, AT_IARF,
               "Add or remove space after '+' or '-', as in 'x = -5' or 'y = +7'. Default=Remove");
   unc_add_opt("sp_incdec", UO_sp_incdec, AT_IARF,
               "Add or remove space before or after '++' and '--', as in '(--x)' or 'y++;'. Default=Remove");
   unc_add_opt("sp_before_nl_cont", UO_sp_before_nl_cont, AT_IARF,
               "Add or remove space before a backslash-newline at the end of a line. Default=Add");
   unc_add_opt("sp_after_oc_scope", UO_sp_after_oc_scope, AT_IARF,
               "Add or remove space after the scope '+' or '-', as in '-(void) foo;' or '+(int32_t) bar;'");
   unc_add_opt("sp_after_oc_colon", UO_sp_after_oc_colon, AT_IARF,
               "Add or remove space after the colon in message specs\n"
               "'-(int32_t) f:(int32_t) x;' vs '-(int32_t) f: (int32_t) x;'");
   unc_add_opt("sp_before_oc_colon", UO_sp_before_oc_colon, AT_IARF,
               "Add or remove space before the colon in message specs\n"
               "'-(int32_t) f: (int32_t) x;' vs '-(int32_t) f : (int32_t) x;'");
   unc_add_opt("sp_after_oc_dict_colon", UO_sp_after_oc_dict_colon, AT_IARF,
               "Add or remove space after the colon in immutable dictionary expression\n"
               "'NSDictionary *test = @{@\"foo\" :@\"bar\"};'");
   unc_add_opt("sp_before_oc_dict_colon", UO_sp_before_oc_dict_colon, AT_IARF,
               "Add or remove space before the colon in immutable dictionary expression\n"
               "'NSDictionary *test = @{@\"foo\" :@\"bar\"};'");
   unc_add_opt("sp_after_send_oc_colon", UO_sp_after_send_oc_colon, AT_IARF,
               "Add or remove space after the colon in message specs\n"
               "'[object setValue:1];' vs '[object setValue: 1];'");
   unc_add_opt("sp_before_send_oc_colon", UO_sp_before_send_oc_colon, AT_IARF,
               "Add or remove space before the colon in message specs\n"
               "'[object setValue:1];' vs '[object setValue :1];'");
   unc_add_opt("sp_after_oc_type", UO_sp_after_oc_type, AT_IARF,
               "Add or remove space after the (type) in message specs\n"
               "'-(int32_t)f: (int32_t) x;' vs '-(int32_t)f: (int32_t)x;'");
   unc_add_opt("sp_after_oc_return_type", UO_sp_after_oc_return_type, AT_IARF,
               "Add or remove space after the first (type) in message specs\n"
               "'-(int32_t) f:(int32_t)x;' vs '-(int32_t)f:(int32_t)x;'");
   unc_add_opt("sp_after_oc_at_sel", UO_sp_after_oc_at_sel, AT_IARF,
               "Add or remove space between '@selector' and '('\n"
               "'@selector(msgName)' vs '@selector (msgName)'\n"
               "Also applies to @protocol() constructs");
   unc_add_opt("sp_after_oc_at_sel_parens", UO_sp_after_oc_at_sel_parens, AT_IARF,
               "Add or remove space between '@selector(x)' and the following word\n"
               "'@selector(foo) a:' vs '@selector(foo)a:'");
   unc_add_opt("sp_inside_oc_at_sel_parens", UO_sp_inside_oc_at_sel_parens, AT_IARF,
               "Add or remove space inside '@selector' parens\n"
               "'@selector(foo)' vs '@selector( foo )'\n"
               "Also applies to @protocol() constructs");
   unc_add_opt("sp_before_oc_block_caret", UO_sp_before_oc_block_caret, AT_IARF,
               "Add or remove space before a block pointer caret\n"
               "'^int (int arg){...}' vs. ' ^int (int arg){...}'");
   unc_add_opt("sp_after_oc_block_caret", UO_sp_after_oc_block_caret, AT_IARF,
               "Add or remove space after a block pointer caret\n"
               "'^int (int arg){...}' vs. '^ int (int arg){...}'");
   unc_add_opt("sp_after_oc_msg_receiver", UO_sp_after_oc_msg_receiver, AT_IARF,
               "Add or remove space between the receiver and selector in a message.\n"
               "'[receiver selector ...]'");
   unc_add_opt("sp_after_oc_property", UO_sp_after_oc_property, AT_IARF,
               "Add or remove space after @property.");
   unc_add_opt("sp_cond_colon", UO_sp_cond_colon, AT_IARF,
               "Add or remove space around the ':' in 'b ? t : f'");
   unc_add_opt("sp_cond_colon_before", UO_sp_cond_colon_before, AT_IARF,
               "Add or remove space before the ':' in 'b ? t : f'. Overrides sp_cond_colon.");
   unc_add_opt("sp_cond_colon_after", UO_sp_cond_colon_after, AT_IARF,
               "Add or remove space after the ':' in 'b ? t : f'. Overrides sp_cond_colon.");
   unc_add_opt("sp_cond_question", UO_sp_cond_question, AT_IARF,
               "Add or remove space around the '?' in 'b ? t : f'");
   unc_add_opt("sp_cond_question_before", UO_sp_cond_question_before, AT_IARF,
               "Add or remove space before the '?' in 'b ? t : f'. Overrides sp_cond_question.");
   unc_add_opt("sp_cond_question_after", UO_sp_cond_question_after, AT_IARF,
               "Add or remove space after the '?' in 'b ? t : f'. Overrides sp_cond_question.");
   unc_add_opt("sp_cond_ternary_short", UO_sp_cond_ternary_short, AT_IARF,
               "In the abbreviated ternary form (a ?: b), add/remove space between ? and :.'. Overrides all other sp_cond_* options.");
   unc_add_opt("sp_case_label", UO_sp_case_label, AT_IARF,
               "Fix the spacing between 'case' and the label. Only 'ignore' and 'force' make sense here.");
   unc_add_opt("sp_range", UO_sp_range, AT_IARF,
               "Control the space around the D '..' operator.");
   unc_add_opt("sp_after_for_colon", UO_sp_after_for_colon, AT_IARF,
               "Control the spacing after ':' in 'for (TYPE VAR : EXPR)'");
   unc_add_opt("sp_before_for_colon", UO_sp_before_for_colon, AT_IARF,
               "Control the spacing before ':' in 'for (TYPE VAR : EXPR)'");
   unc_add_opt("sp_extern_paren", UO_sp_extern_paren, AT_IARF,
               "Control the spacing in 'extern (C)' (D)");
   unc_add_opt("sp_cmt_cpp_start", UO_sp_cmt_cpp_start, AT_IARF,
               "Control the space after the opening of a C++ comment '// A' vs '//A'");
   unc_add_opt("sp_cmt_cpp_doxygen", UO_sp_cmt_cpp_doxygen, AT_BOOL,
               "True: If space is added with sp_cmt_cpp_start, do it after doxygen sequences like '///', '///<', '//!' and '//!<'.");
   unc_add_opt("sp_cmt_cpp_qttr", UO_sp_cmt_cpp_qttr, AT_BOOL,
               "True: If space is added with sp_cmt_cpp_start, do it after Qt translator or meta-data comments like '//:', '//=', and '//~'.");
   unc_add_opt("sp_endif_cmt", UO_sp_endif_cmt, AT_IARF,
               "Controls the spaces between #else or #endif and a trailing comment");
   unc_add_opt("sp_after_new", UO_sp_after_new, AT_IARF,
               "Controls the spaces after 'new', 'delete' and 'delete[]'");
   unc_add_opt("sp_between_new_paren", UO_sp_between_new_paren, AT_IARF,
               "Controls the spaces between new and '(' in 'new()'");
   unc_add_opt("sp_after_newop_paren", UO_sp_after_newop_paren, AT_IARF,
               "Controls the spaces between ')' and 'type' in 'new(foo) BAR'");
   unc_add_opt("sp_inside_newop_paren", UO_sp_inside_newop_paren, AT_IARF,
               "Controls the spaces inside paren of the new operator: 'new(foo) BAR'");
   unc_add_opt("sp_inside_newop_paren_open", UO_sp_inside_newop_paren_open, AT_IARF,
               "Controls the space after open paren of the new operator: 'new(foo) BAR'");
   unc_add_opt("sp_inside_newop_paren_close", UO_sp_inside_newop_paren_close, AT_IARF,
               "Controls the space before close paren of the new operator: 'new(foo) BAR'");
   unc_add_opt("sp_before_tr_emb_cmt", UO_sp_before_tr_emb_cmt, AT_IARF,
               "Controls the spaces before a trailing or embedded comment");
   unc_add_opt("sp_num_before_tr_emb_cmt", UO_sp_num_before_tr_emb_cmt, AT_UNUM,
               "Number of spaces before a trailing or embedded comment");
   unc_add_opt("sp_annotation_paren", UO_sp_annotation_paren, AT_IARF,
               "Control space between a Java annotation and the open parenthesis.");
   unc_add_opt("sp_skip_vbrace_tokens", UO_sp_skip_vbrace_tokens, AT_BOOL,
               "If True, vbrace tokens are dropped to the previous token and skipped.");
   unc_add_opt("force_tab_after_define", UO_force_tab_after_define, AT_BOOL,
               "If True, a <TAB> is inserted after #define.");

   unc_begin_group(UG_indent, "Indenting");
   unc_add_opt("indent_columns", UO_indent_columns, AT_UNUM,
               "The number of columns to indent per level.\n"
               "Usually 2, 3, 4, or 8. Default=8");
   unc_add_opt("indent_continue", UO_indent_continue, AT_NUM,
               "The continuation indent. If non-zero, this overrides the indent of '(' and '=' continuation indents.\n"
               "For FreeBSD, this is set to 4. Negative value is absolute and not increased for each ( level");
   unc_add_opt("indent_param", UO_indent_param, AT_UNUM,
               "The continuation indent for func_*_param if they are true.\n"
               "If non-zero, this overrides the indent.");
   unc_add_opt("indent_with_tabs", UO_indent_with_tabs, AT_UNUM,
               "How to use tabs when indenting code\n"
               "0=spaces only\n"
               "1=indent with tabs to brace level, align with spaces (default)\n"
               "2=indent and align with tabs, using spaces when not on a tabstop", "", 0, 2);
   unc_add_opt("indent_cmt_with_tabs", UO_indent_cmt_with_tabs, AT_BOOL,
               "Comments that are not a brace level are indented with tabs on a tabstop.\n"
               "Requires indent_with_tabs=2. If false, will use spaces.");
   unc_add_opt("indent_align_string", UO_indent_align_string, AT_BOOL,
               "Whether to indent strings broken by '\\' so that they line up");
   unc_add_opt("indent_xml_string", UO_indent_xml_string, AT_UNUM,
               "The number of spaces to indent multi-line XML strings.\n"
               "Requires indent_align_string=True");
   unc_add_opt("indent_brace", UO_indent_brace, AT_UNUM,
               "Spaces to indent '{' from level");
   unc_add_opt("indent_braces", UO_indent_braces, AT_BOOL,
               "Whether braces are indented to the body level");
   unc_add_opt("indent_braces_no_func", UO_indent_braces_no_func, AT_BOOL,
               "Disabled indenting function braces if indent_braces is True");
   unc_add_opt("indent_braces_no_class", UO_indent_braces_no_class, AT_BOOL,
               "Disabled indenting class braces if indent_braces is True");
   unc_add_opt("indent_braces_no_struct", UO_indent_braces_no_struct, AT_BOOL,
               "Disabled indenting struct braces if indent_braces is True");
   unc_add_opt("indent_brace_parent", UO_indent_brace_parent, AT_BOOL,
               "Indent based on the size of the brace parent, i.e. 'if' => 3 spaces, 'for' => 4 spaces, etc.");
   unc_add_opt("indent_paren_open_brace", UO_indent_paren_open_brace, AT_BOOL,
               "Indent based on the paren open instead of the brace open in '({\\n', default is to indent by brace.");
   unc_add_opt("indent_cs_delegate_brace", UO_indent_cs_delegate_brace, AT_BOOL,
               "indent a C# delegate by another level, default is to not indent by another level.");
   unc_add_opt("indent_namespace", UO_indent_namespace, AT_BOOL,
               "Whether the 'namespace' body is indented");
   unc_add_opt("indent_namespace_single_indent", UO_indent_namespace_single_indent, AT_BOOL,
               "Only indent one namespace and no sub-namespaces.\n"
               "Requires indent_namespace=True.");
   unc_add_opt("indent_namespace_level", UO_indent_namespace_level, AT_UNUM,
               "The number of spaces to indent a namespace block");
   unc_add_opt("indent_namespace_limit", UO_indent_namespace_limit, AT_UNUM,
               "If the body of the namespace is longer than this number, it won't be indented.\n"
               "Requires indent_namespace=True. Default=0 (no limit)", "", 0, 255);
   unc_add_opt("indent_extern", UO_indent_extern, AT_BOOL,
               "Whether the 'extern \"C\"' body is indented");
   unc_add_opt("indent_class", UO_indent_class, AT_BOOL,
               "Whether the 'class' body is indented");
   unc_add_opt("indent_class_colon", UO_indent_class_colon, AT_BOOL,
               "Whether to indent the stuff after a leading base class colon");
   unc_add_opt("indent_class_on_colon", UO_indent_class_on_colon, AT_BOOL,
               "Indent based on a class colon instead of the stuff after the colon.\n"
               "Requires indent_class_colon=True. Default=False");
   unc_add_opt("indent_constr_colon", UO_indent_constr_colon, AT_BOOL,
               "Whether to indent the stuff after a leading class initializer colon");
   unc_add_opt("indent_ctor_init_leading", UO_indent_ctor_init_leading, AT_UNUM,
               "Virtual indent from the ':' for member initializers. Default=2");
   unc_add_opt("indent_ctor_init", UO_indent_ctor_init, AT_NUM,
               "Additional indent for constructor initializer list.\n"
               "Negative values decrease indent down to the first column. Default=0");
   unc_add_opt("indent_else_if", UO_indent_else_if, AT_BOOL,
               "False=treat 'else\\nif' as 'else if' for indenting purposes\n"
               "True=indent the 'if' one level");
   unc_add_opt("indent_var_def_blk", UO_indent_var_def_blk, AT_NUM,
               "Amount to indent variable declarations after a open brace. neg=relative, pos=absolute");
   unc_add_opt("indent_var_def_cont", UO_indent_var_def_cont, AT_BOOL,
               "Indent continued variable declarations instead of aligning.");
   unc_add_opt("indent_shift", UO_indent_shift, AT_BOOL,
               "Indent continued shift expressions ('<<' and '>>') instead of aligning.\n"
               "Turn align_left_shift off when enabling this.");
   unc_add_opt("indent_func_def_force_col1", UO_indent_func_def_force_col1, AT_BOOL,
               "True:  force indentation of function definition to start in column 1\n"
               "False: use the default behavior");
   unc_add_opt("indent_func_call_param", UO_indent_func_call_param, AT_BOOL,
               "True:  indent continued function call parameters one indent level\n"
               "False: align parameters under the open paren");
   unc_add_opt("indent_func_def_param", UO_indent_func_def_param, AT_BOOL,
               "Same as indent_func_call_param, but for function defs");
   unc_add_opt("indent_func_proto_param", UO_indent_func_proto_param, AT_BOOL,
               "Same as indent_func_call_param, but for function prototypes");
   unc_add_opt("indent_func_class_param", UO_indent_func_class_param, AT_BOOL,
               "Same as indent_func_call_param, but for class declarations");
   unc_add_opt("indent_func_ctor_var_param", UO_indent_func_ctor_var_param, AT_BOOL,
               "Same as indent_func_call_param, but for class variable constructors");
   unc_add_opt("indent_template_param", UO_indent_template_param, AT_BOOL,
               "Same as indent_func_call_param, but for templates");
   unc_add_opt("indent_func_param_double", UO_indent_func_param_double, AT_BOOL,
                  "Double the indent for indent_func_xxx_param options.\n"
                  "Use both values of the options indent_columns and indent_param");
   unc_add_opt("indent_func_const", UO_indent_func_const, AT_UNUM,
               "Indentation column for standalone 'const' function declaration/prototype qualifier");
   unc_add_opt("indent_func_throw", UO_indent_func_throw, AT_UNUM,
               "Indentation column for standalone 'throw' function declaration/prototype qualifier");
   unc_add_opt("indent_member", UO_indent_member, AT_UNUM,
               "The number of spaces to indent a continued '->' or '.'\n"
               "Usually set to 0, 1, or indent_columns.");
   unc_add_opt("indent_sing_line_comments", UO_indent_sing_line_comments, AT_UNUM,
               "Spaces to indent single line ('//') comments on lines before code");
   unc_add_opt("indent_relative_single_line_comments", UO_indent_rel_single_line_comments, AT_BOOL,
               "If set, will indent trailing single line ('//') comments relative\n"
               "to the code instead of trying to keep the same absolute column");
   unc_add_opt("indent_switch_case", UO_indent_switch_case, AT_UNUM,
               "Spaces to indent 'case' from 'switch'\n"
               "Usually 0 or indent_columns.");
   unc_add_opt("indent_case_shift", UO_indent_case_shift, AT_UNUM,
               "Spaces to shift the 'case' line, without affecting any other lines\n"
               "Usually 0.");
   unc_add_opt("indent_switch_pp", UO_indent_switch_pp, AT_BOOL,
               "Whether to indent preproccesor statements inside of switch statements");
   unc_add_opt("indent_case_brace", UO_indent_case_brace, AT_NUM,
               "Spaces to indent '{' from 'case'.\n"
               "By default, the brace will appear under the 'c' in case.\n"
               "Usually set to 0 or indent_columns.\n"
               "negative value are OK.");
   unc_add_opt("indent_col1_comment", UO_indent_col1_comment, AT_BOOL,
               "Whether to indent comments found in first column");
   unc_add_opt("indent_label", UO_indent_label, AT_NUM,
               "How to indent goto labels\n"
               "  >0: absolute column where 1 is the leftmost column\n"
               " <=0: subtract from brace indent\n"
               "Default=1", "", -16, 16);
   unc_add_opt("indent_access_spec", UO_indent_access_spec, AT_NUM,
               "Same as indent_label, but for access specifiers that are followed by a colon. Default=1", "", -16, 16);
   unc_add_opt("indent_access_spec_body", UO_indent_access_spec_body, AT_BOOL,
               "Indent the code after an access specifier by one level.\n"
               "If set, this option forces 'indent_access_spec=0'");
   unc_add_opt("indent_paren_nl", UO_indent_paren_nl, AT_BOOL,
               "If an open paren is followed by a newline, indent the next line so that it lines up after the open paren (not recommended)");
   unc_add_opt("indent_paren_close", UO_indent_paren_close, AT_UNUM,
               "Controls the indent of a close parenthesis after a newline.\n"
               "0: Indent to body level\n"
               "1: Align under the open parenthesis\n"
               "2: Indent to the brace level", "", 0, 2);
   unc_add_opt("indent_comma_paren", UO_indent_comma_paren, AT_BOOL,
               "Controls the indent of a comma when inside a paren."
               "If True, aligns under the open parenthesis");
   unc_add_opt("indent_bool_paren", UO_indent_bool_paren, AT_BOOL,
               "Controls the indent of a BOOL operator when inside a paren."
               "If True, aligns under the open parenthesis");
   unc_add_opt("indent_first_bool_expr", UO_indent_first_bool_expr, AT_BOOL,
               "If 'indent_bool_paren' is True, controls the indent of the first expression. "
               "If True, aligns the first expression to the following ones");
   unc_add_opt("indent_square_nl", UO_indent_square_nl, AT_BOOL,
               "If an open square is followed by a newline, indent the next line so that it lines up after the open square (not recommended)");
   unc_add_opt("indent_preserve_sql", UO_indent_preserve_sql, AT_BOOL,
               "Don't change the relative indent of ESQL/C 'EXEC SQL' bodies");
   unc_add_opt("indent_align_assign", UO_indent_align_assign, AT_BOOL,
               "Align continued statements at the '='. Default=True\n"
               "If False or the '=' is followed by a newline, the next line is indent one tab.");
   unc_add_opt("indent_oc_block", UO_indent_oc_block, AT_BOOL,
               "Indent OC blocks at brace level instead of usual rules.");
   unc_add_opt("indent_oc_block_msg", UO_indent_oc_block_msg, AT_UNUM,
               "Indent OC blocks in a message relative to the parameter name.\n"
               "0=use indent_oc_block rules, 1+=spaces to indent", "", 0, 16);
   unc_add_opt("indent_oc_msg_colon", UO_indent_oc_msg_colon, AT_UNUM,
               "Minimum indent for subsequent parameters", "", 0, 5000);
   unc_add_opt("indent_oc_msg_prioritize_first_colon", UO_indent_oc_msg_prioritize_first_colon, AT_BOOL,
               "If True, prioritize aligning with initial colon (and stripping spaces from lines, if necessary).\n"
               "Default=True");
   unc_add_opt("indent_oc_block_msg_xcode_style", UO_indent_oc_block_msg_xcode_style, AT_BOOL,
               "If indent_oc_block_msg and this option are on, blocks will be indented the way that Xcode does by default (from keyword if the parameter is on its own line; otherwise, from the previous indentation level).");
   unc_add_opt("indent_oc_block_msg_from_keyword", UO_indent_oc_block_msg_from_keyword, AT_BOOL,
               "If indent_oc_block_msg and this option are on, blocks will be indented from where the brace is relative to a msg keyword.");
   unc_add_opt("indent_oc_block_msg_from_colon", UO_indent_oc_block_msg_from_colon, AT_BOOL,
               "If indent_oc_block_msg and this option are on, blocks will be indented from where the brace is relative to a msg colon.");
   unc_add_opt("indent_oc_block_msg_from_caret", UO_indent_oc_block_msg_from_caret, AT_BOOL,
               "If indent_oc_block_msg and this option are on, blocks will be indented from where the block caret is.");
   unc_add_opt("indent_oc_block_msg_from_brace", UO_indent_oc_block_msg_from_brace, AT_BOOL,
               "If indent_oc_block_msg and this option are on, blocks will be indented from where the brace is.");
   unc_add_opt("indent_min_vbrace_open", UO_indent_min_vbrace_open, AT_UNUM,
               "When indenting after virtual brace open and newline add further spaces to reach this min. indent.");
   unc_add_opt("indent_vbrace_open_on_tabstop", UO_indent_vbrace_open_on_tabstop, AT_BOOL,
               "True: When indenting after virtual brace open and newline add further spaces "
               "after regular indent to reach next tabstop.");
   unc_add_opt("indent_token_after_brace", UO_indent_token_after_brace, AT_BOOL,
               "If True, a brace followed by another token (not a newline) will indent all contained lines to match the token."
               "Default=True");
   unc_add_opt("indent_cpp_lambda_body", UO_indent_cpp_lambda_body, AT_BOOL,
               "If True, cpp lambda body will be indented"
               "Default=False");
   unc_add_opt("indent_using_block", UO_indent_using_block, AT_BOOL,
               "indent (or not) an using block if no braces are used. Only for C#."
               "Default=True");
   unc_add_opt("indent_ternary_operator", UO_indent_ternary_operator, AT_UNUM,
               "indent the continuation of ternary operator.\n"
               "0: (Default) off\n"
               "1: When the `if_false` is a continuation, indent it under `if_false`\n"
               "2: When the `:` is a continuation, indent it under `?`", "", 0, 2);

   unc_begin_group(UG_newline, "Newline adding and removing options");
   unc_add_opt("nl_collapse_empty_body", UO_nl_collapse_empty_body, AT_BOOL,
               "Whether to collapse empty blocks between '{' and '}'");
   unc_add_opt("nl_assign_leave_one_liners", UO_nl_assign_leave_one_liners, AT_BOOL,
               "Don't split one-line braced assignments - 'foo_t f = { 1, 2 };'");
   unc_add_opt("nl_class_leave_one_liners", UO_nl_class_leave_one_liners, AT_BOOL,
               "Don't split one-line braced statements inside a class xx { } body");
   unc_add_opt("nl_enum_leave_one_liners", UO_nl_enum_leave_one_liners, AT_BOOL,
               "Don't split one-line enums: 'enum foo { BAR = 15 };'");
   unc_add_opt("nl_getset_leave_one_liners", UO_nl_getset_leave_one_liners, AT_BOOL,
               "Don't split one-line get or set functions");
   unc_add_opt("nl_func_leave_one_liners", UO_nl_func_leave_one_liners, AT_BOOL,
               "Don't split one-line function definitions - 'int foo() { return 0; }'");
   unc_add_opt("nl_cpp_lambda_leave_one_liners", UO_nl_cpp_lambda_leave_one_liners, AT_BOOL,
               "Don't split one-line C++11 lambdas - '[]() { return 0; }'");
   unc_add_opt("nl_if_leave_one_liners", UO_nl_if_leave_one_liners, AT_BOOL,
               "Don't split one-line if/else statements - 'if(a) b++;'");
   unc_add_opt("nl_while_leave_one_liners", UO_nl_while_leave_one_liners, AT_BOOL,
               "Don't split one-line while statements - 'while(a) b++;'");
   unc_add_opt("nl_oc_msg_leave_one_liner", UO_nl_oc_msg_leave_one_liner, AT_BOOL,
               "Don't split one-line OC messages");
   unc_add_opt("nl_oc_block_brace", UO_nl_oc_block_brace, AT_IARF,
               "Add or remove newline between Objective-C block signature and '{'");
   unc_add_opt("nl_start_of_file", UO_nl_start_of_file, AT_IARF,
               "Add or remove newlines at the start of the file");
   unc_add_opt("nl_start_of_file_min", UO_nl_start_of_file_min, AT_UNUM,
               "The number of newlines at the start of the file (only used if nl_start_of_file is 'add' or 'force'");
   unc_add_opt("nl_end_of_file", UO_nl_end_of_file, AT_IARF,
               "Add or remove newline at the end of the file");
   unc_add_opt("nl_end_of_file_min", UO_nl_end_of_file_min, AT_UNUM,
               "The number of newlines at the end of the file (only used if nl_end_of_file is 'add' or 'force')");
   unc_add_opt("nl_assign_brace", UO_nl_assign_brace, AT_IARF,
               "Add or remove newline between '=' and '{'");
   unc_add_opt("nl_assign_square", UO_nl_assign_square, AT_IARF,
               "Add or remove newline between '=' and '[' (D only)");
   unc_add_opt("nl_after_square_assign", UO_nl_after_square_assign, AT_IARF,
               "Add or remove newline after '= [' (D only). Will also affect the newline before the ']'");
   unc_add_opt("nl_func_var_def_blk", UO_nl_func_var_def_blk, AT_UNUM,
               "The number of blank lines after a block of variable definitions at the top of a function body\n"
               "0 = No change (default)");
   unc_add_opt("nl_typedef_blk_start", UO_nl_typedef_blk_start, AT_UNUM,
               "The number of newlines before a block of typedefs\n"
               "0 = No change (default)\n"
               "the option 'nl_after_access_spec' takes preference over 'nl_typedef_blk_start'");
   unc_add_opt("nl_typedef_blk_end", UO_nl_typedef_blk_end, AT_UNUM,
               "The number of newlines after a block of typedefs\n"
               "0 = No change (default)");
   unc_add_opt("nl_typedef_blk_in", UO_nl_typedef_blk_in, AT_UNUM,
               "The maximum consecutive newlines within a block of typedefs\n"
               "0 = No change (default)");
   unc_add_opt("nl_var_def_blk_start", UO_nl_var_def_blk_start, AT_UNUM,
               "The number of newlines before a block of variable definitions not at the top of a function body\n"
               "0 = No change (default)\n"
               "the option 'nl_after_access_spec' takes preference over 'nl_var_def_blk_start'");
   unc_add_opt("nl_var_def_blk_end", UO_nl_var_def_blk_end, AT_UNUM,
               "The number of newlines after a block of variable definitions not at the top of a function body\n"
               "0 = No change (default)");
   unc_add_opt("nl_var_def_blk_in", UO_nl_var_def_blk_in, AT_UNUM,
               "The maximum consecutive newlines within a block of variable definitions\n"
               "0 = No change (default)");
   unc_add_opt("nl_fcall_brace", UO_nl_fcall_brace, AT_IARF,
               "Add or remove newline between a function call's ')' and '{', as in:\n"
               "list_for_each(item, &list) { }");
   unc_add_opt("nl_enum_brace", UO_nl_enum_brace, AT_IARF,
               "Add or remove newline between 'enum' and '{'");
   unc_add_opt("nl_enum_class", UO_nl_enum_class, AT_IARF,
               "Add or remove newline between 'enum' and 'class'");
   unc_add_opt("nl_enum_class_identifier", UO_nl_enum_class_identifier, AT_IARF,
               "Add or remove newline between 'enum class' and the identifier");
   unc_add_opt("nl_enum_identifier_colon", UO_nl_enum_identifier_colon, AT_IARF,
               "Add or remove newline between 'enum class' type and ':'");
   unc_add_opt("nl_enum_colon_type", UO_nl_enum_colon_type, AT_IARF,
               "Add or remove newline between 'enum class identifier :' and 'type' and/or 'type'");
   unc_add_opt("nl_struct_brace", UO_nl_struct_brace, AT_IARF,
               "Add or remove newline between 'struct and '{'");
   unc_add_opt("nl_union_brace", UO_nl_union_brace, AT_IARF,
               "Add or remove newline between 'union' and '{'");
   unc_add_opt("nl_if_brace", UO_nl_if_brace, AT_IARF,
               "Add or remove newline between 'if' and '{'");
   unc_add_opt("nl_brace_else", UO_nl_brace_else, AT_IARF,
               "Add or remove newline between '}' and 'else'");
   unc_add_opt("nl_elseif_brace", UO_nl_elseif_brace, AT_IARF,
               "Add or remove newline between 'else if' and '{'\n"
               "If set to ignore, nl_if_brace is used instead");
   unc_add_opt("nl_else_brace", UO_nl_else_brace, AT_IARF,
               "Add or remove newline between 'else' and '{'");
   unc_add_opt("nl_else_if", UO_nl_else_if, AT_IARF,
               "Add or remove newline between 'else' and 'if'");
   unc_add_opt("nl_before_if_closing_paren", UO_nl_before_if_closing_paren, AT_IARF,
                  "Add or remove newline before 'if'/'else if' closing parenthesis");
<<<<<<< HEAD
   unc_add_opt("nl_brace_finally", UO_nl_brace_finally, AT_IARF,
               "Add or remove newline between '}' and 'finally'");
   unc_add_opt("nl_finally_brace", UO_nl_finally_brace, AT_IARF,
               "Add or remove newline between 'finally' and '{'");
   unc_add_opt("nl_try_brace", UO_nl_try_brace, AT_IARF,
               "Add or remove newline between 'try' and '{'");
   unc_add_opt("nl_getset_brace", UO_nl_getset_brace, AT_IARF,
               "Add or remove newline between get/set and '{'");
   unc_add_opt("nl_for_brace", UO_nl_for_brace, AT_IARF,
               "Add or remove newline between 'for' and '{'");
   unc_add_opt("nl_catch_brace", UO_nl_catch_brace, AT_IARF,
               "Add or remove newline between 'catch' and '{'");
   unc_add_opt("nl_brace_catch", UO_nl_brace_catch, AT_IARF,
               "Add or remove newline between '}' and 'catch'");
   unc_add_opt("nl_brace_square", UO_nl_brace_square, AT_IARF,
               "Add or remove newline between '}' and ']'");
   unc_add_opt("nl_brace_fparen", UO_nl_brace_fparen, AT_IARF,
               "Add or remove newline between '}' and ')' in a function invocation");
   unc_add_opt("nl_while_brace", UO_nl_while_brace, AT_IARF,
               "Add or remove newline between 'while' and '{'");
   unc_add_opt("nl_scope_brace", UO_nl_scope_brace, AT_IARF,
               "Add or remove newline between 'scope (x)' and '{' (D)");
   unc_add_opt("nl_unittest_brace", UO_nl_unittest_brace, AT_IARF,
               "Add or remove newline between 'unittest' and '{' (D)");
   unc_add_opt("nl_version_brace", UO_nl_version_brace, AT_IARF,
               "Add or remove newline between 'version (x)' and '{' (D)");
   unc_add_opt("nl_using_brace", UO_nl_using_brace, AT_IARF,
               "Add or remove newline between 'using' and '{'");
   unc_add_opt("nl_brace_brace", UO_nl_brace_brace, AT_IARF,
               "Add or remove newline between two open or close braces.\n"
               "Due to general newline/brace handling, REMOVE may not work.");
   unc_add_opt("nl_do_brace", UO_nl_do_brace, AT_IARF,
               "Add or remove newline between 'do' and '{'");
   unc_add_opt("nl_brace_while", UO_nl_brace_while, AT_IARF,
               "Add or remove newline between '}' and 'while' of 'do' statement");
   unc_add_opt("nl_switch_brace", UO_nl_switch_brace, AT_IARF,
               "Add or remove newline between 'switch' and '{'");
   unc_add_opt("nl_synchronized_brace", UO_nl_synchronized_brace, AT_IARF,
               "Add or remove newline between 'synchronized' and '{'");
   unc_add_opt("nl_multi_line_cond", UO_nl_multi_line_cond, AT_BOOL,
               "Add a newline between ')' and '{' if the ')' is on a different line than the if/for/etc.\n"
               "Overrides nl_for_brace, nl_if_brace, nl_switch_brace, nl_while_switch and nl_catch_brace.");
   unc_add_opt("nl_multi_line_define", UO_nl_multi_line_define, AT_BOOL,
               "Force a newline in a define after the macro name for multi-line defines.");
   unc_add_opt("nl_before_case", UO_nl_before_case, AT_BOOL,
               "Whether to put a newline before 'case' statement, not after the first 'case'");
   unc_add_opt("nl_before_throw", UO_nl_before_throw, AT_IARF,
               "Add or remove newline between ')' and 'throw'");
   unc_add_opt("nl_after_case", UO_nl_after_case, AT_BOOL,
               "Whether to put a newline after 'case' statement");
   unc_add_opt("nl_case_colon_brace", UO_nl_case_colon_brace, AT_IARF,
               "Add or remove a newline between a case ':' and '{'. Overrides nl_after_case.");
   unc_add_opt("nl_namespace_brace", UO_nl_namespace_brace, AT_IARF,
               "Newline between namespace and {");
   unc_add_opt("nl_template_class", UO_nl_template_class, AT_IARF,
               "Add or remove newline between 'template<>' and whatever follows.");
   unc_add_opt("nl_class_brace", UO_nl_class_brace, AT_IARF,
               "Add or remove newline between 'class' and '{'");
   unc_add_opt("nl_class_init_args", UO_nl_class_init_args, AT_IARF,
               "Add or remove newline before/after each ',' in the base class list,\n"
               "  (tied to pos_class_comma).");
   unc_add_opt("nl_constr_init_args", UO_nl_constr_init_args, AT_IARF,
               "Add or remove newline after each ',' in the constructor member initialization.\n"
               "Related to nl_constr_colon, pos_constr_colon and pos_constr_comma.");
   unc_add_opt("nl_enum_own_lines", UO_nl_enum_own_lines, AT_IARF,
               "Add or remove newline before first element, after comma, and after last element in enum");
   unc_add_opt("nl_func_type_name", UO_nl_func_type_name, AT_IARF,
               "Add or remove newline between return type and function name in a function definition");
   unc_add_opt("nl_func_type_name_class", UO_nl_func_type_name_class, AT_IARF,
               "Add or remove newline between return type and function name inside a class {}\n"
               "Uses nl_func_type_name or nl_func_proto_type_name if set to ignore.");
   unc_add_opt("nl_func_class_scope", UO_nl_func_class_scope, AT_IARF,
               "Add or remove newline between class specification and '::' in 'void A::f() { }'\n"
               "Only appears in separate member implementation (does not appear with in-line implmementation)");
   unc_add_opt("nl_func_scope_name", UO_nl_func_scope_name, AT_IARF,
               "Add or remove newline between function scope and name\n"
               "Controls the newline after '::' in 'void A::f() { }'");
   unc_add_opt("nl_func_proto_type_name", UO_nl_func_proto_type_name, AT_IARF,
               "Add or remove newline between return type and function name in a prototype");
   unc_add_opt("nl_func_paren", UO_nl_func_paren, AT_IARF,
               "Add or remove newline between a function name and the opening '(' in the declaration");
   unc_add_opt("nl_func_def_paren", UO_nl_func_def_paren, AT_IARF,
               "Add or remove newline between a function name and the opening '(' in the definition");
   unc_add_opt("nl_func_decl_start", UO_nl_func_decl_start, AT_IARF,
               "Add or remove newline after '(' in a function declaration");
   unc_add_opt("nl_func_def_start", UO_nl_func_def_start, AT_IARF,
               "Add or remove newline after '(' in a function definition");
   unc_add_opt("nl_func_decl_start_single", UO_nl_func_decl_start_single, AT_IARF,
               "Overrides nl_func_decl_start when there is only one parameter.");
   unc_add_opt("nl_func_def_start_single", UO_nl_func_def_start_single, AT_IARF,
               "Overrides nl_func_def_start when there is only one parameter.");
   unc_add_opt("nl_func_decl_start_multi_line", UO_nl_func_decl_start_multi_line, AT_BOOL,
               "Whether to add newline after '(' in a function declaration if '(' and ')' are in different lines.");
   unc_add_opt("nl_func_def_start_multi_line", UO_nl_func_def_start_multi_line, AT_BOOL,
               "Whether to add newline after '(' in a function definition if '(' and ')' are in different lines.");
   unc_add_opt("nl_func_decl_args", UO_nl_func_decl_args, AT_IARF,
               "Add or remove newline after each ',' in a function declaration");
   unc_add_opt("nl_func_def_args", UO_nl_func_def_args, AT_IARF,
               "Add or remove newline after each ',' in a function definition");
   unc_add_opt("nl_func_decl_args_multi_line", UO_nl_func_decl_args_multi_line, AT_BOOL,
               "Whether to add newline after each ',' in a function declaration if '(' and ')' are in different lines.");
   unc_add_opt("nl_func_def_args_multi_line", UO_nl_func_def_args_multi_line, AT_BOOL,
               "Whether to add newline after each ',' in a function definition if '(' and ')' are in different lines.");
   unc_add_opt("nl_func_decl_end", UO_nl_func_decl_end, AT_IARF,
               "Add or remove newline before the ')' in a function declaration");
   unc_add_opt("nl_func_def_end", UO_nl_func_def_end, AT_IARF,
               "Add or remove newline before the ')' in a function definition");
   unc_add_opt("nl_func_decl_end_single", UO_nl_func_decl_end_single, AT_IARF,
               "Overrides nl_func_decl_end when there is only one parameter.");
   unc_add_opt("nl_func_def_end_single", UO_nl_func_def_end_single, AT_IARF,
               "Overrides nl_func_def_end when there is only one parameter.");
   unc_add_opt("nl_func_decl_end_multi_line", UO_nl_func_decl_end_multi_line, AT_BOOL,
               "Whether to add newline before ')' in a function declaration if '(' and ')' are in different lines.");
   unc_add_opt("nl_func_def_end_multi_line", UO_nl_func_def_end_multi_line, AT_BOOL,
               "Whether to add newline before ')' in a function definition if '(' and ')' are in different lines.");
   unc_add_opt("nl_func_decl_empty", UO_nl_func_decl_empty, AT_IARF,
               "Add or remove newline between '()' in a function declaration.");
   unc_add_opt("nl_func_def_empty", UO_nl_func_def_empty, AT_IARF,
               "Add or remove newline between '()' in a function definition.");
   unc_add_opt("nl_func_call_start_multi_line", UO_nl_func_call_start_multi_line, AT_BOOL,
               "Whether to add newline after '(' in a function call if '(' and ')' are in different lines.");
   unc_add_opt("nl_func_call_args_multi_line", UO_nl_func_call_args_multi_line, AT_BOOL,
               "Whether to add newline after each ',' in a function call if '(' and ')' are in different lines.");
   unc_add_opt("nl_func_call_end_multi_line", UO_nl_func_call_end_multi_line, AT_BOOL,
               "Whether to add newline before ')' in a function call if '(' and ')' are in different lines.");
   unc_add_opt("nl_oc_msg_args", UO_nl_oc_msg_args, AT_BOOL,
               "Whether to put each OC message parameter on a separate line\n"
               "See nl_oc_msg_leave_one_liner");
   unc_add_opt("nl_fdef_brace", UO_nl_fdef_brace, AT_IARF,
               "Add or remove newline between function signature and '{'");
   unc_add_opt("nl_cpp_ldef_brace", UO_nl_cpp_ldef_brace, AT_IARF,
               "Add or remove newline between C++11 lambda signature and '{'");
   unc_add_opt("nl_return_expr", UO_nl_return_expr, AT_IARF,
               "Add or remove a newline between the return keyword and return expression.");
   unc_add_opt("nl_after_semicolon", UO_nl_after_semicolon, AT_BOOL,
               "Whether to put a newline after semicolons, except in 'for' statements");
   unc_add_opt("nl_paren_dbrace_open", UO_nl_paren_dbrace_open, AT_IARF,
               "Java: Control the newline between the ')' and '{{' of the double brace initializer.");
   unc_add_opt("nl_type_brace_init_lst", UO_nl_type_brace_init_lst, AT_IARF,
               "Whether to put a newline after the type in an unnamed temporary direct-list-initialization");
   unc_add_opt("nl_type_brace_init_lst_open", UO_nl_type_brace_init_lst_open, AT_IARF,
               "Whether to put a newline after open brace in an unnamed temporary direct-list-initialization");
   unc_add_opt("nl_type_brace_init_lst_close", UO_nl_type_brace_init_lst_close, AT_IARF,
               "Whether to put a newline before close brace in an unnamed temporary direct-list-initialization");
   unc_add_opt("nl_after_brace_open", UO_nl_after_brace_open, AT_BOOL,
               "Whether to put a newline after brace open.\n"
               "This also adds a newline before the matching brace close.");
   unc_add_opt("nl_after_brace_open_cmt", UO_nl_after_brace_open_cmt, AT_BOOL,
               "If nl_after_brace_open and nl_after_brace_open_cmt are True, a newline is\n"
               "placed between the open brace and a trailing single-line comment.");
   unc_add_opt("nl_after_vbrace_open", UO_nl_after_vbrace_open, AT_BOOL,
               "Whether to put a newline after a virtual brace open with a non-empty body.\n"
               "These occur in un-braced if/while/do/for statement bodies.");
   unc_add_opt("nl_after_vbrace_open_empty", UO_nl_after_vbrace_open_empty, AT_BOOL,
               "Whether to put a newline after a virtual brace open with an empty body.\n"
               "These occur in un-braced if/while/do/for statement bodies.");
   unc_add_opt("nl_after_brace_close", UO_nl_after_brace_close, AT_BOOL,
               "Whether to put a newline after a brace close.\n"
               "Does not apply if followed by a necessary ';'.");
   unc_add_opt("nl_after_vbrace_close", UO_nl_after_vbrace_close, AT_BOOL,
               "Whether to put a newline after a virtual brace close.\n"
               "Would add a newline before return in: 'if (foo) a++; return;'");
   unc_add_opt("nl_brace_struct_var", UO_nl_brace_struct_var, AT_IARF,
               "Control the newline between the close brace and 'b' in: 'struct { int a; } b;'\n"
               "Affects enums, unions and structures. If set to ignore, uses nl_after_brace_close");
   unc_add_opt("nl_define_macro", UO_nl_define_macro, AT_BOOL,
               "Whether to alter newlines in '#define' macros");
   unc_add_opt("nl_squeeze_ifdef", UO_nl_squeeze_ifdef, AT_BOOL,
               "Whether to remove blanks after '#ifxx' and '#elxx', or before '#elxx' and '#endif'. Does not affect top-level #ifdefs.");
   unc_add_opt("nl_squeeze_ifdef_top_level", UO_nl_squeeze_ifdef_top_level, AT_BOOL,
               "Makes the nl_squeeze_ifdef option affect the top-level #ifdefs as well.");
   unc_add_opt("nl_before_if", UO_nl_before_if, AT_IARF,
               "Add or remove blank line before 'if'");
   unc_add_opt("nl_after_if", UO_nl_after_if, AT_IARF,
=======
   unc_add_option("nl_brace_finally", UO_nl_brace_finally, AT_IARF,
                  "Add or remove newline between '}' and 'finally'");
   unc_add_option("nl_finally_brace", UO_nl_finally_brace, AT_IARF,
                  "Add or remove newline between 'finally' and '{'");
   unc_add_option("nl_try_brace", UO_nl_try_brace, AT_IARF,
                  "Add or remove newline between 'try' and '{'");
   unc_add_option("nl_getset_brace", UO_nl_getset_brace, AT_IARF,
                  "Add or remove newline between get/set and '{'");
   unc_add_option("nl_for_brace", UO_nl_for_brace, AT_IARF,
                  "Add or remove newline between 'for' and '{'");
   unc_add_option("nl_catch_brace", UO_nl_catch_brace, AT_IARF,
                  "Add or remove newline between 'catch' and '{'");
   unc_add_option("nl_brace_catch", UO_nl_brace_catch, AT_IARF,
                  "Add or remove newline between '}' and 'catch'");
   unc_add_option("nl_brace_square", UO_nl_brace_square, AT_IARF,
                  "Add or remove newline between '}' and ']'");
   unc_add_option("nl_brace_fparen", UO_nl_brace_fparen, AT_IARF,
                  "Add or remove newline between '}' and ')' in a function invocation");
   unc_add_option("nl_while_brace", UO_nl_while_brace, AT_IARF,
                  "Add or remove newline between 'while' and '{'");
   unc_add_option("nl_scope_brace", UO_nl_scope_brace, AT_IARF,
                  "Add or remove newline between 'scope (x)' and '{' (D)");
   unc_add_option("nl_unittest_brace", UO_nl_unittest_brace, AT_IARF,
                  "Add or remove newline between 'unittest' and '{' (D)");
   unc_add_option("nl_version_brace", UO_nl_version_brace, AT_IARF,
                  "Add or remove newline between 'version (x)' and '{' (D)");
   unc_add_option("nl_using_brace", UO_nl_using_brace, AT_IARF,
                  "Add or remove newline between 'using' and '{'");
   unc_add_option("nl_brace_brace", UO_nl_brace_brace, AT_IARF,
                  "Add or remove newline between two open or close braces.\n"
                  "Due to general newline/brace handling, REMOVE may not work.");
   unc_add_option("nl_do_brace", UO_nl_do_brace, AT_IARF,
                  "Add or remove newline between 'do' and '{'");
   unc_add_option("nl_brace_while", UO_nl_brace_while, AT_IARF,
                  "Add or remove newline between '}' and 'while' of 'do' statement");
   unc_add_option("nl_switch_brace", UO_nl_switch_brace, AT_IARF,
                  "Add or remove newline between 'switch' and '{'");
   unc_add_option("nl_synchronized_brace", UO_nl_synchronized_brace, AT_IARF,
                  "Add or remove newline between 'synchronized' and '{'");
   unc_add_option("nl_multi_line_cond", UO_nl_multi_line_cond, AT_BOOL,
                  "Add a newline between ')' and '{' if the ')' is on a different line than the if/for/etc.\n"
                  "Overrides nl_for_brace, nl_if_brace, nl_switch_brace, nl_while_switch and nl_catch_brace.");
   unc_add_option("nl_multi_line_define", UO_nl_multi_line_define, AT_BOOL,
                  "Force a newline in a define after the macro name for multi-line defines.");
   unc_add_option("nl_before_case", UO_nl_before_case, AT_BOOL,
                  "Whether to put a newline before 'case' statement, not after the first 'case'");
   unc_add_option("nl_before_throw", UO_nl_before_throw, AT_IARF,
                  "Add or remove newline between ')' and 'throw'");
   unc_add_option("nl_after_case", UO_nl_after_case, AT_BOOL,
                  "Whether to put a newline after 'case' statement");
   unc_add_option("nl_case_colon_brace", UO_nl_case_colon_brace, AT_IARF,
                  "Add or remove a newline between a case ':' and '{'. Overrides nl_after_case.");
   unc_add_option("nl_namespace_brace", UO_nl_namespace_brace, AT_IARF,
                  "Newline between namespace and {");
   unc_add_option("nl_template_class", UO_nl_template_class, AT_IARF,
                  "Add or remove newline between 'template<>' and whatever follows.");
   unc_add_option("nl_class_brace", UO_nl_class_brace, AT_IARF,
                  "Add or remove newline between 'class' and '{'");
   unc_add_option("nl_class_init_args", UO_nl_class_init_args, AT_IARF,
                  "Add or remove newline before/after each ',' in the base class list,\n"
                  "  (tied to pos_class_comma).");
   unc_add_option("nl_constr_init_args", UO_nl_constr_init_args, AT_IARF,
                  "Add or remove newline after each ',' in the constructor member initialization.\n"
                  "Related to nl_constr_colon, pos_constr_colon and pos_constr_comma.");
   unc_add_option("nl_enum_own_lines", UO_nl_enum_own_lines, AT_IARF,
                  "Add or remove newline before first element, after comma, and after last element in enum");
   unc_add_option("nl_func_type_name", UO_nl_func_type_name, AT_IARF,
                  "Add or remove newline between return type and function name in a function definition");
   unc_add_option("nl_func_type_name_class", UO_nl_func_type_name_class, AT_IARF,
                  "Add or remove newline between return type and function name inside a class {}\n"
                  "Uses nl_func_type_name or nl_func_proto_type_name if set to ignore.");
   unc_add_option("nl_func_class_scope", UO_nl_func_class_scope, AT_IARF,
                  "Add or remove newline between class specification and '::' in 'void A::f() { }'\n"
                  "Only appears in separate member implementation (does not appear with in-line implmementation)");
   unc_add_option("nl_func_scope_name", UO_nl_func_scope_name, AT_IARF,
                  "Add or remove newline between function scope and name\n"
                  "Controls the newline after '::' in 'void A::f() { }'");
   unc_add_option("nl_func_proto_type_name", UO_nl_func_proto_type_name, AT_IARF,
                  "Add or remove newline between return type and function name in a prototype");
   unc_add_option("nl_func_paren", UO_nl_func_paren, AT_IARF,
                  "Add or remove newline between a function name and the opening '(' in the declaration");
   unc_add_option("nl_func_paren_empty", UO_nl_func_paren_empty, AT_IARF,
                  "Overrides nl_func_paren for functions with no parameters");
   unc_add_option("nl_func_def_paren", UO_nl_func_def_paren, AT_IARF,
                  "Add or remove newline between a function name and the opening '(' in the definition");
   unc_add_option("nl_func_def_paren_empty", UO_nl_func_def_paren_empty, AT_IARF,
                  "Overrides nl_func_def_paren for functions with no parameters");
   unc_add_option("nl_func_decl_start", UO_nl_func_decl_start, AT_IARF,
                  "Add or remove newline after '(' in a function declaration");
   unc_add_option("nl_func_def_start", UO_nl_func_def_start, AT_IARF,
                  "Add or remove newline after '(' in a function definition");
   unc_add_option("nl_func_decl_start_single", UO_nl_func_decl_start_single, AT_IARF,
                  "Overrides nl_func_decl_start when there is only one parameter.");
   unc_add_option("nl_func_def_start_single", UO_nl_func_def_start_single, AT_IARF,
                  "Overrides nl_func_def_start when there is only one parameter.");
   unc_add_option("nl_func_decl_start_multi_line", UO_nl_func_decl_start_multi_line, AT_BOOL,
                  "Whether to add newline after '(' in a function declaration if '(' and ')' are in different lines.");
   unc_add_option("nl_func_def_start_multi_line", UO_nl_func_def_start_multi_line, AT_BOOL,
                  "Whether to add newline after '(' in a function definition if '(' and ')' are in different lines.");
   unc_add_option("nl_func_decl_args", UO_nl_func_decl_args, AT_IARF,
                  "Add or remove newline after each ',' in a function declaration");
   unc_add_option("nl_func_def_args", UO_nl_func_def_args, AT_IARF,
                  "Add or remove newline after each ',' in a function definition");
   unc_add_option("nl_func_decl_args_multi_line", UO_nl_func_decl_args_multi_line, AT_BOOL,
                  "Whether to add newline after each ',' in a function declaration if '(' and ')' are in different lines.");
   unc_add_option("nl_func_def_args_multi_line", UO_nl_func_def_args_multi_line, AT_BOOL,
                  "Whether to add newline after each ',' in a function definition if '(' and ')' are in different lines.");
   unc_add_option("nl_func_decl_end", UO_nl_func_decl_end, AT_IARF,
                  "Add or remove newline before the ')' in a function declaration");
   unc_add_option("nl_func_def_end", UO_nl_func_def_end, AT_IARF,
                  "Add or remove newline before the ')' in a function definition");
   unc_add_option("nl_func_decl_end_single", UO_nl_func_decl_end_single, AT_IARF,
                  "Overrides nl_func_decl_end when there is only one parameter.");
   unc_add_option("nl_func_def_end_single", UO_nl_func_def_end_single, AT_IARF,
                  "Overrides nl_func_def_end when there is only one parameter.");
   unc_add_option("nl_func_decl_end_multi_line", UO_nl_func_decl_end_multi_line, AT_BOOL,
                  "Whether to add newline before ')' in a function declaration if '(' and ')' are in different lines.");
   unc_add_option("nl_func_def_end_multi_line", UO_nl_func_def_end_multi_line, AT_BOOL,
                  "Whether to add newline before ')' in a function definition if '(' and ')' are in different lines.");
   unc_add_option("nl_func_decl_empty", UO_nl_func_decl_empty, AT_IARF,
                  "Add or remove newline between '()' in a function declaration.");
   unc_add_option("nl_func_def_empty", UO_nl_func_def_empty, AT_IARF,
                  "Add or remove newline between '()' in a function definition.");
   unc_add_option("nl_func_call_start_multi_line", UO_nl_func_call_start_multi_line, AT_BOOL,
                  "Whether to add newline after '(' in a function call if '(' and ')' are in different lines.");
   unc_add_option("nl_func_call_args_multi_line", UO_nl_func_call_args_multi_line, AT_BOOL,
                  "Whether to add newline after each ',' in a function call if '(' and ')' are in different lines.");
   unc_add_option("nl_func_call_end_multi_line", UO_nl_func_call_end_multi_line, AT_BOOL,
                  "Whether to add newline before ')' in a function call if '(' and ')' are in different lines.");
   unc_add_option("nl_oc_msg_args", UO_nl_oc_msg_args, AT_BOOL,
                  "Whether to put each OC message parameter on a separate line\n"
                  "See nl_oc_msg_leave_one_liner");
   unc_add_option("nl_fdef_brace", UO_nl_fdef_brace, AT_IARF,
                  "Add or remove newline between function signature and '{'");
   unc_add_option("nl_cpp_ldef_brace", UO_nl_cpp_ldef_brace, AT_IARF,
                  "Add or remove newline between C++11 lambda signature and '{'");
   unc_add_option("nl_return_expr", UO_nl_return_expr, AT_IARF,
                  "Add or remove a newline between the return keyword and return expression.");
   unc_add_option("nl_after_semicolon", UO_nl_after_semicolon, AT_BOOL,
                  "Whether to put a newline after semicolons, except in 'for' statements");
   unc_add_option("nl_paren_dbrace_open", UO_nl_paren_dbrace_open, AT_IARF,
                  "Java: Control the newline between the ')' and '{{' of the double brace initializer.");
   unc_add_option("nl_type_brace_init_lst", UO_nl_type_brace_init_lst, AT_IARF,
                  "Whether to put a newline after the type in an unnamed temporary direct-list-initialization");
   unc_add_option("nl_type_brace_init_lst_open", UO_nl_type_brace_init_lst_open, AT_IARF,
                  "Whether to put a newline after open brace in an unnamed temporary direct-list-initialization");
   unc_add_option("nl_type_brace_init_lst_close", UO_nl_type_brace_init_lst_close, AT_IARF,
                  "Whether to put a newline before close brace in an unnamed temporary direct-list-initialization");
   unc_add_option("nl_after_brace_open", UO_nl_after_brace_open, AT_BOOL,
                  "Whether to put a newline after brace open.\n"
                  "This also adds a newline before the matching brace close.");
   unc_add_option("nl_after_brace_open_cmt", UO_nl_after_brace_open_cmt, AT_BOOL,
                  "If nl_after_brace_open and nl_after_brace_open_cmt are True, a newline is\n"
                  "placed between the open brace and a trailing single-line comment.");
   unc_add_option("nl_after_vbrace_open", UO_nl_after_vbrace_open, AT_BOOL,
                  "Whether to put a newline after a virtual brace open with a non-empty body.\n"
                  "These occur in un-braced if/while/do/for statement bodies.");
   unc_add_option("nl_after_vbrace_open_empty", UO_nl_after_vbrace_open_empty, AT_BOOL,
                  "Whether to put a newline after a virtual brace open with an empty body.\n"
                  "These occur in un-braced if/while/do/for statement bodies.");
   unc_add_option("nl_after_brace_close", UO_nl_after_brace_close, AT_BOOL,
                  "Whether to put a newline after a brace close.\n"
                  "Does not apply if followed by a necessary ';'.");
   unc_add_option("nl_after_vbrace_close", UO_nl_after_vbrace_close, AT_BOOL,
                  "Whether to put a newline after a virtual brace close.\n"
                  "Would add a newline before return in: 'if (foo) a++; return;'");
   unc_add_option("nl_brace_struct_var", UO_nl_brace_struct_var, AT_IARF,
                  "Control the newline between the close brace and 'b' in: 'struct { int a; } b;'\n"
                  "Affects enums, unions and structures. If set to ignore, uses nl_after_brace_close");
   unc_add_option("nl_define_macro", UO_nl_define_macro, AT_BOOL,
                  "Whether to alter newlines in '#define' macros");
   unc_add_option("nl_squeeze_ifdef", UO_nl_squeeze_ifdef, AT_BOOL,
                  "Whether to remove blanks after '#ifxx' and '#elxx', or before '#elxx' and '#endif'. Does not affect top-level #ifdefs.");
   unc_add_option("nl_squeeze_ifdef_top_level", UO_nl_squeeze_ifdef_top_level, AT_BOOL,
                  "Makes the nl_squeeze_ifdef option affect the top-level #ifdefs as well.");
   unc_add_option("nl_before_if", UO_nl_before_if, AT_IARF,
                  "Add or remove blank line before 'if'");
   unc_add_option("nl_after_if", UO_nl_after_if, AT_IARF,
>>>>>>> d723b921
                  "Add or remove blank line after 'if' statement.\n"
                  "Add/Force work only if the next token is not a closing brace");
   unc_add_opt("nl_before_for", UO_nl_before_for, AT_IARF,
               "Add or remove blank line before 'for'");
   unc_add_opt("nl_after_for", UO_nl_after_for, AT_IARF,
               "Add or remove blank line after 'for' statement");
   unc_add_opt("nl_before_while", UO_nl_before_while, AT_IARF,
               "Add or remove blank line before 'while'");
   unc_add_opt("nl_after_while", UO_nl_after_while, AT_IARF,
               "Add or remove blank line after 'while' statement");
   unc_add_opt("nl_before_switch", UO_nl_before_switch, AT_IARF,
               "Add or remove blank line before 'switch'");
   unc_add_opt("nl_after_switch", UO_nl_after_switch, AT_IARF,
               "Add or remove blank line after 'switch' statement");
   unc_add_opt("nl_before_synchronized", UO_nl_before_synchronized, AT_IARF,
               "Add or remove blank line before 'synchronized'");
   unc_add_opt("nl_after_synchronized", UO_nl_after_synchronized, AT_IARF,
               "Add or remove blank line after 'synchronized' statement");
   unc_add_opt("nl_before_do", UO_nl_before_do, AT_IARF,
               "Add or remove blank line before 'do'");
   unc_add_opt("nl_after_do", UO_nl_after_do, AT_IARF,
               "Add or remove blank line after 'do/while' statement");
   unc_add_opt("nl_ds_struct_enum_cmt", UO_nl_ds_struct_enum_cmt, AT_BOOL,
               "Whether to double-space commented-entries in struct/union/enum");
   unc_add_opt("nl_ds_struct_enum_close_brace", UO_nl_ds_struct_enum_close_brace, AT_BOOL,
               "force nl before } of a struct/union/enum\n"
               "(lower priority than 'eat_blanks_before_close_brace')");
   unc_add_opt("nl_before_func_class_def", UO_nl_before_func_class_def, AT_UNUM,
               "Add or remove blank line before 'func_class_def'");
   //unc_add_option("nl_after_func_class_def", UO_nl_after_func_class_def, AT_NUM,
   //               "Add or remove blank line after 'func_class_def' statement");
   unc_add_opt("nl_before_func_class_proto", UO_nl_before_func_class_proto, AT_UNUM,
               "Add or remove blank line before 'func_class_proto'");
   //unc_add_option("nl_after_func_class_proto", UO_nl_after_func_class_proto, AT_NUM,
   //               "Add or remove blank line after 'func_class_proto' statement");
   unc_add_opt("nl_class_colon", UO_nl_class_colon, AT_IARF,
               "Add or remove a newline before/after a class colon,\n"
               "  (tied to pos_class_colon).");
   unc_add_opt("nl_constr_colon", UO_nl_constr_colon, AT_IARF,
               "Add or remove a newline around a class constructor colon.\n"
               "Related to nl_constr_init_args, pos_constr_colon and pos_constr_comma.");
   unc_add_opt("nl_create_if_one_liner", UO_nl_create_if_one_liner, AT_BOOL,
               "Change simple unbraced if statements into a one-liner\n"
               "'if(b)\\n i++;' => 'if(b) i++;'");
   unc_add_opt("nl_create_for_one_liner", UO_nl_create_for_one_liner, AT_BOOL,
               "Change simple unbraced for statements into a one-liner\n"
               "'for (i=0;i<5;i++)\\n foo(i);' => 'for (i=0;i<5;i++) foo(i);'");
   unc_add_opt("nl_create_while_one_liner", UO_nl_create_while_one_liner, AT_BOOL,
               "Change simple unbraced while statements into a one-liner\n"
               "'while (i<5)\\n foo(i++);' => 'while (i<5) foo(i++);'");
   unc_add_opt("nl_split_if_one_liner", UO_nl_split_if_one_liner, AT_BOOL,
               " Change a one-liner if statement into simple unbraced if\n"
               "'if(b) i++;' => 'if(b) i++;'");
   unc_add_opt("nl_split_for_one_liner", UO_nl_split_for_one_liner, AT_BOOL,
               "Change a one-liner for statement into simple unbraced for\n"
               "'for (i=0;<5;i++) foo(i);' => 'for (i=0;<5;i++) foo(i);'");
   unc_add_opt("nl_split_while_one_liner", UO_nl_split_while_one_liner, AT_BOOL,
               "Change simple unbraced while statements into a one-liner while\n"
               "'while (i<5)\\n foo(i++);' => 'while (i<5) foo(i++);'");

   unc_begin_group(UG_blankline, "Blank line options", "Note that it takes 2 newlines to get a blank line");
   unc_add_opt("nl_max", UO_nl_max, AT_UNUM,
               "The maximum consecutive newlines (3 = 2 blank lines)");
   unc_add_opt("nl_max_blank_in_func", UO_nl_max_blank_in_func, AT_UNUM,
               "The maximum consecutive newlines in function");
   unc_add_opt("nl_after_func_proto", UO_nl_after_func_proto, AT_UNUM,
               "The number of newlines after a function prototype, if followed by another function prototype");
   unc_add_opt("nl_after_func_proto_group", UO_nl_after_func_proto_group, AT_UNUM,
               "The number of newlines after a function prototype, if not followed by another function prototype");
   unc_add_opt("nl_after_func_class_proto", UO_nl_after_func_class_proto, AT_UNUM,
               "The number of newlines after a function class prototype, if followed by another function class prototype");
   unc_add_opt("nl_after_func_class_proto_group", UO_nl_after_func_class_proto_group, AT_UNUM,
               "The number of newlines after a function class prototype, if not followed by another function class prototype");
   unc_add_opt("nl_before_func_body_def", UO_nl_before_func_body_def, AT_UNUM,
               "The number of newlines before a multi-line function def body");
   unc_add_opt("nl_before_func_body_proto", UO_nl_before_func_body_proto, AT_UNUM,
               "The number of newlines before a multi-line function prototype body");
   unc_add_opt("nl_after_func_body", UO_nl_after_func_body, AT_UNUM,
               "The number of newlines after '}' of a multi-line function body");
   unc_add_opt("nl_after_func_body_class", UO_nl_after_func_body_class, AT_UNUM,
               "The number of newlines after '}' of a multi-line function body in a class declaration");
   unc_add_opt("nl_after_func_body_one_liner", UO_nl_after_func_body_one_liner, AT_UNUM,
               "The number of newlines after '}' of a single line function body");
   unc_add_opt("nl_before_block_comment", UO_nl_before_block_comment, AT_UNUM,
               "The minimum number of newlines before a multi-line comment.\n"
               "Doesn't apply if after a brace open or another multi-line comment.");
   unc_add_opt("nl_before_c_comment", UO_nl_before_c_comment, AT_UNUM,
               "The minimum number of newlines before a single-line C comment.\n"
               "Doesn't apply if after a brace open or other single-line C comments.");
   unc_add_opt("nl_before_cpp_comment", UO_nl_before_cpp_comment, AT_UNUM,
               "The minimum number of newlines before a CPP comment.\n"
               "Doesn't apply if after a brace open or other CPP comments.");
   unc_add_opt("nl_after_multiline_comment", UO_nl_after_multiline_comment, AT_BOOL,
               "Whether to force a newline after a multi-line comment.");
   unc_add_opt("nl_after_label_colon", UO_nl_after_label_colon, AT_BOOL,
               "Whether to force a newline after a label's colon.");
   unc_add_opt("nl_after_struct", UO_nl_after_struct, AT_UNUM,
               "The number of newlines after '}' or ';' of a struct/enum/union definition");
   unc_add_opt("nl_before_class", UO_nl_before_class, AT_UNUM,
               "The number of newlines before a class definition");
   unc_add_opt("nl_after_class", UO_nl_after_class, AT_UNUM,
               "The number of newlines after '}' or ';' of a class definition");
   unc_add_opt("nl_before_access_spec", UO_nl_before_access_spec, AT_UNUM,
               "The number of newlines before a 'private:', 'public:', 'protected:', 'signals:', or 'slots:' label.\n"
               "Will not change the newline count if after a brace open.\n"
               "0 = No change.");
   unc_add_opt("nl_after_access_spec", UO_nl_after_access_spec, AT_UNUM,
               "The number of newlines after a 'private:', 'public:', 'protected:', 'signals:' or 'slots:' label.\n"
               "0 = No change.\n"
               "the option 'nl_after_access_spec' takes preference over 'nl_typedef_blk_start' and 'nl_var_def_blk_start'");
   unc_add_opt("nl_comment_func_def", UO_nl_comment_func_def, AT_UNUM,
               "The number of newlines between a function def and the function comment.\n"
               "0 = No change.");
   unc_add_opt("nl_after_try_catch_finally", UO_nl_after_try_catch_finally, AT_UNUM,
               "The number of newlines after a try-catch-finally block that isn't followed by a brace close.\n"
               "0 = No change.");
   unc_add_opt("nl_around_cs_property", UO_nl_around_cs_property, AT_UNUM,
               "The number of newlines before and after a property, indexer or event decl.\n"
               "0 = No change.");
   unc_add_opt("nl_between_get_set", UO_nl_between_get_set, AT_UNUM,
               "The number of newlines between the get/set/add/remove handlers in C#.\n"
               "0 = No change.");
   unc_add_opt("nl_property_brace", UO_nl_property_brace, AT_IARF,
               "Add or remove newline between C# property and the '{'");
   unc_add_opt("eat_blanks_after_open_brace", UO_eat_blanks_after_open_brace, AT_BOOL,
               "Whether to remove blank lines after '{'");
   unc_add_opt("eat_blanks_before_close_brace", UO_eat_blanks_before_close_brace, AT_BOOL,
               "Whether to remove blank lines before '}'");
   unc_add_opt("nl_remove_extra_newlines", UO_nl_remove_extra_newlines, AT_UNUM,
               "How aggressively to remove extra newlines not in preproc.\n"
               "0: No change\n"
               "1: Remove most newlines not handled by other config\n"
               "2: Remove all newlines and reformat completely by config", "", 0, 2);
   unc_add_opt("nl_before_return", UO_nl_before_return, AT_BOOL,
               "Whether to put a blank line before 'return' statements, unless after an open brace.");
   unc_add_opt("nl_after_return", UO_nl_after_return, AT_BOOL,
               "Whether to put a blank line after 'return' statements, unless followed by a close brace.");
   unc_add_opt("nl_after_annotation", UO_nl_after_annotation, AT_IARF,
               "Whether to put a newline after a Java annotation statement.\n"
               "Only affects annotations that are after a newline.");
   unc_add_opt("nl_between_annotation", UO_nl_between_annotation, AT_IARF,
               "Controls the newline between two annotations.");

   unc_begin_group(UG_position, "Positioning options");
   unc_add_opt("pos_arith", UO_pos_arith, AT_POS,
               "The position of arithmetic operators in wrapped expressions");
   unc_add_opt("pos_assign", UO_pos_assign, AT_POS,
               "The position of assignment in wrapped expressions.\n"
               "Do not affect '=' followed by '{'");
   unc_add_opt("pos_bool", UO_pos_bool, AT_POS,
               "The position of boolean operators in wrapped expressions");
   unc_add_opt("pos_compare", UO_pos_compare, AT_POS,
               "The position of comparison operators in wrapped expressions");
   unc_add_opt("pos_conditional", UO_pos_conditional, AT_POS,
               "The position of conditional (b ? t : f) operators in wrapped expressions");
   unc_add_opt("pos_comma", UO_pos_comma, AT_POS,
               "The position of the comma in wrapped expressions");
   unc_add_opt("pos_enum_comma", UO_pos_enum_comma, AT_POS,
               "The position of the comma in enum entries");
   unc_add_opt("pos_class_comma", UO_pos_class_comma, AT_POS,
               "The position of the comma in the base class list if there are more than one line,\n"
               "  (tied to nl_class_init_args).");
   unc_add_opt("pos_constr_comma", UO_pos_constr_comma, AT_POS,
               "The position of the comma in the constructor initialization list.\n"
               "Related to nl_constr_colon, nl_constr_init_args and pos_constr_colon.");
   unc_add_opt("pos_class_colon", UO_pos_class_colon, AT_POS,
               "The position of trailing/leading class colon, between class and base class list\n"
               "  (tied to nl_class_colon).");
   unc_add_opt("pos_constr_colon", UO_pos_constr_colon, AT_POS,
               "The position of colons between constructor and member initialization,\n"
               "(tied to nl_constr_colon).\n"
               "Related to nl_constr_colon, nl_constr_init_args and pos_constr_comma.");

   unc_begin_group(UG_linesplit, "Line Splitting options");
   unc_add_opt("code_width", UO_code_width, AT_UNUM,
               "Try to limit code width to N number of columns", "", 0, 256);
   unc_add_opt("ls_for_split_full", UO_ls_for_split_full, AT_BOOL,
               "Whether to fully split long 'for' statements at semicolons");
   unc_add_opt("ls_func_split_full", UO_ls_func_split_full, AT_BOOL,
               "Whether to fully split long function prototypes/calls at commas");
   unc_add_opt("ls_code_width", UO_ls_code_width, AT_BOOL,
               "Whether to split lines as close to code_width as possible and ignore some groupings");

   unc_begin_group(UG_align, "Code alignment (not left column spaces/tabs)");
   unc_add_opt("align_keep_tabs", UO_align_keep_tabs, AT_BOOL,
               "Whether to keep non-indenting tabs");
   unc_add_opt("align_with_tabs", UO_align_with_tabs, AT_BOOL,
               "Whether to use tabs for aligning");
   unc_add_opt("align_on_tabstop", UO_align_on_tabstop, AT_BOOL,
               "Whether to bump out to the next tab when aligning");
   unc_add_opt("align_number_left", UO_align_number_left, AT_BOOL,
               "Whether to left-align numbers");
   unc_add_opt("align_keep_extra_space", UO_align_keep_extra_space, AT_BOOL,
               "Whether to keep whitespace not required for alignment.");
   unc_add_opt("align_func_params", UO_align_func_params, AT_BOOL,
               "Align variable definitions in prototypes and functions");
   unc_add_opt("align_same_func_call_params", UO_align_same_func_call_params, AT_BOOL,
               "Align parameters in single-line functions that have the same name.\n"
               "The function names must already be aligned with each other.");
   unc_add_opt("align_var_def_span", UO_align_var_def_span, AT_UNUM,
               "The span for aligning variable definitions (0=don't align)", "", 0, 5000);
   unc_add_opt("align_var_def_star_style", UO_align_var_def_star_style, AT_UNUM,
               "How to align the star in variable definitions.\n"
               " 0=Part of the type     'void *   foo;'\n"
               " 1=Part of the variable 'void     *foo;'\n"
               " 2=Dangling             'void    *foo;'", "", 0, 2);
   unc_add_opt("align_var_def_amp_style", UO_align_var_def_amp_style, AT_UNUM,
               "How to align the '&' in variable definitions.\n"
               " 0=Part of the type\n"
               " 1=Part of the variable\n"
               " 2=Dangling", "", 0, 2);
   unc_add_opt("align_var_def_thresh", UO_align_var_def_thresh, AT_UNUM,
               "The threshold for aligning variable definitions (0=no limit)", "", 0, 5000);
   unc_add_opt("align_var_def_gap", UO_align_var_def_gap, AT_UNUM,
               "The gap for aligning variable definitions");
   unc_add_opt("align_var_def_colon", UO_align_var_def_colon, AT_BOOL,
               "Whether to align the colon in struct bit fields");
   unc_add_opt("align_var_def_colon_gap", UO_align_var_def_colon_gap, AT_UNUM,
               "align variable defs gap for bit colons");
   unc_add_opt("align_var_def_attribute", UO_align_var_def_attribute, AT_BOOL,
               "Whether to align any attribute after the variable name");
   unc_add_opt("align_var_def_inline", UO_align_var_def_inline, AT_BOOL,
               "Whether to align inline struct/enum/union variable definitions");
   unc_add_opt("align_assign_span", UO_align_assign_span, AT_UNUM,
               "The span for aligning on '=' in assignments (0=don't align)", "", 0, 5000);
   unc_add_opt("align_assign_thresh", UO_align_assign_thresh, AT_UNUM,
               "The threshold for aligning on '=' in assignments (0=no limit)", "", 0, 5000);
   unc_add_opt("align_enum_equ_span", UO_align_enum_equ_span, AT_UNUM,
               "The span for aligning on '=' in enums (0=don't align)", "", 0, 5000);
   unc_add_opt("align_enum_equ_thresh", UO_align_enum_equ_thresh, AT_UNUM,
               "The threshold for aligning on '=' in enums (0=no limit)", "", 0, 5000);
   unc_add_opt("align_var_class_span", UO_align_var_class_span, AT_UNUM,
               "The span for aligning class (0=don't align)", "", 0, 5000);
   unc_add_opt("align_var_class_thresh", UO_align_var_class_thresh, AT_UNUM,
               "The threshold for aligning class member definitions (0=no limit)", "", 0, 5000);
   unc_add_opt("align_var_class_gap", UO_align_var_class_gap, AT_UNUM,
               "The gap for aligning class member definitions");
   unc_add_opt("align_var_struct_span", UO_align_var_struct_span, AT_UNUM,
               "The span for aligning struct/union (0=don't align)", "", 0, 5000);
   unc_add_opt("align_var_struct_thresh", UO_align_var_struct_thresh, AT_UNUM,
               "The threshold for aligning struct/union member definitions (0=no limit)", "", 0, 5000);
   unc_add_opt("align_var_struct_gap", UO_align_var_struct_gap, AT_UNUM,
               "The gap for aligning struct/union member definitions");
   unc_add_opt("align_struct_init_span", UO_align_struct_init_span, AT_UNUM,
               "The span for aligning struct initializer values (0=don't align)", "", 0, 5000);
   unc_add_opt("align_typedef_gap", UO_align_typedef_gap, AT_UNUM,
               "The minimum space between the type and the synonym of a typedef");
   unc_add_opt("align_typedef_span", UO_align_typedef_span, AT_UNUM,
               "The span for aligning single-line typedefs (0=don't align)");
   unc_add_opt("align_typedef_func", UO_align_typedef_func, AT_UNUM,
               "How to align typedef'd functions with other typedefs\n"
               "0: Don't mix them at all\n"
               "1: align the open paren with the types\n"
               "2: align the function type name with the other type names", "", 0, 2);
   unc_add_opt("align_typedef_star_style", UO_align_typedef_star_style, AT_UNUM,
               "Controls the positioning of the '*' in typedefs. Just try it.\n"
               "0: Align on typedef type, ignore '*'\n"
               "1: The '*' is part of type name: typedef int  *pint;\n"
               "2: The '*' is part of the type, but dangling: typedef int *pint;", "", 0, 2);
   unc_add_opt("align_typedef_amp_style", UO_align_typedef_amp_style, AT_UNUM,
               "Controls the positioning of the '&' in typedefs. Just try it.\n"
               "0: Align on typedef type, ignore '&'\n"
               "1: The '&' is part of type name: typedef int  &pint;\n"
               "2: The '&' is part of the type, but dangling: typedef int &pint;", "", 0, 2);
   unc_add_opt("align_right_cmt_span", UO_align_right_cmt_span, AT_UNUM,
               "The span for aligning comments that end lines (0=don't align)", "", 0, 5000);
   unc_add_opt("align_right_cmt_mix", UO_align_right_cmt_mix, AT_BOOL,
               "If aligning comments, mix with comments after '}' and #endif with less than 3 spaces before the comment");
   unc_add_opt("align_right_cmt_gap", UO_align_right_cmt_gap, AT_UNUM,
               "If a trailing comment is more than this number of columns away from the text it follows,\n"
               "it will qualify for being aligned. This has to be > 0 to do anything.");
   unc_add_opt("align_right_cmt_at_col", UO_align_right_cmt_at_col, AT_UNUM,
               "Align trailing comment at or beyond column N; 'pulls in' comments as a bonus side effect (0=ignore)", "", 0, 200);
   unc_add_opt("align_func_proto_span", UO_align_func_proto_span, AT_UNUM,
               "The span for aligning function prototypes (0=don't align)", "", 0, 5000);
   unc_add_opt("align_func_proto_gap", UO_align_func_proto_gap, AT_UNUM,
               "Minimum gap between the return type and the function name.");
   unc_add_opt("align_on_operator", UO_align_on_operator, AT_BOOL,
               "Align function prototypes on the 'operator' keyword instead of what follows");
   unc_add_opt("align_mix_var_proto", UO_align_mix_var_proto, AT_BOOL,
               "Whether to mix aligning prototype and variable declarations.\n"
               "If True, align_var_def_XXX options are used instead of align_func_proto_XXX options.");
   unc_add_opt("align_single_line_func", UO_align_single_line_func, AT_BOOL,
               "Align single-line functions with function prototypes, uses align_func_proto_span");
   unc_add_opt("align_single_line_brace", UO_align_single_line_brace, AT_BOOL,
               "Aligning the open brace of single-line functions.\n"
               "Requires align_single_line_func=True, uses align_func_proto_span");
   unc_add_opt("align_single_line_brace_gap", UO_align_single_line_brace_gap, AT_UNUM,
               "Gap for align_single_line_brace.");
   unc_add_opt("align_oc_msg_spec_span", UO_align_oc_msg_spec_span, AT_UNUM,
               "The span for aligning ObjC msg spec (0=don't align)", "", 0, 5000);
   unc_add_opt("align_nl_cont", UO_align_nl_cont, AT_BOOL,
               "Whether to align macros wrapped with a backslash and a newline.\n"
               "This will not work right if the macro contains a multi-line comment.");
   unc_add_opt("align_pp_define_together", UO_align_pp_define_together, AT_BOOL,
               "# Align macro functions and variables together");
   unc_add_opt("align_pp_define_gap", UO_align_pp_define_gap, AT_UNUM,
               "The minimum space between label and value of a preprocessor define");
   unc_add_opt("align_pp_define_span", UO_align_pp_define_span, AT_UNUM,
               "The span for aligning on '#define' bodies (0=don't align, other=number of lines including comments between blocks)", "", 0, 5000);
   unc_add_opt("align_left_shift", UO_align_left_shift, AT_BOOL,
               "Align lines that start with '<<' with previous '<<'. Default=True");
   unc_add_opt("align_asm_colon", UO_align_asm_colon, AT_BOOL,
               "Align text after asm volatile () colons.");
   unc_add_opt("align_oc_msg_colon_span", UO_align_oc_msg_colon_span, AT_UNUM,
               "Span for aligning parameters in an Obj-C message call on the ':' (0=don't align)", "", 0, 5000);
   unc_add_opt("align_oc_msg_colon_first", UO_align_oc_msg_colon_first, AT_BOOL,
               "If True, always align with the first parameter, even if it is too short.");
   unc_add_opt("align_oc_decl_colon", UO_align_oc_decl_colon, AT_BOOL,
               "Aligning parameters in an Obj-C '+' or '-' declaration on the ':'");

   unc_begin_group(UG_comment, "Comment modifications");
   unc_add_opt("cmt_width", UO_cmt_width, AT_UNUM,
               "Try to wrap comments at cmt_width columns", "", 0, 256);
   unc_add_opt("cmt_reflow_mode", UO_cmt_reflow_mode, AT_UNUM,
               "Set the comment reflow mode (Default=0)\n"
               "0: no reflowing (apart from the line wrapping due to cmt_width)\n"
               "1: no touching at all\n"
               "2: full reflow", "", 0, 2);
   unc_add_opt("cmt_convert_tab_to_spaces", UO_cmt_convert_tab_to_spaces, AT_BOOL,
               "Whether to convert all tabs to spaces in comments. Default is to leave tabs inside comments alone, unless used for indenting.");
   unc_add_opt("cmt_indent_multi", UO_cmt_indent_multi, AT_BOOL,
               "If False, disable all multi-line comment changes, including cmt_width. keyword substitution and leading chars.\n"
               "Default=True");
   unc_add_opt("cmt_c_group", UO_cmt_c_group, AT_BOOL,
               "Whether to group c-comments that look like they are in a block");
   unc_add_opt("cmt_c_nl_start", UO_cmt_c_nl_start, AT_BOOL,
               "Whether to put an empty '/*' on the first line of the combined c-comment");
   unc_add_opt("cmt_c_nl_end", UO_cmt_c_nl_end, AT_BOOL,
               "Whether to put a newline before the closing '*/' of the combined c-comment");
   unc_add_opt("cmt_cpp_group", UO_cmt_cpp_group, AT_BOOL,
               "Whether to group cpp-comments that look like they are in a block");
   unc_add_opt("cmt_cpp_nl_start", UO_cmt_cpp_nl_start, AT_BOOL,
               "Whether to put an empty '/*' on the first line of the combined cpp-comment");
   unc_add_opt("cmt_cpp_nl_end", UO_cmt_cpp_nl_end, AT_BOOL,
                  "Whether to put a newline before the closing '*/' of the combined cpp-comment");
   unc_add_opt("cmt_cpp_to_c", UO_cmt_cpp_to_c, AT_BOOL,
               "Whether to change cpp-comments into c-comments");
   unc_add_opt("cmt_star_cont", UO_cmt_star_cont, AT_BOOL,
               "Whether to put a star on subsequent comment lines");
   unc_add_opt("cmt_sp_before_star_cont", UO_cmt_sp_before_star_cont, AT_UNUM,
               "The number of spaces to insert at the start of subsequent comment lines");
   unc_add_opt("cmt_sp_after_star_cont", UO_cmt_sp_after_star_cont, AT_NUM,
               "The number of spaces to insert after the star on subsequent comment lines");
   unc_add_opt("cmt_multi_check_last", UO_cmt_multi_check_last, AT_BOOL,
               "For multi-line comments with a '*' lead, remove leading spaces if the first and last lines of\n"
               "the comment are the same length. Default=True");
   unc_add_opt("cmt_multi_first_len_minimum", UO_cmt_multi_first_len_min, AT_UNUM,
               "For multi-line comments with a '*' lead, remove leading spaces if the first and last lines of\n"
               "the comment are the same length AND if the length is bigger as the first_len minimum. Default=4",
               "", 1, 20);
   unc_add_opt("cmt_insert_file_header", UO_cmt_insert_file_header, AT_STRING,
               "The filename that contains text to insert at the head of a file if the file doesn't start with a C/C++ comment.\n"
               "Will substitute $(filename) with the current file's name.");
   unc_add_opt("cmt_insert_file_footer", UO_cmt_insert_file_footer, AT_STRING,
               "The filename that contains text to insert at the end of a file if the file doesn't end with a C/C++ comment.\n"
               "Will substitute $(filename) with the current file's name.");
   unc_add_opt("cmt_insert_func_header", UO_cmt_insert_func_header, AT_STRING,
               "The filename that contains text to insert before a function implementation if the function isn't preceded with a C/C++ comment.\n"
               "Will substitute $(function) with the function name and $(javaparam) with the javadoc @param and @return stuff.\n"
               "Will also substitute $(fclass) with the class name: void CFoo::Bar() { ... }");
   unc_add_opt("cmt_insert_class_header", UO_cmt_insert_class_header, AT_STRING,
               "The filename that contains text to insert before a class if the class isn't preceded with a C/C++ comment.\n"
               "Will substitute $(class) with the class name.");
   unc_add_opt("cmt_insert_oc_msg_header", UO_cmt_insert_oc_msg_header, AT_STRING,
               "The filename that contains text to insert before a Obj-C message specification if the method isn't preceded with a C/C++ comment.\n"
               "Will substitute $(message) with the function name and $(javaparam) with the javadoc @param and @return stuff.");
   unc_add_opt("cmt_insert_before_preproc", UO_cmt_insert_before_preproc, AT_BOOL,
               "If a preprocessor is encountered when stepping backwards from a function name, then\n"
               "this option decides whether the comment should be inserted.\n"
               "Affects cmt_insert_oc_msg_header, cmt_insert_func_header and cmt_insert_class_header.");
   unc_add_opt("cmt_insert_before_inlines", UO_cmt_insert_before_inlines, AT_BOOL,
               "If a function is declared inline to a class definition, then\n"
               "this option decides whether the comment should be inserted.\n"
               "Affects cmt_insert_func_header.");
   unc_add_opt("cmt_insert_before_ctor_dtor", UO_cmt_insert_before_ctor_dtor, AT_BOOL,
               "If the function is a constructor/destructor, then\n"
               "this option decides whether the comment should be inserted.\n"
               "Affects cmt_insert_func_header.");

   unc_begin_group(UG_codemodify, "Code modifying options (non-whitespace)");
   unc_add_opt("mod_full_brace_do", UO_mod_full_brace_do, AT_IARF,
               "Add or remove braces on single-line 'do' statement");
   unc_add_opt("mod_full_brace_for", UO_mod_full_brace_for, AT_IARF,
               "Add or remove braces on single-line 'for' statement");
   unc_add_opt("mod_full_brace_function", UO_mod_full_brace_fct, AT_IARF,
               "Add or remove braces on single-line function definitions. (Pawn)");
   unc_add_opt("mod_full_brace_if", UO_mod_full_brace_if, AT_IARF,
               "Add or remove braces on single-line 'if' statement. Will not remove the braces if they contain an 'else'.");
   unc_add_opt("mod_full_brace_if_chain", UO_mod_full_brace_if_chain, AT_BOOL,
               "Make all if/elseif/else statements in a chain be braced or not. Overrides mod_full_brace_if.\n"
               "If any must be braced, they are all braced.  If all can be unbraced, then the braces are removed.");
   unc_add_opt("mod_full_brace_if_chain_only", UO_mod_full_brace_if_chain_only, AT_BOOL,
               "Make all if/elseif/else statements with at least one 'else' or 'else if' fully braced.\n"
               "If mod_full_brace_if_chain is used together with this option, all if-else chains will get braces,\n"
               "and simple 'if' statements will lose them (if possible).");
   unc_add_opt("mod_full_brace_nl", UO_mod_full_brace_nl, AT_UNUM,
               "Don't remove braces around statements that span N newlines", "", 0, 5000);
   unc_add_opt("mod_full_brace_nl_block_rem_mlcond", UO_mod_full_brace_nl_block_rem_mlcond, AT_BOOL,
               "Blocks removal of braces if the parenthesis of if/for/while/.. span multiple lines.",
               "Affected options:\n"
               "mod_full_brace_for, mod_full_brace_if, mod_full_brace_if_chain, mod_full_brace_if_chain_only, mod_full_brace_while,mod_full_brace_using\n"
               "Not affected options:\n"
               "mod_full_brace_do, mod_full_brace_function");
   unc_add_opt("mod_full_brace_while", UO_mod_full_brace_while, AT_IARF,
               "Add or remove braces on single-line 'while' statement");
   unc_add_opt("mod_full_brace_using", UO_mod_full_brace_using, AT_IARF,
               "Add or remove braces on single-line 'using ()' statement");
   unc_add_opt("mod_paren_on_return", UO_mod_paren_on_return, AT_IARF,
               "Add or remove unnecessary paren on 'return' statement");
   unc_add_opt("mod_pawn_semicolon", UO_mod_pawn_semicolon, AT_BOOL,
               "Whether to change optional semicolons to real semicolons");
   unc_add_opt("mod_full_paren_if_bool", UO_mod_full_paren_if_bool, AT_BOOL,
               "Add or remove parenthesis around booleans used in 'while' and 'if' statements");
   unc_add_opt("mod_remove_extra_semicolon", UO_mod_remove_extra_semicolon, AT_BOOL,
               "Whether to remove superfluous semicolons");
   unc_add_opt("mod_add_long_function_closebrace_comment", UO_mod_add_long_function_closebrace_comment, AT_UNUM,
               "If a function body exceeds the specified number of newlines and doesn't have a comment after\n"
               "the close brace, a comment will be added.");
   unc_add_opt("mod_add_long_namespace_closebrace_comment", UO_mod_add_long_namespace_closebrace_comment, AT_UNUM,
               "If a namespace body exceeds the specified number of newlines and doesn't have a comment after\n"
               "the close brace, a comment will be added.");
   unc_add_opt("mod_add_long_class_closebrace_comment", UO_mod_add_long_class_closebrace_comment, AT_UNUM,
               "If a class body exceeds the specified number of newlines and doesn't have a comment after\n"
               "the close brace, a comment will be added.");
   unc_add_opt("mod_add_long_switch_closebrace_comment", UO_mod_add_long_switch_closebrace_comment, AT_UNUM,
               "If a switch body exceeds the specified number of newlines and doesn't have a comment after\n"
               "the close brace, a comment will be added.");
   unc_add_opt("mod_add_long_ifdef_endif_comment", UO_mod_add_long_ifdef_endif_comment, AT_UNUM,
               "If an #ifdef body exceeds the specified number of newlines and doesn't have a comment after\n"
               "the #endif, a comment will be added.");
   unc_add_opt("mod_add_long_ifdef_else_comment", UO_mod_add_long_ifdef_else_comment, AT_UNUM,
               "If an #ifdef or #else body exceeds the specified number of newlines and doesn't have a comment after\n"
               "the #else, a comment will be added.");
   unc_add_opt("mod_sort_import", UO_mod_sort_import, AT_BOOL,
               "If True, will sort consecutive single-line 'import' statements [Java, D]");
   unc_add_opt("mod_sort_using", UO_mod_sort_using, AT_BOOL,
               "If True, will sort consecutive single-line 'using' statements [C#]");
   unc_add_opt("mod_sort_include", UO_mod_sort_include, AT_BOOL,
               "If True, will sort consecutive single-line '#include' statements [C/C++] and '#import' statements [Obj-C]\n"
               "This is generally a bad idea, as it may break your code.");
   unc_add_opt("mod_move_case_break", UO_mod_move_case_break, AT_BOOL,
               "If True, it will move a 'break' that appears after a fully braced 'case' before the close brace.");
   unc_add_opt("mod_case_brace", UO_mod_case_brace, AT_IARF,
               "Will add or remove the braces around a fully braced case statement.\n"
               "Will only remove the braces if there are no variable declarations in the block.");
   unc_add_opt("mod_remove_empty_return", UO_mod_remove_empty_return, AT_BOOL,
               "If True, it will remove a void 'return;' that appears as the last statement in a function.");
   unc_add_opt("mod_sort_oc_properties", UO_mod_sort_oc_properties, AT_BOOL,
               "If True, it will organize the properties (Obj-C)");
   unc_add_opt("mod_sort_oc_property_class_weight", UO_mod_sort_oc_property_class_weight, AT_NUM,
                  "Determines weight of class property modifier (Obj-C)");
   unc_add_opt("mod_sort_oc_property_thread_safe_weight", UO_mod_sort_oc_property_thread_safe_weight, AT_NUM,
                  "Determines weight of atomic, nonatomic (Obj-C)");
   unc_add_opt("mod_sort_oc_property_readwrite_weight", UO_mod_sort_oc_property_readwrite_weight, AT_NUM,
               "Determines weight of readwrite (Obj-C)");
   unc_add_opt("mod_sort_oc_property_reference_weight", UO_mod_sort_oc_property_reference_weight, AT_NUM,
               "Determines weight of reference type (retain, copy, assign, weak, strong) (Obj-C)");
   unc_add_opt("mod_sort_oc_property_getter_weight", UO_mod_sort_oc_property_getter_weight, AT_NUM,
               "Determines weight of getter type (getter=) (Obj-C)");
   unc_add_opt("mod_sort_oc_property_setter_weight", UO_mod_sort_oc_property_setter_weight, AT_NUM,
               "Determines weight of setter type (setter=) (Obj-C)");
   unc_add_opt("mod_sort_oc_property_nullability_weight", UO_mod_sort_oc_property_nullability_weight, AT_NUM,
                  "Determines weight of nullability type (nullable, nonnull, null_unspecified, null_resettable) (Obj-C)");
   unc_add_opt("mod_enum_last_comma", UO_mod_enum_last_comma, AT_IARF,
               "Will add or remove the comma after the last item in an enum.");

   unc_begin_group(UG_preprocessor, "Preprocessor options");
   unc_add_opt("pp_indent", UO_pp_indent, AT_IARF,
               "Control indent of preprocessors inside #if blocks at brace level 0 (file-level)");
   unc_add_opt("pp_indent_at_level", UO_pp_indent_at_level, AT_BOOL,
               "Whether to indent #if/#else/#endif at the brace level (True) or from column 1 (False)");
   unc_add_opt("pp_indent_count", UO_pp_indent_count, AT_UNUM,
               "Specifies the number of columns to indent preprocessors per level at brace level 0 (file-level).\n"
               "If pp_indent_at_level=False, specifies the number of columns to indent preprocessors per level at brace level > 0 (function-level).\n"
               "Default=1");
   unc_add_opt("pp_space", UO_pp_space, AT_IARF,
               "Add or remove space after # based on pp_level of #if blocks");
   unc_add_opt("pp_space_count", UO_pp_space_count, AT_UNUM,
               "Sets the number of spaces added with pp_space");
   unc_add_opt("pp_indent_region", UO_pp_indent_region, AT_NUM,
               "The indent for #region and #endregion in C# and '#pragma region' in C/C++");
   unc_add_opt("pp_region_indent_code", UO_pp_region_indent_code, AT_BOOL,
               "Whether to indent the code between #region and #endregion");
   unc_add_opt("pp_indent_if", UO_pp_indent_if, AT_NUM,
               "If pp_indent_at_level=True, sets the indent for #if, #else and #endif when not at file-level.\n"
               "0:  indent preprocessors using output_tab_size.\n"
               ">0: column at which all preprocessors will be indented.");
   unc_add_opt("pp_if_indent_code", UO_pp_if_indent_code, AT_BOOL,
               "Control whether to indent the code between #if, #else and #endif.");
   unc_add_opt("pp_define_at_level", UO_pp_define_at_level, AT_BOOL,
               "Whether to indent '#define' at the brace level (True) or from column 1 (false)");
   unc_add_opt("pp_ignore_define_body", UO_pp_ignore_define_body, AT_BOOL,
               "Whether to ignore the '#define' body while formatting.");
   unc_add_opt("pp_indent_case", UO_pp_indent_case, AT_BOOL,
               "Whether to indent case statements between #if, #else, and #endif.\n"
               "Only applies to the indent of the preprocesser that the case statements directly inside of");
   unc_add_opt("pp_indent_func_def", UO_pp_indent_func_def, AT_BOOL,
               "Whether to indent whole function definitions between #if, #else, and #endif.\n"
               "Only applies to the indent of the preprocesser that the function definition is directly inside of");
   unc_add_opt("pp_indent_extern", UO_pp_indent_extern, AT_BOOL,
               "Whether to indent extern C blocks between #if, #else, and #endif.\n"
               "Only applies to the indent of the preprocesser that the extern block is directly inside of");
   unc_add_opt("pp_indent_brace", UO_pp_indent_brace, AT_BOOL,
               "Whether to indent braces directly inside #if, #else, and #endif.\n"
               "Only applies to the indent of the preprocesser that the braces are directly inside of");

   unc_begin_group(UG_sort_includes, "Sort includes options");
   unc_add_opt("include_category_0", UO_include_category_0, AT_STRING,
               "The regex for include category with priority 0.");
   unc_add_opt("include_category_1", UO_include_category_1, AT_STRING,
               "The regex for include category with priority 1.");
   unc_add_opt("include_category_2", UO_include_category_2, AT_STRING,
               "The regex for include category with priority 2.");

   unc_begin_group(UG_Use_Ext, "Use or Do not Use options", "G");
   unc_add_opt("use_indent_func_call_param", UO_use_indent_func_call_param, AT_BOOL,
               "True:  indent_func_call_param will be used (default)\n"
               "False: indent_func_call_param will NOT be used");
   unc_add_opt("use_indent_continue_only_once", UO_use_indent_continue_only_once, AT_BOOL,
               "The value of the indentation for a continuation line is calculate differently if the line is:\n"
               "  a declaration :your case with QString fileName ...\n"
               "  an assignment  :your case with pSettings = new QSettings( ...\n"
               "At the second case the option value might be used twice:\n"
               "  at the assignment\n"
               "  at the function call (if present)\n"
               "To prevent the double use of the option value, use this option with the value 'True'.\n"
               "True:  indent_continue will be used only once\n"
               "False: indent_continue will be used every time (default)");
   unc_add_opt("use_options_overriding_for_qt_macros", UO_use_options_overriding_for_qt_macros, AT_BOOL,
               "SIGNAL/SLOT Qt macros have special formatting options. See options_for_QT.cpp for details.\n"
               "Default=True");

   unc_begin_group(UG_warnlevels, "Warn levels - 1: error, 2: warning (default), 3: note");
   unc_add_opt("warn_level_tabs_found_in_verbatim_string_literals", UO_warn_level_tabs_found_in_verbatim_string_literals, AT_UNUM,
               "Warning is given if doing tab-to-\\t replacement and we have found one in a C# verbatim string literal.", "", 1, 3);

   unc_add_opt("always_ignore", UO_always_ignore, AT_IARF, "this option is always AV_IGNORE", "");
   unc_add_opt("always_add", UO_always_add, AT_IARF, "this option is always AV_ADD", "");
   unc_add_opt("always_remove", UO_always_remove, AT_IARF, "this option is always AV_REMOVE", "");
   unc_add_opt("always_force", UO_always_force, AT_IARF, "this option is always AV_FORCE", "");
}


const group_map_value_t* get_group_name(uint32_t ug)
{
   for (const auto& it : group_map)
   {
      if ((uint32_t)it.second.id == ug)
      {
         return(&it.second);
      }
   }
   return(nullptr);
}


const option_map_value_t* get_option_name(uo_t option)
{
   const uo_map_it it = option_name_map.find(option);

   return((it == option_name_map.end()) ? nullptr : (&it->second));
}


static void convert_value(const option_map_value_t* entry, const char* val, op_val_t* dest)
{
   if (entry->type == AT_LINE)
   {
      if (strcasecmp(val, "CRLF") == 0) { dest->le = LE_CRLF; return; }
      if (strcasecmp(val, "LF"  ) == 0) { dest->le = LE_LF;   return; }
      if (strcasecmp(val, "CR"  ) == 0) { dest->le = LE_CR;   return; }

      if (strcasecmp(val, "AUTO") != 0)
      {
         fprintf(stderr, "%s:%u Expected AUTO, LF, CRLF, or CR for %s, got %s\n",
                 cpd.filename, cpd.line_number, entry->name, val);
         log_flush(true);
         cpd.error_count++;
      }
      dest->le = LE_AUTO;
      return;
   }

   if (entry->type == AT_POS)
   {
      if (strcasecmp(val, "JOIN"       ) == 0) { dest->tp = TP_JOIN;        return; }
      if (strcasecmp(val, "LEAD"       ) == 0) { dest->tp = TP_LEAD;        return; }
      if (strcasecmp(val, "LEAD_BREAK" ) == 0) { dest->tp = TP_LEAD_BREAK;  return; }
      if (strcasecmp(val, "LEAD_FORCE" ) == 0) { dest->tp = TP_LEAD_FORCE;  return; }
      if (strcasecmp(val, "TRAIL"      ) == 0) { dest->tp = TP_TRAIL;       return; }
      if (strcasecmp(val, "TRAIL_BREAK") == 0) { dest->tp = TP_TRAIL_BREAK; return; }
      if (strcasecmp(val, "TRAIL_FORCE") == 0) { dest->tp = TP_TRAIL_FORCE; return; }
      if (strcasecmp(val, "IGNORE"     ) != 0)
      {
         fprintf(stderr, "%s:%u Expected IGNORE, JOIN, LEAD, LEAD_BREAK, LEAD_FORCE, "
                 "TRAIL, TRAIL_BREAK, TRAIL_FORCE for %s, got %s\n",
                 cpd.filename, cpd.line_number, entry->name, val);
         log_flush(true);
         cpd.error_count++;
      }
      dest->tp = TP_IGNORE;
      return;
   }

   const option_map_value_t* tmp;
   if ((entry->type == AT_NUM ) ||
       (entry->type == AT_UNUM) )
   {
      if (unc_isdigit(char2uint32(*val)) ||
         (unc_isdigit(char2uint32(val[1])) && ((*val == '-') || (*val == '+'))))
      {
         if ((entry->type == AT_UNUM) && (*val == '-'))
         {
            fprintf(stderr, "%s:%u\n  for the option '%s' is a negative value not possible: %s",
                    cpd.filename, cpd.line_number, entry->name, val);
            log_flush(true);
            exit(EX_CONFIG);
         }
         dest->n = strtol(val, nullptr, 0);
         /* is the same as dest->u */
         return;
      }
      else
      {
         /* Try to see if it is a variable */
         int32_t mult = 1;
         if (*val == '-')
         {
            mult = -1;
            val++;
         }

         tmp = unc_find_option(val);
         if (tmp == nullptr)
         {
            fprintf(stderr, "%s:%u\n  for the assignment: unknown option '%s':",
                    cpd.filename, cpd.line_number, val);
            log_flush(true);
            exit(EX_CONFIG);
         }
         // indent_case_brace = -indent_columns
         LOG_FMT(LNOTE, "line_number=%d, entry(%s) %s, tmp(%s) %s\n",
                 cpd.line_number,
                 get_argtype_name(entry->type), entry->name,
                 get_argtype_name(tmp->type), tmp->name);

         if (( tmp->type == entry->type) ||
             ((tmp->type == AT_UNUM) && (entry->type == AT_NUM)) ||
             ((tmp->type == AT_NUM ) && (entry->type == AT_UNUM) && (get_ival(tmp->id) * mult) > 0))
         {
            dest->n = get_ival(tmp->id) * mult;
            // is the same as dest->u
            return;
         }
         else
         {
            fprintf(stderr, "%s:%u\n  for the assignment: expected type for %s is %s, got %s\n",
                    cpd.filename, cpd.line_number,
                    entry->name, get_argtype_name(entry->type), get_argtype_name(tmp->type));
            log_flush(true);
            exit(EX_CONFIG);
         }
      }
      fprintf(stderr, "%s:%u Expected a number for %s, got %s\n",
              cpd.filename, cpd.line_number, entry->name, val);
      log_flush(true);
      cpd.error_count++;
      dest->n = 0;
      // is the same as dest->u
      return;
   }

   if (entry->type == AT_BOOL)
   {
      if ((strcasecmp(val, "true") == 0) ||
          (strcasecmp(val, "t"   ) == 0) ||
          (strcmp(val, "1") == 0))
      {
         dest->b = true;
         return;
      }

      if ((strcasecmp(val, "false") == 0) ||
          (strcasecmp(val, "f"    ) == 0) ||
          (strcmp(val, "0") == 0))
      {
         dest->b = false;
         return;
      }

      bool btrue = true;
      if ((*val == '-') || (*val == '~'))
      {
         btrue = false;
         val++;
      }

      if (((tmp = unc_find_option(val)) != nullptr) &&
           (tmp->type == entry->type))
      {
         dest->b = is_true(tmp->id) ? btrue : !btrue;
         return;
      }
      fprintf(stderr, "%s:%u Expected 'True' or 'False' for %s, got %s\n",
              cpd.filename, cpd.line_number, entry->name, val);
      log_flush(true);
      cpd.error_count++;
      dest->b = false;
      return;
   }

   if (entry->type == AT_STRING)
   {
      dest->str = strdup(val);
      return;
   }

   /* Must be AT_IARF */
   if ((strcasecmp(val, "add"   ) == 0) || (strcasecmp(val, "a") == 0)) { dest->a = AV_ADD;    return; }
   if ((strcasecmp(val, "remove") == 0) || (strcasecmp(val, "r") == 0)) { dest->a = AV_REMOVE; return; }
   if ((strcasecmp(val, "force" ) == 0) || (strcasecmp(val, "f") == 0)) { dest->a = AV_FORCE;  return; }
   if ((strcasecmp(val, "ignore") == 0) || (strcasecmp(val, "i") == 0)) { dest->a = AV_IGNORE; return; }

   if (((tmp = unc_find_option(val)) != nullptr) &&
        (tmp->type == entry->type))
   {
      dest->a = get_arg(tmp->id);
      return;
   }

   fprintf(stderr, "%s:%u Expected 'Add', 'Remove', 'Force', or 'Ignore' for %s, got %s\n",
           cpd.filename, cpd.line_number, entry->name, val);
   log_flush(true);
   cpd.error_count++;
   dest->a = AV_IGNORE;
}


int32_t set_option_value(const char* name, const char* value)
{
   const option_map_value_t* entry;

   if ((entry = unc_find_option(name)) != nullptr)
   {
      convert_value(entry, value, &cpd.settings[entry->id]);
      return((int32_t)entry->id);
   }
   return(-1);
}


bool is_path_relative(const char* path)
{
#ifdef WIN32
   /* Check for partition labels as indication for an absolute path
    * X:\path\to\file style absolute disk path */
   retval_if(isalpha(path[0]) &&
             (path[1] == ':'), false);

   /* Check for double backslashs as indication for a network path
   * \\server\path\to\file style absolute UNC path */
   retval_if((path[0] == BACKSLASH) &&
             (path[1] == BACKSLASH), false);
#endif

   /* check fo a slash as indication for a filename with leading path
    * /path/to/file style absolute path */
   return(path[0] != '/');
}


#define MAX_ARG_COUNT 32u
void process_option_line(char* configLine, const char* filename)
{
   cpd.line_number++;
   char* ptr;
   if ((ptr = strchr(configLine, '#')) != nullptr) { *ptr = 0;   } /* Chop off trailing comments */
   if ((ptr = strchr(configLine, '=')) != nullptr) { *ptr = ' '; } /* Blow away the '=' to make things simple */
   ptr = configLine;
   while ((ptr = strchr(ptr, ',')) != nullptr)     { *ptr = ' '; } /* Blow away all commas */

   /* Split the line */
   char*    args[MAX_ARG_COUNT];
   uint32_t argc = Args::SplitLine(configLine, args, uint32_t(ARRAY_SIZE(args) - 1u));
   if (argc < 2)
   {
      if (argc > 0)
      {
         fprintf(stderr, "%s:%u Wrong number of arguments: %s...\n",
                 filename, cpd.line_number, configLine);
         log_flush(true);
         cpd.error_count++;
      }
      return;
   }
   argc = min(argc, MAX_ARG_COUNT);
   args[argc] = nullptr;

   if (strcasecmp(args[0], "type") == 0)
   {
      for (uint32_t idx = 1; idx < argc; idx++)
      {
         add_keyword(args[idx], CT_TYPE);
      }
   }
   else if (strcasecmp(args[0], "define"     ) == 0) { add_define (args[1], args[2]       ); }
   else if (strcasecmp(args[0], "macro-open" ) == 0) { add_keyword(args[1], CT_MACRO_OPEN ); }
   else if (strcasecmp(args[0], "macro-close") == 0) { add_keyword(args[1], CT_MACRO_CLOSE); }
   else if (strcasecmp(args[0], "macro-else" ) == 0) { add_keyword(args[1], CT_MACRO_ELSE ); }
   else if (strcasecmp(args[0], "set"        ) == 0)
   {
      if (argc < 3)
      {
         fprintf(stderr, "%s:%u 'set' requires at least three arguments\n",
                 filename, cpd.line_number);
         log_flush(true);
      }
      else
      {
         c_token_t token = find_token_name(args[1]);
         if (token != CT_NONE)
         {
            LOG_FMT(LNOTE, "%s:%d set '%s':", filename, cpd.line_number, args[1]);
            for (uint32_t idx = 2; idx < argc; idx++)
            {
               LOG_FMT(LNOTE, " '%s'", args[idx]);
               add_keyword(args[idx], token);
            }
            LOG_FMT(LNOTE, "\n");
         }
         else
         {
            fprintf(stderr, "%s:%u unknown type '%s':", filename, cpd.line_number, args[1]);
            log_flush(true);
         }
      }
   }
#ifndef EMSCRIPTEN
   else if (strcasecmp(args[0], "include") == 0)
   {
      uint32_t save_line_no = cpd.line_number;
      if (is_path_relative(args[1]))
      {
         /* include is a relative path to the current config file */
         unc_text ut = filename;
         ut.resize(path_dirname_len(filename));
         ut.append(args[1]);
         UNUSED(load_option_file(ut.c_str()));
      }
      else
      { /* include is an absolute Unix path */
         UNUSED(load_option_file(args[1]));
      }
      cpd.line_number = save_line_no;
   }
#endif
   else if (strcasecmp(args[0], "file_ext") == 0)
   {
      if (argc < 3)
      {
         fprintf(stderr, "%s:%u 'file_ext' requires at least three arguments\n",
                 filename, cpd.line_number);
         log_flush(true);
      }
      else
      {
         for (uint32_t idx = 2; idx < argc; idx++)
         {
            const char* lang_name = extension_add(args[idx], args[1]);
            if (lang_name)
            {
               LOG_FMT(LNOTE, "%s:%u file_ext '%s' => '%s'\n",
                       filename, cpd.line_number, args[idx], lang_name);
            }
            else
            {
               fprintf(stderr, "%s:%u file_ext has unknown language '%s'\n",
                       filename, cpd.line_number, args[1]);
               log_flush(true);
            }
         }
      }
   }
   else
   {
      /* must be a regular option = value */
      const int32_t id = set_option_value(args[0], args[1]);
      if (id < 0)
      {
         fprintf(stderr, "%s:%u Unknown symbol '%s'\n",
                 filename, cpd.line_number, args[0]);
         log_flush(true);
         cpd.error_count++;
      }
   }
}


int32_t load_option_file(const char* filename)
{
#ifdef WIN32
   /* "/dev/null" not understood by "fopen" in Windows */
   retval_if((strcasecmp(filename, "/dev/null") == 0), 0);
#endif

   FILE* pfile = fopen(filename, "r");
   if (ptr_is_invalid(pfile))
   {
      fprintf(stderr, "%s: fopen(%s) failed: %s (%d)\n",
              __func__, filename, strerror(errno), errno);
      cpd.error_count++;
      return(-1);
   }

   /* Read in the file line by line */
   char buffer[256];
   while (fgets(buffer, sizeof(buffer), pfile) != nullptr)
   {
      process_option_line(buffer, filename);
   }

   fclose(pfile);
   return(0);
}


int32_t save_option_file_kernel(FILE* pfile, bool withDoc, bool only_not_default)
{
   fprintf(pfile, "# %s\n", UNCRUSTIFY_VERSION);

   int32_t not_default_opt_count = 0; /* number of options that differ from their default value */
   /* Print the options by group */
   for (auto& jt : group_map)
   {
      bool first = true;

      for (auto option_id : jt.second.options)
      {
         const option_map_value_t* option = get_option_name(option_id);
         const string val_string  = op_val2str(option->type, cpd.settings[option->id]);
         const string val_default = op_val2str(option->type, cpd.defaults[option->id]);

         if (val_string != val_default)
         {
            not_default_opt_count++;
         }
         else if (only_not_default)
         {
            continue;
         }

         if (withDoc &&
            ( ptr_is_valid(option->short_desc)) &&
            (*option->short_desc != 0))
         {
            if (first)
            {
               /* print group description */
               fputs("\n#\n", pfile);
               fprintf(pfile, "# %s\n", jt.second.short_desc);
               fputs("#\n\n", pfile);
            }

            fprintf(pfile, "%s# ", first ? "" : "\n");
            int32_t idx;
            for (idx = 0; option->short_desc[idx] != 0; idx++)
            {
               fputc(option->short_desc[idx], pfile);
               if ( (option->short_desc[idx] == '\n') &&
                    (option->short_desc[idx + 1] != 0))
               {
                  fputs("# ", pfile);
               }
            }
            if (option->short_desc[idx - 1] != '\n')
            {
               fputc('\n', pfile);
            }
         }
         first = false;

         const uint32_t name_len = strlen(option->name);
         const int      pad      = (name_len < MAX_OPTION_NAME_LEN)
                                  ? (MAX_OPTION_NAME_LEN - name_len) : 1;

         fprintf(pfile, "%s%*.s= ", option->name, pad, " ");

         if (option->type == AT_STRING) { fprintf(pfile, "\"%s\"", val_string.c_str()); }
         else                           { fprintf(pfile, "%s",     val_string.c_str()); }
         if (withDoc)
         {
            const int val_len = val_string.length();
            fprintf(pfile, "%*.s # %s", 8 - val_len, " ",
                    argtype2string(option->type).c_str());
         }
         fputs("\n", pfile);
      }
   }

   if (withDoc)
   {
      fprintf(pfile, "%s", DOC_TEXT_END);
   }

   print_keywords  (pfile); /* Print custom keywords */
   print_defines   (pfile); /* Print custom defines */
   print_extensions(pfile); /* Print custom file extensions */

   fprintf(pfile, "# option(s) with 'not default' value: %d\n#\n", not_default_opt_count);

   return(0);
}


int32_t save_option_file(FILE* pfile, bool withDoc)
{
   return(save_option_file_kernel(pfile, withDoc, false));
}


void print_options(FILE* pfile)
{
   // TODO refactor to be independent of type positioning
   const char* names[] =
   {
      "{ False, True }",
      "{ Ignore, Add, Remove, Force }",
      "Number",
      "{ Auto, LF, CR, CRLF }",
      "{ Ignore, Lead, Trail }",
      "String",
      "Unsigned Number",
   };

   fprintf(pfile, "# %s\n", UNCRUSTIFY_VERSION);

   /* Print the all out */
   for (auto& jt : group_map)
   {
      fprintf(pfile, "#\n# %s\n#\n\n", jt.second.short_desc);

      for (auto option_id : jt.second.options)
      {
         const option_map_value_t* option = get_option_name(option_id);
         assert(ptr_is_valid(option));
         uint32_t cur = strlen(option->name);
         uint32_t pad = (cur < MAX_OPTION_NAME_LEN) ? (MAX_OPTION_NAME_LEN - cur) : 1;
         fprintf(pfile, "%s%*c%s\n", option->name, (int32_t)pad, ' ', names[option->type]);

         const char* text = option->short_desc;

         if (ptr_is_valid(text))
         {
            fputs("  ", pfile);
            while (*text != 0)
            {
               fputc(*text, pfile);
               if (*text == '\n')
               {
                  fputs("  ", pfile);
               }
               text++;
            }
         }
         fputs("\n\n", pfile);
      }
   }
   fprintf(pfile, "%s", DOC_TEXT_END);
}


void set_option_defaults(void)
{
   /* set all the default values to zero */
   for (auto& count : cpd.defaults)
   {
      count.n = 0;
   }

   /* the options with non-zero default values */
   cpd.defaults[UO_align_left_shift                                 ].b = true;
   cpd.defaults[UO_cmt_indent_multi                                 ].b = true;
   cpd.defaults[UO_cmt_insert_before_inlines                        ].b = true;
   cpd.defaults[UO_cmt_multi_check_last                             ].b = true;
   cpd.defaults[UO_cmt_multi_first_len_min                          ].n = 4;
   cpd.defaults[UO_indent_access_spec                               ].n = 1;
   cpd.defaults[UO_indent_align_assign                              ].b = true;
   cpd.defaults[UO_indent_columns                                   ].u = 8;
   cpd.defaults[UO_indent_cpp_lambda_body                           ].b = false;
   cpd.defaults[UO_indent_ctor_init_leading                         ].n = 2;
   cpd.defaults[UO_indent_label                                     ].n = 1;
   cpd.defaults[UO_indent_oc_msg_prioritize_first_colon             ].b = true;
   cpd.defaults[UO_indent_token_after_brace                         ].b = true;
   cpd.defaults[UO_indent_using_block                               ].b = true;
   cpd.defaults[UO_indent_with_tabs                                 ].u = 1;
   cpd.defaults[UO_indent_switch_pp                                 ].b = true;
   cpd.defaults[UO_input_tab_size                                   ].u = 8;
   cpd.defaults[UO_newlines                                         ].le= LE_AUTO;
   cpd.defaults[UO_output_tab_size                                  ].u = 8;
   cpd.defaults[UO_pp_indent_count                                  ].n = 1;
   cpd.defaults[UO_sp_addr                                          ].a = AV_REMOVE;
   cpd.defaults[UO_sp_after_semi                                    ].a = AV_ADD;
   cpd.defaults[UO_sp_after_semi_for                                ].a = AV_FORCE;
   cpd.defaults[UO_sp_after_type                                    ].a = AV_FORCE;
   cpd.defaults[UO_sp_angle_shift                                   ].a = AV_ADD;
   cpd.defaults[UO_sp_before_case_colon                             ].a = AV_REMOVE;
   cpd.defaults[UO_sp_before_comma                                  ].a = AV_REMOVE;
   cpd.defaults[UO_sp_before_nl_cont                                ].a = AV_ADD;
   cpd.defaults[UO_sp_before_semi                                   ].a = AV_REMOVE;
   cpd.defaults[UO_sp_deref                                         ].a = AV_REMOVE;
   cpd.defaults[UO_sp_incdec                                        ].a = AV_REMOVE;
   cpd.defaults[UO_sp_inv                                           ].a = AV_REMOVE;
   cpd.defaults[UO_sp_member                                        ].a = AV_REMOVE;
   cpd.defaults[UO_sp_not                                           ].a = AV_REMOVE;
   cpd.defaults[UO_sp_paren_comma                                   ].a = AV_FORCE;
   cpd.defaults[UO_sp_pp_concat                                     ].a = AV_ADD;
   cpd.defaults[UO_sp_sign                                          ].a = AV_REMOVE;
   cpd.defaults[UO_sp_super_paren                                   ].a = AV_REMOVE;
   cpd.defaults[UO_sp_this_paren                                    ].a = AV_REMOVE;
   cpd.defaults[UO_sp_word_brace                                    ].a = AV_ADD;
   cpd.defaults[UO_sp_word_brace_ns                                 ].a = AV_ADD;
   cpd.defaults[UO_string_escape_char                               ].n = BACKSLASH;
   cpd.defaults[UO_use_indent_func_call_param                       ].b = true;
   cpd.defaults[UO_use_options_overriding_for_qt_macros             ].b = true;
   cpd.defaults[UO_warn_level_tabs_found_in_verbatim_string_literals].n = (int32_t)LWARN;
   cpd.defaults[UO_pp_indent_case                                   ].b = true;
   cpd.defaults[UO_pp_indent_func_def                               ].b = true;
   cpd.defaults[UO_pp_indent_extern                                 ].b = true;
   cpd.defaults[UO_pp_indent_brace                                  ].b = true;
   cpd.defaults[UO_always_ignore                                    ].a = AV_IGNORE;
   cpd.defaults[UO_always_add                                       ].a = AV_ADD;
   cpd.defaults[UO_always_remove                                    ].a = AV_REMOVE;
   cpd.defaults[UO_always_force                                     ].a = AV_FORCE;

#ifdef DEBUG
   // test all the default values if they are in the allowed interval
   for (const auto &id : option_name_map)
   {
      option_map_value_t value = id.second;
      if (value.type == AT_UNUM)
      {
         uint32_t min_value     = value.min_val;
         uint32_t max_value     = value.max_val;
         uint32_t default_value = cpd.defaults[id.first].u;
         if (default_value > max_value)
         {
            fprintf(stderr, "option '%s' is not correctly set:\n", id.second.name);
            fprintf(stderr, "The default value '%u' is more than the max value '%u'.\n",
                    default_value, max_value);
            log_flush(true);
            exit(EX_SOFTWARE);
         }
         if ((min_value > 0) &&
             (default_value < min_value))
         {
            fprintf(stderr, "option '%s' is not correctly set:\n", id.second.name);
            fprintf(stderr, "The default value '%u' is less than the min value '%u'.\n",
                    default_value, min_value);
            log_flush(true);
            exit(EX_SOFTWARE);
         }
      }

      if (value.type == AT_NUM)
      {
         int min_value     = value.min_val;
         int max_value     = value.max_val;
         int default_value = cpd.defaults[id.first].u;
         if (default_value > max_value)
         {
            fprintf(stderr, "option '%s' is not correctly set:\n", id.second.name);
            fprintf(stderr, "The default value '%d' is more than the max value '%d'.\n",
                    default_value, max_value);
            log_flush(true);
            exit(EX_SOFTWARE);
         }
         if (default_value < min_value)
         {
            fprintf(stderr, "option '%s' is not correctly set:\n", id.second.name);
            fprintf(stderr, "The default value '%d' is less than the min value '%d'.\n",
                    default_value, min_value);
            log_flush(true);
            exit(EX_SOFTWARE);
         }
      }
   }
#endif // DEBUG

   /* copy all the default values to settings array */
   const uint32_t option_count = (uint32_t)UO_option_count;
   for (uint32_t i = 0; i < option_count; i++)
   {
      cpd.settings[i].a = cpd.defaults[i].a;
   }
}


string argtype2string(argtype_t argtype)
{
   switch (argtype)
   {
      case AT_BOOL:   return("false/true");
      case AT_IARF:   return("ignore/add/remove/force");
      case AT_NUM:    return("number");
      case AT_UNUM:   return("unsigned number");
      case AT_LINE:   return("auto/lf/crlf/cr");
      case AT_POS:    return("ignore/join/lead/lead_break/lead_force/trail/trail_break/trail_force");
      case AT_STRING: return("string");
      default:        fprintf(stderr, "Unknown argtype '%d'\n", argtype);
                      log_flush(true);
                      return("");
   }
}


const char* get_enc_name(const char_enc_t enc)
{
   switch(enc)
   {
      case(char_enc_t::ASCII   ): return ("ASCII"      );
      case(char_enc_t::BYTE    ): return ("BYTE"       );
      case(char_enc_t::UTF8    ): return ("UTF-8"      );
      case(char_enc_t::UTF16_LE): return ("UTF-16-LE"  );
      case(char_enc_t::UTF16_BE): return ("UTF-16-BE"  );
      default:                         return ("unknown enc");
   }
}


const char* get_argtype_name(argtype_t argtype)
{
   switch (argtype)
   {
      case AT_BOOL:   return("AT_BOOL"  );
      case AT_IARF:   return("AT_IARF"  );
      case AT_NUM:    return("AT_NUM"   );
      case AT_UNUM:   return("AT_UNUM"  );
      case AT_LINE:   return("AT_LINE"  );
      case AT_POS:    return("AT_POS"   );
      case AT_STRING: return("AT_STRING");
      default:        fprintf(stderr, "Unknown argtype '%d'\n", argtype);
                      log_flush(true);
                      return("");
   }
}


string bool2str(bool val)
{
   return((val) ? "true" : "false");
}


string argval2str(argval_t argval)
{
   switch (argval)
   {
      case AV_IGNORE: return("ignore");
      case AV_ADD:    return("add"   );
      case AV_REMOVE: return("remove");
      case AV_FORCE:  return("force" );
      default:        fprintf(stderr, "Unknown argval '%d'\n", argval);
                      log_flush(true);
                      return("undefined");
   }
}


string number2str(int32_t number)
{
   char buffer[12]; /* 11 + termination */
   sprintf(buffer, "%d", number);

   /* NOTE: this creates a std:string class from the char array.
    *       It isn't returning a pointer to stack memory. */
   return(buffer);
}


string lineends2str(lineends_t linends)
{
   switch (linends)
   {
      case LE_LF:   return("lf"  );
      case LE_CRLF: return("crlf");
      case LE_CR:   return("cr"  );
      case LE_AUTO: return("auto");
      default:      fprintf(stderr, "Unknown lineends '%d'\n", linends);
                    log_flush(true);
                    return("");
   }
}


string tokenpos2str(tokenpos_t tokenpos)
{
   switch (tokenpos)
   {
      case TP_IGNORE:      return("ignore"     );
      case TP_JOIN:        return("join"       );
      case TP_LEAD:        return("lead"       );
      case TP_LEAD_BREAK:  return("lead_break" );
      case TP_LEAD_FORCE:  return("lead_force" );
      case TP_TRAIL:       return("trail"      );
      case TP_TRAIL_BREAK: return("trail_break");
      case TP_TRAIL_FORCE: return("trail_force");
      default:             fprintf(stderr, "Unknown tokenpos '%d'\n", tokenpos);
                           log_flush(true);
                           return("");
   }
}


string op_val2str(const argtype_t argtype, const op_val_t& op_val)
{
   switch (argtype)
   {
      case AT_BOOL:   return(bool2str           (op_val.b ));
      case AT_IARF:   return(argval2str         (op_val.a ));
      case AT_NUM:    return(number2str         (op_val.n ));
      case AT_UNUM:   return(number2str((int32_t)op_val.u ));
      case AT_LINE:   return(lineends2str       (op_val.le));
      case AT_POS:    return(tokenpos2str       (op_val.tp));
      case AT_STRING: return(ptr_is_valid(op_val.str) ? op_val.str : "");
      default:        fprintf(stderr, "Unknown argtype '%d'\n", argtype);
                      log_flush(true);
                      return("");
   }
}<|MERGE_RESOLUTION|>--- conflicted
+++ resolved
@@ -1117,7 +1117,6 @@
                "Add or remove newline between 'else' and 'if'");
    unc_add_opt("nl_before_if_closing_paren", UO_nl_before_if_closing_paren, AT_IARF,
                   "Add or remove newline before 'if'/'else if' closing parenthesis");
-<<<<<<< HEAD
    unc_add_opt("nl_brace_finally", UO_nl_brace_finally, AT_IARF,
                "Add or remove newline between '}' and 'finally'");
    unc_add_opt("nl_finally_brace", UO_nl_finally_brace, AT_IARF,
@@ -1199,8 +1198,12 @@
                "Add or remove newline between return type and function name in a prototype");
    unc_add_opt("nl_func_paren", UO_nl_func_paren, AT_IARF,
                "Add or remove newline between a function name and the opening '(' in the declaration");
+   unc_add_opt("nl_func_paren_empty", UO_nl_func_paren_empty, AT_IARF,
+               "Overrides nl_func_paren for functions with no parameters");
    unc_add_opt("nl_func_def_paren", UO_nl_func_def_paren, AT_IARF,
                "Add or remove newline between a function name and the opening '(' in the definition");
+   unc_add_opt("nl_func_def_paren_empty", UO_nl_func_def_paren_empty, AT_IARF,
+               "Overrides nl_func_def_paren for functions with no parameters");
    unc_add_opt("nl_func_decl_start", UO_nl_func_decl_start, AT_IARF,
                "Add or remove newline after '(' in a function declaration");
    unc_add_opt("nl_func_def_start", UO_nl_func_def_start, AT_IARF,
@@ -1292,186 +1295,6 @@
    unc_add_opt("nl_before_if", UO_nl_before_if, AT_IARF,
                "Add or remove blank line before 'if'");
    unc_add_opt("nl_after_if", UO_nl_after_if, AT_IARF,
-=======
-   unc_add_option("nl_brace_finally", UO_nl_brace_finally, AT_IARF,
-                  "Add or remove newline between '}' and 'finally'");
-   unc_add_option("nl_finally_brace", UO_nl_finally_brace, AT_IARF,
-                  "Add or remove newline between 'finally' and '{'");
-   unc_add_option("nl_try_brace", UO_nl_try_brace, AT_IARF,
-                  "Add or remove newline between 'try' and '{'");
-   unc_add_option("nl_getset_brace", UO_nl_getset_brace, AT_IARF,
-                  "Add or remove newline between get/set and '{'");
-   unc_add_option("nl_for_brace", UO_nl_for_brace, AT_IARF,
-                  "Add or remove newline between 'for' and '{'");
-   unc_add_option("nl_catch_brace", UO_nl_catch_brace, AT_IARF,
-                  "Add or remove newline between 'catch' and '{'");
-   unc_add_option("nl_brace_catch", UO_nl_brace_catch, AT_IARF,
-                  "Add or remove newline between '}' and 'catch'");
-   unc_add_option("nl_brace_square", UO_nl_brace_square, AT_IARF,
-                  "Add or remove newline between '}' and ']'");
-   unc_add_option("nl_brace_fparen", UO_nl_brace_fparen, AT_IARF,
-                  "Add or remove newline between '}' and ')' in a function invocation");
-   unc_add_option("nl_while_brace", UO_nl_while_brace, AT_IARF,
-                  "Add or remove newline between 'while' and '{'");
-   unc_add_option("nl_scope_brace", UO_nl_scope_brace, AT_IARF,
-                  "Add or remove newline between 'scope (x)' and '{' (D)");
-   unc_add_option("nl_unittest_brace", UO_nl_unittest_brace, AT_IARF,
-                  "Add or remove newline between 'unittest' and '{' (D)");
-   unc_add_option("nl_version_brace", UO_nl_version_brace, AT_IARF,
-                  "Add or remove newline between 'version (x)' and '{' (D)");
-   unc_add_option("nl_using_brace", UO_nl_using_brace, AT_IARF,
-                  "Add or remove newline between 'using' and '{'");
-   unc_add_option("nl_brace_brace", UO_nl_brace_brace, AT_IARF,
-                  "Add or remove newline between two open or close braces.\n"
-                  "Due to general newline/brace handling, REMOVE may not work.");
-   unc_add_option("nl_do_brace", UO_nl_do_brace, AT_IARF,
-                  "Add or remove newline between 'do' and '{'");
-   unc_add_option("nl_brace_while", UO_nl_brace_while, AT_IARF,
-                  "Add or remove newline between '}' and 'while' of 'do' statement");
-   unc_add_option("nl_switch_brace", UO_nl_switch_brace, AT_IARF,
-                  "Add or remove newline between 'switch' and '{'");
-   unc_add_option("nl_synchronized_brace", UO_nl_synchronized_brace, AT_IARF,
-                  "Add or remove newline between 'synchronized' and '{'");
-   unc_add_option("nl_multi_line_cond", UO_nl_multi_line_cond, AT_BOOL,
-                  "Add a newline between ')' and '{' if the ')' is on a different line than the if/for/etc.\n"
-                  "Overrides nl_for_brace, nl_if_brace, nl_switch_brace, nl_while_switch and nl_catch_brace.");
-   unc_add_option("nl_multi_line_define", UO_nl_multi_line_define, AT_BOOL,
-                  "Force a newline in a define after the macro name for multi-line defines.");
-   unc_add_option("nl_before_case", UO_nl_before_case, AT_BOOL,
-                  "Whether to put a newline before 'case' statement, not after the first 'case'");
-   unc_add_option("nl_before_throw", UO_nl_before_throw, AT_IARF,
-                  "Add or remove newline between ')' and 'throw'");
-   unc_add_option("nl_after_case", UO_nl_after_case, AT_BOOL,
-                  "Whether to put a newline after 'case' statement");
-   unc_add_option("nl_case_colon_brace", UO_nl_case_colon_brace, AT_IARF,
-                  "Add or remove a newline between a case ':' and '{'. Overrides nl_after_case.");
-   unc_add_option("nl_namespace_brace", UO_nl_namespace_brace, AT_IARF,
-                  "Newline between namespace and {");
-   unc_add_option("nl_template_class", UO_nl_template_class, AT_IARF,
-                  "Add or remove newline between 'template<>' and whatever follows.");
-   unc_add_option("nl_class_brace", UO_nl_class_brace, AT_IARF,
-                  "Add or remove newline between 'class' and '{'");
-   unc_add_option("nl_class_init_args", UO_nl_class_init_args, AT_IARF,
-                  "Add or remove newline before/after each ',' in the base class list,\n"
-                  "  (tied to pos_class_comma).");
-   unc_add_option("nl_constr_init_args", UO_nl_constr_init_args, AT_IARF,
-                  "Add or remove newline after each ',' in the constructor member initialization.\n"
-                  "Related to nl_constr_colon, pos_constr_colon and pos_constr_comma.");
-   unc_add_option("nl_enum_own_lines", UO_nl_enum_own_lines, AT_IARF,
-                  "Add or remove newline before first element, after comma, and after last element in enum");
-   unc_add_option("nl_func_type_name", UO_nl_func_type_name, AT_IARF,
-                  "Add or remove newline between return type and function name in a function definition");
-   unc_add_option("nl_func_type_name_class", UO_nl_func_type_name_class, AT_IARF,
-                  "Add or remove newline between return type and function name inside a class {}\n"
-                  "Uses nl_func_type_name or nl_func_proto_type_name if set to ignore.");
-   unc_add_option("nl_func_class_scope", UO_nl_func_class_scope, AT_IARF,
-                  "Add or remove newline between class specification and '::' in 'void A::f() { }'\n"
-                  "Only appears in separate member implementation (does not appear with in-line implmementation)");
-   unc_add_option("nl_func_scope_name", UO_nl_func_scope_name, AT_IARF,
-                  "Add or remove newline between function scope and name\n"
-                  "Controls the newline after '::' in 'void A::f() { }'");
-   unc_add_option("nl_func_proto_type_name", UO_nl_func_proto_type_name, AT_IARF,
-                  "Add or remove newline between return type and function name in a prototype");
-   unc_add_option("nl_func_paren", UO_nl_func_paren, AT_IARF,
-                  "Add or remove newline between a function name and the opening '(' in the declaration");
-   unc_add_option("nl_func_paren_empty", UO_nl_func_paren_empty, AT_IARF,
-                  "Overrides nl_func_paren for functions with no parameters");
-   unc_add_option("nl_func_def_paren", UO_nl_func_def_paren, AT_IARF,
-                  "Add or remove newline between a function name and the opening '(' in the definition");
-   unc_add_option("nl_func_def_paren_empty", UO_nl_func_def_paren_empty, AT_IARF,
-                  "Overrides nl_func_def_paren for functions with no parameters");
-   unc_add_option("nl_func_decl_start", UO_nl_func_decl_start, AT_IARF,
-                  "Add or remove newline after '(' in a function declaration");
-   unc_add_option("nl_func_def_start", UO_nl_func_def_start, AT_IARF,
-                  "Add or remove newline after '(' in a function definition");
-   unc_add_option("nl_func_decl_start_single", UO_nl_func_decl_start_single, AT_IARF,
-                  "Overrides nl_func_decl_start when there is only one parameter.");
-   unc_add_option("nl_func_def_start_single", UO_nl_func_def_start_single, AT_IARF,
-                  "Overrides nl_func_def_start when there is only one parameter.");
-   unc_add_option("nl_func_decl_start_multi_line", UO_nl_func_decl_start_multi_line, AT_BOOL,
-                  "Whether to add newline after '(' in a function declaration if '(' and ')' are in different lines.");
-   unc_add_option("nl_func_def_start_multi_line", UO_nl_func_def_start_multi_line, AT_BOOL,
-                  "Whether to add newline after '(' in a function definition if '(' and ')' are in different lines.");
-   unc_add_option("nl_func_decl_args", UO_nl_func_decl_args, AT_IARF,
-                  "Add or remove newline after each ',' in a function declaration");
-   unc_add_option("nl_func_def_args", UO_nl_func_def_args, AT_IARF,
-                  "Add or remove newline after each ',' in a function definition");
-   unc_add_option("nl_func_decl_args_multi_line", UO_nl_func_decl_args_multi_line, AT_BOOL,
-                  "Whether to add newline after each ',' in a function declaration if '(' and ')' are in different lines.");
-   unc_add_option("nl_func_def_args_multi_line", UO_nl_func_def_args_multi_line, AT_BOOL,
-                  "Whether to add newline after each ',' in a function definition if '(' and ')' are in different lines.");
-   unc_add_option("nl_func_decl_end", UO_nl_func_decl_end, AT_IARF,
-                  "Add or remove newline before the ')' in a function declaration");
-   unc_add_option("nl_func_def_end", UO_nl_func_def_end, AT_IARF,
-                  "Add or remove newline before the ')' in a function definition");
-   unc_add_option("nl_func_decl_end_single", UO_nl_func_decl_end_single, AT_IARF,
-                  "Overrides nl_func_decl_end when there is only one parameter.");
-   unc_add_option("nl_func_def_end_single", UO_nl_func_def_end_single, AT_IARF,
-                  "Overrides nl_func_def_end when there is only one parameter.");
-   unc_add_option("nl_func_decl_end_multi_line", UO_nl_func_decl_end_multi_line, AT_BOOL,
-                  "Whether to add newline before ')' in a function declaration if '(' and ')' are in different lines.");
-   unc_add_option("nl_func_def_end_multi_line", UO_nl_func_def_end_multi_line, AT_BOOL,
-                  "Whether to add newline before ')' in a function definition if '(' and ')' are in different lines.");
-   unc_add_option("nl_func_decl_empty", UO_nl_func_decl_empty, AT_IARF,
-                  "Add or remove newline between '()' in a function declaration.");
-   unc_add_option("nl_func_def_empty", UO_nl_func_def_empty, AT_IARF,
-                  "Add or remove newline between '()' in a function definition.");
-   unc_add_option("nl_func_call_start_multi_line", UO_nl_func_call_start_multi_line, AT_BOOL,
-                  "Whether to add newline after '(' in a function call if '(' and ')' are in different lines.");
-   unc_add_option("nl_func_call_args_multi_line", UO_nl_func_call_args_multi_line, AT_BOOL,
-                  "Whether to add newline after each ',' in a function call if '(' and ')' are in different lines.");
-   unc_add_option("nl_func_call_end_multi_line", UO_nl_func_call_end_multi_line, AT_BOOL,
-                  "Whether to add newline before ')' in a function call if '(' and ')' are in different lines.");
-   unc_add_option("nl_oc_msg_args", UO_nl_oc_msg_args, AT_BOOL,
-                  "Whether to put each OC message parameter on a separate line\n"
-                  "See nl_oc_msg_leave_one_liner");
-   unc_add_option("nl_fdef_brace", UO_nl_fdef_brace, AT_IARF,
-                  "Add or remove newline between function signature and '{'");
-   unc_add_option("nl_cpp_ldef_brace", UO_nl_cpp_ldef_brace, AT_IARF,
-                  "Add or remove newline between C++11 lambda signature and '{'");
-   unc_add_option("nl_return_expr", UO_nl_return_expr, AT_IARF,
-                  "Add or remove a newline between the return keyword and return expression.");
-   unc_add_option("nl_after_semicolon", UO_nl_after_semicolon, AT_BOOL,
-                  "Whether to put a newline after semicolons, except in 'for' statements");
-   unc_add_option("nl_paren_dbrace_open", UO_nl_paren_dbrace_open, AT_IARF,
-                  "Java: Control the newline between the ')' and '{{' of the double brace initializer.");
-   unc_add_option("nl_type_brace_init_lst", UO_nl_type_brace_init_lst, AT_IARF,
-                  "Whether to put a newline after the type in an unnamed temporary direct-list-initialization");
-   unc_add_option("nl_type_brace_init_lst_open", UO_nl_type_brace_init_lst_open, AT_IARF,
-                  "Whether to put a newline after open brace in an unnamed temporary direct-list-initialization");
-   unc_add_option("nl_type_brace_init_lst_close", UO_nl_type_brace_init_lst_close, AT_IARF,
-                  "Whether to put a newline before close brace in an unnamed temporary direct-list-initialization");
-   unc_add_option("nl_after_brace_open", UO_nl_after_brace_open, AT_BOOL,
-                  "Whether to put a newline after brace open.\n"
-                  "This also adds a newline before the matching brace close.");
-   unc_add_option("nl_after_brace_open_cmt", UO_nl_after_brace_open_cmt, AT_BOOL,
-                  "If nl_after_brace_open and nl_after_brace_open_cmt are True, a newline is\n"
-                  "placed between the open brace and a trailing single-line comment.");
-   unc_add_option("nl_after_vbrace_open", UO_nl_after_vbrace_open, AT_BOOL,
-                  "Whether to put a newline after a virtual brace open with a non-empty body.\n"
-                  "These occur in un-braced if/while/do/for statement bodies.");
-   unc_add_option("nl_after_vbrace_open_empty", UO_nl_after_vbrace_open_empty, AT_BOOL,
-                  "Whether to put a newline after a virtual brace open with an empty body.\n"
-                  "These occur in un-braced if/while/do/for statement bodies.");
-   unc_add_option("nl_after_brace_close", UO_nl_after_brace_close, AT_BOOL,
-                  "Whether to put a newline after a brace close.\n"
-                  "Does not apply if followed by a necessary ';'.");
-   unc_add_option("nl_after_vbrace_close", UO_nl_after_vbrace_close, AT_BOOL,
-                  "Whether to put a newline after a virtual brace close.\n"
-                  "Would add a newline before return in: 'if (foo) a++; return;'");
-   unc_add_option("nl_brace_struct_var", UO_nl_brace_struct_var, AT_IARF,
-                  "Control the newline between the close brace and 'b' in: 'struct { int a; } b;'\n"
-                  "Affects enums, unions and structures. If set to ignore, uses nl_after_brace_close");
-   unc_add_option("nl_define_macro", UO_nl_define_macro, AT_BOOL,
-                  "Whether to alter newlines in '#define' macros");
-   unc_add_option("nl_squeeze_ifdef", UO_nl_squeeze_ifdef, AT_BOOL,
-                  "Whether to remove blanks after '#ifxx' and '#elxx', or before '#elxx' and '#endif'. Does not affect top-level #ifdefs.");
-   unc_add_option("nl_squeeze_ifdef_top_level", UO_nl_squeeze_ifdef_top_level, AT_BOOL,
-                  "Makes the nl_squeeze_ifdef option affect the top-level #ifdefs as well.");
-   unc_add_option("nl_before_if", UO_nl_before_if, AT_IARF,
-                  "Add or remove blank line before 'if'");
-   unc_add_option("nl_after_if", UO_nl_after_if, AT_IARF,
->>>>>>> d723b921
                   "Add or remove blank line after 'if' statement.\n"
                   "Add/Force work only if the next token is not a closing brace");
    unc_add_opt("nl_before_for", UO_nl_before_for, AT_IARF,
