--- conflicted
+++ resolved
@@ -1017,7 +1017,6 @@
                "2: When the `:` is a continuation, indent it under `?`", "", 0, 2);
 
    unc_begin_group(UG_newline, "Newline adding and removing options");
-<<<<<<< HEAD
    unc_add_opt("nl_collapse_empty_body", UO_nl_collapse_empty_body, AT_BOOL,
                "Whether to collapse empty blocks between '{' and '}'");
    unc_add_opt("nl_assign_leave_one_liners", UO_nl_assign_leave_one_liners, AT_BOOL,
@@ -1105,6 +1104,8 @@
                "Add or remove newline between 'else' and '{'");
    unc_add_opt("nl_else_if", UO_nl_else_if, AT_IARF,
                "Add or remove newline between 'else' and 'if'");
+   unc_add_opt("nl_before_if_closing_paren", UO_nl_before_if_closing_paren, AT_IARF,
+                  "Add or remove newline before 'if'/'else if' closing parenthesis");
    unc_add_opt("nl_brace_finally", UO_nl_brace_finally, AT_IARF,
                "Add or remove newline between '}' and 'finally'");
    unc_add_opt("nl_finally_brace", UO_nl_finally_brace, AT_IARF,
@@ -1279,271 +1280,6 @@
    unc_add_opt("nl_before_if", UO_nl_before_if, AT_IARF,
                "Add or remove blank line before 'if'");
    unc_add_opt("nl_after_if", UO_nl_after_if, AT_IARF,
-=======
-   unc_add_option("nl_collapse_empty_body", UO_nl_collapse_empty_body, AT_BOOL,
-                  "Whether to collapse empty blocks between '{' and '}'");
-   unc_add_option("nl_assign_leave_one_liners", UO_nl_assign_leave_one_liners, AT_BOOL,
-                  "Don't split one-line braced assignments - 'foo_t f = { 1, 2 };'");
-   unc_add_option("nl_class_leave_one_liners", UO_nl_class_leave_one_liners, AT_BOOL,
-                  "Don't split one-line braced statements inside a class xx { } body");
-   unc_add_option("nl_enum_leave_one_liners", UO_nl_enum_leave_one_liners, AT_BOOL,
-                  "Don't split one-line enums: 'enum foo { BAR = 15 };'");
-   unc_add_option("nl_getset_leave_one_liners", UO_nl_getset_leave_one_liners, AT_BOOL,
-                  "Don't split one-line get or set functions");
-   unc_add_option("nl_func_leave_one_liners", UO_nl_func_leave_one_liners, AT_BOOL,
-                  "Don't split one-line function definitions - 'int foo() { return 0; }'");
-   unc_add_option("nl_cpp_lambda_leave_one_liners", UO_nl_cpp_lambda_leave_one_liners, AT_BOOL,
-                  "Don't split one-line C++11 lambdas - '[]() { return 0; }'");
-   unc_add_option("nl_if_leave_one_liners", UO_nl_if_leave_one_liners, AT_BOOL,
-                  "Don't split one-line if/else statements - 'if(a) b++;'");
-   unc_add_option("nl_while_leave_one_liners", UO_nl_while_leave_one_liners, AT_BOOL,
-                  "Don't split one-line while statements - 'while(a) b++;'");
-   unc_add_option("nl_oc_msg_leave_one_liner", UO_nl_oc_msg_leave_one_liner, AT_BOOL,
-                  "Don't split one-line OC messages");
-   unc_add_option("nl_oc_block_brace", UO_nl_oc_block_brace, AT_IARF,
-                  "Add or remove newline between Objective-C block signature and '{'");
-   unc_add_option("nl_start_of_file", UO_nl_start_of_file, AT_IARF,
-                  "Add or remove newlines at the start of the file");
-   unc_add_option("nl_start_of_file_min", UO_nl_start_of_file_min, AT_UNUM,
-                  "The number of newlines at the start of the file (only used if nl_start_of_file is 'add' or 'force'");
-   unc_add_option("nl_end_of_file", UO_nl_end_of_file, AT_IARF,
-                  "Add or remove newline at the end of the file");
-   unc_add_option("nl_end_of_file_min", UO_nl_end_of_file_min, AT_UNUM,
-                  "The number of newlines at the end of the file (only used if nl_end_of_file is 'add' or 'force')");
-   unc_add_option("nl_assign_brace", UO_nl_assign_brace, AT_IARF,
-                  "Add or remove newline between '=' and '{'");
-   unc_add_option("nl_assign_square", UO_nl_assign_square, AT_IARF,
-                  "Add or remove newline between '=' and '[' (D only)");
-   unc_add_option("nl_after_square_assign", UO_nl_after_square_assign, AT_IARF,
-                  "Add or remove newline after '= [' (D only). Will also affect the newline before the ']'");
-   unc_add_option("nl_func_var_def_blk", UO_nl_func_var_def_blk, AT_UNUM,
-                  "The number of blank lines after a block of variable definitions at the top of a function body\n"
-                  "0 = No change (default)");
-   unc_add_option("nl_typedef_blk_start", UO_nl_typedef_blk_start, AT_UNUM,
-                  "The number of newlines before a block of typedefs\n"
-                  "0 = No change (default)\n"
-                  "the option 'nl_after_access_spec' takes preference over 'nl_typedef_blk_start'");
-   unc_add_option("nl_typedef_blk_end", UO_nl_typedef_blk_end, AT_UNUM,
-                  "The number of newlines after a block of typedefs\n"
-                  "0 = No change (default)");
-   unc_add_option("nl_typedef_blk_in", UO_nl_typedef_blk_in, AT_UNUM,
-                  "The maximum consecutive newlines within a block of typedefs\n"
-                  "0 = No change (default)");
-   unc_add_option("nl_var_def_blk_start", UO_nl_var_def_blk_start, AT_UNUM,
-                  "The number of newlines before a block of variable definitions not at the top of a function body\n"
-                  "0 = No change (default)\n"
-                  "the option 'nl_after_access_spec' takes preference over 'nl_var_def_blk_start'");
-   unc_add_option("nl_var_def_blk_end", UO_nl_var_def_blk_end, AT_UNUM,
-                  "The number of newlines after a block of variable definitions not at the top of a function body\n"
-                  "0 = No change (default)");
-   unc_add_option("nl_var_def_blk_in", UO_nl_var_def_blk_in, AT_UNUM,
-                  "The maximum consecutive newlines within a block of variable definitions\n"
-                  "0 = No change (default)");
-   unc_add_option("nl_fcall_brace", UO_nl_fcall_brace, AT_IARF,
-                  "Add or remove newline between a function call's ')' and '{', as in:\n"
-                  "list_for_each(item, &list) { }");
-   unc_add_option("nl_enum_brace", UO_nl_enum_brace, AT_IARF,
-                  "Add or remove newline between 'enum' and '{'");
-   unc_add_option("nl_enum_class", UO_nl_enum_class, AT_IARF,
-                  "Add or remove newline between 'enum' and 'class'");
-   unc_add_option("nl_enum_class_identifier", UO_nl_enum_class_identifier, AT_IARF,
-                  "Add or remove newline between 'enum class' and the identifier");
-   unc_add_option("nl_enum_identifier_colon", UO_nl_enum_identifier_colon, AT_IARF,
-                  "Add or remove newline between 'enum class' type and ':'");
-   unc_add_option("nl_enum_colon_type", UO_nl_enum_colon_type, AT_IARF,
-                  "Add or remove newline between 'enum class identifier :' and 'type' and/or 'type'");
-   unc_add_option("nl_struct_brace", UO_nl_struct_brace, AT_IARF,
-                  "Add or remove newline between 'struct and '{'");
-   unc_add_option("nl_union_brace", UO_nl_union_brace, AT_IARF,
-                  "Add or remove newline between 'union' and '{'");
-   unc_add_option("nl_if_brace", UO_nl_if_brace, AT_IARF,
-                  "Add or remove newline between 'if' and '{'");
-   unc_add_option("nl_brace_else", UO_nl_brace_else, AT_IARF,
-                  "Add or remove newline between '}' and 'else'");
-   unc_add_option("nl_elseif_brace", UO_nl_elseif_brace, AT_IARF,
-                  "Add or remove newline between 'else if' and '{'\n"
-                  "If set to ignore, nl_if_brace is used instead");
-   unc_add_option("nl_else_brace", UO_nl_else_brace, AT_IARF,
-                  "Add or remove newline between 'else' and '{'");
-   unc_add_option("nl_else_if", UO_nl_else_if, AT_IARF,
-                  "Add or remove newline between 'else' and 'if'");
-   unc_add_option("nl_before_if_closing_paren", UO_nl_before_if_closing_paren, AT_IARF,
-                  "Add or remove newline before 'if'/'else if' closing parenthesis");
-   unc_add_option("nl_brace_finally", UO_nl_brace_finally, AT_IARF,
-                  "Add or remove newline between '}' and 'finally'");
-   unc_add_option("nl_finally_brace", UO_nl_finally_brace, AT_IARF,
-                  "Add or remove newline between 'finally' and '{'");
-   unc_add_option("nl_try_brace", UO_nl_try_brace, AT_IARF,
-                  "Add or remove newline between 'try' and '{'");
-   unc_add_option("nl_getset_brace", UO_nl_getset_brace, AT_IARF,
-                  "Add or remove newline between get/set and '{'");
-   unc_add_option("nl_for_brace", UO_nl_for_brace, AT_IARF,
-                  "Add or remove newline between 'for' and '{'");
-   unc_add_option("nl_catch_brace", UO_nl_catch_brace, AT_IARF,
-                  "Add or remove newline between 'catch' and '{'");
-   unc_add_option("nl_brace_catch", UO_nl_brace_catch, AT_IARF,
-                  "Add or remove newline between '}' and 'catch'");
-   unc_add_option("nl_brace_square", UO_nl_brace_square, AT_IARF,
-                  "Add or remove newline between '}' and ']'");
-   unc_add_option("nl_brace_fparen", UO_nl_brace_fparen, AT_IARF,
-                  "Add or remove newline between '}' and ')' in a function invocation");
-   unc_add_option("nl_while_brace", UO_nl_while_brace, AT_IARF,
-                  "Add or remove newline between 'while' and '{'");
-   unc_add_option("nl_scope_brace", UO_nl_scope_brace, AT_IARF,
-                  "Add or remove newline between 'scope (x)' and '{' (D)");
-   unc_add_option("nl_unittest_brace", UO_nl_unittest_brace, AT_IARF,
-                  "Add or remove newline between 'unittest' and '{' (D)");
-   unc_add_option("nl_version_brace", UO_nl_version_brace, AT_IARF,
-                  "Add or remove newline between 'version (x)' and '{' (D)");
-   unc_add_option("nl_using_brace", UO_nl_using_brace, AT_IARF,
-                  "Add or remove newline between 'using' and '{'");
-   unc_add_option("nl_brace_brace", UO_nl_brace_brace, AT_IARF,
-                  "Add or remove newline between two open or close braces.\n"
-                  "Due to general newline/brace handling, REMOVE may not work.");
-   unc_add_option("nl_do_brace", UO_nl_do_brace, AT_IARF,
-                  "Add or remove newline between 'do' and '{'");
-   unc_add_option("nl_brace_while", UO_nl_brace_while, AT_IARF,
-                  "Add or remove newline between '}' and 'while' of 'do' statement");
-   unc_add_option("nl_switch_brace", UO_nl_switch_brace, AT_IARF,
-                  "Add or remove newline between 'switch' and '{'");
-   unc_add_option("nl_synchronized_brace", UO_nl_synchronized_brace, AT_IARF,
-                  "Add or remove newline between 'synchronized' and '{'");
-   unc_add_option("nl_multi_line_cond", UO_nl_multi_line_cond, AT_BOOL,
-                  "Add a newline between ')' and '{' if the ')' is on a different line than the if/for/etc.\n"
-                  "Overrides nl_for_brace, nl_if_brace, nl_switch_brace, nl_while_switch and nl_catch_brace.");
-   unc_add_option("nl_multi_line_define", UO_nl_multi_line_define, AT_BOOL,
-                  "Force a newline in a define after the macro name for multi-line defines.");
-   unc_add_option("nl_before_case", UO_nl_before_case, AT_BOOL,
-                  "Whether to put a newline before 'case' statement, not after the first 'case'");
-   unc_add_option("nl_before_throw", UO_nl_before_throw, AT_IARF,
-                  "Add or remove newline between ')' and 'throw'");
-   unc_add_option("nl_after_case", UO_nl_after_case, AT_BOOL,
-                  "Whether to put a newline after 'case' statement");
-   unc_add_option("nl_case_colon_brace", UO_nl_case_colon_brace, AT_IARF,
-                  "Add or remove a newline between a case ':' and '{'. Overrides nl_after_case.");
-   unc_add_option("nl_namespace_brace", UO_nl_namespace_brace, AT_IARF,
-                  "Newline between namespace and {");
-   unc_add_option("nl_template_class", UO_nl_template_class, AT_IARF,
-                  "Add or remove newline between 'template<>' and whatever follows.");
-   unc_add_option("nl_class_brace", UO_nl_class_brace, AT_IARF,
-                  "Add or remove newline between 'class' and '{'");
-   unc_add_option("nl_class_init_args", UO_nl_class_init_args, AT_IARF,
-                  "Add or remove newline before/after each ',' in the base class list,\n"
-                  "  (tied to pos_class_comma).");
-   unc_add_option("nl_constr_init_args", UO_nl_constr_init_args, AT_IARF,
-                  "Add or remove newline after each ',' in the constructor member initialization.\n"
-                  "Related to nl_constr_colon, pos_constr_colon and pos_constr_comma.");
-   unc_add_option("nl_enum_own_lines", UO_nl_enum_own_lines, AT_IARF,
-                  "Add or remove newline before first element, after comma, and after last element in enum");
-   unc_add_option("nl_func_type_name", UO_nl_func_type_name, AT_IARF,
-                  "Add or remove newline between return type and function name in a function definition");
-   unc_add_option("nl_func_type_name_class", UO_nl_func_type_name_class, AT_IARF,
-                  "Add or remove newline between return type and function name inside a class {}\n"
-                  "Uses nl_func_type_name or nl_func_proto_type_name if set to ignore.");
-   unc_add_option("nl_func_class_scope", UO_nl_func_class_scope, AT_IARF,
-                  "Add or remove newline between class specification and '::' in 'void A::f() { }'\n"
-                  "Only appears in separate member implementation (does not appear with in-line implmementation)");
-   unc_add_option("nl_func_scope_name", UO_nl_func_scope_name, AT_IARF,
-                  "Add or remove newline between function scope and name\n"
-                  "Controls the newline after '::' in 'void A::f() { }'");
-   unc_add_option("nl_func_proto_type_name", UO_nl_func_proto_type_name, AT_IARF,
-                  "Add or remove newline between return type and function name in a prototype");
-   unc_add_option("nl_func_paren", UO_nl_func_paren, AT_IARF,
-                  "Add or remove newline between a function name and the opening '(' in the declaration");
-   unc_add_option("nl_func_def_paren", UO_nl_func_def_paren, AT_IARF,
-                  "Add or remove newline between a function name and the opening '(' in the definition");
-   unc_add_option("nl_func_decl_start", UO_nl_func_decl_start, AT_IARF,
-                  "Add or remove newline after '(' in a function declaration");
-   unc_add_option("nl_func_def_start", UO_nl_func_def_start, AT_IARF,
-                  "Add or remove newline after '(' in a function definition");
-   unc_add_option("nl_func_decl_start_single", UO_nl_func_decl_start_single, AT_IARF,
-                  "Overrides nl_func_decl_start when there is only one parameter.");
-   unc_add_option("nl_func_def_start_single", UO_nl_func_def_start_single, AT_IARF,
-                  "Overrides nl_func_def_start when there is only one parameter.");
-   unc_add_option("nl_func_decl_start_multi_line", UO_nl_func_decl_start_multi_line, AT_BOOL,
-                  "Whether to add newline after '(' in a function declaration if '(' and ')' are in different lines.");
-   unc_add_option("nl_func_def_start_multi_line", UO_nl_func_def_start_multi_line, AT_BOOL,
-                  "Whether to add newline after '(' in a function definition if '(' and ')' are in different lines.");
-   unc_add_option("nl_func_decl_args", UO_nl_func_decl_args, AT_IARF,
-                  "Add or remove newline after each ',' in a function declaration");
-   unc_add_option("nl_func_def_args", UO_nl_func_def_args, AT_IARF,
-                  "Add or remove newline after each ',' in a function definition");
-   unc_add_option("nl_func_decl_args_multi_line", UO_nl_func_decl_args_multi_line, AT_BOOL,
-                  "Whether to add newline after each ',' in a function declaration if '(' and ')' are in different lines.");
-   unc_add_option("nl_func_def_args_multi_line", UO_nl_func_def_args_multi_line, AT_BOOL,
-                  "Whether to add newline after each ',' in a function definition if '(' and ')' are in different lines.");
-   unc_add_option("nl_func_decl_end", UO_nl_func_decl_end, AT_IARF,
-                  "Add or remove newline before the ')' in a function declaration");
-   unc_add_option("nl_func_def_end", UO_nl_func_def_end, AT_IARF,
-                  "Add or remove newline before the ')' in a function definition");
-   unc_add_option("nl_func_decl_end_single", UO_nl_func_decl_end_single, AT_IARF,
-                  "Overrides nl_func_decl_end when there is only one parameter.");
-   unc_add_option("nl_func_def_end_single", UO_nl_func_def_end_single, AT_IARF,
-                  "Overrides nl_func_def_end when there is only one parameter.");
-   unc_add_option("nl_func_decl_end_multi_line", UO_nl_func_decl_end_multi_line, AT_BOOL,
-                  "Whether to add newline before ')' in a function declaration if '(' and ')' are in different lines.");
-   unc_add_option("nl_func_def_end_multi_line", UO_nl_func_def_end_multi_line, AT_BOOL,
-                  "Whether to add newline before ')' in a function definition if '(' and ')' are in different lines.");
-   unc_add_option("nl_func_decl_empty", UO_nl_func_decl_empty, AT_IARF,
-                  "Add or remove newline between '()' in a function declaration.");
-   unc_add_option("nl_func_def_empty", UO_nl_func_def_empty, AT_IARF,
-                  "Add or remove newline between '()' in a function definition.");
-   unc_add_option("nl_func_call_start_multi_line", UO_nl_func_call_start_multi_line, AT_BOOL,
-                  "Whether to add newline after '(' in a function call if '(' and ')' are in different lines.");
-   unc_add_option("nl_func_call_args_multi_line", UO_nl_func_call_args_multi_line, AT_BOOL,
-                  "Whether to add newline after each ',' in a function call if '(' and ')' are in different lines.");
-   unc_add_option("nl_func_call_end_multi_line", UO_nl_func_call_end_multi_line, AT_BOOL,
-                  "Whether to add newline before ')' in a function call if '(' and ')' are in different lines.");
-   unc_add_option("nl_oc_msg_args", UO_nl_oc_msg_args, AT_BOOL,
-                  "Whether to put each OC message parameter on a separate line\n"
-                  "See nl_oc_msg_leave_one_liner");
-   unc_add_option("nl_fdef_brace", UO_nl_fdef_brace, AT_IARF,
-                  "Add or remove newline between function signature and '{'");
-   unc_add_option("nl_cpp_ldef_brace", UO_nl_cpp_ldef_brace, AT_IARF,
-                  "Add or remove newline between C++11 lambda signature and '{'");
-   unc_add_option("nl_return_expr", UO_nl_return_expr, AT_IARF,
-                  "Add or remove a newline between the return keyword and return expression.");
-   unc_add_option("nl_after_semicolon", UO_nl_after_semicolon, AT_BOOL,
-                  "Whether to put a newline after semicolons, except in 'for' statements");
-   unc_add_option("nl_paren_dbrace_open", UO_nl_paren_dbrace_open, AT_IARF,
-                  "Java: Control the newline between the ')' and '{{' of the double brace initializer.");
-   unc_add_option("nl_type_brace_init_lst", UO_nl_type_brace_init_lst, AT_IARF,
-                  "Whether to put a newline after the type in an unnamed temporary direct-list-initialization");
-   unc_add_option("nl_type_brace_init_lst_open", UO_nl_type_brace_init_lst_open, AT_IARF,
-                  "Whether to put a newline after open brace in an unnamed temporary direct-list-initialization");
-   unc_add_option("nl_type_brace_init_lst_close", UO_nl_type_brace_init_lst_close, AT_IARF,
-                  "Whether to put a newline before close brace in an unnamed temporary direct-list-initialization");
-   unc_add_option("nl_after_brace_open", UO_nl_after_brace_open, AT_BOOL,
-                  "Whether to put a newline after brace open.\n"
-                  "This also adds a newline before the matching brace close.");
-   unc_add_option("nl_after_brace_open_cmt", UO_nl_after_brace_open_cmt, AT_BOOL,
-                  "If nl_after_brace_open and nl_after_brace_open_cmt are True, a newline is\n"
-                  "placed between the open brace and a trailing single-line comment.");
-   unc_add_option("nl_after_vbrace_open", UO_nl_after_vbrace_open, AT_BOOL,
-                  "Whether to put a newline after a virtual brace open with a non-empty body.\n"
-                  "These occur in un-braced if/while/do/for statement bodies.");
-   unc_add_option("nl_after_vbrace_open_empty", UO_nl_after_vbrace_open_empty, AT_BOOL,
-                  "Whether to put a newline after a virtual brace open with an empty body.\n"
-                  "These occur in un-braced if/while/do/for statement bodies.");
-   unc_add_option("nl_after_brace_close", UO_nl_after_brace_close, AT_BOOL,
-                  "Whether to put a newline after a brace close.\n"
-                  "Does not apply if followed by a necessary ';'.");
-   unc_add_option("nl_after_vbrace_close", UO_nl_after_vbrace_close, AT_BOOL,
-                  "Whether to put a newline after a virtual brace close.\n"
-                  "Would add a newline before return in: 'if (foo) a++; return;'");
-   unc_add_option("nl_brace_struct_var", UO_nl_brace_struct_var, AT_IARF,
-                  "Control the newline between the close brace and 'b' in: 'struct { int a; } b;'\n"
-                  "Affects enums, unions and structures. If set to ignore, uses nl_after_brace_close");
-   unc_add_option("nl_define_macro", UO_nl_define_macro, AT_BOOL,
-                  "Whether to alter newlines in '#define' macros");
-   unc_add_option("nl_squeeze_ifdef", UO_nl_squeeze_ifdef, AT_BOOL,
-                  "Whether to remove blanks after '#ifxx' and '#elxx', or before '#elxx' and '#endif'. Does not affect top-level #ifdefs.");
-   unc_add_option("nl_squeeze_ifdef_top_level", UO_nl_squeeze_ifdef_top_level, AT_BOOL,
-                  "Makes the nl_squeeze_ifdef option affect the top-level #ifdefs as well.");
-   unc_add_option("nl_before_if", UO_nl_before_if, AT_IARF,
-                  "Add or remove blank line before 'if'");
-   unc_add_option("nl_after_if", UO_nl_after_if, AT_IARF,
->>>>>>> 8fd0e8a1
                   "Add or remove blank line after 'if' statement.\n"
                   "Add/Force work only if the next token is not a closing brace");
    unc_add_opt("nl_before_for", UO_nl_before_for, AT_IARF,
@@ -1688,7 +1424,6 @@
                "Controls the newline between two annotations.");
 
    unc_begin_group(UG_position, "Positioning options");
-<<<<<<< HEAD
    unc_add_opt("pos_arith", UO_pos_arith, AT_POS,
                "The position of arithmetic operators in wrapped expressions");
    unc_add_opt("pos_assign", UO_pos_assign, AT_POS,
@@ -1715,46 +1450,16 @@
                "  (tied to nl_class_colon).");
    unc_add_opt("pos_constr_colon", UO_pos_constr_colon, AT_POS,
                "The position of colons between constructor and member initialization,\n"
-               "(tied to UO_nl_constr_colon).\n"
+               "(tied to nl_constr_colon).\n"
                "Related to nl_constr_colon, nl_constr_init_args and pos_constr_comma.");
-=======
-   unc_add_option("pos_arith", UO_pos_arith, AT_POS,
-                  "The position of arithmetic operators in wrapped expressions");
-   unc_add_option("pos_assign", UO_pos_assign, AT_POS,
-                  "The position of assignment in wrapped expressions.\n"
-                  "Do not affect '=' followed by '{'");
-   unc_add_option("pos_bool", UO_pos_bool, AT_POS,
-                  "The position of boolean operators in wrapped expressions");
-   unc_add_option("pos_compare", UO_pos_compare, AT_POS,
-                  "The position of comparison operators in wrapped expressions");
-   unc_add_option("pos_conditional", UO_pos_conditional, AT_POS,
-                  "The position of conditional (b ? t : f) operators in wrapped expressions");
-   unc_add_option("pos_comma", UO_pos_comma, AT_POS,
-                  "The position of the comma in wrapped expressions");
-   unc_add_option("pos_enum_comma", UO_pos_enum_comma, AT_POS,
-                  "The position of the comma in enum entries");
-   unc_add_option("pos_class_comma", UO_pos_class_comma, AT_POS,
-                  "The position of the comma in the base class list if there are more than one line,\n"
-                  "  (tied to nl_class_init_args).");
-   unc_add_option("pos_constr_comma", UO_pos_constr_comma, AT_POS,
-                  "The position of the comma in the constructor initialization list.\n"
-                  "Related to nl_constr_colon, nl_constr_init_args and pos_constr_colon.");
-   unc_add_option("pos_class_colon", UO_pos_class_colon, AT_POS,
-                  "The position of trailing/leading class colon, between class and base class list\n"
-                  "  (tied to nl_class_colon).");
-   unc_add_option("pos_constr_colon", UO_pos_constr_colon, AT_POS,
-                  "The position of colons between constructor and member initialization,\n"
-                  "(tied to nl_constr_colon).\n"
-                  "Related to nl_constr_colon, nl_constr_init_args and pos_constr_comma.");
->>>>>>> 8fd0e8a1
 
    unc_begin_group(UG_linesplit, "Line Splitting options");
    unc_add_opt("code_width", UO_code_width, AT_UNUM,
                "Try to limit code width to N number of columns", "", 0, 256);
    unc_add_opt("ls_for_split_full", UO_ls_for_split_full, AT_BOOL,
-               "Whether to fully split long 'for' statements at semi-colons");
+               "Whether to fully split long 'for' statements at semicolons");
    unc_add_opt("ls_func_split_full", UO_ls_func_split_full, AT_BOOL,
-               "Whether to fully split long function protos/calls at commas");
+               "Whether to fully split long function prototypes/calls at commas");
    unc_add_opt("ls_code_width", UO_ls_code_width, AT_BOOL,
                "Whether to split lines as close to code_width as possible and ignore some groupings");
 
