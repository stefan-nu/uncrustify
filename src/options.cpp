/**
 * @file options.cpp
 * Parses the options from the config file.
 *
 * @author  Ben Gardner
 * @author  Guy Maurel since version 0.62 for uncrustify4Qt
 *          October 2015, 2016
 * @license GPL v2+
 */

#include "args.h"
#include "chunk_list.h"
#include "uncrustify_version.h"
#include "uncrustify.h"
#include "error_types.h"
#include "keywords.h"
#include "defines.h"
#include <cstring>
#ifdef HAVE_STRINGS_H
#include <strings.h>  /* strcasecmp() */
#endif
#include <cstdio>
#include <cstdlib>
#include "unc_ctype.h"

static const char * const DOC_TEXT_END =
   "\n"
   "# Meaning of the settings:\n"
   "#   Ignore - do not do any changes\n"
   "#   Add    - make sure there is 1 or more space/brace/newline/etc\n"
   "#   Remove - removes space/brace/newline/etc\n"
   "#   Force  - in the context of spaces means make sure there is exactly 1,\n"
   "#            in other contexts it behaves like Add\n"
   "#\n"
   "#\n"
   "# You can force a token to be a type with the 'type' option.\n"
   "# Example:\n"
   "# type myfoo1 myfoo2\n"
   "#\n"
   "# You can create custom macro-based indentation using macro-open,\n"
   "# macro-else and macro-close.\n"
   "# Example:\n"
   "# macro-open  BEGIN_TEMPLATE_MESSAGE_MAP\n"
   "# macro-open  BEGIN_MESSAGE_MAP\n"
   "# macro-close END_MESSAGE_MAP\n"
   "#\n"
   "# You can assign any keyword to any type with the set option.\n"
   "# set func_call_user _ N_\n"
   "#\n"
   "# The full syntax description of all custom definition config entries\n"
   "# is shown below:\n"
   "#\n"
   "# define custom tokens as:\n"
   "# - embed whitespace in token using '\' escape character, or\n"
   "#   put token in quotes\n"
   "# - these: ' \" and ` are recognized as quote delimiters\n"
   "#\n"
   "# type token1 token2 token3 ...\n"
   "#             ^ optionally specify multiple tokens on a single line\n"
   "# define def_token output_token\n"
   "#                  ^ output_token is optional, then nullptr is assumed\n"
   "# macro-open token\n"
   "# macro-close token\n"
   "# macro-else token\n"
   "# set id token1 token2 ...\n"
   "#               ^ optionally specify multiple tokens on a single line\n"
   "#     ^ id is one of the names in token_enum.h sans the CT_ prefix,\n"
   "#       e.g. PP_PRAGMA\n"
   "#\n"
   "# all tokens are separated by any mix of ',' commas, '=' equal signs\n"
   "# and whitespace (space, tab)\n"
   "#\n"
   "# You can add support for other file extensions using the 'file_ext' command.\n"
   "# The first arg is the language name used with the '-l' option.\n"
   "# The remaining args are file extensions, matched with 'endswith'.\n"
   "#   file_ext CPP .ch .cxx .cpp.in\n"
   "#\n";

map<uo_t, option_map_value_t> option_name_map;
map<ug_t, group_map_value_t>  group_map;
static ug_t                   current_group; /**< defines the currently active options group */

#ifdef DEBUG
static int32_t checkGroupNumber  = -1;
//static int32_t checkOptionNumber = -1;
#endif


/** returns the name of an argument type as zero terminated string */
const char* get_argtype_name(
   argtype_t argtype /**< [in] argument to get name for */
);


/**
 *  only compare alpha-numeric characters
 */
static bool match_text(
   const char* str1, /**< [in]  */
   const char* str2  /**< [in]  */
);


/**
 * Convert the value string to the correct type in dest.
 */
static void convert_value(
   const option_map_value_t* entry, /**< [in]  */
   const char*               val,   /**< [in]  */
   op_val_t*                 dest   /**< [in]  */
);


/** \brief adds an uncrustify option to the global option list
 *
 * The option group is taken from the global 'current_group' variable */
static void unc_add_opt(
   const char* name,                 /**< [in] name of the option, maximal 60 characters */
   uo_t        id,                   /**< [in] ENUM value of the option  */
   argtype_t   type,                 /**< [in] kind of option r.g. AT_IARF, AT_NUM, etc. */
   const char* short_desc = nullptr, /**< [in] short human readable description */
   const char* long_desc  = nullptr, /**< [in] long  human readable description */
   int32_t     min_val    =  0,      /**< [in] minimal value, only used for integer values */
   int32_t     max_val    = 16       /**< [in] maximal value, only used for integer values */
);


#if 0
#ifdef DEBUG
   // The order of the calls of 'unc_add_option' in the function 'register_options'
   // is the master over all.
   // This order must be the same in the declaration of the enum uncrustify_options
   // This will be checked here
   checkOptionNumber++;
   if (checkOptionNumber != id)
   {
      fprintf(stderr, "FATAL: The order of 'options' is not the same:\n");
      fprintf(stderr,
              "   Number in the options.cpp file = %d\n"
              "   Number in the options.h   file = %d\n"
              "   for the group '%s'\n", id, checkOptionNumber, name);
      exit(EX_SOFTWARE);
   }
#endif // DEBUG
#define OptionMaxLength    60
   int32_t lengthOfTheOption = strlen(name);
   if (lengthOfTheOption > OptionMaxLength)
   {
#endif


void unc_begin_group(ug_t id, const char *short_desc,
                     const char *long_desc)
{
#ifdef DEBUG
   /* The order of the calls of 'unc_begin_group' in the function 'register_options'
    * is the master over all.
    * This order must be the same in the declaration of the enum uncrustify_groups
    * This will be checked here */
   checkGroupNumber++;
   if (checkGroupNumber != id)
   {
      fprintf(stderr, "FATAL: The order of 'groups for options' is not the same:\n");
      fprintf(stderr,
              "   Number in the options.cpp file = %d\n"
              "   Number in the options.h   file = %d\n"
              "   for the group '%s'\n", id, checkGroupNumber, short_desc);
      exit(EX_SOFTWARE);
   }
#endif
   current_group = id;

   group_map_value_t value;

   value.id         = id;
   value.short_desc = short_desc;
   value.long_desc  = long_desc;

   group_map[id] = value;
}


uo_t get_inverse_uo(const uo_t option)
{
   switch(option)
   {
      case(UO_nl_before_if):           return(UO_nl_after_if);
      case(UO_nl_after_if):            return(UO_nl_before_if);

      case(UO_nl_before_for):          return(UO_nl_after_for);
      case(UO_nl_after_for):           return(UO_nl_before_for);

      case(UO_nl_before_while):        return(UO_nl_after_while);
      case(UO_nl_after_while):         return(UO_nl_before_while);

      case(UO_nl_before_switch):       return(UO_nl_after_switch);
      case(UO_nl_after_switch):        return(UO_nl_before_switch);

      case(UO_nl_before_synchronized): return(UO_nl_after_synchronized);
      case(UO_nl_after_synchronized):  return(UO_nl_before_synchronized);

      case(UO_nl_before_do):           return(UO_nl_after_do);
      case(UO_nl_after_do):            return(UO_nl_before_do);

      default:                         return (option);
   }
}


argval_t add_option(argval_t var, argval_t opt)
{
   return (argval_t)((int32_t)var | (int32_t)opt);
}


bool is_arg_set(const argval_t opt, const argval_t val)
{
   return ((opt & val) == val); /*lint !e655 */
}
bool is_arg_set(const uo_t opt, const argval_t val)
{
   return(is_arg_set(get_arg(opt), val));
}


bool get_bool(const uo_t opt)
{
   return(cpd.settings[opt].b);
}
argval_t get_arg(const uo_t opt)
{
   return(cpd.settings[opt].a);
}
uint32_t get_uval(const uo_t opt)
{
   return(cpd.settings[opt].u);
}
int32_t get_ival(const uo_t opt)
{
   return(cpd.settings[opt].n);
}
tokenpos_t get_tok(const uo_t opt)
{
   return(cpd.settings[opt].tp);
}
StarStyle_t get_star(const uo_t opt)
{
   return static_cast<StarStyle_t>(get_uval(opt));
}

void set_arg(const uo_t opt, argval_t val)
{
   cpd.settings[opt].a = val;
}
void add_arg(const uo_t opt, argval_t val)
{
   cpd.settings[opt].a = add_option(cpd.settings[opt].a, val);
}

bool is_val(const uo_t opt, const uint32_t val)
{
   return(get_uval(opt) == val);
}
bool is_val(const uo_t opt, const int32_t val)
{
   return(get_ival(opt) == val);
}


bool is_true(const uo_t opt)
{
   return(cpd.settings[opt].b == true);
}
bool is_false(const uo_t opt)
{
   return(cpd.settings[opt].b == false);
}


bool is_opt_unset(const argval_t opt, const argval_t val)
{
   return ((opt & val) == 0); /*lint !e655 !e641*/
}


bool is_arg(const argval_t var, const argval_t val)
{
   return (var == val);
}
bool is_arg(const uo_t opt, const argval_t val)
{
   return is_arg(cpd.settings[opt].a, val);
}
bool is_ignore(const uo_t opt)
{
   return is_arg(cpd.settings[opt].a, AV_IGNORE);
}


bool not_arg(const argval_t opt, const argval_t val)
{
   return (opt != val);
}
bool not_arg(const uo_t opt, const argval_t val)
{
   return not_arg(cpd.settings[opt].a, val);
}
bool not_ignore(const uo_t opt)
{
   return not_arg(cpd.settings[opt].a, AV_IGNORE);
}


bool is_token_set(const tokenpos_t tok, const tokenpos_t val)
{
   return ((tok & val) == val); /*lint !e655 */
}


bool is_tok_unset(const tokenpos_t tok, const tokenpos_t val)
{
   return ((tok & val) == 0); /*lint !e655 !e641*/
}

bool is_tok(const tokenpos_t tok, const tokenpos_t val)
{
   return (tok == val);
}
bool is_tok(const uo_t opt, const tokenpos_t val)
{
   return (cpd.settings[opt].tp == val);
}


bool not_tok(const tokenpos_t tok, const tokenpos_t val)
{
   return (tok != val);
}
bool not_tok(const uo_t opt, const tokenpos_t val)
{
   return (cpd.settings[opt].tp != val);
}

bool is_bit_set(const uint64_t var, const uint64_t bit)
{
   return ((var & bit) == bit);
}


bool is_bit_unset(const uint64_t var, const uint64_t bit)
{
   return ((var & bit) == 0);
}


static void unc_add_opt(const char *name, uo_t id, argtype_t type,
      const char *short_desc, const char *long_desc, int32_t min_val, int32_t max_val)
{
   const uint32_t option_max_length = 60;
   uint32_t lengthOfTheOption = strlen(name);
   if (lengthOfTheOption > option_max_length)
   {
      fprintf(stderr, "FATAL: length of the option name (%s) is too big (%u)\n", name, lengthOfTheOption);
      fprintf(stderr, "FATAL: the maximal length of an option name is %u characters\n", option_max_length);
      exit(EX_SOFTWARE);
   }
   group_map[current_group].options.push_back(id);

   option_map_value_t value;
   value.id         = id;
   value.group_id   = current_group;
   value.type       = type;
   value.name       = name;
   value.short_desc = short_desc;
   value.long_desc  = long_desc;
   value.min_val    = 0;

   /* Calculate the max/min values */
   switch (type)
   { /* \todo avoid magic numbers as max values */
      case AT_BOOL:   value.max_val = 1;                                break;
      case AT_IARF:   value.max_val = 3;                                break;
      case AT_LINE:   value.max_val = 3;                                break;
      case AT_POS:    value.max_val = 2;                                break;
      case AT_STRING: value.max_val = 0;                                break;
      case AT_NUM:    value.max_val = max_val; value.min_val = min_val; break;
      case AT_UNUM:   value.max_val = max_val; value.min_val = min_val; break;

      default:
         fprintf(stderr, "FATAL: Illegal option type %d for '%s'\n", type, name);
         exit(EX_SOFTWARE);
   }

   option_name_map[id] = value;
}


static bool match_text(const char* str1, const char* str2)
{
   int32_t matches = 0;
   while ((*str1 != 0) && (*str2 != 0))
   {
      if (!unc_isalnum(*str1)) { str1++; continue; }
      if (!unc_isalnum(*str2)) { str2++; continue; }
      retval_if(unc_tolower(*str1) != unc_tolower(*str2), false);

      matches++;
      str1++;
      str2++;
   }
   return(matches && (*str1 == 0) && (*str2 == 0));
}


const option_map_value_t* unc_find_option(const char *name)
{
   for (const auto &it : option_name_map)
   {
      if (match_text(it.second.name, name))
      {
         return(&it.second);
      }
   }
   return(nullptr);
}


void register_options(void)
{
   unc_begin_group(UG_general, "General options");
   unc_add_opt("newlines", UO_newlines, AT_LINE,
                  "The type of line endings. Default=Auto");
   unc_add_opt("input_tab_size", UO_input_tab_size, AT_UNUM,
                  "The original size of tabs in the input. Default=8", "", 1, 32);
   unc_add_opt("output_tab_size", UO_output_tab_size, AT_UNUM,
                  "The size of tabs in the output (only used if align_with_tabs=true). Default=8", "", 1, 32);
   unc_add_opt("string_escape_char", UO_string_escape_char, AT_UNUM,
                  "The ASCII value of the string escape char, usually 92 (\\) or 94 (^). (Pawn)", "", 0, 255);
   unc_add_opt("string_escape_char2", UO_string_escape_char2, AT_UNUM,
                  "Alternate string escape char for Pawn. Only works right before the quote char.", "", 0, 255);
   unc_add_opt("string_replace_tab_chars", UO_string_replace_tab_chars, AT_BOOL,
                  "Replace tab characters found in string literals with the escape sequence \\t instead.");
   unc_add_opt("tok_split_gte", UO_tok_split_gte, AT_BOOL,
                  "Allow interpreting '>=' and '>>=' as part of a template in 'void f(list<list<B>>=val);'.\n"
                  "If True, 'assert(x<0 && y>=3)' will be broken. Default=False\n"
                  "Improvements to template detection may make this option obsolete.");
   unc_add_opt("disable_processing_cmt", UO_disable_processing_cmt, AT_STRING,
                  "Override the default ' *INDENT-OFF*' in comments for disabling processing of part of the file.");
   unc_add_opt("enable_processing_cmt", UO_enable_processing_cmt, AT_STRING,
                  "Override the default ' *INDENT-ON*' in comments for enabling processing of part of the file.");
   unc_add_opt("enable_digraphs", UO_enable_digraphs, AT_BOOL,
                  "Enable parsing of digraphs. Default=False");
   unc_add_opt("utf8_bom", UO_utf8_bom, AT_IARF,
                  "Control what to do with the UTF-8 BOM (recommend 'remove')");
   unc_add_opt("utf8_byte", UO_utf8_byte, AT_BOOL,
                  "If the file contains bytes with values between 128 and 255, but is not UTF-8, then output as UTF-8");
   unc_add_opt("utf8_force", UO_utf8_force, AT_BOOL,
                  "Force the output encoding to UTF-8");

   unc_begin_group(UG_space, "Spacing options");
   unc_add_opt("sp_arith", UO_sp_arith, AT_IARF,
                  "Add or remove space around arithmetic operator '+', '-', '/', '*', etc\n"
                  "also '>>>' '<<' '>>' '%' '|'");
   unc_add_opt("sp_assign", UO_sp_assign, AT_IARF,
                  "Add or remove space around assignment operator '=', '+=', etc");
   unc_add_opt("sp_cpp_lambda_assign", UO_sp_cpp_lambda_assign, AT_IARF,
                  "Add or remove space around '=' in C++11 lambda capture specifications. Overrides sp_assign");
   unc_add_opt("sp_cpp_lambda_paren", UO_sp_cpp_lambda_paren, AT_IARF,
                  "Add or remove space after the capture specification in C++11 lambda.");
   unc_add_opt("sp_assign_default", UO_sp_assign_default, AT_IARF,
                  "Add or remove space around assignment operator '=' in a prototype");
   unc_add_opt("sp_before_assign", UO_sp_before_assign, AT_IARF,
                  "Add or remove space before assignment operator '=', '+=', etc. Overrides sp_assign.");
   unc_add_opt("sp_after_assign", UO_sp_after_assign, AT_IARF,
                  "Add or remove space after assignment operator '=', '+=', etc. Overrides sp_assign.");
   unc_add_opt("sp_enum_paren", UO_sp_enum_paren, AT_IARF,
                  "Add or remove space in 'NS_ENUM ('");
   unc_add_opt("sp_enum_assign", UO_sp_enum_assign, AT_IARF,
                  "Add or remove space around assignment '=' in enum");
   unc_add_opt("sp_enum_before_assign", UO_sp_enum_before_assign, AT_IARF,
                  "Add or remove space before assignment '=' in enum. Overrides sp_enum_assign.");
   unc_add_opt("sp_enum_after_assign", UO_sp_enum_after_assign, AT_IARF,
                  "Add or remove space after assignment '=' in enum. Overrides sp_enum_assign.");
   unc_add_opt("sp_enum_colon", UO_sp_enum_colon, AT_IARF,
                  "Add or remove space around assignment ':' in enum");
   unc_add_opt("sp_pp_concat", UO_sp_pp_concat, AT_IARF,
                  "Add or remove space around preprocessor '##' concatenation operator. Default=Add");
   unc_add_opt("sp_pp_stringify", UO_sp_pp_stringify, AT_IARF,
                  "Add or remove space after preprocessor '#' stringify operator. Also affects the '#@' charizing operator.");
   unc_add_opt("sp_before_pp_stringify", UO_sp_before_pp_stringify, AT_IARF,
                  "Add or remove space before preprocessor '#' stringify operator as in '#define x(y) L#y'.");
   unc_add_opt("sp_bool", UO_sp_bool, AT_IARF,
                  "Add or remove space around boolean operators '&&' and '||'");
   unc_add_opt("sp_compare", UO_sp_compare, AT_IARF,
                  "Add or remove space around compare operator '<', '>', '==', etc");
   unc_add_opt("sp_inside_paren", UO_sp_inside_paren, AT_IARF,
                  "Add or remove space inside '(' and ')'");
   unc_add_opt("sp_paren_paren", UO_sp_paren_paren, AT_IARF,
                  "Add or remove space between nested parenthesis: '((' vs ') )'");
   unc_add_opt("sp_cparen_oparen", UO_sp_cparen_oparen, AT_IARF,
                  "Add or remove space between back-to-back parenthesis: ')(' vs ') ('");
   unc_add_opt("sp_balance_nested_parens", UO_sp_bal_nested_parens, AT_BOOL,
                  "Whether to balance spaces inside nested parenthesis");
   unc_add_opt("sp_paren_brace", UO_sp_paren_brace, AT_IARF,
                  "Add or remove space between ')' and '{'");
   unc_add_opt("sp_before_ptr_star", UO_sp_before_ptr_star, AT_IARF,
                  "Add or remove space before pointer star '*'");
   unc_add_opt("sp_before_unnamed_ptr_star", UO_sp_before_unnamed_pstar, AT_IARF,
                  "Add or remove space before pointer star '*' that isn't followed by a variable name\n"
                  "If set to 'ignore', sp_before_ptr_star is used instead.");
   unc_add_opt("sp_between_ptr_star", UO_sp_between_pstar, AT_IARF,
                  "Add or remove space between pointer stars '*'");
   unc_add_opt("sp_after_ptr_star", UO_sp_after_pstar, AT_IARF,
                  "Add or remove space after pointer star '*', if followed by a word.");
   unc_add_opt("sp_after_ptr_star_qualifier", UO_sp_after_pstar_qualifier, AT_IARF,
                  "Add or remove space after pointer star '*', if followed by a qualifier.");
   unc_add_opt("sp_after_ptr_star_func", UO_sp_after_ptr_star_func, AT_IARF,
                  "Add or remove space after a pointer star '*', if followed by a func proto/def.");
   unc_add_opt("sp_ptr_star_paren", UO_sp_ptr_star_paren, AT_IARF,
                  "Add or remove space after a pointer star '*', if followed by an open paren (function types).");
   unc_add_opt("sp_before_ptr_star_func", UO_sp_before_ptr_star_func, AT_IARF,
                  "Add or remove space before a pointer star '*', if followed by a func proto/def.");
   unc_add_opt("sp_before_byref", UO_sp_before_byref, AT_IARF,
                  "Add or remove space before a reference sign '&'");
   unc_add_opt("sp_before_unnamed_byref", UO_sp_before_unnamed_byref, AT_IARF,
                  "Add or remove space before a reference sign '&' that isn't followed by a variable name\n"
                  "If set to 'ignore', sp_before_byref is used instead.");
   unc_add_opt("sp_after_byref", UO_sp_after_byref, AT_IARF,
                  "Add or remove space after reference sign '&', if followed by a word.");
   unc_add_opt("sp_after_byref_func", UO_sp_after_byref_func, AT_IARF,
                  "Add or remove space after a reference sign '&', if followed by a func proto/def.");
   unc_add_opt("sp_before_byref_func", UO_sp_before_byref_func, AT_IARF,
                  "Add or remove space before a reference sign '&', if followed by a func proto/def.");
   unc_add_opt("sp_after_type", UO_sp_after_type, AT_IARF,
                  "Add or remove space between type and word. Default=Force");
   unc_add_opt("sp_before_template_paren", UO_sp_before_template_paren, AT_IARF,
                  "Add or remove space before the parenthesis in the D constructs 'template Foo(' and 'class Foo('.");
   unc_add_opt("sp_template_angle", UO_sp_template_angle, AT_IARF,
                  "Add or remove space in 'template <' vs 'template<'.\n"
                  "If set to ignore, sp_before_angle is used.");
   unc_add_opt("sp_before_angle", UO_sp_before_angle, AT_IARF,
                  "Add or remove space before '<>'");
   unc_add_opt("sp_inside_angle", UO_sp_inside_angle, AT_IARF,
                  "Add or remove space inside '<' and '>'");
   unc_add_opt("sp_after_angle", UO_sp_after_angle, AT_IARF,
                  "Add or remove space after '<>'");
   unc_add_opt("sp_angle_paren", UO_sp_angle_paren, AT_IARF,
                  "Add or remove space between '<>' and '(' as found in 'new List<byte>(foo);'");
   unc_add_opt("sp_angle_paren_empty", UO_sp_angle_paren_empty, AT_IARF,
                  "Add or remove space between '<>' and '()' as found in 'new List<byte>();'");
   unc_add_opt("sp_angle_word", UO_sp_angle_word, AT_IARF,
                  "Add or remove space between '<>' and a word as in 'List<byte> m;' or 'template <typename T> static ...'");
   unc_add_opt("sp_angle_shift", UO_sp_angle_shift, AT_IARF,
                  "Add or remove space between '>' and '>' in '>>' (template stuff C++/C# only). Default=Add");
   unc_add_opt("sp_permit_cpp11_shift", UO_sp_permit_cpp11_shift, AT_BOOL,
                  "Permit removal of the space between '>>' in 'foo<bar<int> >' (C++11 only). Default=False\n"
                  "sp_angle_shift cannot remove the space without this option.");
   unc_add_opt("sp_before_sparen", UO_sp_before_sparen, AT_IARF,
                  "Add or remove space before '(' of 'if', 'for', 'switch', 'while', etc.");
   unc_add_opt("sp_inside_sparen", UO_sp_inside_sparen, AT_IARF,
                  "Add or remove space inside if-condition '(' and ')'");
   unc_add_opt("sp_inside_sparen_close", UO_sp_inside_sparen_close, AT_IARF,
                  "Add or remove space before if-condition ')'. Overrides sp_inside_sparen.");
   unc_add_opt("sp_inside_sparen_open", UO_sp_inside_sparen_open, AT_IARF,
                  "Add or remove space after if-condition '('. Overrides sp_inside_sparen.");
   unc_add_opt("sp_after_sparen", UO_sp_after_sparen, AT_IARF,
                  "Add or remove space after ')' of 'if', 'for', 'switch', and 'while', etc.");
   unc_add_opt("sp_sparen_brace", UO_sp_sparen_brace, AT_IARF,
                  "Add or remove space between ')' and '{' of 'if', 'for', 'switch', and 'while', etc.");
   unc_add_opt("sp_invariant_paren", UO_sp_invariant_paren, AT_IARF,
                  "Add or remove space between 'invariant' and '(' in the D language.");
   unc_add_opt("sp_after_invariant_paren", UO_sp_after_invariant_paren, AT_IARF,
                  "Add or remove space after the ')' in 'invariant (C) c' in the D language.");
   unc_add_opt("sp_special_semi", UO_sp_special_semi, AT_IARF,
                  "Add or remove space before empty statement ';' on 'if', 'for' and 'while'");
   unc_add_opt("sp_before_semi", UO_sp_before_semi, AT_IARF,
                  "Add or remove space before ';'. Default=Remove");
   unc_add_opt("sp_before_semi_for", UO_sp_before_semi_for, AT_IARF,
                  "Add or remove space before ';' in non-empty 'for' statements");
   unc_add_opt("sp_before_semi_for_empty", UO_sp_before_semi_for_empty, AT_IARF,
                  "Add or remove space before a semicolon of an empty part of a for statement.");
   unc_add_opt("sp_after_semi", UO_sp_after_semi, AT_IARF,
                  "Add or remove space after ';', except when followed by a comment. Default=Add");
   unc_add_opt("sp_after_semi_for", UO_sp_after_semi_for, AT_IARF,
                  "Add or remove space after ';' in non-empty 'for' statements. Default=Force");
   unc_add_opt("sp_after_semi_for_empty", UO_sp_after_semi_for_empty, AT_IARF,
                  "Add or remove space after the final semicolon of an empty part of a for statement: for ( ; ; <here> ).");
   unc_add_opt("sp_before_square", UO_sp_before_square, AT_IARF,
                  "Add or remove space before '[' (except '[]')");
   unc_add_opt("sp_before_squares", UO_sp_before_squares, AT_IARF,
                  "Add or remove space before '[]'");
   unc_add_opt("sp_inside_square", UO_sp_inside_square, AT_IARF,
                  "Add or remove space inside a non-empty '[' and ']'");
   unc_add_opt("sp_after_comma", UO_sp_after_comma, AT_IARF,
                  "Add or remove space after ','");
   unc_add_opt("sp_before_comma", UO_sp_before_comma, AT_IARF,
                  "Add or remove space before ','. Default=Remove");
   unc_add_opt("sp_after_mdatype_commas", UO_sp_after_mdatype_commas, AT_IARF,
                  "Add or remove space between ',' and ']' in multidimensional array type 'int[,,]'");
   unc_add_opt("sp_before_mdatype_commas", UO_sp_before_mdatype_commas, AT_IARF,
                  "Add or remove space between '[' and ',' in multidimensional array type 'int[,,]'");
   unc_add_opt("sp_between_mdatype_commas", UO_sp_between_mdatype_commas, AT_IARF,
                  "Add or remove space between ',' in multidimensional array type 'int[,,]'");
   unc_add_opt("sp_paren_comma", UO_sp_paren_comma, AT_IARF,
                  "Add or remove space between an open paren and comma: '(,' vs '( ,'. Default=Force");
   unc_add_opt("sp_before_ellipsis", UO_sp_before_ellipsis, AT_IARF,
                  "Add or remove space before the variadic '...' when preceded by a non-punctuator");
   unc_add_opt("sp_after_class_colon", UO_sp_after_class_colon, AT_IARF,
                  "Add or remove space after class ':'");
   unc_add_opt("sp_before_class_colon", UO_sp_before_class_colon, AT_IARF,
                  "Add or remove space before class ':'");
   unc_add_opt("sp_after_constr_colon", UO_sp_after_constr_colon, AT_IARF,
                  "Add or remove space after class constructor ':'");
   unc_add_opt("sp_before_constr_colon", UO_sp_before_constr_colon, AT_IARF,
                  "Add or remove space before class constructor ':'");
   unc_add_opt("sp_before_case_colon", UO_sp_before_case_colon, AT_IARF,
                  "Add or remove space before case ':'. Default=Remove");
   unc_add_opt("sp_after_operator", UO_sp_after_operator, AT_IARF,
                  "Add or remove space between 'operator' and operator sign");
   unc_add_opt("sp_after_operator_sym", UO_sp_after_operator_sym, AT_IARF,
                  "Add or remove space between the operator symbol and the open paren, as in 'operator ++('");
   unc_add_opt("sp_after_operator_sym_empty", UO_sp_after_operator_sym_empty, AT_IARF,
                  "Add or remove space between the operator symbol and the open paren when the operator has no arguments, as in 'operator *()'");
   unc_add_opt("sp_after_cast", UO_sp_after_cast, AT_IARF,
                  "Add or remove space after C/D cast, i.e. 'cast(int32_t)a' vs 'cast(int32_t) a' or '(int32_t)a' vs '(int32_t) a'");
   unc_add_opt("sp_inside_paren_cast", UO_sp_inside_paren_cast, AT_IARF,
                  "Add or remove spaces inside cast parenthesis");
   unc_add_opt("sp_cpp_cast_paren", UO_sp_cpp_cast_paren, AT_IARF,
                  "Add or remove space between the type and open parenthesis in a C++ cast, i.e. 'int(exp)' vs 'int (exp)'");
   unc_add_opt("sp_sizeof_paren", UO_sp_sizeof_paren, AT_IARF,
                  "Add or remove space between 'sizeof' and '('");
   unc_add_opt("sp_after_tag", UO_sp_after_tag, AT_IARF,
                  "Add or remove space after the tag keyword (Pawn)");
   unc_add_opt("sp_inside_braces_enum", UO_sp_inside_braces_enum, AT_IARF,
                  "Add or remove space inside enum '{' and '}'");
   unc_add_opt("sp_inside_braces_struct", UO_sp_inside_braces_struct, AT_IARF,
                  "Add or remove space inside struct/union '{' and '}'");
   unc_add_opt("sp_inside_braces", UO_sp_inside_braces, AT_IARF,
                  "Add or remove space inside '{' and '}'");
   unc_add_opt("sp_inside_braces_empty", UO_sp_inside_braces_empty, AT_IARF,
                  "Add or remove space inside '{}'");
   unc_add_opt("sp_type_func", UO_sp_type_func, AT_IARF,
                  "Add or remove space between return type and function name\n"
                  "A minimum of 1 is forced except for pointer return types.");
   unc_add_opt("sp_func_proto_paren", UO_sp_func_proto_paren, AT_IARF,
                  "Add or remove space between function name and '(' on function declaration");
   unc_add_opt("sp_func_proto_paren_empty", UO_sp_func_proto_paren_empty, AT_IARF,
                  "Add or remove space between function name and '()' on function declaration without parameters");
   unc_add_opt("sp_func_def_paren", UO_sp_func_def_paren, AT_IARF,
                  "Add or remove space between function name and '(' on function definition");
   unc_add_opt("sp_func_def_paren_empty", UO_sp_func_def_paren_empty, AT_IARF,
                  "Add or remove space between function name and '()' on function definition without parameters");
   unc_add_opt("sp_inside_fparens", UO_sp_inside_fparens, AT_IARF,
                  "Add or remove space inside empty function '()'");
   unc_add_opt("sp_inside_fparen", UO_sp_inside_fparen, AT_IARF,
                  "Add or remove space inside function '(' and ')'");
   unc_add_opt("sp_inside_tparen", UO_sp_inside_tparen, AT_IARF,
                  "Add or remove space inside the first parens in the function type: 'void (*x)(...)'");
   unc_add_opt("sp_after_tparen_close", UO_sp_after_tparen_close, AT_IARF,
                  "Add or remove between the parens in the function type: 'void (*x)(...)'");
   unc_add_opt("sp_square_fparen", UO_sp_square_fparen, AT_IARF,
                  "Add or remove space between ']' and '(' when part of a function call.");
   unc_add_opt("sp_fparen_brace", UO_sp_fparen_brace, AT_IARF,
                  "Add or remove space between ')' and '{' of function");
   unc_add_opt("sp_fparen_dbrace", UO_sp_fparen_dbrace, AT_IARF,
                  "Java: Add or remove space between ')' and '{{' of double brace initializer.");
   unc_add_opt("sp_func_call_paren", UO_sp_func_call_paren, AT_IARF,
                  "Add or remove space between function name and '(' on function calls");
   unc_add_opt("sp_func_call_paren_empty", UO_sp_func_call_paren_empty, AT_IARF,
                  "Add or remove space between function name and '()' on function calls without parameters.\n"
                  "If set to 'ignore' (the default), sp_func_call_paren is used.");
   unc_add_opt("sp_func_call_user_paren", UO_sp_func_call_user_paren, AT_IARF,
                  "Add or remove space between the user function name and '(' on function calls\n"
                  "You need to set a keyword to be a user function, like this: 'set func_call_user _' in the config file.");
   unc_add_opt("sp_func_class_paren", UO_sp_func_class_paren, AT_IARF,
                  "Add or remove space between a constructor/destructor and the open paren");
   unc_add_opt("sp_func_class_paren_empty", UO_sp_func_class_paren_empty, AT_IARF,
                  "Add or remove space between a constructor without parameters or destructor and '()'");
   unc_add_opt("sp_return_paren", UO_sp_return_paren, AT_IARF,
                  "Add or remove space between 'return' and '('");
   unc_add_opt("sp_attribute_paren", UO_sp_attribute_paren, AT_IARF,
                  "Add or remove space between '__attribute__' and '('");
   unc_add_opt("sp_defined_paren", UO_sp_defined_paren, AT_IARF,
                  "Add or remove space between 'defined' and '(' in '#if defined (FOO)'");
   unc_add_opt("sp_throw_paren", UO_sp_throw_paren, AT_IARF,
                  "Add or remove space between 'throw' and '(' in 'throw (something)'");
   unc_add_opt("sp_after_throw", UO_sp_after_throw, AT_IARF,
                  "Add or remove space between 'throw' and anything other than '(' as in '@throw [...];'");
   unc_add_opt("sp_catch_paren", UO_sp_catch_paren, AT_IARF,
                  "Add or remove space between 'catch' and '(' in 'catch (something) { }'\n"
                  "If set to ignore, sp_before_sparen is used.");
   unc_add_opt("sp_version_paren", UO_sp_version_paren, AT_IARF,
                  "Add or remove space between 'version' and '(' in 'version (something) { }' (D language)\n"
                  "If set to ignore, sp_before_sparen is used.");
   unc_add_opt("sp_scope_paren", UO_sp_scope_paren, AT_IARF,
                  "Add or remove space between 'scope' and '(' in 'scope (something) { }' (D language)\n"
                  "If set to ignore, sp_before_sparen is used.");
   unc_add_opt("sp_super_paren", UO_sp_super_paren, AT_IARF,
                  "Add or remove space between 'super' and '(' in 'super (something)'. Default=Remove");
   unc_add_opt("sp_this_paren", UO_sp_this_paren, AT_IARF,
                  "Add or remove space between 'this' and '(' in 'this (something)'. Default=Remove");
   unc_add_opt("sp_macro", UO_sp_macro, AT_IARF,
                  "Add or remove space between macro and value");
   unc_add_opt("sp_macro_func", UO_sp_macro_func, AT_IARF,
                  "Add or remove space between macro function ')' and value");
   unc_add_opt("sp_else_brace", UO_sp_else_brace, AT_IARF,
                  "Add or remove space between 'else' and '{' if on the same line");
   unc_add_opt("sp_brace_else", UO_sp_brace_else, AT_IARF,
                  "Add or remove space between '}' and 'else' if on the same line");
   unc_add_opt("sp_brace_typedef", UO_sp_brace_typedef, AT_IARF,
                  "Add or remove space between '}' and the name of a typedef on the same line");
   unc_add_opt("sp_catch_brace", UO_sp_catch_brace, AT_IARF,
                  "Add or remove space between 'catch' and '{' if on the same line");
   unc_add_opt("sp_brace_catch", UO_sp_brace_catch, AT_IARF,
                  "Add or remove space between '}' and 'catch' if on the same line");
   unc_add_opt("sp_finally_brace", UO_sp_finally_brace, AT_IARF,
                  "Add or remove space between 'finally' and '{' if on the same line");
   unc_add_opt("sp_brace_finally", UO_sp_brace_finally, AT_IARF,
                  "Add or remove space between '}' and 'finally' if on the same line");
   unc_add_opt("sp_try_brace", UO_sp_try_brace, AT_IARF,
                  "Add or remove space between 'try' and '{' if on the same line");
   unc_add_opt("sp_getset_brace", UO_sp_getset_brace, AT_IARF,
                  "Add or remove space between get/set and '{' if on the same line");
   unc_add_opt("sp_word_brace", UO_sp_word_brace, AT_IARF,
                  "Add or remove space between a variable and '{' for C++ uniform initialization. Default=Add");
   unc_add_opt("sp_word_brace_ns", UO_sp_word_brace_ns, AT_IARF,
                  "Add or remove space between a variable and '{' for a namespace. Default=Add");
   unc_add_opt("sp_before_dc", UO_sp_before_dc, AT_IARF,
                  "Add or remove space before the '::' operator");
   unc_add_opt("sp_after_dc", UO_sp_after_dc, AT_IARF,
                  "Add or remove space after the '::' operator");
   unc_add_opt("sp_d_array_colon", UO_sp_d_array_colon, AT_IARF,
                  "Add or remove around the D named array initializer ':' operator");
   unc_add_opt("sp_not", UO_sp_not, AT_IARF,
                  "Add or remove space after the '!' (not) operator. Default=Remove");
   unc_add_opt("sp_inv", UO_sp_inv, AT_IARF,
                  "Add or remove space after the '~' (invert) operator. Default=Remove");
   unc_add_opt("sp_addr", UO_sp_addr, AT_IARF,
                  "Add or remove space after the '&' (address-of) operator. Default=Remove\n"
                  "This does not affect the spacing after a '&' that is part of a type.");
   unc_add_opt("sp_member", UO_sp_member, AT_IARF,
                  "Add or remove space around the '.' or '->' operators. Default=Remove");
   unc_add_opt("sp_deref", UO_sp_deref, AT_IARF,
                  "Add or remove space after the '*' (dereference) operator. Default=Remove\n"
                  "This does not affect the spacing after a '*' that is part of a type.");
   unc_add_opt("sp_sign", UO_sp_sign, AT_IARF,
                  "Add or remove space after '+' or '-', as in 'x = -5' or 'y = +7'. Default=Remove");
   unc_add_opt("sp_incdec", UO_sp_incdec, AT_IARF,
                  "Add or remove space before or after '++' and '--', as in '(--x)' or 'y++;'. Default=Remove");
   unc_add_opt("sp_before_nl_cont", UO_sp_before_nl_cont, AT_IARF,
                  "Add or remove space before a backslash-newline at the end of a line. Default=Add");
   unc_add_opt("sp_after_oc_scope", UO_sp_after_oc_scope, AT_IARF,
                  "Add or remove space after the scope '+' or '-', as in '-(void) foo;' or '+(int32_t) bar;'");
   unc_add_opt("sp_after_oc_colon", UO_sp_after_oc_colon, AT_IARF,
                  "Add or remove space after the colon in message specs\n"
                  "'-(int32_t) f:(int32_t) x;' vs '-(int32_t) f: (int32_t) x;'");
   unc_add_opt("sp_before_oc_colon", UO_sp_before_oc_colon, AT_IARF,
                  "Add or remove space before the colon in message specs\n"
                  "'-(int32_t) f: (int32_t) x;' vs '-(int32_t) f : (int32_t) x;'");
   unc_add_opt("sp_after_oc_dict_colon", UO_sp_after_oc_dict_colon, AT_IARF,
                  "Add or remove space after the colon in immutable dictionary expression\n"
                  "'NSDictionary *test = @{@\"foo\" :@\"bar\"};'");
   unc_add_opt("sp_before_oc_dict_colon", UO_sp_before_oc_dict_colon, AT_IARF,
                  "Add or remove space before the colon in immutable dictionary expression\n"
                  "'NSDictionary *test = @{@\"foo\" :@\"bar\"};'");
   unc_add_opt("sp_after_send_oc_colon", UO_sp_after_send_oc_colon, AT_IARF,
                  "Add or remove space after the colon in message specs\n"
                  "'[object setValue:1];' vs '[object setValue: 1];'");
   unc_add_opt("sp_before_send_oc_colon", UO_sp_before_send_oc_colon, AT_IARF,
                  "Add or remove space before the colon in message specs\n"
                  "'[object setValue:1];' vs '[object setValue :1];'");
   unc_add_opt("sp_after_oc_type", UO_sp_after_oc_type, AT_IARF,
                  "Add or remove space after the (type) in message specs\n"
                  "'-(int32_t)f: (int32_t) x;' vs '-(int32_t)f: (int32_t)x;'");
   unc_add_opt("sp_after_oc_return_type", UO_sp_after_oc_return_type, AT_IARF,
                  "Add or remove space after the first (type) in message specs\n"
                  "'-(int32_t) f:(int32_t)x;' vs '-(int32_t)f:(int32_t)x;'");
   unc_add_opt("sp_after_oc_at_sel", UO_sp_after_oc_at_sel, AT_IARF,
                  "Add or remove space between '@selector' and '('\n"
                  "'@selector(msgName)' vs '@selector (msgName)'\n"
                  "Also applies to @protocol() constructs");
   unc_add_opt("sp_after_oc_at_sel_parens", UO_sp_after_oc_at_sel_parens, AT_IARF,
                  "Add or remove space between '@selector(x)' and the following word\n"
                  "'@selector(foo) a:' vs '@selector(foo)a:'");
   unc_add_opt("sp_inside_oc_at_sel_parens", UO_sp_inside_oc_at_sel_parens, AT_IARF,
                  "Add or remove space inside '@selector' parens\n"
                  "'@selector(foo)' vs '@selector( foo )'\n"
                  "Also applies to @protocol() constructs");
   unc_add_opt("sp_before_oc_block_caret", UO_sp_before_oc_block_caret, AT_IARF,
                  "Add or remove space before a block pointer caret\n"
                  "'^int (int arg){...}' vs. ' ^int (int arg){...}'");
   unc_add_opt("sp_after_oc_block_caret", UO_sp_after_oc_block_caret, AT_IARF,
                  "Add or remove space after a block pointer caret\n"
                  "'^int (int arg){...}' vs. '^ int (int arg){...}'");
   unc_add_opt("sp_after_oc_msg_receiver", UO_sp_after_oc_msg_receiver, AT_IARF,
                  "Add or remove space between the receiver and selector in a message.\n"
                  "'[receiver selector ...]'");
   unc_add_opt("sp_after_oc_property", UO_sp_after_oc_property, AT_IARF,
                  "Add or remove space after @property.");
   unc_add_opt("sp_cond_colon", UO_sp_cond_colon, AT_IARF,
                  "Add or remove space around the ':' in 'b ? t : f'");
   unc_add_opt("sp_cond_colon_before", UO_sp_cond_colon_before, AT_IARF,
                  "Add or remove space before the ':' in 'b ? t : f'. Overrides sp_cond_colon.");
   unc_add_opt("sp_cond_colon_after", UO_sp_cond_colon_after, AT_IARF,
                  "Add or remove space after the ':' in 'b ? t : f'. Overrides sp_cond_colon.");
   unc_add_opt("sp_cond_question", UO_sp_cond_question, AT_IARF,
                  "Add or remove space around the '?' in 'b ? t : f'");
   unc_add_opt("sp_cond_question_before", UO_sp_cond_question_before, AT_IARF,
                  "Add or remove space before the '?' in 'b ? t : f'. Overrides sp_cond_question.");
   unc_add_opt("sp_cond_question_after", UO_sp_cond_question_after, AT_IARF,
                  "Add or remove space after the '?' in 'b ? t : f'. Overrides sp_cond_question.");
   unc_add_opt("sp_cond_ternary_short", UO_sp_cond_ternary_short, AT_IARF,
                  "In the abbreviated ternary form (a ?: b), add/remove space between ? and :.'. Overrides all other sp_cond_* options.");
   unc_add_opt("sp_case_label", UO_sp_case_label, AT_IARF,
                  "Fix the spacing between 'case' and the label. Only 'ignore' and 'force' make sense here.");
   unc_add_opt("sp_range", UO_sp_range, AT_IARF,
                  "Control the space around the D '..' operator.");
   unc_add_opt("sp_after_for_colon", UO_sp_after_for_colon, AT_IARF,
                  "Control the spacing after ':' in 'for (TYPE VAR : EXPR)'");
   unc_add_opt("sp_before_for_colon", UO_sp_before_for_colon, AT_IARF,
                  "Control the spacing before ':' in 'for (TYPE VAR : EXPR)'");
   unc_add_opt("sp_extern_paren", UO_sp_extern_paren, AT_IARF,
                  "Control the spacing in 'extern (C)' (D)");
   unc_add_opt("sp_cmt_cpp_start", UO_sp_cmt_cpp_start, AT_IARF,
                  "Control the space after the opening of a C++ comment '// A' vs '//A'");
   unc_add_opt("sp_cmt_cpp_doxygen", UO_sp_cmt_cpp_doxygen, AT_BOOL,
                  "True: If space is added with sp_cmt_cpp_start, do it after doxygen sequences like '///', '///<', '//!' and '//!<'.");
   unc_add_opt("sp_cmt_cpp_qttr", UO_sp_cmt_cpp_qttr, AT_BOOL,
                  "True: If space is added with sp_cmt_cpp_start, do it after Qt translator or meta-data comments like '//:', '//=', and '//~'.");
   unc_add_opt("sp_endif_cmt", UO_sp_endif_cmt, AT_IARF,
                  "Controls the spaces between #else or #endif and a trailing comment");
   unc_add_opt("sp_after_new", UO_sp_after_new, AT_IARF,
                  "Controls the spaces after 'new', 'delete' and 'delete[]'");
   unc_add_opt("sp_between_new_paren", UO_sp_between_new_paren, AT_IARF,
                  "Controls the spaces between new and '(' in 'new()'");
   unc_add_opt("sp_after_newop_paren", UO_sp_after_newop_paren, AT_IARF,
                  "Controls the spaces between ')' and 'type' in 'new(foo) BAR'");
   unc_add_opt("sp_inside_newop_paren", UO_sp_inside_newop_paren, AT_IARF,
                  "Controls the spaces inside paren of the new operator: 'new(foo) BAR'");
   unc_add_opt("sp_inside_newop_paren_open", UO_sp_inside_newop_paren_open, AT_IARF,
                  "Controls the space after open paren of the new operator: 'new(foo) BAR'");
   unc_add_opt("sp_inside_newop_paren_close", UO_sp_inside_newop_paren_close, AT_IARF,
                  "Controls the space before close paren of the new operator: 'new(foo) BAR'");
   unc_add_opt("sp_before_tr_emb_cmt", UO_sp_before_tr_emb_cmt, AT_IARF,
                  "Controls the spaces before a trailing or embedded comment");
   unc_add_opt("sp_num_before_tr_emb_cmt", UO_sp_num_before_tr_emb_cmt, AT_UNUM,
                  "Number of spaces before a trailing or embedded comment");
   unc_add_opt("sp_annotation_paren", UO_sp_annotation_paren, AT_IARF,
                  "Control space between a Java annotation and the open parenthesis.");
   unc_add_opt("sp_skip_vbrace_tokens", UO_sp_skip_vbrace_tokens, AT_BOOL,
                  "If True, vbrace tokens are dropped to the previous token and skipped.");
   unc_add_opt("force_tab_after_define", UO_force_tab_after_define, AT_BOOL,
                  "If True, a <TAB> is inserted after #define.");

   unc_begin_group(UG_indent, "Indenting");
   unc_add_opt("indent_columns", UO_indent_columns, AT_UNUM,
                  "The number of columns to indent per level.\n"
                  "Usually 2, 3, 4, or 8. Default=8");
   unc_add_opt("indent_continue", UO_indent_continue, AT_NUM,
                  "The continuation indent. If non-zero, this overrides the indent of '(' and '=' continuation indents.\n"
                  "For FreeBSD, this is set to 4. Negative value is absolute and not increased for each ( level");
   unc_add_opt("indent_param", UO_indent_param, AT_UNUM,
                  "The continuation indent for func_*_param if they are true.\n"
                  "If non-zero, this overrides the indent.");
   unc_add_opt("indent_with_tabs", UO_indent_with_tabs, AT_NUM,
                  "How to use tabs when indenting code\n"
                  "0=spaces only\n"
                  "1=indent with tabs to brace level, align with spaces (default)\n"
                  "2=indent and align with tabs, using spaces when not on a tabstop", "", 0, 2);
   unc_add_opt("indent_cmt_with_tabs", UO_indent_cmt_with_tabs, AT_BOOL,
                  "Comments that are not a brace level are indented with tabs on a tabstop.\n"
                  "Requires indent_with_tabs=2. If false, will use spaces.");
   unc_add_opt("indent_align_string", UO_indent_align_string, AT_BOOL,
                  "Whether to indent strings broken by '\\' so that they line up");
   unc_add_opt("indent_xml_string", UO_indent_xml_string, AT_UNUM,
                  "The number of spaces to indent multi-line XML strings.\n"
                  "Requires indent_align_string=True");
   unc_add_opt("indent_brace", UO_indent_brace, AT_UNUM,
                  "Spaces to indent '{' from level");
   unc_add_opt("indent_braces", UO_indent_braces, AT_BOOL,
                  "Whether braces are indented to the body level");
   unc_add_opt("indent_braces_no_func", UO_indent_braces_no_func, AT_BOOL,
                  "Disabled indenting function braces if indent_braces is True");
   unc_add_opt("indent_braces_no_class", UO_indent_braces_no_class, AT_BOOL,
                  "Disabled indenting class braces if indent_braces is True");
   unc_add_opt("indent_braces_no_struct", UO_indent_braces_no_struct, AT_BOOL,
                  "Disabled indenting struct braces if indent_braces is True");
   unc_add_opt("indent_brace_parent", UO_indent_brace_parent, AT_BOOL,
                  "Indent based on the size of the brace parent, i.e. 'if' => 3 spaces, 'for' => 4 spaces, etc.");
   unc_add_opt("indent_paren_open_brace", UO_indent_paren_open_brace, AT_BOOL,
                  "Indent based on the paren open instead of the brace open in '({\\n', default is to indent by brace.");
   unc_add_opt("indent_cs_delegate_brace", UO_indent_cs_delegate_brace, AT_BOOL,
                  "indent a C# delegate by another level, default is to not indent by another level.");
   unc_add_opt("indent_namespace", UO_indent_namespace, AT_BOOL,
                  "Whether the 'namespace' body is indented");
   unc_add_opt("indent_namespace_single_indent", UO_indent_namespace_single_indent, AT_BOOL,
                  "Only indent one namespace and no sub-namespaces.\n"
                  "Requires indent_namespace=True.");
   unc_add_opt("indent_namespace_level", UO_indent_namespace_level, AT_UNUM,
                  "The number of spaces to indent a namespace block");
   unc_add_opt("indent_namespace_limit", UO_indent_namespace_limit, AT_UNUM,
                  "If the body of the namespace is longer than this number, it won't be indented.\n"
                  "Requires indent_namespace=True. Default=0 (no limit)", "", 0, 255);
   unc_add_opt("indent_extern", UO_indent_extern, AT_BOOL,
                  "Whether the 'extern \"C\"' body is indented");
   unc_add_opt("indent_class", UO_indent_class, AT_BOOL,
                  "Whether the 'class' body is indented");
   unc_add_opt("indent_class_colon", UO_indent_class_colon, AT_BOOL,
                  "Whether to indent the stuff after a leading base class colon");
   unc_add_opt("indent_class_on_colon", UO_indent_class_on_colon, AT_BOOL,
                  "Indent based on a class colon instead of the stuff after the colon.\n"
                  "Requires indent_class_colon=True. Default=False");
   unc_add_opt("indent_constr_colon", UO_indent_constr_colon, AT_BOOL,
                  "Whether to indent the stuff after a leading class initializer colon");
   unc_add_opt("indent_ctor_init_leading", UO_indent_ctor_init_leading, AT_UNUM,
                  "Virtual indent from the ':' for member initializers. Default=2");
   unc_add_opt("indent_ctor_init", UO_indent_ctor_init, AT_UNUM,
                  "Additional indenting for constructor initializer list");
   unc_add_opt("indent_else_if", UO_indent_else_if, AT_BOOL,
                  "False=treat 'else\\nif' as 'else if' for indenting purposes\n"
                  "True=indent the 'if' one level");
   unc_add_opt("indent_var_def_blk", UO_indent_var_def_blk, AT_NUM,
                  "Amount to indent variable declarations after a open brace. neg=relative, pos=absolute");
   unc_add_opt("indent_var_def_cont", UO_indent_var_def_cont, AT_BOOL,
                  "Indent continued variable declarations instead of aligning.");
   unc_add_opt("indent_shift", UO_indent_shift, AT_BOOL,
                  "Indent continued shift expressions ('<<' and '>>') instead of aligning.\n"
                  "Turn align_left_shift off when enabling this.");
   unc_add_opt("indent_func_def_force_col1", UO_indent_func_def_force_col1, AT_BOOL,
                  "True:  force indentation of function definition to start in column 1\n"
                  "False: use the default behavior");
   unc_add_opt("indent_func_call_param", UO_indent_func_call_param, AT_BOOL,
                  "True:  indent continued function call parameters one indent level\n"
                  "False: align parameters under the open paren");
   unc_add_opt("indent_func_def_param", UO_indent_func_def_param, AT_BOOL,
                  "Same as indent_func_call_param, but for function defs");
   unc_add_opt("indent_func_proto_param", UO_indent_func_proto_param, AT_BOOL,
                  "Same as indent_func_call_param, but for function protos");
   unc_add_opt("indent_func_class_param", UO_indent_func_class_param, AT_BOOL,
                  "Same as indent_func_call_param, but for class declarations");
   unc_add_opt("indent_func_ctor_var_param", UO_indent_func_ctor_var_param, AT_BOOL,
                  "Same as indent_func_call_param, but for class variable constructors");
   unc_add_opt("indent_template_param", UO_indent_template_param, AT_BOOL,
                  "Same as indent_func_call_param, but for templates");
   unc_add_opt("indent_func_param_double", UO_indent_func_param_double, AT_BOOL,
                  "Double the indent for indent_func_xxx_param options");
   unc_add_opt("indent_func_const", UO_indent_func_const, AT_UNUM,
                  "Indentation column for standalone 'const' function declaration/prototype qualifier");
   unc_add_opt("indent_func_throw", UO_indent_func_throw, AT_UNUM,
                  "Indentation column for standalone 'throw' function declaration/prototype qualifier");
   unc_add_opt("indent_member", UO_indent_member, AT_UNUM,
                  "The number of spaces to indent a continued '->' or '.'\n"
                  "Usually set to 0, 1, or indent_columns.");
   unc_add_opt("indent_sing_line_comments", UO_indent_sing_line_comments, AT_UNUM,
                  "Spaces to indent single line ('//') comments on lines before code");
   unc_add_opt("indent_relative_single_line_comments", UO_indent_rel_single_line_comments, AT_BOOL,
                  "If set, will indent trailing single line ('//') comments relative\n"
                  "to the code instead of trying to keep the same absolute column");
   unc_add_opt("indent_switch_case", UO_indent_switch_case, AT_UNUM,
                  "Spaces to indent 'case' from 'switch'\n"
                  "Usually 0 or indent_columns.");
   unc_add_opt("indent_case_shift", UO_indent_case_shift, AT_UNUM,
                  "Spaces to shift the 'case' line, without affecting any other lines\n"
                  "Usually 0.");
   unc_add_opt("indent_case_brace", UO_indent_case_brace, AT_NUM,
                  "Spaces to indent '{' from 'case'.\n"
                  "By default, the brace will appear under the 'c' in case.\n"
                  "Usually set to 0 or indent_columns.\n"
                  "negative value are OK.");
   unc_add_opt("indent_col1_comment", UO_indent_col1_comment, AT_BOOL,
                  "Whether to indent comments found in first column");
   unc_add_opt("indent_label", UO_indent_label, AT_NUM,
                  "How to indent goto labels\n"
                  "  >0: absolute column where 1 is the leftmost column\n"
                  " <=0: subtract from brace indent\n"
                  "Default=1", "", -16, 16);
   unc_add_opt("indent_access_spec", UO_indent_access_spec, AT_NUM,
                  "Same as indent_label, but for access specifiers that are followed by a colon. Default=1", "", -16, 16);
   unc_add_opt("indent_access_spec_body", UO_indent_access_spec_body, AT_BOOL,
                  "Indent the code after an access specifier by one level.\n"
                  "If set, this option forces 'indent_access_spec=0'");
   unc_add_opt("indent_paren_nl", UO_indent_paren_nl, AT_BOOL,
                  "If an open paren is followed by a newline, indent the next line so that it lines up after the open paren (not recommended)");
   unc_add_opt("indent_paren_close", UO_indent_paren_close, AT_UNUM,
                  "Controls the indent of a close parenthesis after a newline.\n"
                  "0: Indent to body level\n"
                  "1: Align under the open parenthesis\n"
                  "2: Indent to the brace level", "", 0, 2);
   unc_add_opt("indent_comma_paren", UO_indent_comma_paren, AT_BOOL,
                  "Controls the indent of a comma when inside a paren."
                  "If True, aligns under the open parenthesis");
   unc_add_opt("indent_bool_paren", UO_indent_bool_paren, AT_BOOL,
                  "Controls the indent of a BOOL operator when inside a paren."
                  "If True, aligns under the open parenthesis");
   unc_add_opt("indent_first_bool_expr", UO_indent_first_bool_expr, AT_BOOL,
                  "If 'indent_bool_paren' is True, controls the indent of the first expression. "
                  "If True, aligns the first expression to the following ones");
   unc_add_opt("indent_square_nl", UO_indent_square_nl, AT_BOOL,
                  "If an open square is followed by a newline, indent the next line so that it lines up after the open square (not recommended)");
   unc_add_opt("indent_preserve_sql", UO_indent_preserve_sql, AT_BOOL,
                  "Don't change the relative indent of ESQL/C 'EXEC SQL' bodies");
   unc_add_opt("indent_align_assign", UO_indent_align_assign, AT_BOOL,
                  "Align continued statements at the '='. Default=True\n"
                  "If False or the '=' is followed by a newline, the next line is indent one tab.");
   unc_add_opt("indent_oc_block", UO_indent_oc_block, AT_BOOL,
                  "Indent OC blocks at brace level instead of usual rules.");
   unc_add_opt("indent_oc_block_msg", UO_indent_oc_block_msg, AT_UNUM,
                  "Indent OC blocks in a message relative to the parameter name.\n"
                  "0=use indent_oc_block rules, 1+=spaces to indent", "", 0, 16);
   unc_add_opt("indent_oc_msg_colon", UO_indent_oc_msg_colon, AT_UNUM,
                  "Minimum indent for subsequent parameters", "", 0, 5000);
   unc_add_opt("indent_oc_msg_prioritize_first_colon", UO_indent_oc_msg_prioritize_first_colon, AT_BOOL,
                  "If True, prioritize aligning with initial colon (and stripping spaces from lines, if necessary).\n"
                  "Default=True");
   unc_add_opt("indent_oc_block_msg_xcode_style", UO_indent_oc_block_msg_xcode_style, AT_BOOL,
                  "If indent_oc_block_msg and this option are on, blocks will be indented the way that Xcode does by default (from keyword if the parameter is on its own line; otherwise, from the previous indentation level).");
   unc_add_opt("indent_oc_block_msg_from_keyword", UO_indent_oc_block_msg_from_keyword, AT_BOOL,
                  "If indent_oc_block_msg and this option are on, blocks will be indented from where the brace is relative to a msg keyword.");
   unc_add_opt("indent_oc_block_msg_from_colon", UO_indent_oc_block_msg_from_colon, AT_BOOL,
                  "If indent_oc_block_msg and this option are on, blocks will be indented from where the brace is relative to a msg colon.");
   unc_add_opt("indent_oc_block_msg_from_caret", UO_indent_oc_block_msg_from_caret, AT_BOOL,
                  "If indent_oc_block_msg and this option are on, blocks will be indented from where the block caret is.");
   unc_add_opt("indent_oc_block_msg_from_brace", UO_indent_oc_block_msg_from_brace, AT_BOOL,
                  "If indent_oc_block_msg and this option are on, blocks will be indented from where the brace is.");
   unc_add_opt("indent_min_vbrace_open", UO_indent_min_vbrace_open, AT_UNUM,
                  "When indenting after virtual brace open and newline add further spaces to reach this min. indent.");
   unc_add_opt("indent_vbrace_open_on_tabstop", UO_indent_vbrace_open_on_tabstop, AT_BOOL,
                  "True: When indenting after virtual brace open and newline add further spaces "
                  "after regular indent to reach next tabstop.");
   unc_add_opt("indent_token_after_brace", UO_indent_token_after_brace, AT_BOOL,
                  "If True, a brace followed by another token (not a newline) will indent all contained lines to match the token."
                  "Default=True");
   unc_add_opt("indent_cpp_lambda_body", UO_indent_cpp_lambda_body, AT_BOOL,
                  "If True, cpp lambda body will be indented"
                  "Default=False");
   unc_add_opt("indent_using_block", UO_indent_using_block, AT_BOOL,
                  "indent (or not) an using block if no braces are used. Only for C#."
                  "Default=True");
   unc_add_opt("indent_ternary_operator", UO_indent_ternary_operator, AT_UNUM,
                  "indent the continuation of ternary operator.\n"
                  "0: (Default) off\n"
                  "1: When the `if_false` is a continuation, indent it under `if_false`\n"
                  "2: When the `:` is a continuation, indent it under `?`", "", 0, 2);

   unc_begin_group(UG_newline, "Newline adding and removing options");
   unc_add_opt("nl_collapse_empty_body", UO_nl_collapse_empty_body, AT_BOOL,
                  "Whether to collapse empty blocks between '{' and '}'");
   unc_add_opt("nl_assign_leave_one_liners", UO_nl_assign_leave_one_liners, AT_BOOL,
                  "Don't split one-line braced assignments - 'foo_t f = { 1, 2 };'");
   unc_add_opt("nl_class_leave_one_liners", UO_nl_class_leave_one_liners, AT_BOOL,
                  "Don't split one-line braced statements inside a class xx { } body");
   unc_add_opt("nl_enum_leave_one_liners", UO_nl_enum_leave_one_liners, AT_BOOL,
                  "Don't split one-line enums: 'enum foo { BAR = 15 };'");
   unc_add_opt("nl_getset_leave_one_liners", UO_nl_getset_leave_one_liners, AT_BOOL,
                  "Don't split one-line get or set functions");
   unc_add_opt("nl_func_leave_one_liners", UO_nl_func_leave_one_liners, AT_BOOL,
                  "Don't split one-line function definitions - 'int foo() { return 0; }'");
   unc_add_opt("nl_cpp_lambda_leave_one_liners", UO_nl_cpp_lambda_leave_one_liners, AT_BOOL,
                  "Don't split one-line C++11 lambdas - '[]() { return 0; }'");
   unc_add_opt("nl_if_leave_one_liners", UO_nl_if_leave_one_liners, AT_BOOL,
                  "Don't split one-line if/else statements - 'if(a) b++;'");
   unc_add_opt("nl_while_leave_one_liners", UO_nl_while_leave_one_liners, AT_BOOL,
                  "Don't split one-line while statements - 'while(a) b++;'");
   unc_add_opt("nl_oc_msg_leave_one_liner", UO_nl_oc_msg_leave_one_liner, AT_BOOL,
                  "Don't split one-line OC messages");
   unc_add_opt("nl_oc_block_brace", UO_nl_oc_block_brace, AT_IARF,
                  "Add or remove newline between Objective-C block signature and '{'");
   unc_add_opt("nl_start_of_file", UO_nl_start_of_file, AT_IARF,
                  "Add or remove newlines at the start of the file");
   unc_add_opt("nl_start_of_file_min", UO_nl_start_of_file_min, AT_UNUM,
                  "The number of newlines at the start of the file (only used if nl_start_of_file is 'add' or 'force'");
   unc_add_opt("nl_end_of_file", UO_nl_end_of_file, AT_IARF,
                  "Add or remove newline at the end of the file");
   unc_add_opt("nl_end_of_file_min", UO_nl_end_of_file_min, AT_UNUM,
                  "The number of newlines at the end of the file (only used if nl_end_of_file is 'add' or 'force')");
   unc_add_opt("nl_assign_brace", UO_nl_assign_brace, AT_IARF,
                  "Add or remove newline between '=' and '{'");
   unc_add_opt("nl_assign_square", UO_nl_assign_square, AT_IARF,
                  "Add or remove newline between '=' and '[' (D only)");
   unc_add_opt("nl_after_square_assign", UO_nl_after_square_assign, AT_IARF,
                  "Add or remove newline after '= [' (D only). Will also affect the newline before the ']'");
   unc_add_opt("nl_func_var_def_blk", UO_nl_func_var_def_blk, AT_UNUM,
                  "The number of blank lines after a block of variable definitions at the top of a function body\n"
                  "0 = No change (default)");
   unc_add_opt("nl_typedef_blk_start", UO_nl_typedef_blk_start, AT_UNUM,
                  "The number of newlines before a block of typedefs\n"
                  "0 = No change (default)\n"
                  "the option 'nl_after_access_spec' takes preference over 'nl_typedef_blk_start'");
   unc_add_opt("nl_typedef_blk_end", UO_nl_typedef_blk_end, AT_UNUM,
                  "The number of newlines after a block of typedefs\n"
                  "0 = No change (default)");
   unc_add_opt("nl_typedef_blk_in", UO_nl_typedef_blk_in, AT_UNUM,
                  "The maximum consecutive newlines within a block of typedefs\n"
                  "0 = No change (default)");
   unc_add_opt("nl_var_def_blk_start", UO_nl_var_def_blk_start, AT_UNUM,
                  "The number of newlines before a block of variable definitions not at the top of a function body\n"
                  "0 = No change (default)\n"
                  "the option 'nl_after_access_spec' takes preference over 'nl_var_def_blk_start'");
   unc_add_opt("nl_var_def_blk_end", UO_nl_var_def_blk_end, AT_UNUM,
                  "The number of newlines after a block of variable definitions not at the top of a function body\n"
                  "0 = No change (default)");
   unc_add_opt("nl_var_def_blk_in", UO_nl_var_def_blk_in, AT_UNUM,
                  "The maximum consecutive newlines within a block of variable definitions\n"
                  "0 = No change (default)");
   unc_add_opt("nl_fcall_brace", UO_nl_fcall_brace, AT_IARF,
                  "Add or remove newline between a function call's ')' and '{', as in:\n"
                  "list_for_each(item, &list) { }");
   unc_add_opt("nl_enum_brace", UO_nl_enum_brace, AT_IARF,
                  "Add or remove newline between 'enum' and '{'");
   unc_add_opt("nl_enum_class", UO_nl_enum_class, AT_IARF,
                  "Add or remove newline between 'enum' and 'class'");
   unc_add_opt("nl_enum_class_identifier", UO_nl_enum_class_identifier, AT_IARF,
                  "Add or remove newline between 'enum class' and the identifier");
   unc_add_opt("nl_enum_identifier_colon", UO_nl_enum_identifier_colon, AT_IARF,
                  "Add or remove newline between 'enum class' type and ':'");
   unc_add_opt("nl_enum_colon_type", UO_nl_enum_colon_type, AT_IARF,
                  "Add or remove newline between 'enum class identifier :' and 'type' and/or 'type'");
   unc_add_opt("nl_struct_brace", UO_nl_struct_brace, AT_IARF,
                  "Add or remove newline between 'struct and '{'");
   unc_add_opt("nl_union_brace", UO_nl_union_brace, AT_IARF,
                  "Add or remove newline between 'union' and '{'");
   unc_add_opt("nl_if_brace", UO_nl_if_brace, AT_IARF,
                  "Add or remove newline between 'if' and '{'");
   unc_add_opt("nl_brace_else", UO_nl_brace_else, AT_IARF,
                  "Add or remove newline between '}' and 'else'");
   unc_add_opt("nl_elseif_brace", UO_nl_elseif_brace, AT_IARF,
                  "Add or remove newline between 'else if' and '{'\n"
                  "If set to ignore, nl_if_brace is used instead");
   unc_add_opt("nl_else_brace", UO_nl_else_brace, AT_IARF,
                  "Add or remove newline between 'else' and '{'");
   unc_add_opt("nl_else_if", UO_nl_else_if, AT_IARF,
                  "Add or remove newline between 'else' and 'if'");
   unc_add_opt("nl_brace_finally", UO_nl_brace_finally, AT_IARF,
                  "Add or remove newline between '}' and 'finally'");
   unc_add_opt("nl_finally_brace", UO_nl_finally_brace, AT_IARF,
                  "Add or remove newline between 'finally' and '{'");
   unc_add_opt("nl_try_brace", UO_nl_try_brace, AT_IARF,
                  "Add or remove newline between 'try' and '{'");
   unc_add_opt("nl_getset_brace", UO_nl_getset_brace, AT_IARF,
                  "Add or remove newline between get/set and '{'");
   unc_add_opt("nl_for_brace", UO_nl_for_brace, AT_IARF,
                  "Add or remove newline between 'for' and '{'");
   unc_add_opt("nl_catch_brace", UO_nl_catch_brace, AT_IARF,
                  "Add or remove newline between 'catch' and '{'");
   unc_add_opt("nl_brace_catch", UO_nl_brace_catch, AT_IARF,
                  "Add or remove newline between '}' and 'catch'");
   unc_add_opt("nl_brace_square", UO_nl_brace_square, AT_IARF,
                  "Add or remove newline between '}' and ']'");
   unc_add_opt("nl_brace_fparen", UO_nl_brace_fparen, AT_IARF,
                  "Add or remove newline between '}' and ')' in a function invocation");
   unc_add_opt("nl_while_brace", UO_nl_while_brace, AT_IARF,
                  "Add or remove newline between 'while' and '{'");
   unc_add_opt("nl_scope_brace", UO_nl_scope_brace, AT_IARF,
                  "Add or remove newline between 'scope (x)' and '{' (D)");
   unc_add_opt("nl_unittest_brace", UO_nl_unittest_brace, AT_IARF,
                  "Add or remove newline between 'unittest' and '{' (D)");
   unc_add_opt("nl_version_brace", UO_nl_version_brace, AT_IARF,
                  "Add or remove newline between 'version (x)' and '{' (D)");
   unc_add_opt("nl_using_brace", UO_nl_using_brace, AT_IARF,
                  "Add or remove newline between 'using' and '{'");
   unc_add_opt("nl_brace_brace", UO_nl_brace_brace, AT_IARF,
                  "Add or remove newline between two open or close braces.\n"
                  "Due to general newline/brace handling, REMOVE may not work.");
   unc_add_opt("nl_do_brace", UO_nl_do_brace, AT_IARF,
                  "Add or remove newline between 'do' and '{'");
   unc_add_opt("nl_brace_while", UO_nl_brace_while, AT_IARF,
                  "Add or remove newline between '}' and 'while' of 'do' statement");
   unc_add_opt("nl_switch_brace", UO_nl_switch_brace, AT_IARF,
                  "Add or remove newline between 'switch' and '{'");
   unc_add_opt("nl_synchronized_brace", UO_nl_synchronized_brace, AT_IARF,
                  "Add or remove newline between 'synchronized' and '{'");
   unc_add_opt("nl_multi_line_cond", UO_nl_multi_line_cond, AT_BOOL,
                  "Add a newline between ')' and '{' if the ')' is on a different line than the if/for/etc.\n"
                  "Overrides nl_for_brace, nl_if_brace, nl_switch_brace, nl_while_switch and nl_catch_brace.");
   unc_add_opt("nl_multi_line_define", UO_nl_multi_line_define, AT_BOOL,
                  "Force a newline in a define after the macro name for multi-line defines.");
   unc_add_opt("nl_before_case", UO_nl_before_case, AT_BOOL,
                  "Whether to put a newline before 'case' statement, not after the first 'case'");
   unc_add_opt("nl_before_throw", UO_nl_before_throw, AT_IARF,
                  "Add or remove newline between ')' and 'throw'");
   unc_add_opt("nl_after_case", UO_nl_after_case, AT_BOOL,
                  "Whether to put a newline after 'case' statement");
   unc_add_opt("nl_case_colon_brace", UO_nl_case_colon_brace, AT_IARF,
                  "Add or remove a newline between a case ':' and '{'. Overrides nl_after_case.");
   unc_add_opt("nl_namespace_brace", UO_nl_namespace_brace, AT_IARF,
                  "Newline between namespace and {");
   unc_add_opt("nl_template_class", UO_nl_template_class, AT_IARF,
                  "Add or remove newline between 'template<>' and whatever follows.");
   unc_add_opt("nl_class_brace", UO_nl_class_brace, AT_IARF,
                  "Add or remove newline between 'class' and '{'");
   unc_add_opt("nl_class_init_args", UO_nl_class_init_args, AT_IARF,
                  "Add or remove newline before/after each ',' in the base class list,\n"
                  "  (tied to pos_class_comma).");
   unc_add_opt("nl_constr_init_args", UO_nl_constr_init_args, AT_IARF,
                  "Add or remove newline after each ',' in the constructor member initialization.\n"
                  "Related to nl_constr_colon, pos_constr_colon and pos_constr_comma.");
   unc_add_opt("nl_enum_own_lines", UO_nl_enum_own_lines, AT_IARF,
                  "Add or remove newline before first element, after comma, and after last element in enum");
   unc_add_opt("nl_func_type_name", UO_nl_func_type_name, AT_IARF,
                  "Add or remove newline between return type and function name in a function definition");
   unc_add_opt("nl_func_type_name_class", UO_nl_func_type_name_class, AT_IARF,
                  "Add or remove newline between return type and function name inside a class {}\n"
                  "Uses nl_func_type_name or nl_func_proto_type_name if set to ignore.");
   unc_add_opt("nl_func_class_scope", UO_nl_func_class_scope, AT_IARF,
                  "Add or remove newline between class specification and '::' in 'void A::f() { }'\n"
                  "Only appears in separate member implementation (does not appear with in-line implmementation)");
   unc_add_opt("nl_func_scope_name", UO_nl_func_scope_name, AT_IARF,
                  "Add or remove newline between function scope and name\n"
                  "Controls the newline after '::' in 'void A::f() { }'");
   unc_add_opt("nl_func_proto_type_name", UO_nl_func_proto_type_name, AT_IARF,
                  "Add or remove newline between return type and function name in a prototype");
   unc_add_opt("nl_func_paren", UO_nl_func_paren, AT_IARF,
                  "Add or remove newline between a function name and the opening '(' in the declaration");
   unc_add_opt("nl_func_def_paren", UO_nl_func_def_paren, AT_IARF,
                  "Add or remove newline between a function name and the opening '(' in the definition");
   unc_add_opt("nl_func_decl_start", UO_nl_func_decl_start, AT_IARF,
                  "Add or remove newline after '(' in a function declaration");
   unc_add_opt("nl_func_def_start", UO_nl_func_def_start, AT_IARF,
                  "Add or remove newline after '(' in a function definition");
   unc_add_opt("nl_func_decl_start_single", UO_nl_func_decl_start_single, AT_IARF,
                  "Overrides nl_func_decl_start when there is only one parameter.");
   unc_add_opt("nl_func_def_start_single", UO_nl_func_def_start_single, AT_IARF,
                  "Overrides nl_func_def_start when there is only one parameter.");
   unc_add_opt("nl_func_decl_start_multi_line", UO_nl_func_decl_start_multi_line, AT_BOOL,
                  "Whether to add newline after '(' in a function declaration if '(' and ')' are in different lines.");
   unc_add_opt("nl_func_def_start_multi_line", UO_nl_func_def_start_multi_line, AT_BOOL,
                  "Whether to add newline after '(' in a function definition if '(' and ')' are in different lines.");
   unc_add_opt("nl_func_decl_args", UO_nl_func_decl_args, AT_IARF,
                  "Add or remove newline after each ',' in a function declaration");
   unc_add_opt("nl_func_def_args", UO_nl_func_def_args, AT_IARF,
                  "Add or remove newline after each ',' in a function definition");
   unc_add_opt("nl_func_decl_args_multi_line", UO_nl_func_decl_args_multi_line, AT_BOOL,
                  "Whether to add newline after each ',' in a function declaration if '(' and ')' are in different lines.");
   unc_add_opt("nl_func_def_args_multi_line", UO_nl_func_def_args_multi_line, AT_BOOL,
                  "Whether to add newline after each ',' in a function definition if '(' and ')' are in different lines.");
   unc_add_opt("nl_func_decl_end", UO_nl_func_decl_end, AT_IARF,
                  "Add or remove newline before the ')' in a function declaration");
   unc_add_opt("nl_func_def_end", UO_nl_func_def_end, AT_IARF,
                  "Add or remove newline before the ')' in a function definition");
   unc_add_opt("nl_func_decl_end_single", UO_nl_func_decl_end_single, AT_IARF,
                  "Overrides nl_func_decl_end when there is only one parameter.");
   unc_add_opt("nl_func_def_end_single", UO_nl_func_def_end_single, AT_IARF,
                  "Overrides nl_func_def_end when there is only one parameter.");
   unc_add_opt("nl_func_decl_end_multi_line", UO_nl_func_decl_end_multi_line, AT_BOOL,
                  "Whether to add newline before ')' in a function declaration if '(' and ')' are in different lines.");
   unc_add_opt("nl_func_def_end_multi_line", UO_nl_func_def_end_multi_line, AT_BOOL,
                  "Whether to add newline before ')' in a function definition if '(' and ')' are in different lines.");
   unc_add_opt("nl_func_decl_empty", UO_nl_func_decl_empty, AT_IARF,
                  "Add or remove newline between '()' in a function declaration.");
   unc_add_opt("nl_func_def_empty", UO_nl_func_def_empty, AT_IARF,
                  "Add or remove newline between '()' in a function definition.");
   unc_add_opt("nl_func_call_start_multi_line", UO_nl_func_call_start_multi_line, AT_BOOL,
                  "Whether to add newline after '(' in a function call if '(' and ')' are in different lines.");
   unc_add_opt("nl_func_call_args_multi_line", UO_nl_func_call_args_multi_line, AT_BOOL,
                  "Whether to add newline after each ',' in a function call if '(' and ')' are in different lines.");
   unc_add_opt("nl_func_call_end_multi_line", UO_nl_func_call_end_multi_line, AT_BOOL,
                  "Whether to add newline before ')' in a function call if '(' and ')' are in different lines.");
   unc_add_opt("nl_oc_msg_args", UO_nl_oc_msg_args, AT_BOOL,
                  "Whether to put each OC message parameter on a separate line\n"
                  "See nl_oc_msg_leave_one_liner");
   unc_add_opt("nl_fdef_brace", UO_nl_fdef_brace, AT_IARF,
                  "Add or remove newline between function signature and '{'");
   unc_add_opt("nl_cpp_ldef_brace", UO_nl_cpp_ldef_brace, AT_IARF,
                  "Add or remove newline between C++11 lambda signature and '{'");
   unc_add_opt("nl_return_expr", UO_nl_return_expr, AT_IARF,
                  "Add or remove a newline between the return keyword and return expression.");
   unc_add_opt("nl_after_semicolon", UO_nl_after_semicolon, AT_BOOL,
                  "Whether to put a newline after semicolons, except in 'for' statements");
   unc_add_opt("nl_paren_dbrace_open", UO_nl_paren_dbrace_open, AT_IARF,
                  "Java: Control the newline between the ')' and '{{' of the double brace initializer.");
   unc_add_opt("nl_after_brace_open", UO_nl_after_brace_open, AT_BOOL,
                  "Whether to put a newline after brace open.\n"
                  "This also adds a newline before the matching brace close.");
   unc_add_opt("nl_after_brace_open_cmt", UO_nl_after_brace_open_cmt, AT_BOOL,
                  "If nl_after_brace_open and nl_after_brace_open_cmt are True, a newline is\n"
                  "placed between the open brace and a trailing single-line comment.");
   unc_add_opt("nl_after_vbrace_open", UO_nl_after_vbrace_open, AT_BOOL,
                  "Whether to put a newline after a virtual brace open with a non-empty body.\n"
                  "These occur in un-braced if/while/do/for statement bodies.");
   unc_add_opt("nl_after_vbrace_open_empty", UO_nl_after_vbrace_open_empty, AT_BOOL,
                  "Whether to put a newline after a virtual brace open with an empty body.\n"
                  "These occur in un-braced if/while/do/for statement bodies.");
   unc_add_opt("nl_after_brace_close", UO_nl_after_brace_close, AT_BOOL,
                  "Whether to put a newline after a brace close.\n"
                  "Does not apply if followed by a necessary ';'.");
   unc_add_opt("nl_after_vbrace_close", UO_nl_after_vbrace_close, AT_BOOL,
                  "Whether to put a newline after a virtual brace close.\n"
                  "Would add a newline before return in: 'if (foo) a++; return;'");
   unc_add_opt("nl_brace_struct_var", UO_nl_brace_struct_var, AT_IARF,
                  "Control the newline between the close brace and 'b' in: 'struct { int a; } b;'\n"
                  "Affects enums, unions and structures. If set to ignore, uses nl_after_brace_close");
   unc_add_opt("nl_define_macro", UO_nl_define_macro, AT_BOOL,
                  "Whether to alter newlines in '#define' macros");
   unc_add_opt("nl_squeeze_ifdef", UO_nl_squeeze_ifdef, AT_BOOL,
                  "Whether to remove blanks after '#ifxx' and '#elxx', or before '#elxx' and '#endif'. Does not affect top-level #ifdefs.");
   unc_add_opt("nl_squeeze_ifdef_top_level", UO_nl_squeeze_ifdef_top_level, AT_BOOL,
                  "Makes the nl_squeeze_ifdef option affect the top-level #ifdefs as well.");
   unc_add_opt("nl_before_if", UO_nl_before_if, AT_IARF,
                  "Add or remove blank line before 'if'");
   unc_add_opt("nl_after_if", UO_nl_after_if, AT_IARF,
                  "Add or remove blank line after 'if' statement");
   unc_add_opt("nl_before_for", UO_nl_before_for, AT_IARF,
                  "Add or remove blank line before 'for'");
   unc_add_opt("nl_after_for", UO_nl_after_for, AT_IARF,
                  "Add or remove blank line after 'for' statement");
   unc_add_opt("nl_before_while", UO_nl_before_while, AT_IARF,
                  "Add or remove blank line before 'while'");
   unc_add_opt("nl_after_while", UO_nl_after_while, AT_IARF,
                  "Add or remove blank line after 'while' statement");
   unc_add_opt("nl_before_switch", UO_nl_before_switch, AT_IARF,
                  "Add or remove blank line before 'switch'");
   unc_add_opt("nl_after_switch", UO_nl_after_switch, AT_IARF,
                  "Add or remove blank line after 'switch' statement");
   unc_add_opt("nl_before_synchronized", UO_nl_before_synchronized, AT_IARF,
                  "Add or remove blank line before 'synchronized'");
   unc_add_opt("nl_after_synchronized", UO_nl_after_synchronized, AT_IARF,
                  "Add or remove blank line after 'synchronized' statement");
   unc_add_opt("nl_before_do", UO_nl_before_do, AT_IARF,
                  "Add or remove blank line before 'do'");
   unc_add_opt("nl_after_do", UO_nl_after_do, AT_IARF,
                  "Add or remove blank line after 'do/while' statement");
   unc_add_opt("nl_ds_struct_enum_cmt", UO_nl_ds_struct_enum_cmt, AT_BOOL,
                  "Whether to double-space commented-entries in struct/union/enum");
   unc_add_opt("nl_ds_struct_enum_close_brace", UO_nl_ds_struct_enum_close_brace, AT_BOOL,
                  "force nl before } of a struct/union/enum\n"
                  "(lower priority than 'eat_blanks_before_close_brace')");
   unc_add_opt("nl_before_func_class_def", UO_nl_before_func_class_def, AT_UNUM,
                  "Add or remove blank line before 'func_class_def'");
   //unc_add_option("nl_after_func_class_def", UO_nl_after_func_class_def, AT_NUM,
   //               "Add or remove blank line after 'func_class_def' statement");
   unc_add_opt("nl_before_func_class_proto", UO_nl_before_func_class_proto, AT_UNUM,
                  "Add or remove blank line before 'func_class_proto'");
   //unc_add_option("nl_after_func_class_proto", UO_nl_after_func_class_proto, AT_NUM,
   //               "Add or remove blank line after 'func_class_proto' statement");
   unc_add_opt("nl_class_colon", UO_nl_class_colon, AT_IARF,
                  "Add or remove a newline before/after a class colon,\n"
                  "  (tied to pos_class_colon).");
   unc_add_opt("nl_constr_colon", UO_nl_constr_colon, AT_IARF,
                  "Add or remove a newline around a class constructor colon.\n"
                  "Related to nl_constr_init_args, pos_constr_colon and pos_constr_comma.");
   unc_add_opt("nl_create_if_one_liner", UO_nl_create_if_one_liner, AT_BOOL,
                  "Change simple unbraced if statements into a one-liner\n"
                  "'if(b)\\n i++;' => 'if(b) i++;'");
   unc_add_opt("nl_create_for_one_liner", UO_nl_create_for_one_liner, AT_BOOL,
                  "Change simple unbraced for statements into a one-liner\n"
                  "'for (i=0;i<5;i++)\\n foo(i);' => 'for (i=0;i<5;i++) foo(i);'");
   unc_add_opt("nl_create_while_one_liner", UO_nl_create_while_one_liner, AT_BOOL,
                  "Change simple unbraced while statements into a one-liner\n"
                  "'while (i<5)\\n foo(i++);' => 'while (i<5) foo(i++);'");
   unc_add_opt("nl_split_if_one_liner", UO_nl_split_if_one_liner, AT_BOOL,
                  " Change a one-liner if statement into simple unbraced if\n"
                  "'if(b) i++;' => 'if(b) i++;'");
   unc_add_opt("nl_split_for_one_liner", UO_nl_split_for_one_liner, AT_BOOL,
                  "Change a one-liner for statement into simple unbraced for\n"
                  "'for (i=0;<5;i++) foo(i);' => 'for (i=0;<5;i++) foo(i);'");
   unc_add_opt("nl_split_while_one_liner", UO_nl_split_while_one_liner, AT_BOOL,
                  "Change simple unbraced while statements into a one-liner while\n"
                  "'while (i<5)\\n foo(i++);' => 'while (i<5) foo(i++);'");

   unc_begin_group(UG_blankline, "Blank line options", "Note that it takes 2 newlines to get a blank line");
   unc_add_opt("nl_max", UO_nl_max, AT_UNUM,
                  "The maximum consecutive newlines (3 = 2 blank lines)");
   unc_add_opt("nl_max_blank_in_func", UO_nl_max_blank_in_func, AT_UNUM,
                  "The maximum consecutive newlines in function");
   unc_add_opt("nl_after_func_proto", UO_nl_after_func_proto, AT_UNUM,
                  "The number of newlines after a function prototype, if followed by another function prototype");
   unc_add_opt("nl_after_func_proto_group", UO_nl_after_func_proto_group, AT_UNUM,
                  "The number of newlines after a function prototype, if not followed by another function prototype");
   unc_add_opt("nl_after_func_class_proto", UO_nl_after_func_class_proto, AT_UNUM,
                  "The number of newlines after a function class prototype, if followed by another function class prototype");
   unc_add_opt("nl_after_func_class_proto_group", UO_nl_after_func_class_proto_group, AT_UNUM,
                  "The number of newlines after a function class prototype, if not followed by another function class prototype");
   unc_add_opt("nl_before_func_body_def", UO_nl_before_func_body_def, AT_UNUM,
                  "The number of newlines before a multi-line function def body");
   unc_add_opt("nl_before_func_body_proto", UO_nl_before_func_body_proto, AT_UNUM,
                  "The number of newlines before a multi-line function prototype body");
   unc_add_opt("nl_after_func_body", UO_nl_after_func_body, AT_UNUM,
                  "The number of newlines after '}' of a multi-line function body");
   unc_add_opt("nl_after_func_body_class", UO_nl_after_func_body_class, AT_UNUM,
                  "The number of newlines after '}' of a multi-line function body in a class declaration");
   unc_add_opt("nl_after_func_body_one_liner", UO_nl_after_func_body_one_liner, AT_UNUM,
                  "The number of newlines after '}' of a single line function body");
   unc_add_opt("nl_before_block_comment", UO_nl_before_block_comment, AT_UNUM,
                  "The minimum number of newlines before a multi-line comment.\n"
                  "Doesn't apply if after a brace open or another multi-line comment.");
   unc_add_opt("nl_before_c_comment", UO_nl_before_c_comment, AT_UNUM,
                  "The minimum number of newlines before a single-line C comment.\n"
                  "Doesn't apply if after a brace open or other single-line C comments.");
   unc_add_opt("nl_before_cpp_comment", UO_nl_before_cpp_comment, AT_UNUM,
                  "The minimum number of newlines before a CPP comment.\n"
                  "Doesn't apply if after a brace open or other CPP comments.");
   unc_add_opt("nl_after_multiline_comment", UO_nl_after_multiline_comment, AT_BOOL,
                  "Whether to force a newline after a multi-line comment.");
   unc_add_opt("nl_after_label_colon", UO_nl_after_label_colon, AT_BOOL,
                  "Whether to force a newline after a label's colon.");
   unc_add_opt("nl_after_struct", UO_nl_after_struct, AT_UNUM,
                  "The number of newlines after '}' or ';' of a struct/enum/union definition");
   unc_add_opt("nl_before_class", UO_nl_before_class, AT_UNUM,
                  "The number of newlines before a class definition");
   unc_add_opt("nl_after_class", UO_nl_after_class, AT_UNUM,
                  "The number of newlines after '}' or ';' of a class definition");
   unc_add_opt("nl_before_access_spec", UO_nl_before_access_spec, AT_UNUM,
                  "The number of newlines before a 'private:', 'public:', 'protected:', 'signals:', or 'slots:' label.\n"
                  "Will not change the newline count if after a brace open.\n"
                  "0 = No change.");
   unc_add_opt("nl_after_access_spec", UO_nl_after_access_spec, AT_UNUM,
                  "The number of newlines after a 'private:', 'public:', 'protected:', 'signals:' or 'slots:' label.\n"
                  "0 = No change.\n"
                  "the option 'nl_after_access_spec' takes preference over 'nl_typedef_blk_start' and 'nl_var_def_blk_start'");
   unc_add_opt("nl_comment_func_def", UO_nl_comment_func_def, AT_UNUM,
                  "The number of newlines between a function def and the function comment.\n"
                  "0 = No change.");
   unc_add_opt("nl_after_try_catch_finally", UO_nl_after_try_catch_finally, AT_UNUM,
                  "The number of newlines after a try-catch-finally block that isn't followed by a brace close.\n"
                  "0 = No change.");
   unc_add_opt("nl_around_cs_property", UO_nl_around_cs_property, AT_UNUM,
                  "The number of newlines before and after a property, indexer or event decl.\n"
                  "0 = No change.");
   unc_add_opt("nl_between_get_set", UO_nl_between_get_set, AT_UNUM,
                  "The number of newlines between the get/set/add/remove handlers in C#.\n"
                  "0 = No change.");
   unc_add_opt("nl_property_brace", UO_nl_property_brace, AT_IARF,
                  "Add or remove newline between C# property and the '{'");
   unc_add_opt("eat_blanks_after_open_brace", UO_eat_blanks_after_open_brace, AT_BOOL,
                  "Whether to remove blank lines after '{'");
   unc_add_opt("eat_blanks_before_close_brace", UO_eat_blanks_before_close_brace, AT_BOOL,
                  "Whether to remove blank lines before '}'");
   unc_add_opt("nl_remove_extra_newlines", UO_nl_remove_extra_newlines, AT_UNUM,
                  "How aggressively to remove extra newlines not in preproc.\n"
                  "0: No change\n"
                  "1: Remove most newlines not handled by other config\n"
                  "2: Remove all newlines and reformat completely by config", "", 0, 2);
   unc_add_opt("nl_before_return", UO_nl_before_return, AT_BOOL,
                  "Whether to put a blank line before 'return' statements, unless after an open brace.");
   unc_add_opt("nl_after_return", UO_nl_after_return, AT_BOOL,
                  "Whether to put a blank line after 'return' statements, unless followed by a close brace.");
   unc_add_opt("nl_after_annotation", UO_nl_after_annotation, AT_IARF,
                  "Whether to put a newline after a Java annotation statement.\n"
                  "Only affects annotations that are after a newline.");
   unc_add_opt("nl_between_annotation", UO_nl_between_annotation, AT_IARF,
                  "Controls the newline between two annotations.");

   unc_begin_group(UG_position, "Positioning options");
   unc_add_opt("pos_arith", UO_pos_arith, AT_POS,
                  "The position of arithmetic operators in wrapped expressions");
   unc_add_opt("pos_assign", UO_pos_assign, AT_POS,
                  "The position of assignment in wrapped expressions.\n"
                  "Do not affect '=' followed by '{'");
   unc_add_opt("pos_bool", UO_pos_bool, AT_POS,
                  "The position of boolean operators in wrapped expressions");
   unc_add_opt("pos_compare", UO_pos_compare, AT_POS,
                  "The position of comparison operators in wrapped expressions");
   unc_add_opt("pos_conditional", UO_pos_conditional, AT_POS,
                  "The position of conditional (b ? t : f) operators in wrapped expressions");
   unc_add_opt("pos_comma", UO_pos_comma, AT_POS,
                  "The position of the comma in wrapped expressions");
   unc_add_opt("pos_enum_comma", UO_pos_enum_comma, AT_POS,
                  "The position of the comma in enum entries");
   unc_add_opt("pos_class_comma", UO_pos_class_comma, AT_POS,
                  "The position of the comma in the base class list if there are more than one line,\n"
                  "  (tied to nl_class_init_args).");
   unc_add_opt("pos_constr_comma", UO_pos_constr_comma, AT_POS,
                  "The position of the comma in the constructor initialization list.\n"
                  "Related to nl_constr_colon, nl_constr_init_args and pos_constr_colon.");
   unc_add_opt("pos_class_colon", UO_pos_class_colon, AT_POS,
                  "The position of trailing/leading class colon, between class and base class list\n"
                  "  (tied to nl_class_colon).");
   unc_add_opt("pos_constr_colon", UO_pos_constr_colon, AT_POS,
                  "The position of colons between constructor and member initialization,\n"
                  "(tied to UO_nl_constr_colon).\n"
                  "Related to nl_constr_colon, nl_constr_init_args and pos_constr_comma.");

   unc_begin_group(UG_linesplit, "Line Splitting options");
   unc_add_opt("code_width", UO_code_width, AT_UNUM,
                  "Try to limit code width to N number of columns", "", 16, 256);
   unc_add_opt("ls_for_split_full", UO_ls_for_split_full, AT_BOOL,
                  "Whether to fully split long 'for' statements at semi-colons");
   unc_add_opt("ls_func_split_full", UO_ls_func_split_full, AT_BOOL,
                  "Whether to fully split long function protos/calls at commas");
   unc_add_opt("ls_code_width", UO_ls_code_width, AT_BOOL,
                  "Whether to split lines as close to code_width as possible and ignore some groupings");

   unc_begin_group(UG_align, "Code alignment (not left column spaces/tabs)");
   unc_add_opt("align_keep_tabs", UO_align_keep_tabs, AT_BOOL,
                  "Whether to keep non-indenting tabs");
   unc_add_opt("align_with_tabs", UO_align_with_tabs, AT_BOOL,
                  "Whether to use tabs for aligning");
   unc_add_opt("align_on_tabstop", UO_align_on_tabstop, AT_BOOL,
                  "Whether to bump out to the next tab when aligning");
   unc_add_opt("align_number_left", UO_align_number_left, AT_BOOL,
                  "Whether to left-align numbers");
   unc_add_opt("align_keep_extra_space", UO_align_keep_extra_space, AT_BOOL,
                  "Whether to keep whitespace not required for alignment.");
   unc_add_opt("align_func_params", UO_align_func_params, AT_BOOL,
                  "Align variable definitions in prototypes and functions");
   unc_add_opt("align_same_func_call_params", UO_align_same_func_call_params, AT_BOOL,
                  "Align parameters in single-line functions that have the same name.\n"
                  "The function names must already be aligned with each other.");
   unc_add_opt("align_var_def_span", UO_align_var_def_span, AT_UNUM,
                  "The span for aligning variable definitions (0=don't align)", "", 0, 5000);
   unc_add_opt("align_var_def_star_style", UO_align_var_def_star_style, AT_UNUM,
                  "How to align the star in variable definitions.\n"
                  " 0=Part of the type     'void *   foo;'\n"
                  " 1=Part of the variable 'void     *foo;'\n"
                  " 2=Dangling             'void    *foo;'", "", 0, 2);
   unc_add_opt("align_var_def_amp_style", UO_align_var_def_amp_style, AT_UNUM,
                  "How to align the '&' in variable definitions.\n"
                  " 0=Part of the type\n"
                  " 1=Part of the variable\n"
                  " 2=Dangling", "", 0, 2);
   unc_add_opt("align_var_def_thresh", UO_align_var_def_thresh, AT_UNUM,
                  "The threshold for aligning variable definitions (0=no limit)", "", 0, 5000);
   unc_add_opt("align_var_def_gap", UO_align_var_def_gap, AT_UNUM,
                  "The gap for aligning variable definitions");
   unc_add_opt("align_var_def_colon", UO_align_var_def_colon, AT_BOOL,
                  "Whether to align the colon in struct bit fields");
   unc_add_opt("align_var_def_colon_gap", UO_align_var_def_colon_gap, AT_UNUM,
                  "align variable defs gap for bit colons");
   unc_add_opt("align_var_def_attribute", UO_align_var_def_attribute, AT_BOOL,
                  "Whether to align any attribute after the variable name");
   unc_add_opt("align_var_def_inline", UO_align_var_def_inline, AT_BOOL,
                  "Whether to align inline struct/enum/union variable definitions");
   unc_add_opt("align_assign_span", UO_align_assign_span, AT_UNUM,
                  "The span for aligning on '=' in assignments (0=don't align)", "", 0, 5000);
   unc_add_opt("align_assign_thresh", UO_align_assign_thresh, AT_UNUM,
                  "The threshold for aligning on '=' in assignments (0=no limit)", "", 0, 5000);
   unc_add_opt("align_enum_equ_span", UO_align_enum_equ_span, AT_UNUM,
                  "The span for aligning on '=' in enums (0=don't align)", "", 0, 5000);
   unc_add_opt("align_enum_equ_thresh", UO_align_enum_equ_thresh, AT_UNUM,
                  "The threshold for aligning on '=' in enums (0=no limit)", "", 0, 5000);
   unc_add_opt("align_var_class_span", UO_align_var_class_span, AT_UNUM,
                  "The span for aligning class (0=don't align)", "", 0, 5000);
   unc_add_opt("align_var_class_thresh", UO_align_var_class_thresh, AT_UNUM,
                  "The threshold for aligning class member definitions (0=no limit)", "", 0, 5000);
   unc_add_opt("align_var_class_gap", UO_align_var_class_gap, AT_UNUM,
                  "The gap for aligning class member definitions");
   unc_add_opt("align_var_struct_span", UO_align_var_struct_span, AT_UNUM,
                  "The span for aligning struct/union (0=don't align)", "", 0, 5000);
   unc_add_opt("align_var_struct_thresh", UO_align_var_struct_thresh, AT_UNUM,
                  "The threshold for aligning struct/union member definitions (0=no limit)", "", 0, 5000);
   unc_add_opt("align_var_struct_gap", UO_align_var_struct_gap, AT_UNUM,
                  "The gap for aligning struct/union member definitions");
   unc_add_opt("align_struct_init_span", UO_align_struct_init_span, AT_UNUM,
                  "The span for aligning struct initializer values (0=don't align)", "", 0, 5000);
   unc_add_opt("align_typedef_gap", UO_align_typedef_gap, AT_UNUM,
                  "The minimum space between the type and the synonym of a typedef");
   unc_add_opt("align_typedef_span", UO_align_typedef_span, AT_UNUM,
                  "The span for aligning single-line typedefs (0=don't align)");
   unc_add_opt("align_typedef_func", UO_align_typedef_func, AT_UNUM,
                  "How to align typedef'd functions with other typedefs\n"
                  "0: Don't mix them at all\n"
                  "1: align the open paren with the types\n"
                  "2: align the function type name with the other type names", "", 0, 2);
   unc_add_opt("align_typedef_star_style", UO_align_typedef_star_style, AT_UNUM,
                  "Controls the positioning of the '*' in typedefs. Just try it.\n"
                  "0: Align on typedef type, ignore '*'\n"
                  "1: The '*' is part of type name: typedef int  *pint;\n"
                  "2: The '*' is part of the type, but dangling: typedef int *pint;", "", 0, 2);
   unc_add_opt("align_typedef_amp_style", UO_align_typedef_amp_style, AT_UNUM,
                  "Controls the positioning of the '&' in typedefs. Just try it.\n"
                  "0: Align on typedef type, ignore '&'\n"
                  "1: The '&' is part of type name: typedef int  &pint;\n"
                  "2: The '&' is part of the type, but dangling: typedef int &pint;", "", 0, 2);
   unc_add_opt("align_right_cmt_span", UO_align_right_cmt_span, AT_UNUM,
                  "The span for aligning comments that end lines (0=don't align)", "", 0, 5000);
   unc_add_opt("align_right_cmt_mix", UO_align_right_cmt_mix, AT_BOOL,
                  "If aligning comments, mix with comments after '}' and #endif with less than 3 spaces before the comment");
   unc_add_opt("align_right_cmt_gap", UO_align_right_cmt_gap, AT_NUM,
                  "If a trailing comment is more than this number of columns away from the text it follows,\n"
                  "it will qualify for being aligned. This has to be > 0 to do anything.\n"
                  "A negative value to force comments which are stuck to the previous token\n"
                  " (gap=0) into alignment with the others.");
   unc_add_opt("align_right_cmt_at_col", UO_align_right_cmt_at_col, AT_UNUM,
                  "Align trailing comment at or beyond column N; 'pulls in' comments as a bonus side effect (0=ignore)", "", 0, 200);
   unc_add_opt("align_func_proto_span", UO_align_func_proto_span, AT_UNUM,
                  "The span for aligning function prototypes (0=don't align)", "", 0, 5000);
   unc_add_opt("align_func_proto_gap", UO_align_func_proto_gap, AT_UNUM,
                  "Minimum gap between the return type and the function name.");
   unc_add_opt("align_on_operator", UO_align_on_operator, AT_BOOL,
                  "Align function protos on the 'operator' keyword instead of what follows");
   unc_add_opt("align_mix_var_proto", UO_align_mix_var_proto, AT_BOOL,
                  "Whether to mix aligning prototype and variable declarations.\n"
                  "If True, align_var_def_XXX options are used instead of align_func_proto_XXX options.");
   unc_add_opt("align_single_line_func", UO_align_single_line_func, AT_BOOL,
                  "Align single-line functions with function prototypes, uses align_func_proto_span");
   unc_add_opt("align_single_line_brace", UO_align_single_line_brace, AT_BOOL,
                  "Aligning the open brace of single-line functions.\n"
                  "Requires align_single_line_func=True, uses align_func_proto_span");
   unc_add_opt("align_single_line_brace_gap", UO_align_single_line_brace_gap, AT_UNUM,
                  "Gap for align_single_line_brace.");
   unc_add_opt("align_oc_msg_spec_span", UO_align_oc_msg_spec_span, AT_UNUM,
                  "The span for aligning ObjC msg spec (0=don't align)", "", 0, 5000);
   unc_add_opt("align_nl_cont", UO_align_nl_cont, AT_BOOL,
                  "Whether to align macros wrapped with a backslash and a newline.\n"
                  "This will not work right if the macro contains a multi-line comment.");
   unc_add_opt("align_pp_define_together", UO_align_pp_define_together, AT_BOOL,
                  "# Align macro functions and variables together");
   unc_add_opt("align_pp_define_gap", UO_align_pp_define_gap, AT_UNUM,
                  "The minimum space between label and value of a preprocessor define");
   unc_add_opt("align_pp_define_span", UO_align_pp_define_span, AT_UNUM,
                  "The span for aligning on '#define' bodies (0=don't align, other=number of lines including comments between blocks)", "", 0, 5000);
   unc_add_opt("align_left_shift", UO_align_left_shift, AT_BOOL,
                  "Align lines that start with '<<' with previous '<<'. Default=True");
   unc_add_opt("align_asm_colon", UO_align_asm_colon, AT_BOOL,
                  "Align text after asm volatile () colons.");
   unc_add_opt("align_oc_msg_colon_span", UO_align_oc_msg_colon_span, AT_UNUM,
                  "Span for aligning parameters in an Obj-C message call on the ':' (0=don't align)", "", 0, 5000);
   unc_add_opt("align_oc_msg_colon_first", UO_align_oc_msg_colon_first, AT_BOOL,
                  "If True, always align with the first parameter, even if it is too short.");
   unc_add_opt("align_oc_decl_colon", UO_align_oc_decl_colon, AT_BOOL,
                  "Aligning parameters in an Obj-C '+' or '-' declaration on the ':'");

   unc_begin_group(UG_comment, "Comment modifications");
   unc_add_opt("cmt_width", UO_cmt_width, AT_UNUM,
                  "Try to wrap comments at cmt_width columns", "", 16, 256);
   unc_add_opt("cmt_reflow_mode", UO_cmt_reflow_mode, AT_NUM,
                  "Set the comment reflow mode (Default=0)\n"
                  "0: no reflowing (apart from the line wrapping due to cmt_width)\n"
                  "1: no touching at all\n"
<<<<<<< HEAD
                  "2: full reflow\n", "", 0, 2);
   unc_add_opt("cmt_convert_tab_to_spaces", UO_cmt_convert_tab_to_spaces, AT_BOOL,
=======
                  "2: full reflow", "", 0, 2);
   unc_add_option("cmt_convert_tab_to_spaces", UO_cmt_convert_tab_to_spaces, AT_BOOL,
>>>>>>> 390995cc
                  "Whether to convert all tabs to spaces in comments. Default is to leave tabs inside comments alone, unless used for indenting.");
   unc_add_opt("cmt_indent_multi", UO_cmt_indent_multi, AT_BOOL,
                  "If False, disable all multi-line comment changes, including cmt_width. keyword substitution and leading chars.\n"
                  "Default=True");
   unc_add_opt("cmt_c_group", UO_cmt_c_group, AT_BOOL,
                  "Whether to group c-comments that look like they are in a block");
   unc_add_opt("cmt_c_nl_start", UO_cmt_c_nl_start, AT_BOOL,
                  "Whether to put an empty '/*' on the first line of the combined c-comment");
   unc_add_opt("cmt_c_nl_end", UO_cmt_c_nl_end, AT_BOOL,
                  "Whether to put a newline before the closing '*/' of the combined c-comment");
   unc_add_opt("cmt_cpp_group", UO_cmt_cpp_group, AT_BOOL,
                  "Whether to group cpp-comments that look like they are in a block");
   unc_add_opt("cmt_cpp_nl_start", UO_cmt_cpp_nl_start, AT_BOOL,
                  "Whether to put an empty '/*' on the first line of the combined cpp-comment");
   unc_add_opt("cmt_cpp_nl_end", UO_cmt_cpp_nl_end, AT_BOOL,
                  "Whether to put a newline before the closing '*/' of the combined cpp-comment");
   unc_add_opt("cmt_cpp_to_c", UO_cmt_cpp_to_c, AT_BOOL,
                  "Whether to change cpp-comments into c-comments");
   unc_add_opt("cmt_star_cont", UO_cmt_star_cont, AT_BOOL,
                  "Whether to put a star on subsequent comment lines");
   unc_add_opt("cmt_sp_before_star_cont", UO_cmt_sp_before_star_cont, AT_UNUM,
                  "The number of spaces to insert at the start of subsequent comment lines");
   unc_add_opt("cmt_sp_after_star_cont", UO_cmt_sp_after_star_cont, AT_NUM,
                  "The number of spaces to insert after the star on subsequent comment lines");
   unc_add_opt("cmt_multi_check_last", UO_cmt_multi_check_last, AT_BOOL,
                  "For multi-line comments with a '*' lead, remove leading spaces if the first and last lines of\n"
                  "the comment are the same length. Default=True");
   unc_add_opt("cmt_multi_first_len_minimum", UO_cmt_multi_first_len_minimum, AT_UNUM,
                  "For multi-line comments with a '*' lead, remove leading spaces if the first and last lines of\n"
                  "the comment are the same length AND if the length is bigger as the first_len minimum. Default=4",
                  "", 1, 20);
   unc_add_opt("cmt_insert_file_header", UO_cmt_insert_file_header, AT_STRING,
                  "The filename that contains text to insert at the head of a file if the file doesn't start with a C/C++ comment.\n"
                  "Will substitute $(filename) with the current file's name.");
   unc_add_opt("cmt_insert_file_footer", UO_cmt_insert_file_footer, AT_STRING,
                  "The filename that contains text to insert at the end of a file if the file doesn't end with a C/C++ comment.\n"
                  "Will substitute $(filename) with the current file's name.");
   unc_add_opt("cmt_insert_func_header", UO_cmt_insert_func_header, AT_STRING,
                  "The filename that contains text to insert before a function implementation if the function isn't preceded with a C/C++ comment.\n"
                  "Will substitute $(function) with the function name and $(javaparam) with the javadoc @param and @return stuff.\n"
                  "Will also substitute $(fclass) with the class name: void CFoo::Bar() { ... }");
   unc_add_opt("cmt_insert_class_header", UO_cmt_insert_class_header, AT_STRING,
                  "The filename that contains text to insert before a class if the class isn't preceded with a C/C++ comment.\n"
                  "Will substitute $(class) with the class name.");
   unc_add_opt("cmt_insert_oc_msg_header", UO_cmt_insert_oc_msg_header, AT_STRING,
                  "The filename that contains text to insert before a Obj-C message specification if the method isn't preceded with a C/C++ comment.\n"
                  "Will substitute $(message) with the function name and $(javaparam) with the javadoc @param and @return stuff.");
   unc_add_opt("cmt_insert_before_preproc", UO_cmt_insert_before_preproc, AT_BOOL,
                  "If a preprocessor is encountered when stepping backwards from a function name, then\n"
                  "this option decides whether the comment should be inserted.\n"
                  "Affects cmt_insert_oc_msg_header, cmt_insert_func_header and cmt_insert_class_header.");
   unc_add_opt("cmt_insert_before_inlines", UO_cmt_insert_before_inlines, AT_BOOL,
                  "If a function is declared inline to a class definition, then\n"
                  "this option decides whether the comment should be inserted.\n"
                  "Affects cmt_insert_func_header.");
   unc_add_opt("cmt_insert_before_ctor_dtor", UO_cmt_insert_before_ctor_dtor, AT_BOOL,
                  "If the function is a constructor/destructor, then\n"
                  "this option decides whether the comment should be inserted.\n"
                  "Affects cmt_insert_func_header.");

   unc_begin_group(UG_codemodify, "Code modifying options (non-whitespace)");
   unc_add_opt("mod_full_brace_do", UO_mod_full_brace_do, AT_IARF,
                  "Add or remove braces on single-line 'do' statement");
   unc_add_opt("mod_full_brace_for", UO_mod_full_brace_for, AT_IARF,
                  "Add or remove braces on single-line 'for' statement");
   unc_add_opt("mod_full_brace_function", UO_mod_full_brace_fct, AT_IARF,
                  "Add or remove braces on single-line function definitions. (Pawn)");
   unc_add_opt("mod_full_brace_if", UO_mod_full_brace_if, AT_IARF,
                  "Add or remove braces on single-line 'if' statement. Will not remove the braces if they contain an 'else'.");
   unc_add_opt("mod_full_brace_if_chain", UO_mod_full_brace_if_chain, AT_BOOL,
                  "Make all if/elseif/else statements in a chain be braced or not. Overrides mod_full_brace_if.\n"
                  "If any must be braced, they are all braced.  If all can be unbraced, then the braces are removed.");
   unc_add_opt("mod_full_brace_if_chain_only", UO_mod_full_brace_if_chain_only, AT_BOOL,
                  "Make all if/elseif/else statements with at least one 'else' or 'else if' fully braced.\n"
                  "If mod_full_brace_if_chain is used together with this option, all if-else chains will get braces,\n"
<<<<<<< HEAD
                  "and simple 'if' statements will lose them (if possible).\n");
   unc_add_opt("mod_full_brace_nl", UO_mod_full_brace_nl, AT_UNUM,
=======
                  "and simple 'if' statements will lose them (if possible).");
   unc_add_option("mod_full_brace_nl", UO_mod_full_brace_nl, AT_UNUM,
>>>>>>> 390995cc
                  "Don't remove braces around statements that span N newlines", "", 0, 5000);
   unc_add_opt("mod_full_brace_nl_block_rem_mlcond", UO_mod_full_brace_nl_block_rem_mlcond, AT_BOOL,
                  "Blocks removal of braces if the parenthesis of if/for/while/.. span multiple lines.",
                  "Affected options:"
                  "mod_full_brace_for, mod_full_brace_if, mod_full_brace_if_chain, mod_full_brace_if_chain_only, mod_full_brace_while,mod_full_brace_using"
                  "Not affected options:"
                  "mod_full_brace_do, mod_full_brace_function");
   unc_add_opt("mod_full_brace_while", UO_mod_full_brace_while, AT_IARF,
                  "Add or remove braces on single-line 'while' statement");
   unc_add_opt("mod_full_brace_using", UO_mod_full_brace_using, AT_IARF,
                  "Add or remove braces on single-line 'using ()' statement");
   unc_add_opt("mod_paren_on_return", UO_mod_paren_on_return, AT_IARF,
                  "Add or remove unnecessary paren on 'return' statement");
   unc_add_opt("mod_pawn_semicolon", UO_mod_pawn_semicolon, AT_BOOL,
                  "Whether to change optional semicolons to real semicolons");
   unc_add_opt("mod_full_paren_if_bool", UO_mod_full_paren_if_bool, AT_BOOL,
                  "Add parens on 'while' and 'if' statement around bools");
   unc_add_opt("mod_remove_extra_semicolon", UO_mod_remove_extra_semicolon, AT_BOOL,
                  "Whether to remove superfluous semicolons");
   unc_add_opt("mod_add_long_function_closebrace_comment", UO_mod_add_long_function_closebrace_comment, AT_UNUM,
                  "If a function body exceeds the specified number of newlines and doesn't have a comment after\n"
                  "the close brace, a comment will be added.");
   unc_add_opt("mod_add_long_namespace_closebrace_comment", UO_mod_add_long_namespace_closebrace_comment, AT_UNUM,
                  "If a namespace body exceeds the specified number of newlines and doesn't have a comment after\n"
                  "the close brace, a comment will be added.");
   unc_add_opt("mod_add_long_class_closebrace_comment", UO_mod_add_long_class_closebrace_comment, AT_UNUM,
                  "If a class body exceeds the specified number of newlines and doesn't have a comment after\n"
                  "the close brace, a comment will be added.");
   unc_add_opt("mod_add_long_switch_closebrace_comment", UO_mod_add_long_switch_closebrace_comment, AT_UNUM,
                  "If a switch body exceeds the specified number of newlines and doesn't have a comment after\n"
                  "the close brace, a comment will be added.");
   unc_add_opt("mod_add_long_ifdef_endif_comment", UO_mod_add_long_ifdef_endif_comment, AT_UNUM,
                  "If an #ifdef body exceeds the specified number of newlines and doesn't have a comment after\n"
                  "the #endif, a comment will be added.");
   unc_add_opt("mod_add_long_ifdef_else_comment", UO_mod_add_long_ifdef_else_comment, AT_UNUM,
                  "If an #ifdef or #else body exceeds the specified number of newlines and doesn't have a comment after\n"
                  "the #else, a comment will be added.");
   unc_add_opt("mod_sort_import", UO_mod_sort_import, AT_BOOL,
                  "If True, will sort consecutive single-line 'import' statements [Java, D]");
   unc_add_opt("mod_sort_using", UO_mod_sort_using, AT_BOOL,
                  "If True, will sort consecutive single-line 'using' statements [C#]");
   unc_add_opt("mod_sort_include", UO_mod_sort_include, AT_BOOL,
                  "If True, will sort consecutive single-line '#include' statements [C/C++] and '#import' statements [Obj-C]\n"
                  "This is generally a bad idea, as it may break your code.");
   unc_add_opt("mod_move_case_break", UO_mod_move_case_break, AT_BOOL,
                  "If True, it will move a 'break' that appears after a fully braced 'case' before the close brace.");
   unc_add_opt("mod_case_brace", UO_mod_case_brace, AT_IARF,
                  "Will add or remove the braces around a fully braced case statement.\n"
                  "Will only remove the braces if there are no variable declarations in the block.");
   unc_add_opt("mod_remove_empty_return", UO_mod_remove_empty_return, AT_BOOL,
                  "If True, it will remove a void 'return;' that appears as the last statement in a function.");
   unc_add_opt("mod_sort_oc_properties", UO_mod_sort_oc_properties, AT_BOOL,
                  "If True, it will organize the properties (Obj-C)");
   unc_add_opt("mod_sort_oc_property_thread_safe_weight", UO_mod_sort_oc_property_thread_safe_weight, AT_NUM,
                  "Determines weight of atomic/nonatomic (Obj-C)");
   unc_add_opt("mod_sort_oc_property_readwrite_weight", UO_mod_sort_oc_property_readwrite_weight, AT_NUM,
                  "Determines weight of readwrite (Obj-C)");
   unc_add_opt("mod_sort_oc_property_reference_weight", UO_mod_sort_oc_property_reference_weight, AT_NUM,
                  "Determines weight of reference type (retain, copy, assign, weak, strong) (Obj-C)");
   unc_add_opt("mod_sort_oc_property_getter_weight", UO_mod_sort_oc_property_getter_weight, AT_NUM,
                  "Determines weight of getter type (getter=) (Obj-C)");
   unc_add_opt("mod_sort_oc_property_setter_weight", UO_mod_sort_oc_property_setter_weight, AT_NUM,
                  "Determines weight of setter type (setter=) (Obj-C)");
   unc_add_opt("mod_sort_oc_property_nullability_weight", UO_mod_sort_oc_property_nullability_weight, AT_NUM,
                  "Determines weight of nullability type (nullable/nonnull) (Obj-C)");
   unc_add_opt("mod_enum_last_comma", UO_mod_enum_last_comma, AT_IARF,
                  "Will add or remove the comma after the last item in an enum.");

   unc_begin_group(UG_preprocessor, "Preprocessor options");
   unc_add_opt("pp_indent", UO_pp_indent, AT_IARF,
                  "Control indent of preprocessors inside #if blocks at brace level 0 (file-level)");
   unc_add_opt("pp_indent_at_level", UO_pp_indent_at_level, AT_BOOL,
                  "Whether to indent #if/#else/#endif at the brace level (True) or from column 1 (False)");
   unc_add_opt("pp_indent_count", UO_pp_indent_count, AT_UNUM,
                  "Specifies the number of columns to indent preprocessors per level at brace level 0 (file-level).\n"
                  "If pp_indent_at_level=False, specifies the number of columns to indent preprocessors per level at brace level > 0 (function-level).\n"
                  "Default=1");
   unc_add_opt("pp_space", UO_pp_space, AT_IARF,
                  "Add or remove space after # based on pp_level of #if blocks");
   unc_add_opt("pp_space_count", UO_pp_space_count, AT_UNUM,
                  "Sets the number of spaces added with pp_space");
   unc_add_opt("pp_indent_region", UO_pp_indent_region, AT_NUM,
                  "The indent for #region and #endregion in C# and '#pragma region' in C/C++");
   unc_add_opt("pp_region_indent_code", UO_pp_region_indent_code, AT_BOOL,
                  "Whether to indent the code between #region and #endregion");
   unc_add_opt("pp_indent_if", UO_pp_indent_if, AT_NUM,
                  "If pp_indent_at_level=True, sets the indent for #if, #else and #endif when not at file-level.\n"
                  "0:  indent preprocessors using output_tab_size.\n"
                  ">0: column at which all preprocessors will be indented.");
   unc_add_opt("pp_if_indent_code", UO_pp_if_indent_code, AT_BOOL,
                  "Control whether to indent the code between #if, #else and #endif.");
   unc_add_opt("pp_define_at_level", UO_pp_define_at_level, AT_BOOL,
                  "Whether to indent '#define' at the brace level (True) or from column 1 (false)");
   unc_add_opt("pp_ignore_define_body", UO_pp_ignore_define_body, AT_BOOL,
                  "Whether to ignore the '#define' body while formatting.");

   unc_begin_group(UG_sort_includes, "Sort includes options");
   unc_add_opt("include_category_0", UO_include_category_0, AT_STRING,
                  "The regex for include category with priority 0.");
   unc_add_opt("include_category_1", UO_include_category_1, AT_STRING,
                  "The regex for include category with priority 1.");
   unc_add_opt("include_category_2", UO_include_category_2, AT_STRING,
                  "The regex for include category with priority 2.");

   unc_begin_group(UG_Use_Ext, "Use or Do not Use options", "G");
   unc_add_opt("use_indent_func_call_param", UO_use_indent_func_call_param, AT_BOOL,
                  "True:  indent_func_call_param will be used (default)\n"
                  "False: indent_func_call_param will NOT be used");
   unc_add_opt("use_indent_continue_only_once", UO_use_indent_continue_only_once, AT_BOOL,
                  "The value of the indentation for a continuation line is calculate differently if the line is:\n"
                  "  a declaration :your case with QString fileName ...\n"
                  "  an assignment  :your case with pSettings = new QSettings( ...\n"
                  "At the second case the option value might be used twice:\n"
                  "  at the assignment\n"
                  "  at the function call (if present)\n"
                  "To prevent the double use of the option value, use this option with the value 'True'.\n"
                  "True:  indent_continue will be used only once\n"
                  "False: indent_continue will be used every time (default)");
   unc_add_opt("use_options_overriding_for_qt_macros", UO_use_options_overriding_for_qt_macros, AT_BOOL,
                  "SIGNAL/SLOT Qt macros have special formatting options. See options_for_QT.cpp for details.\n"
                  "Default=True");

   unc_begin_group(UG_warnlevels, "Warn levels - 1: error, 2: warning (default), 3: note");
   unc_add_opt("warn_level_tabs_found_in_verbatim_string_literals", UO_warn_level_tabs_found_in_verbatim_string_literals, AT_UNUM,
                  "Warning is given if doing tab-to-\\t replacement and we have found one in a C# verbatim string literal.", "", 1, 3);

   unc_add_opt("always_ignore", UO_always_ignore, AT_IARF, "this option is always AV_IGNORE", "", AV_IGNORE, AV_IGNORE);
   unc_add_opt("always_add",    UO_always_add,    AT_IARF, "this option is always AV_ADD"   , "", AV_ADD,    AV_ADD   );
   unc_add_opt("always_remove", UO_always_remove, AT_IARF, "this option is always AV_REMOVE", "", AV_REMOVE, AV_REMOVE);
   unc_add_opt("always_force",  UO_always_force,  AT_IARF, "this option is always AV_FORCE" , "", AV_FORCE,  AV_FORCE );
}


const group_map_value_t* get_group_name(uint32_t ug)
{
   for (const auto &it : group_map)
   {
      if ((uint32_t)it.second.id == ug)
      {
         return(&it.second);
      }
   }
   return(nullptr);
}


const option_map_value_t* get_option_name(uo_t option)
{
   const option_name_map_it it = option_name_map.find(option);

   return((it == option_name_map.end()) ? nullptr : (&it->second));
}


static void convert_value(const option_map_value_t* entry, const char* val, op_val_t* dest)
{
   if (entry->type == AT_LINE)
   {
      if (strcasecmp(val, "CRLF") == 0) { dest->le = LE_CRLF; return; }
      if (strcasecmp(val, "LF"  ) == 0) { dest->le = LE_LF;   return; }
      if (strcasecmp(val, "CR"  ) == 0) { dest->le = LE_CR;   return; }

      if (strcasecmp(val, "AUTO") != 0)
      {
         fprintf(stderr, "%s:%u Expected AUTO, LF, CRLF, or CR for %s, got %s\n",
                 cpd.filename, cpd.line_number, entry->name, val);
         cpd.error_count++;
      }
      dest->le = LE_AUTO;
      return;
   }

   if (entry->type == AT_POS)
   {
      if (strcasecmp(val, "JOIN"       ) == 0) { dest->tp = TP_JOIN;        return; }
      if (strcasecmp(val, "LEAD"       ) == 0) { dest->tp = TP_LEAD;        return; }
      if (strcasecmp(val, "LEAD_BREAK" ) == 0) { dest->tp = TP_LEAD_BREAK;  return; }
      if (strcasecmp(val, "LEAD_FORCE" ) == 0) { dest->tp = TP_LEAD_FORCE;  return; }
      if (strcasecmp(val, "TRAIL"      ) == 0) { dest->tp = TP_TRAIL;       return; }
      if (strcasecmp(val, "TRAIL_BREAK") == 0) { dest->tp = TP_TRAIL_BREAK; return; }
      if (strcasecmp(val, "TRAIL_FORCE") == 0) { dest->tp = TP_TRAIL_FORCE; return; }
      if (strcasecmp(val, "IGNORE"     ) != 0)
      {
         fprintf(stderr, "%s:%u Expected IGNORE, JOIN, LEAD, LEAD_BREAK, LEAD_FORCE, "
                 "TRAIL, TRAIL_BREAK, TRAIL_FORCE for %s, got %s\n",
                 cpd.filename, cpd.line_number, entry->name, val);
         cpd.error_count++;
      }
      dest->tp = TP_IGNORE;
      return;
   }

   const option_map_value_t *tmp;
   if ((entry->type == AT_NUM ) ||
       (entry->type == AT_UNUM) )
   {
      if (unc_isdigit(*val) ||
         (unc_isdigit(val[1]) && ((*val == '-') || (*val == '+'))))
      {
         if ((entry->type == AT_UNUM) && (*val == '-'))
         {
            fprintf(stderr, "%s:%u\n  for the option '%s' is a negative value not possible: %s",
                    cpd.filename, cpd.line_number, entry->name, val);
            exit(EX_CONFIG);
         }
         dest->n = strtol(val, nullptr, 0);
         /* is the same as dest->u */
         return;
      }
      else
      {
         /* Try to see if it is a variable */
         int32_t mult = 1;
         if (*val == '-')
         {
            mult = -1;
            val++;
         }

         tmp = unc_find_option(val);
         if (tmp == nullptr)
         {
            fprintf(stderr, "%s:%u\n  for the assignment: unknown option '%s':",
                    cpd.filename, cpd.line_number, val);
            exit(EX_CONFIG);
         }
         // indent_case_brace = -indent_columns
         LOG_FMT(LNOTE, "line_number=%d, entry(%s) %s, tmp(%s) %s\n",
                 cpd.line_number,
                 get_argtype_name(entry->type), entry->name,
                 get_argtype_name(tmp->type), tmp->name);
         if (( tmp->type == entry->type) ||
             ((tmp->type == AT_UNUM) && (entry->type == AT_NUM)) ||
             ((tmp->type == AT_NUM ) && (entry->type == AT_UNUM) && (get_ival(tmp->id) * mult) > 0))
         {
            dest->n = get_ival(tmp->id) * mult;
            // is the same as dest->u
            return;
         }
         else
         {
            fprintf(stderr, "%s:%u\n  for the assignment: expected type for %s is %s, got %s\n",
                    cpd.filename, cpd.line_number,
                    entry->name, get_argtype_name(entry->type), get_argtype_name(tmp->type));
            exit(EX_CONFIG);
         }
      }
      fprintf(stderr, "%s:%u Expected a number for %s, got %s\n",
              cpd.filename, cpd.line_number, entry->name, val);
      cpd.error_count++;
      dest->n = 0;
      // is the same as dest->u
      return;
   }

   if (entry->type == AT_BOOL)
   {
      if ((strcasecmp(val, "true") == 0) ||
          (strcasecmp(val, "t"   ) == 0) ||
          (strcmp(val, "1") == 0))
      {
         dest->b = true;
         return;
      }

      if ((strcasecmp(val, "false") == 0) ||
          (strcasecmp(val, "f"    ) == 0) ||
          (strcmp(val, "0") == 0))
      {
         dest->b = false;
         return;
      }

      bool btrue = true;
      if ((*val == '-') || (*val == '~'))
      {
         btrue = false;
         val++;
      }

      if (((tmp = unc_find_option(val)) != nullptr) &&
           (tmp->type == entry->type))
      {
         dest->b = is_true(tmp->id) ? btrue : !btrue;
         return;
      }
      fprintf(stderr, "%s:%u Expected 'True' or 'False' for %s, got %s\n",
              cpd.filename, cpd.line_number, entry->name, val);
      cpd.error_count++;
      dest->b = false;
      return;
   }

   if (entry->type == AT_STRING)
   {
      dest->str = strdup(val);
      return;
   }

   /* Must be AT_IARF */
   if ((strcasecmp(val, "add"   ) == 0) || (strcasecmp(val, "a") == 0)) { dest->a = AV_ADD;    return; }
   if ((strcasecmp(val, "remove") == 0) || (strcasecmp(val, "r") == 0)) { dest->a = AV_REMOVE; return; }
   if ((strcasecmp(val, "force" ) == 0) || (strcasecmp(val, "f") == 0)) { dest->a = AV_FORCE;  return; }
   if ((strcasecmp(val, "ignore") == 0) || (strcasecmp(val, "i") == 0)) { dest->a = AV_IGNORE; return; }

   if (((tmp = unc_find_option(val)) != nullptr) &&
        (tmp->type == entry->type))
   {
      dest->a = get_arg(tmp->id);
      return;
   }

   fprintf(stderr, "%s:%u Expected 'Add', 'Remove', 'Force', or 'Ignore' for %s, got %s\n",
           cpd.filename, cpd.line_number, entry->name, val);
   cpd.error_count++;
   dest->a = AV_IGNORE;
}


int32_t set_option_value(const char *name, const char *value)
{
   const option_map_value_t *entry;

   if ((entry = unc_find_option(name)) != nullptr)
   {
      convert_value(entry, value, &cpd.settings[entry->id]);
      return((int32_t)entry->id);
   }
   return(-1);
}


bool is_path_relative(const char *path)
{
#ifdef WIN32
   /* Check for partition labels as indication for an absolute path
    * X:\path\to\file style absolute disk path */
   retval_if(isalpha(path[0]) &&
             (path[1] == ':'), false);

   /* Check for double backslashs as indication for a network path
   * \\server\path\to\file style absolute UNC path */
   retval_if((path[0] == BACKSLASH) &&
             (path[1] == BACKSLASH), false);
#endif

   /* check fo a slash as indication for a filename with leading path
    * /path/to/file style absolute path */
   return(path[0] != '/');
}


void process_option_line(char* configLine, const char* filename)
{
   cpd.line_number++;
   char *ptr;
   /* Chop off trailing comments */
   if ((ptr = strchr(configLine, '#')) != nullptr) { *ptr = 0; }

   /* Blow away the '=' to make things simple */
   if ((ptr = strchr(configLine, '=')) != nullptr) { *ptr = ' '; }

   /* Blow away all commas */
   ptr = configLine;
   while ((ptr = strchr(ptr, ',')) != nullptr)     { *ptr = ' '; }

   /* Split the line */
   char   *args[32];
   uint32_t argc = Args::SplitLine(configLine, args, uint32_t(ARRAY_SIZE(args) - 1u));
   if (argc < 2)
   {
      if (argc > 0)
      {
         fprintf(stderr, "%s:%u Wrong number of arguments: %s...\n",
                 filename, cpd.line_number, configLine);
         cpd.error_count++;
      }
      return;
   }
   args[argc] = nullptr;

   if (strcasecmp(args[0], "type") == 0)
   {
      for (uint32_t idx = 1; idx < argc; idx++)
      {
         add_keyword(args[idx], CT_TYPE);
      }
   }
   else if (strcasecmp(args[0], "define"     ) == 0) { add_define (args[1], args[2]       ); }
   else if (strcasecmp(args[0], "macro-open" ) == 0) { add_keyword(args[1], CT_MACRO_OPEN ); }
   else if (strcasecmp(args[0], "macro-close") == 0) { add_keyword(args[1], CT_MACRO_CLOSE); }
   else if (strcasecmp(args[0], "macro-else" ) == 0) { add_keyword(args[1], CT_MACRO_ELSE ); }
   else if (strcasecmp(args[0], "set"        ) == 0)
   {
      if (argc < 3)
      {
         fprintf(stderr, "%s:%u 'set' requires at least three arguments\n",
                 filename, cpd.line_number);
      }
      else
      {
         c_token_t token = find_token_name(args[1]);
         if (token != CT_NONE)
         {
            LOG_FMT(LNOTE, "%s:%d set '%s':", filename, cpd.line_number, args[1]);
            for (uint32_t idx = 2; idx < argc; idx++)
            {
               LOG_FMT(LNOTE, " '%s'", args[idx]);
               add_keyword(args[idx], token);
            }
            LOG_FMT(LNOTE, "\n");
         }
         else
         {
            fprintf(stderr, "%s:%u unknown type '%s':", filename, cpd.line_number, args[1]);
         }
      }
   }
#ifndef EMSCRIPTEN
   else if (strcasecmp(args[0], "include") == 0)
   {
      uint32_t save_line_no = cpd.line_number;
      if (is_path_relative(args[1]))
      {
         /* include is a relative path to the current config file */
         unc_text ut = filename;
         ut.resize(path_dirname_len(filename));
         ut.append(args[1]);
         UNUSED(load_option_file(ut.c_str()));
      }
      else
      {  /* include is an absolute Unix path */
         UNUSED(load_option_file(args[1]));
      }
      cpd.line_number = save_line_no;
   }
#endif
   else if (strcasecmp(args[0], "file_ext") == 0)
   {
      if (argc < 3)
      {
         fprintf(stderr, "%s:%u 'file_ext' requires at least three arguments\n",
                 filename, cpd.line_number);
      }
      else
      {
         for (uint32_t idx = 2; idx < argc; idx++)
         {
            const char *lang_name = extension_add(args[idx], args[1]);
            if (lang_name)
            {
               LOG_FMT(LNOTE, "%s:%u file_ext '%s' => '%s'\n",
                       filename, cpd.line_number, args[idx], lang_name);
            }
            else
            {
               fprintf(stderr, "%s:%u file_ext has unknown language '%s'\n",
                       filename, cpd.line_number, args[1]);
            }
         }
      }
   }
   else
   {
      /* must be a regular option = value */
      const int32_t id = set_option_value(args[0], args[1]);
      if (id < 0)
      {
         fprintf(stderr, "%s:%u Unknown symbol '%s'\n",
                 filename, cpd.line_number, args[0]);
         cpd.error_count++;
      }
   }
}


int32_t load_option_file(const char *filename)
{
#ifdef WIN32
   /* "/dev/null" not understood by "fopen" in Windows */
   retval_if((strcasecmp(filename, "/dev/null") == 0), 0);
#endif

   FILE* pfile = fopen(filename, "r");
   if (ptr_is_invalid(pfile))
   {
      fprintf(stderr, "%s: fopen(%s) failed: %s (%d)\n",
              __func__, filename, strerror(errno), errno);
      cpd.error_count++;
      return(-1);
   }

   /* Read in the file line by line */
   char buffer[256];
   while (fgets(buffer, sizeof(buffer), pfile) != nullptr)
   {
      process_option_line(buffer, filename);
   }

   fclose(pfile);
   return(0);
}


int32_t save_option_file_kernel(FILE *pfile, bool withDoc, bool only_not_default)
{
   int32_t count_the_not_default_options = 0;

#if defined (DEBUG) || defined (_DEBUG)
   fprintf(pfile, "# Uncrustify %s\n", UNCRUSTIFY_CURRENT_VERSION);
#else
   fprintf(pfile, "# Uncrustify %s\n", UNCRUSTIFY_VERSION);
#endif // DEBUG

   /* Print the options by group */
   for (auto &jt : group_map)
   {
      bool first = true;

      for (auto option_id : jt.second.options)
      {
<<<<<<< HEAD
         const option_map_value_t *option = get_option_name(option_id);
=======
         const auto *option     = get_option_name(option_id);
         const auto val_string  = op_val_to_string(option->type, cpd.settings[option->id]);
         const auto val_default = op_val_to_string(option->type, cpd.defaults[option->id]);

         if (val_string != val_default)
         {
            count_the_not_default_options++;
         }
         else if (only_not_default)
         {
            continue;
         }
         // ...................................................................
>>>>>>> 390995cc

         if (withDoc &&
            ( ptr_is_valid(option->short_desc)) &&
            (*option->short_desc != 0))
         {
            if (first)
            {
               // print group description
               fputs("\n#\n", pfile);
               fprintf(pfile, "# %s\n", jt.second.short_desc);
               fputs("#\n\n", pfile);
            }

            fprintf(pfile, "%s# ", first ? "" : "\n");
<<<<<<< HEAD
            int32_t idx;
            for (idx = 0; option->short_desc[idx] != 0; idx++)
            {
               fputc(option->short_desc[idx], pfile);
               if ( (option->short_desc[idx] == '\n') &&
                    (option->short_desc[idx + 1] != 0))
=======

            auto idx = 0;
            for ( ; option->short_desc[idx] != 0; idx++)
            {
               fputc(option->short_desc[idx], pfile);
               if (option->short_desc[idx] == '\n'
                   && option->short_desc[idx + 1] != 0)
>>>>>>> 390995cc
               {
                  fputs("# ", pfile);
               }
            }
            if (option->short_desc[idx - 1] != '\n')
            {
               fputc('\n', pfile);
            }
         }
         first = false;
<<<<<<< HEAD
         string      val_string = op_val2str(option->type, cpd.settings[option->id]);
         const char* val_str    = val_string.c_str();
         uint32_t      val_len    = strlen(val_str);
         uint32_t      name_len   = strlen(option->name);

         bool print_option = true;
         if (only_not_default)
         {
            string     val_string_D;
            const char *val_default;
            val_string_D = op_val2str(option->type, cpd.defaults[option->id]);
            val_default  = val_string_D.c_str();
            if ((strcmp(val_default, val_str) == 0))
            {
               print_option = false;
            }
            else
            {
               print_option = true;
               count_the_not_default_options++;
            }
=======

         const auto name_len = strlen(option->name);
         const int  pad      = (name_len < MAX_OPTION_NAME_LEN)
                               ? (MAX_OPTION_NAME_LEN - name_len) : 1;

         fprintf(pfile, "%s%*.s= ", option->name, pad, " ");

         if (option->type == AT_STRING)
         {
            fprintf(pfile, "\"%s\"", val_string.c_str());
>>>>>>> 390995cc
         }
         else
         {
<<<<<<< HEAD
            uint32_t pad = (name_len < MAX_OPTION_NAME_LEN) ? (MAX_OPTION_NAME_LEN - name_len) : 1u;
            fprintf(pfile, "%s%*.s= ", option->name, (int32_t)pad, " ");
            if (option->type == AT_STRING)
            {
               fprintf(pfile, "\"%s\"", val_str);
            }
            else
            {
               fprintf(pfile, "%s", val_str);
            }
            if (withDoc)
            {
               fprintf(pfile, "%*.s # %s",
                       (int32_t)(8 - val_len), " ",
                       argtype2string(option->type).c_str());
            }
            fputs("\n", pfile);
=======
            fprintf(pfile, "%s", val_string.c_str());
         }
         if (withDoc)
         {
            const int val_len = val_string.length();
            fprintf(pfile, "%*.s # %s", 8 - val_len, " ",
                    argtype_to_string(option->type).c_str());
>>>>>>> 390995cc
         }
         fputs("\n", pfile);
      }
   }

   if (withDoc)
   {
      fprintf(pfile, "%s", DOC_TEXT_END);
   }

   print_keywords  (pfile); /* Print custom keywords */
   print_defines   (pfile); /* Print custom defines */
   print_extensions(pfile); /* Print custom file extensions */

   fprintf(pfile, "# option(s) with 'not default' value: %d\n#\n", count_the_not_default_options);

   return(0);
}


int32_t save_option_file(FILE *pfile, bool withDoc)
{
   return(save_option_file_kernel(pfile, withDoc, false));
}


void print_options(FILE *pfile)
{
   // TODO refactor to be undependent of type positioning
   const char *names[] =
   {
      "{ False, True }",
      "{ Ignore, Add, Remove, Force }",
      "Number",
      "{ Auto, LF, CR, CRLF }",
      "{ Ignore, Lead, Trail }",
      "String",
      "Unsigned Number",
   };

#if defined (DEBUG) || defined (_DEBUG)
   fprintf(pfile, "# Uncrustify %s\n", UNCRUSTIFY_CURRENT_VERSION);
#else
   fprintf(pfile, "# Uncrustify %s\n", UNCRUSTIFY_VERSION);
#endif // DEBUG

   /* Print the all out */
   for (auto &jt : group_map)
   {
      fprintf(pfile, "#\n# %s\n#\n\n", jt.second.short_desc);

      for (auto option_id : jt.second.options)
      {
         const option_map_value_t *option = get_option_name(option_id);
         assert(ptr_is_valid(option));
         uint32_t cur = strlen(option->name);
         uint32_t pad = (cur < MAX_OPTION_NAME_LEN) ? (MAX_OPTION_NAME_LEN - cur) : 1;
         fprintf(pfile, "%s%*c%s\n", option->name, (int32_t)pad, ' ', names[option->type]);

         const char *text = option->short_desc;

         if (ptr_is_valid(text))
         {
            fputs("  ", pfile);
            while (*text != 0)
            {
               fputc(*text, pfile);
               if (*text == '\n')
               {
                  fputs("  ", pfile);
               }
               text++;
            }
         }
         fputs("\n\n", pfile);
      }
   }
   fprintf(pfile, "%s", DOC_TEXT_END);
}


void set_option_defaults(void)
{
   /* set all the default values to zero */
   for (auto &count : cpd.defaults)
   {
      count.n = 0;
   }

   /* the options with non-zero default values */
   cpd.defaults[UO_align_left_shift                                 ].b = true;
   cpd.defaults[UO_cmt_indent_multi                                 ].b = true;
   cpd.defaults[UO_cmt_insert_before_inlines                        ].b = true;
   cpd.defaults[UO_cmt_multi_check_last                             ].b = true;
   cpd.defaults[UO_cmt_multi_first_len_minimum                      ].n = 4;
   cpd.defaults[UO_indent_access_spec                               ].n = 1;
   cpd.defaults[UO_indent_align_assign                              ].b = true;
   cpd.defaults[UO_indent_columns                                   ].u = 8;
   cpd.defaults[UO_indent_cpp_lambda_body                           ].b = false;
   cpd.defaults[UO_indent_ctor_init_leading                         ].n = 2;
   cpd.defaults[UO_indent_label                                     ].n = 1;
   cpd.defaults[UO_indent_oc_msg_prioritize_first_colon             ].b = true;
   cpd.defaults[UO_indent_token_after_brace                         ].b = true;
   cpd.defaults[UO_indent_using_block                               ].b = true;
   cpd.defaults[UO_indent_with_tabs                                 ].n = 1;
   cpd.defaults[UO_input_tab_size                                   ].u = 8;
   cpd.defaults[UO_newlines                                         ].le= LE_AUTO;
   cpd.defaults[UO_output_tab_size                                  ].u = 8;
   cpd.defaults[UO_pp_indent_count                                  ].n = 1;
   cpd.defaults[UO_sp_addr                                          ].a = AV_REMOVE;
   cpd.defaults[UO_sp_after_semi                                    ].a = AV_ADD;
   cpd.defaults[UO_sp_after_semi_for                                ].a = AV_FORCE;
   cpd.defaults[UO_sp_after_type                                    ].a = AV_FORCE;
   cpd.defaults[UO_sp_angle_shift                                   ].a = AV_ADD;
   cpd.defaults[UO_sp_before_case_colon                             ].a = AV_REMOVE;
   cpd.defaults[UO_sp_before_comma                                  ].a = AV_REMOVE;
   cpd.defaults[UO_sp_before_nl_cont                                ].a = AV_ADD;
   cpd.defaults[UO_sp_before_semi                                   ].a = AV_REMOVE;
   cpd.defaults[UO_sp_deref                                         ].a = AV_REMOVE;
   cpd.defaults[UO_sp_incdec                                        ].a = AV_REMOVE;
   cpd.defaults[UO_sp_inv                                           ].a = AV_REMOVE;
   cpd.defaults[UO_sp_member                                        ].a = AV_REMOVE;
   cpd.defaults[UO_sp_not                                           ].a = AV_REMOVE;
   cpd.defaults[UO_sp_paren_comma                                   ].a = AV_FORCE;
   cpd.defaults[UO_sp_pp_concat                                     ].a = AV_ADD;
   cpd.defaults[UO_sp_sign                                          ].a = AV_REMOVE;
   cpd.defaults[UO_sp_super_paren                                   ].a = AV_REMOVE;
   cpd.defaults[UO_sp_this_paren                                    ].a = AV_REMOVE;
   cpd.defaults[UO_sp_word_brace                                    ].a = AV_ADD;
   cpd.defaults[UO_sp_word_brace_ns                                 ].a = AV_ADD;
   cpd.defaults[UO_string_escape_char                               ].n = BACKSLASH;
   cpd.defaults[UO_use_indent_func_call_param                       ].b = true;
   cpd.defaults[UO_use_options_overriding_for_qt_macros             ].b = true;
   cpd.defaults[UO_warn_level_tabs_found_in_verbatim_string_literals].n = (int32_t)LWARN;
   cpd.defaults[UO_always_ignore                                    ].a = AV_IGNORE;
   cpd.defaults[UO_always_add                                       ].a = AV_ADD;
   cpd.defaults[UO_always_remove                                    ].a = AV_REMOVE;
   cpd.defaults[UO_always_force                                     ].a = AV_FORCE;


   /* copy all the default values to settings array */
   const uint32_t option_count = (uint32_t)UO_option_count;
   for (uint32_t i = 0; i < option_count; i++)
   {
      cpd.settings[i].a = cpd.defaults[i].a;
   }
}


string argtype2string(argtype_t argtype)
{
   switch (argtype)
   {
      case AT_BOOL:   return("false/true");
      case AT_IARF:   return("ignore/add/remove/force");
      case AT_NUM:    return("number");
      case AT_UNUM:   return("unsigned number");
      case AT_LINE:   return("auto/lf/crlf/cr");
      case AT_POS:    return("ignore/join/lead/lead_break/lead_force/trail/trail_break/trail_force");
      case AT_STRING: return("string");
      default:        fprintf(stderr, "Unknown argtype '%d'\n", argtype);
                      return("");
   }
}

const char* get_encoding_name(const char_encoding_e enc)
{
   switch(enc)
   {
      case(char_encoding_e::ASCII   ): return ("ASCII"      );
      case(char_encoding_e::BYTE    ): return ("BYTE"       );
      case(char_encoding_e::UTF8    ): return ("UTF-8"      );
      case(char_encoding_e::UTF16_LE): return ("UTF-16-LE"  );
      case(char_encoding_e::UTF16_BE): return ("UTF-16-BE"  );
      default:                         return ("unknown enc");
   }
}


const char* get_argtype_name(argtype_t argtype)
{
   switch (argtype)
   {
      case AT_BOOL:   return("AT_BOOL"  );
      case AT_IARF:   return("AT_IARF"  );
      case AT_NUM:    return("AT_NUM"   );
      case AT_UNUM:   return("AT_UNUM"  );
      case AT_LINE:   return("AT_LINE"  );
      case AT_POS:    return("AT_POS"   );
      case AT_STRING: return("AT_STRING");
      default:        fprintf(stderr, "Unknown argtype '%d'\n", argtype);
                      return("");
   }
}


string bool2str(bool val)
{
   return ((val) ? "true" :"false");
}


string argval2str(argval_t argval)
{
   switch (argval)
   {
      case AV_IGNORE: return("ignore");
      case AV_ADD:    return("add"   );
      case AV_REMOVE: return("remove");
      case AV_FORCE:  return("force" );
      default:        fprintf(stderr, "Unknown argval '%d'\n", argval);
                      return("undefined");
   }
}

string number2str(int32_t number)
{
   char buffer[12]; /* 11 + termination */
   sprintf(buffer, "%d", number);

   /* NOTE: this creates a std:string class from the char array.
    *       It isn't returning a pointer to stack memory. */
   return(buffer);
}


string lineends2str(lineends_t linends)
{
   switch (linends)
   {
      case LE_LF:   return("lf"  );
      case LE_CRLF: return("crlf");
      case LE_CR:   return("cr"  );
      case LE_AUTO: return("auto");
      default:      fprintf(stderr, "Unknown lineends '%d'\n", linends);
                    return("");
   }
}


string tokenpos2str(tokenpos_t tokenpos)
{
   switch (tokenpos)
   {
      case TP_IGNORE:      return("ignore"     );
      case TP_JOIN:        return("join"       );
      case TP_LEAD:        return("lead"       );
      case TP_LEAD_BREAK:  return("lead_break" );
      case TP_LEAD_FORCE:  return("lead_force" );
      case TP_TRAIL:       return("trail"      );
      case TP_TRAIL_BREAK: return("trail_break");
      case TP_TRAIL_FORCE: return("trail_force");
      default:             fprintf(stderr, "Unknown tokenpos '%d'\n", tokenpos);
                           return("");
   }
}


string op_val2str(const argtype_t argtype, const op_val_t &op_val)
{
   switch (argtype)
   {
      case AT_BOOL:   return(bool2str           (op_val.b ));
      case AT_IARF:   return(argval2str         (op_val.a ));
      case AT_NUM:    return(number2str         (op_val.n ));
      case AT_UNUM:   return(number2str((int32_t)op_val.u ));
      case AT_LINE:   return(lineends2str       (op_val.le));
      case AT_POS:    return(tokenpos2str       (op_val.tp));
      case AT_STRING: return(ptr_is_valid(op_val.str) ? op_val.str : "");
      default:        fprintf(stderr, "Unknown argtype '%d'\n", argtype);
                      return("");
   }
}<|MERGE_RESOLUTION|>--- conflicted
+++ resolved
@@ -141,7 +141,8 @@
               "   for the group '%s'\n", id, checkOptionNumber, name);
       exit(EX_SOFTWARE);
    }
-#endif // DEBUG
+#endif
+
 #define OptionMaxLength    60
    int32_t lengthOfTheOption = strlen(name);
    if (lengthOfTheOption > OptionMaxLength)
@@ -149,8 +150,7 @@
 #endif
 
 
-void unc_begin_group(ug_t id, const char *short_desc,
-                     const char *long_desc)
+void unc_begin_group(ug_t id, const char* short_desc, const char* long_desc)
 {
 #ifdef DEBUG
    /* The order of the calls of 'unc_begin_group' in the function 'register_options'
@@ -353,8 +353,14 @@
 }
 
 
-static void unc_add_opt(const char *name, uo_t id, argtype_t type,
-      const char *short_desc, const char *long_desc, int32_t min_val, int32_t max_val)
+#define MAX_BOOL_VAL 1 /**< a boolean values is either 0 or 1 */
+#define MAX_IARF_VAL 3 /**< a IARF value is either 0,1,2 or 3 */
+#define MAX_LINE_VAL 3 /**< ??? */
+#define MAX_POS_VAL  2 /**< ??? */
+#define MAX_STR_VAL  0 /**< ??? */
+
+static void unc_add_opt(const char* name, uo_t id, argtype_t type,
+      const char* short_desc, const char* long_desc, int32_t min_val, int32_t max_val)
 {
    const uint32_t option_max_length = 60;
    uint32_t lengthOfTheOption = strlen(name);
@@ -377,12 +383,12 @@
 
    /* Calculate the max/min values */
    switch (type)
-   { /* \todo avoid magic numbers as max values */
-      case AT_BOOL:   value.max_val = 1;                                break;
-      case AT_IARF:   value.max_val = 3;                                break;
-      case AT_LINE:   value.max_val = 3;                                break;
-      case AT_POS:    value.max_val = 2;                                break;
-      case AT_STRING: value.max_val = 0;                                break;
+   {
+      case AT_BOOL:   value.max_val = MAX_BOOL_VAL;                     break;
+      case AT_IARF:   value.max_val = MAX_IARF_VAL;                     break;
+      case AT_LINE:   value.max_val = MAX_LINE_VAL;                     break;
+      case AT_POS:    value.max_val = MAX_POS_VAL;                      break;
+      case AT_STRING: value.max_val = MAX_STR_VAL;                      break;
       case AT_NUM:    value.max_val = max_val; value.min_val = min_val; break;
       case AT_UNUM:   value.max_val = max_val; value.min_val = min_val; break;
 
@@ -1617,13 +1623,8 @@
                   "Set the comment reflow mode (Default=0)\n"
                   "0: no reflowing (apart from the line wrapping due to cmt_width)\n"
                   "1: no touching at all\n"
-<<<<<<< HEAD
-                  "2: full reflow\n", "", 0, 2);
+                  "2: full reflow", "", 0, 2);
    unc_add_opt("cmt_convert_tab_to_spaces", UO_cmt_convert_tab_to_spaces, AT_BOOL,
-=======
-                  "2: full reflow", "", 0, 2);
-   unc_add_option("cmt_convert_tab_to_spaces", UO_cmt_convert_tab_to_spaces, AT_BOOL,
->>>>>>> 390995cc
                   "Whether to convert all tabs to spaces in comments. Default is to leave tabs inside comments alone, unless used for indenting.");
    unc_add_opt("cmt_indent_multi", UO_cmt_indent_multi, AT_BOOL,
                   "If False, disable all multi-line comment changes, including cmt_width. keyword substitution and leading chars.\n"
@@ -1699,13 +1700,8 @@
    unc_add_opt("mod_full_brace_if_chain_only", UO_mod_full_brace_if_chain_only, AT_BOOL,
                   "Make all if/elseif/else statements with at least one 'else' or 'else if' fully braced.\n"
                   "If mod_full_brace_if_chain is used together with this option, all if-else chains will get braces,\n"
-<<<<<<< HEAD
-                  "and simple 'if' statements will lose them (if possible).\n");
+                  "and simple 'if' statements will lose them (if possible).");
    unc_add_opt("mod_full_brace_nl", UO_mod_full_brace_nl, AT_UNUM,
-=======
-                  "and simple 'if' statements will lose them (if possible).");
-   unc_add_option("mod_full_brace_nl", UO_mod_full_brace_nl, AT_UNUM,
->>>>>>> 390995cc
                   "Don't remove braces around statements that span N newlines", "", 0, 5000);
    unc_add_opt("mod_full_brace_nl_block_rem_mlcond", UO_mod_full_brace_nl_block_rem_mlcond, AT_BOOL,
                   "Blocks removal of braces if the parenthesis of if/for/while/.. span multiple lines.",
@@ -2210,16 +2206,11 @@
 }
 
 
-int32_t save_option_file_kernel(FILE *pfile, bool withDoc, bool only_not_default)
-{
-   int32_t count_the_not_default_options = 0;
-
-#if defined (DEBUG) || defined (_DEBUG)
-   fprintf(pfile, "# Uncrustify %s\n", UNCRUSTIFY_CURRENT_VERSION);
-#else
+int32_t save_option_file_kernel(FILE* pfile, bool withDoc, bool only_not_default)
+{
    fprintf(pfile, "# Uncrustify %s\n", UNCRUSTIFY_VERSION);
-#endif // DEBUG
-
+
+   int32_t not_default_opt_count = 0; /* number of options that differ from their default value */
    /* Print the options by group */
    for (auto &jt : group_map)
    {
@@ -2227,23 +2218,18 @@
 
       for (auto option_id : jt.second.options)
       {
-<<<<<<< HEAD
-         const option_map_value_t *option = get_option_name(option_id);
-=======
-         const auto *option     = get_option_name(option_id);
-         const auto val_string  = op_val_to_string(option->type, cpd.settings[option->id]);
-         const auto val_default = op_val_to_string(option->type, cpd.defaults[option->id]);
+         const option_map_value_t* option = get_option_name(option_id);
+         const string val_string  = op_val2str(option->type, cpd.settings[option->id]);
+         const string val_default = op_val2str(option->type, cpd.defaults[option->id]);
 
          if (val_string != val_default)
          {
-            count_the_not_default_options++;
+            not_default_opt_count++;
          }
          else if (only_not_default)
          {
             continue;
          }
-         // ...................................................................
->>>>>>> 390995cc
 
          if (withDoc &&
             ( ptr_is_valid(option->short_desc)) &&
@@ -2251,29 +2237,19 @@
          {
             if (first)
             {
-               // print group description
+               /* print group description */
                fputs("\n#\n", pfile);
                fprintf(pfile, "# %s\n", jt.second.short_desc);
                fputs("#\n\n", pfile);
             }
 
             fprintf(pfile, "%s# ", first ? "" : "\n");
-<<<<<<< HEAD
             int32_t idx;
             for (idx = 0; option->short_desc[idx] != 0; idx++)
             {
                fputc(option->short_desc[idx], pfile);
                if ( (option->short_desc[idx] == '\n') &&
                     (option->short_desc[idx + 1] != 0))
-=======
-
-            auto idx = 0;
-            for ( ; option->short_desc[idx] != 0; idx++)
-            {
-               fputc(option->short_desc[idx], pfile);
-               if (option->short_desc[idx] == '\n'
-                   && option->short_desc[idx + 1] != 0)
->>>>>>> 390995cc
                {
                   fputs("# ", pfile);
                }
@@ -2284,70 +2260,20 @@
             }
          }
          first = false;
-<<<<<<< HEAD
-         string      val_string = op_val2str(option->type, cpd.settings[option->id]);
-         const char* val_str    = val_string.c_str();
-         uint32_t      val_len    = strlen(val_str);
-         uint32_t      name_len   = strlen(option->name);
-
-         bool print_option = true;
-         if (only_not_default)
-         {
-            string     val_string_D;
-            const char *val_default;
-            val_string_D = op_val2str(option->type, cpd.defaults[option->id]);
-            val_default  = val_string_D.c_str();
-            if ((strcmp(val_default, val_str) == 0))
-            {
-               print_option = false;
-            }
-            else
-            {
-               print_option = true;
-               count_the_not_default_options++;
-            }
-=======
-
-         const auto name_len = strlen(option->name);
-         const int  pad      = (name_len < MAX_OPTION_NAME_LEN)
-                               ? (MAX_OPTION_NAME_LEN - name_len) : 1;
+
+         const uint32_t name_len = strlen(option->name);
+         const int      pad      = (name_len < MAX_OPTION_NAME_LEN)
+                                  ? (MAX_OPTION_NAME_LEN - name_len) : 1;
 
          fprintf(pfile, "%s%*.s= ", option->name, pad, " ");
 
-         if (option->type == AT_STRING)
-         {
-            fprintf(pfile, "\"%s\"", val_string.c_str());
->>>>>>> 390995cc
-         }
-         else
-         {
-<<<<<<< HEAD
-            uint32_t pad = (name_len < MAX_OPTION_NAME_LEN) ? (MAX_OPTION_NAME_LEN - name_len) : 1u;
-            fprintf(pfile, "%s%*.s= ", option->name, (int32_t)pad, " ");
-            if (option->type == AT_STRING)
-            {
-               fprintf(pfile, "\"%s\"", val_str);
-            }
-            else
-            {
-               fprintf(pfile, "%s", val_str);
-            }
-            if (withDoc)
-            {
-               fprintf(pfile, "%*.s # %s",
-                       (int32_t)(8 - val_len), " ",
-                       argtype2string(option->type).c_str());
-            }
-            fputs("\n", pfile);
-=======
-            fprintf(pfile, "%s", val_string.c_str());
-         }
+         if (option->type == AT_STRING) { fprintf(pfile, "\"%s\"", val_string.c_str()); }
+         else                           { fprintf(pfile, "%s",     val_string.c_str()); }
          if (withDoc)
          {
             const int val_len = val_string.length();
             fprintf(pfile, "%*.s # %s", 8 - val_len, " ",
-                    argtype_to_string(option->type).c_str());
->>>>>>> 390995cc
+                    argtype2string(option->type).c_str());
          }
          fputs("\n", pfile);
       }
@@ -2362,21 +2288,21 @@
    print_defines   (pfile); /* Print custom defines */
    print_extensions(pfile); /* Print custom file extensions */
 
-   fprintf(pfile, "# option(s) with 'not default' value: %d\n#\n", count_the_not_default_options);
+   fprintf(pfile, "# option(s) with 'not default' value: %d\n#\n", not_default_opt_count);
 
    return(0);
 }
 
 
-int32_t save_option_file(FILE *pfile, bool withDoc)
+int32_t save_option_file(FILE* pfile, bool withDoc)
 {
    return(save_option_file_kernel(pfile, withDoc, false));
 }
 
 
-void print_options(FILE *pfile)
-{
-   // TODO refactor to be undependent of type positioning
+void print_options(FILE* pfile)
+{
+   // TODO refactor to be independent of type positioning
    const char *names[] =
    {
       "{ False, True }",
@@ -2388,11 +2314,7 @@
       "Unsigned Number",
    };
 
-#if defined (DEBUG) || defined (_DEBUG)
-   fprintf(pfile, "# Uncrustify %s\n", UNCRUSTIFY_CURRENT_VERSION);
-#else
    fprintf(pfile, "# Uncrustify %s\n", UNCRUSTIFY_VERSION);
-#endif // DEBUG
 
    /* Print the all out */
    for (auto &jt : group_map)
