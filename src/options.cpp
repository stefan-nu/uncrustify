/**
 * @file options.cpp
 * Parses the options from the config file.
 *
 * @author  Ben Gardner
 * @author  Guy Maurel since version 0.62 for uncrustify4Qt
 *          October 2015, 2016
 * @license GPL v2+
 */

#include <cstring>
#ifdef HAVE_STRINGS_H
#include <strings.h> /* strcasecmp() */
#endif
#include <cstdio>
#include <cstdlib>

#include "args.h"
#include "chunk_list.h"
#include "error_types.h"
#include "defines.h"
#include "keywords.h"
#include "options.h"
#include "uncrustify_version.h"
#include "uncrustify_types.h"
#include "uncrustify.h"
#include "unc_ctype.h"

static const char *DOC_TEXT_END = R"___(
# Meaning of the settings:
#   Ignore - do not do any changes
#   Add    - makes sure there is 1 or more space/brace/newline/etc
#   Force  - makes sure there is exactly 1 space/brace/newline/etc,
#            behaves like Add in some contexts
#   Remove - removes space/brace/newline/etc
#
#
# - Token(s) can be treated as specific type(s) with the 'set' option:
#     `set tokenType tokenString [tokenString...]`
#
#     Example:
#       `set BOOL __AND__ __OR__`
#
#     tokenTypes are defined in src/token_enum.h, use them without the
#     'CT_' prefix: 'CT_BOOL' -> 'BOOL'
#
#
# - Token(s) can be treated as type(s) with the 'type' option.
#     `type tokenString [tokenString...]`
#
#     Example:
#       `type int c_uint_8 Rectangle` 
#
#     This can also be achieved with `set TYPE int c_uint_8 Rectangle`
#
#
# To embed whitespace in tokenStrings use the '\' escape character, or quote  
# the tokenStrings. These quotes are supported: "'`
#
#
# - Support for the auto detection of languages through the file ending can be 
#   added using the 'file_ext' command.
#     `file_ext langType langString [langString..]`
#
#     Example:
#       `file_ext CPP .ch .cxx .cpp.in`
#
#     langTypes are defined in uncrusify_types.h in the lang_flag_e enum, use 
#     them without the 'LANG_' prefix: 'LANG_CPP' -> 'CPP'
#
#
# - Custom macro-based indentation can be set up using 'macro-open',
#   'macro-else' and 'macro-close'.
#     `(macro-open | macro-else | macro-close) tokenString`
#
#     Example:
#       `macro-open  BEGIN_TEMPLATE_MESSAGE_MAP`
#       `macro-open  BEGIN_MESSAGE_MAP`
#       `macro-close END_MESSAGE_MAP`
#
#)___";

map<uo_t, option_map_value_t> option_name_map;
map<ug_t, group_map_value_t>  group_map;
static ug_t                   current_group; /**< defines the currently active options group */

#ifdef DEBUG
static int32_t checkGroupNumber = -1;
//static int32_t checkOptionNumber = -1;
#endif


/** returns the name of an argument type as zero terminated string */
const char* get_argtype_name(
   argtype_t argtype /**< [in] argument to get name for */
);


/**
 *  only compare alpha-numeric characters
 */
static bool match_text(
   const char* str1, /**< [in]  */
   const char* str2  /**< [in]  */
);


/**
 * Convert the value string to the correct type in dest.
 */
static void convert_value(
   const option_map_value_t* entry, /**< [in]  */
   const char*               val,   /**< [in]  */
   op_val_t*                 dest   /**< [in]  */
);


/** \brief adds an uncrustify option to the global option list
 *
 * The option group is taken from the global 'current_group' variable */
static void unc_add_opt(
   const char* name,                 /**< [in] name of the option, maximal 60 characters */
   uo_t        id,                   /**< [in] ENUM value of the option  */
   argtype_t   type,                 /**< [in] kind of option r.g. AT_IARF, AT_NUM, etc. */
   const char* short_desc = nullptr, /**< [in] short human readable description */
   const char* long_desc  = nullptr, /**< [in] long  human readable description */
   int32_t     min_val    =  0,      /**< [in] minimal value, only used for integer values */
   int32_t     max_val    = 16       /**< [in] maximal value, only used for integer values */
);


#if 0
#ifdef DEBUG
   // The order of the calls of 'unc_add_option' in the function 'register_options'
   // is the master over all.
   // This order must be the same in the declaration of the enum uncrustify_options
   // This will be checked here
   checkOptionNumber++;
   if (checkOptionNumber != id)
   {
      fprintf(stderr, "FATAL: The order of 'options' is not the same:\n");
      fprintf(stderr,
              "   Number in the options.cpp file = %d\n"
              "   Number in the options.h   file = %d\n"
              "   for the group '%s'\n", id, checkOptionNumber, name);
      exit(EX_SOFTWARE);
   }
#endif

#define OptionMaxLength    60
   int32_t lengthOfTheOption = strlen(name);
   if (lengthOfTheOption > OptionMaxLength)
   {
#endif


void unc_begin_group(ug_t id, const char* short_desc, const char* long_desc)
{
#ifdef DEBUG
   /* The order of the calls of 'unc_begin_group' in the function 'register_options'
    * is the master over all.
    * This order must be the same in the declaration of the enum uncrustify_groups
    * This will be checked here */
   checkGroupNumber++;
   if (checkGroupNumber != id)
   {
      fprintf(stderr, "FATAL: The order of 'groups for options' is not the same:\n");
      fprintf(stderr,
              "   Number in the options.cpp file = %d\n"
              "   Number in the options.h   file = %d\n"
              "   for the group '%s'\n", id, checkGroupNumber, short_desc);
      exit(EX_SOFTWARE);
   }
#endif
   current_group = id;

   group_map_value_t value;

   value.id         = id;
   value.short_desc = short_desc;
   value.long_desc  = long_desc;

   group_map[id] = value;
}


uo_t get_inverse_uo(const uo_t option)
{
   switch(option)
   {
      case(UO_nl_before_if):           return(UO_nl_after_if);
      case(UO_nl_after_if):            return(UO_nl_before_if);

      case(UO_nl_before_for):          return(UO_nl_after_for);
      case(UO_nl_after_for):           return(UO_nl_before_for);

      case(UO_nl_before_while):        return(UO_nl_after_while);
      case(UO_nl_after_while):         return(UO_nl_before_while);

      case(UO_nl_before_switch):       return(UO_nl_after_switch);
      case(UO_nl_after_switch):        return(UO_nl_before_switch);

      case(UO_nl_before_synchronized): return(UO_nl_after_synchronized);
      case(UO_nl_after_synchronized):  return(UO_nl_before_synchronized);

      case(UO_nl_before_do):           return(UO_nl_after_do);
      case(UO_nl_after_do):            return(UO_nl_before_do);

      default:                         return(option);
   }
}


argval_t add_option(argval_t var, argval_t opt)
{
   return (argval_t)((int32_t)var | (int32_t)opt);
}


bool is_arg_set(const argval_t opt, const argval_t val)
{
   return((opt & val) == val); /*lint !e655 */
}


bool is_arg_set(const uo_t opt, const argval_t val)
{
   return(is_arg_set(get_arg(opt), val));
}


bool        get_bool(const uo_t opt) { return(cpd.settings[opt].b); }
argval_t    get_arg (const uo_t opt) { return(cpd.settings[opt].a); }
uint32_t    get_uval(const uo_t opt) { return(cpd.settings[opt].u); }
int32_t     get_ival(const uo_t opt) { return(cpd.settings[opt].n); }
uint32_t    get_abs (const uo_t opt) { return((uint32_t)abs(cpd.settings[opt].n)); }
tokenpos_t  get_tok (const uo_t opt) { return(cpd.settings[opt].tp); }
StarStyle_t get_star(const uo_t opt) { return static_cast<StarStyle_t>(get_uval(opt)); }

void set_arg(const uo_t opt, argval_t val)
{
   cpd.settings[opt].a = val;
}
void add_arg(const uo_t opt, argval_t val)
{
   cpd.settings[opt].a = add_option(cpd.settings[opt].a, val);
}

bool is_val(const uo_t opt, const uint32_t val) { return(get_uval(opt) == val); }
bool is_val(const uo_t opt, const  int32_t val) { return(get_ival(opt) == val); }

bool is_true (const uo_t opt) { return(cpd.settings[opt].b == true ); }
bool is_false(const uo_t opt) { return(cpd.settings[opt].b == false); }


bool is_opt_unset(
   const argval_t opt,
   const argval_t val
);


bool is_opt_unset(const argval_t opt, const argval_t val)
{
   return((opt & val) == 0); /*lint !e655 !e641*/
}


bool is_arg(const argval_t var, const argval_t val)
{
   return(var == val);
}
bool is_arg(const uo_t opt, const argval_t val)
{
   return is_arg(cpd.settings[opt].a, val);
}
bool is_ignore(const uo_t opt)
{
   return is_arg(cpd.settings[opt].a, AV_IGNORE);
}


bool not_arg(const argval_t opt, const argval_t val)
{
   return(opt != val);
}
bool not_arg(const uo_t opt, const argval_t val)
{
   return not_arg(cpd.settings[opt].a, val);
}
bool not_ignore(const uo_t opt)
{
   return not_arg(cpd.settings[opt].a, AV_IGNORE);
}

bool is_token_set(const tokenpos_t tok, const tokenpos_t val) { return((tok & val) == val); } /*lint !e655 */
bool is_tok_unset(const tokenpos_t tok, const tokenpos_t val) { return((tok & val) ==   0); } /*lint !e655 !e641*/

bool is_tok(const tokenpos_t tok, const tokenpos_t val) { return(tok                  == val); }
bool is_tok(const uo_t       opt, const tokenpos_t val) { return(cpd.settings[opt].tp == val); }


bool not_tok(const tokenpos_t tok, const tokenpos_t val)
{
   return(tok != val);
}
bool not_tok(const uo_t opt, const tokenpos_t val)
{
   return(cpd.settings[opt].tp != val);
}

bool is_bit_set  (const uint64_t var, const uint64_t bit) { return((var & bit) == bit); }
bool is_bit_unset(const uint64_t var, const uint64_t bit) { return((var & bit) ==   0); }


#define MAX_BOOL_VAL 1 /**< a boolean values is either 0 or 1 */
#define MAX_IARF_VAL 3 /**< a IARF value is either 0,1,2 or 3 */
#define MAX_LINE_VAL 3 /**< ??? */
#define MAX_POS_VAL  2 /**< ??? */
#define MAX_STR_VAL  0 /**< ??? */

static void unc_add_opt(const char* name, uo_t id, argtype_t type,
      const char* short_desc, const char* long_desc, int32_t min_val, int32_t max_val)
{
   const uint32_t option_max_length = 60;
   uint32_t       lengthOfTheOption = strlen(name);
   if (lengthOfTheOption > option_max_length)
   {
      fprintf(stderr, "FATAL: length of the option name (%s) is too big (%u)\n", name, lengthOfTheOption);
      fprintf(stderr, "FATAL: the maximal length of an option name is %u characters\n", option_max_length);
      exit(EX_SOFTWARE);
   }
   group_map[current_group].options.push_back(id);

   option_map_value_t value;
   value.id         = id;
   value.group_id   = current_group;
   value.type       = type;
   value.name       = name;
   value.short_desc = short_desc;
   value.long_desc  = long_desc;
   value.min_val    = 0;

   /* Calculate the max/min values */
   switch (type)
   {
      case AT_BOOL:   value.max_val = MAX_BOOL_VAL;                     break;
      case AT_IARF:   value.max_val = MAX_IARF_VAL;                     break;
      case AT_LINE:   value.max_val = MAX_LINE_VAL;                     break;
      case AT_POS:    value.max_val = MAX_POS_VAL;                      break;
      case AT_STRING: value.max_val = MAX_STR_VAL;                      break;
      case AT_NUM:    value.max_val = max_val; value.min_val = min_val; break;
      case AT_UNUM:   value.max_val = max_val; value.min_val = min_val; break;

      default:
         fprintf(stderr, "FATAL: Illegal option type %d for '%s'\n", type, name);
         exit(EX_SOFTWARE);
   }

   option_name_map[id] = value;
}


static bool match_text(const char* str1, const char* str2)
{
   int32_t matches = 0;
   while ((*str1 != 0) && (*str2 != 0))
   {
      if (!unc_isalnum(char2uint32(*str1))) { str1++; continue; }
      if (!unc_isalnum(char2uint32(*str2))) { str2++; continue; }
      retval_if(unc_tolower(char2uint32(*str1)) != unc_tolower(char2uint32(*str2)), false);

      matches++;
      str1++;
      str2++;
   }
   return(matches && (*str1 == 0) && (*str2 == 0));
}


const option_map_value_t* unc_find_option(const char* name)
{
   for (const auto& it : option_name_map)
   {
      if (match_text(it.second.name, name))
      {
         return(&it.second);
      }
   }
   return(nullptr);
}


void register_options(void)
{
   unc_begin_group(UG_general, "General options");
   unc_add_opt("newlines", UO_newlines, AT_LINE,
               "The type of line endings. Default=Auto");
   unc_add_opt("input_tab_size", UO_input_tab_size, AT_UNUM,
               "The original size of tabs in the input. Default=8", "", 1, 32);
   unc_add_opt("output_tab_size", UO_output_tab_size, AT_UNUM,
               "The size of tabs in the output (only used if align_with_tabs=true). Default=8", "", 1, 32);
   unc_add_opt("string_escape_char", UO_string_escape_char, AT_UNUM,
               "The ASCII value of the string escape char, usually 92 (\\) or 94 (^). (Pawn)", "", 0, 255);
   unc_add_opt("string_escape_char2", UO_string_escape_char2, AT_UNUM,
               "Alternate string escape char for Pawn. Only works right before the quote char.", "", 0, 255);
   unc_add_opt("string_replace_tab_chars", UO_string_replace_tab_chars, AT_BOOL,
               "Replace tab characters found in string literals with the escape sequence \\t instead.");
   unc_add_opt("tok_split_gte", UO_tok_split_gte, AT_BOOL,
               "Allow interpreting '>=' and '>>=' as part of a template in 'void f(list<list<B>>=val);'.\n"
               "If True, 'assert(x<0 && y>=3)' will be broken. Default=False\n"
               "Improvements to template detection may make this option obsolete.");
   unc_add_opt("disable_processing_cmt", UO_disable_processing_cmt, AT_STRING,
               "Override the default ' *INDENT-OFF*' in comments for disabling processing of part of the file.");
   unc_add_opt("enable_processing_cmt", UO_enable_processing_cmt, AT_STRING,
               "Override the default ' *INDENT-ON*' in comments for enabling processing of part of the file.");
   unc_add_opt("enable_digraphs", UO_enable_digraphs, AT_BOOL,
               "Enable parsing of digraphs. Default=False");
   unc_add_opt("utf8_bom", UO_utf8_bom, AT_IARF,
               "Control what to do with the UTF-8 BOM (recommend 'remove')");
   unc_add_opt("utf8_byte", UO_utf8_byte, AT_BOOL,
               "If the file contains bytes with values between 128 and 255, but is not UTF-8, then output as UTF-8");
   unc_add_opt("utf8_force", UO_utf8_force, AT_BOOL,
               "Force the output encoding to UTF-8");

   unc_begin_group(UG_space, "Spacing options");
   unc_add_opt("sp_arith", UO_sp_arith, AT_IARF,
               "Add or remove space around arithmetic operator '+', '-', '/', '*', etc\n"
               "also '>>>' '<<' '>>' '%' '|'");
   unc_add_opt("sp_assign", UO_sp_assign, AT_IARF,
               "Add or remove space around assignment operator '=', '+=', etc");
   unc_add_opt("sp_cpp_lambda_assign", UO_sp_cpp_lambda_assign, AT_IARF,
               "Add or remove space around '=' in C++11 lambda capture specifications. Overrides sp_assign");
   unc_add_opt("sp_cpp_lambda_paren", UO_sp_cpp_lambda_paren, AT_IARF,
               "Add or remove space after the capture specification in C++11 lambda.");
   unc_add_opt("sp_assign_default", UO_sp_assign_default, AT_IARF,
               "Add or remove space around assignment operator '=' in a prototype");
   unc_add_opt("sp_before_assign", UO_sp_before_assign, AT_IARF,
               "Add or remove space before assignment operator '=', '+=', etc. Overrides sp_assign.");
   unc_add_opt("sp_after_assign", UO_sp_after_assign, AT_IARF,
               "Add or remove space after assignment operator '=', '+=', etc. Overrides sp_assign.");
   unc_add_opt("sp_enum_paren", UO_sp_enum_paren, AT_IARF,
               "Add or remove space in 'NS_ENUM ('");
   unc_add_opt("sp_enum_assign", UO_sp_enum_assign, AT_IARF,
               "Add or remove space around assignment '=' in enum");
   unc_add_opt("sp_enum_before_assign", UO_sp_enum_before_assign, AT_IARF,
               "Add or remove space before assignment '=' in enum. Overrides sp_enum_assign.");
   unc_add_opt("sp_enum_after_assign", UO_sp_enum_after_assign, AT_IARF,
               "Add or remove space after assignment '=' in enum. Overrides sp_enum_assign.");
   unc_add_opt("sp_enum_colon", UO_sp_enum_colon, AT_IARF,
               "Add or remove space around assignment ':' in enum");
   unc_add_opt("sp_pp_concat", UO_sp_pp_concat, AT_IARF,
               "Add or remove space around preprocessor '##' concatenation operator. Default=Add");
   unc_add_opt("sp_pp_stringify", UO_sp_pp_stringify, AT_IARF,
               "Add or remove space after preprocessor '#' stringify operator. Also affects the '#@' charizing operator.");
   unc_add_opt("sp_before_pp_stringify", UO_sp_before_pp_stringify, AT_IARF,
               "Add or remove space before preprocessor '#' stringify operator as in '#define x(y) L#y'.");
   unc_add_opt("sp_bool", UO_sp_bool, AT_IARF,
               "Add or remove space around boolean operators '&&' and '||'");
   unc_add_opt("sp_compare", UO_sp_compare, AT_IARF,
               "Add or remove space around compare operator '<', '>', '==', etc");
   unc_add_opt("sp_inside_paren", UO_sp_inside_paren, AT_IARF,
               "Add or remove space inside '(' and ')'");
   unc_add_opt("sp_paren_paren", UO_sp_paren_paren, AT_IARF,
               "Add or remove space between nested parenthesis: '((' vs ') )'");
   unc_add_opt("sp_cparen_oparen", UO_sp_cparen_oparen, AT_IARF,
               "Add or remove space between back-to-back parenthesis: ')(' vs ') ('");
   unc_add_opt("sp_balance_nested_parens", UO_sp_bal_nested_parens, AT_BOOL,
               "Whether to balance spaces inside nested parenthesis");
   unc_add_opt("sp_paren_brace", UO_sp_paren_brace, AT_IARF,
               "Add or remove space between ')' and '{'");
   unc_add_opt("sp_before_ptr_star", UO_sp_before_ptr_star, AT_IARF,
               "Add or remove space before pointer star '*'");
   unc_add_opt("sp_before_unnamed_ptr_star", UO_sp_before_unnamed_pstar, AT_IARF,
               "Add or remove space before pointer star '*' that isn't followed by a variable name\n"
               "If set to 'ignore', sp_before_ptr_star is used instead.");
   unc_add_opt("sp_between_ptr_star", UO_sp_between_pstar, AT_IARF,
               "Add or remove space between pointer stars '*'");
   unc_add_opt("sp_after_ptr_star", UO_sp_after_pstar, AT_IARF,
               "Add or remove space after pointer star '*', if followed by a word.");
   unc_add_opt("sp_after_ptr_star_qualifier", UO_sp_after_pstar_qualifier, AT_IARF,
               "Add or remove space after pointer star '*', if followed by a qualifier.");
   unc_add_opt("sp_after_ptr_star_func", UO_sp_after_ptr_star_func, AT_IARF,
               "Add or remove space after a pointer star '*', if followed by a func proto/def.");
   unc_add_opt("sp_ptr_star_paren", UO_sp_ptr_star_paren, AT_IARF,
               "Add or remove space after a pointer star '*', if followed by an open paren (function types).");
   unc_add_opt("sp_before_ptr_star_func", UO_sp_before_ptr_star_func, AT_IARF,
               "Add or remove space before a pointer star '*', if followed by a func proto/def.");
   unc_add_opt("sp_before_byref", UO_sp_before_byref, AT_IARF,
               "Add or remove space before a reference sign '&'");
   unc_add_opt("sp_before_unnamed_byref", UO_sp_before_unnamed_byref, AT_IARF,
               "Add or remove space before a reference sign '&' that isn't followed by a variable name\n"
               "If set to 'ignore', sp_before_byref is used instead.");
   unc_add_opt("sp_after_byref", UO_sp_after_byref, AT_IARF,
               "Add or remove space after reference sign '&', if followed by a word.");
   unc_add_opt("sp_after_byref_func", UO_sp_after_byref_func, AT_IARF,
               "Add or remove space after a reference sign '&', if followed by a func proto/def.");
   unc_add_opt("sp_before_byref_func", UO_sp_before_byref_func, AT_IARF,
               "Add or remove space before a reference sign '&', if followed by a func proto/def.");
   unc_add_opt("sp_after_type", UO_sp_after_type, AT_IARF,
               "Add or remove space between type and word. Default=Force");
   unc_add_opt("sp_before_template_paren", UO_sp_before_template_paren, AT_IARF,
               "Add or remove space before the parenthesis in the D constructs 'template Foo(' and 'class Foo('.");
   unc_add_opt("sp_template_angle", UO_sp_template_angle, AT_IARF,
               "Add or remove space in 'template <' vs 'template<'.\n"
               "If set to ignore, sp_before_angle is used.");
   unc_add_opt("sp_before_angle", UO_sp_before_angle, AT_IARF,
               "Add or remove space before '<>'");
   unc_add_opt("sp_inside_angle", UO_sp_inside_angle, AT_IARF,
               "Add or remove space inside '<' and '>'");
   unc_add_opt("sp_after_angle", UO_sp_after_angle, AT_IARF,
               "Add or remove space after '<>'");
   unc_add_opt("sp_angle_paren", UO_sp_angle_paren, AT_IARF,
               "Add or remove space between '<>' and '(' as found in 'new List<byte>(foo);'");
   unc_add_opt("sp_angle_paren_empty", UO_sp_angle_paren_empty, AT_IARF,
               "Add or remove space between '<>' and '()' as found in 'new List<byte>();'");
   unc_add_opt("sp_angle_word", UO_sp_angle_word, AT_IARF,
               "Add or remove space between '<>' and a word as in 'List<byte> m;' or 'template <typename T> static ...'");
   unc_add_opt("sp_angle_shift", UO_sp_angle_shift, AT_IARF,
               "Add or remove space between '>' and '>' in '>>' (template stuff C++/C# only). Default=Add");
   unc_add_opt("sp_permit_cpp11_shift", UO_sp_permit_cpp11_shift, AT_BOOL,
               "Permit removal of the space between '>>' in 'foo<bar<int> >' (C++11 only). Default=False\n"
               "sp_angle_shift cannot remove the space without this option.");
   unc_add_opt("sp_before_sparen", UO_sp_before_sparen, AT_IARF,
               "Add or remove space before '(' of 'if', 'for', 'switch', 'while', etc.");
   unc_add_opt("sp_inside_sparen", UO_sp_inside_sparen, AT_IARF,
               "Add or remove space inside if-condition '(' and ')'");
   unc_add_opt("sp_inside_sparen_close", UO_sp_inside_sparen_close, AT_IARF,
               "Add or remove space before if-condition ')'. Overrides sp_inside_sparen.");
   unc_add_opt("sp_inside_sparen_open", UO_sp_inside_sparen_open, AT_IARF,
               "Add or remove space after if-condition '('. Overrides sp_inside_sparen.");
   unc_add_opt("sp_after_sparen", UO_sp_after_sparen, AT_IARF,
               "Add or remove space after ')' of 'if', 'for', 'switch', and 'while', etc.");
   unc_add_opt("sp_sparen_brace", UO_sp_sparen_brace, AT_IARF,
               "Add or remove space between ')' and '{' of 'if', 'for', 'switch', and 'while', etc.");
   unc_add_opt("sp_invariant_paren", UO_sp_invariant_paren, AT_IARF,
               "Add or remove space between 'invariant' and '(' in the D language.");
   unc_add_opt("sp_after_invariant_paren", UO_sp_after_invariant_paren, AT_IARF,
               "Add or remove space after the ')' in 'invariant (C) c' in the D language.");
   unc_add_opt("sp_special_semi", UO_sp_special_semi, AT_IARF,
               "Add or remove space before empty statement ';' on 'if', 'for' and 'while'");
   unc_add_opt("sp_before_semi", UO_sp_before_semi, AT_IARF,
               "Add or remove space before ';'. Default=Remove");
   unc_add_opt("sp_before_semi_for", UO_sp_before_semi_for, AT_IARF,
               "Add or remove space before ';' in non-empty 'for' statements");
   unc_add_opt("sp_before_semi_for_empty", UO_sp_before_semi_for_empty, AT_IARF,
               "Add or remove space before a semicolon of an empty part of a for statement.");
   unc_add_opt("sp_after_semi", UO_sp_after_semi, AT_IARF,
               "Add or remove space after ';', except when followed by a comment. Default=Add");
   unc_add_opt("sp_after_semi_for", UO_sp_after_semi_for, AT_IARF,
               "Add or remove space after ';' in non-empty 'for' statements. Default=Force");
   unc_add_opt("sp_after_semi_for_empty", UO_sp_after_semi_for_empty, AT_IARF,
               "Add or remove space after the final semicolon of an empty part of a for statement: for ( ; ; <here> ).");
   unc_add_opt("sp_before_square", UO_sp_before_square, AT_IARF,
               "Add or remove space before '[' (except '[]')");
   unc_add_opt("sp_before_squares", UO_sp_before_squares, AT_IARF,
               "Add or remove space before '[]'");
   unc_add_opt("sp_inside_square", UO_sp_inside_square, AT_IARF,
               "Add or remove space inside a non-empty '[' and ']'");
   unc_add_opt("sp_after_comma", UO_sp_after_comma, AT_IARF,
               "Add or remove space after ','");
   unc_add_opt("sp_before_comma", UO_sp_before_comma, AT_IARF,
               "Add or remove space before ','. Default=Remove");
   unc_add_opt("sp_after_mdatype_commas", UO_sp_after_mdatype_commas, AT_IARF,
               "Add or remove space between ',' and ']' in multidimensional array type 'int[,,]'");
   unc_add_opt("sp_before_mdatype_commas", UO_sp_before_mdatype_commas, AT_IARF,
               "Add or remove space between '[' and ',' in multidimensional array type 'int[,,]'");
   unc_add_opt("sp_between_mdatype_commas", UO_sp_between_mdatype_commas, AT_IARF,
               "Add or remove space between ',' in multidimensional array type 'int[,,]'");
   unc_add_opt("sp_paren_comma", UO_sp_paren_comma, AT_IARF,
               "Add or remove space between an open paren and comma: '(,' vs '( ,'. Default=Force");
   unc_add_opt("sp_before_ellipsis", UO_sp_before_ellipsis, AT_IARF,
               "Add or remove space before the variadic '...' when preceded by a non-punctuator");
   unc_add_opt("sp_after_class_colon", UO_sp_after_class_colon, AT_IARF,
               "Add or remove space after class ':'");
   unc_add_opt("sp_before_class_colon", UO_sp_before_class_colon, AT_IARF,
               "Add or remove space before class ':'");
   unc_add_opt("sp_after_constr_colon", UO_sp_after_constr_colon, AT_IARF,
               "Add or remove space after class constructor ':'");
   unc_add_opt("sp_before_constr_colon", UO_sp_before_constr_colon, AT_IARF,
               "Add or remove space before class constructor ':'");
   unc_add_opt("sp_before_case_colon", UO_sp_before_case_colon, AT_IARF,
               "Add or remove space before case ':'. Default=Remove");
   unc_add_opt("sp_after_operator", UO_sp_after_operator, AT_IARF,
               "Add or remove space between 'operator' and operator sign");
   unc_add_opt("sp_after_operator_sym", UO_sp_after_operator_sym, AT_IARF,
               "Add or remove space between the operator symbol and the open paren, as in 'operator ++('");
   unc_add_opt("sp_after_operator_sym_empty", UO_sp_after_operator_sym_empty, AT_IARF,
               "Add or remove space between the operator symbol and the open paren when the operator has no arguments, as in 'operator *()'");
   unc_add_opt("sp_after_cast", UO_sp_after_cast, AT_IARF,
               "Add or remove space after C/D cast, i.e. 'cast(int32_t)a' vs 'cast(int32_t) a' or '(int32_t)a' vs '(int32_t) a'");
   unc_add_opt("sp_inside_paren_cast", UO_sp_inside_paren_cast, AT_IARF,
               "Add or remove spaces inside cast parenthesis");
   unc_add_opt("sp_cpp_cast_paren", UO_sp_cpp_cast_paren, AT_IARF,
               "Add or remove space between the type and open parenthesis in a C++ cast, i.e. 'int(exp)' vs 'int (exp)'");
   unc_add_opt("sp_sizeof_paren", UO_sp_sizeof_paren, AT_IARF,
               "Add or remove space between 'sizeof' and '('");
   unc_add_opt("sp_after_tag", UO_sp_after_tag, AT_IARF,
               "Add or remove space after the tag keyword (Pawn)");
   unc_add_opt("sp_inside_braces_enum", UO_sp_inside_braces_enum, AT_IARF,
               "Add or remove space inside enum '{' and '}'");
   unc_add_opt("sp_inside_braces_struct", UO_sp_inside_braces_struct, AT_IARF,
               "Add or remove space inside struct/union '{' and '}'");
   unc_add_opt("sp_after_type_brace_init_lst_open", UO_sp_after_type_brace_init_lst_open, AT_IARF,
               "Add or remove space after open brace in an unnamed temporary direct-list-initialization");
   unc_add_opt("sp_before_type_brace_init_lst_close", UO_sp_before_type_brace_init_lst_close, AT_IARF,
               "Add or remove space before close brace in an unnamed temporary direct-list-initialization");
   unc_add_opt("sp_inside_type_brace_init_lst", UO_sp_inside_type_brace_init_lst, AT_IARF,
               "Add or remove space inside an unnamed temporary direct-list-initialization");
   unc_add_opt("sp_inside_braces", UO_sp_inside_braces, AT_IARF,
               "Add or remove space inside '{' and '}'");
   unc_add_opt("sp_inside_braces_empty", UO_sp_inside_braces_empty, AT_IARF,
               "Add or remove space inside '{}'");
   unc_add_opt("sp_type_func", UO_sp_type_func, AT_IARF,
               "Add or remove space between return type and function name\n"
               "A minimum of 1 is forced except for pointer return types.");
   unc_add_opt("sp_type_brace_init_lst", UO_sp_type_brace_init_lst, AT_IARF,
               "Add or remove space between type and open brace of an unnamed temporary direct-list-initialization");
   unc_add_opt("sp_func_proto_paren", UO_sp_func_proto_paren, AT_IARF,
               "Add or remove space between function name and '(' on function declaration");
   unc_add_opt("sp_func_proto_paren_empty", UO_sp_func_proto_paren_empty, AT_IARF,
               "Add or remove space between function name and '()' on function declaration without parameters");
   unc_add_opt("sp_func_def_paren", UO_sp_func_def_paren, AT_IARF,
               "Add or remove space between function name and '(' on function definition");
   unc_add_opt("sp_func_def_paren_empty", UO_sp_func_def_paren_empty, AT_IARF,
               "Add or remove space between function name and '()' on function definition without parameters");
   unc_add_opt("sp_inside_fparens", UO_sp_inside_fparens, AT_IARF,
               "Add or remove space inside empty function '()'");
   unc_add_opt("sp_inside_fparen", UO_sp_inside_fparen, AT_IARF,
               "Add or remove space inside function '(' and ')'");
   unc_add_opt("sp_inside_tparen", UO_sp_inside_tparen, AT_IARF,
               "Add or remove space inside the first parens in the function type: 'void (*x)(...)'");
   unc_add_opt("sp_after_tparen_close", UO_sp_after_tparen_close, AT_IARF,
               "Add or remove between the parens in the function type: 'void (*x)(...)'");
   unc_add_opt("sp_square_fparen", UO_sp_square_fparen, AT_IARF,
               "Add or remove space between ']' and '(' when part of a function call.");
   unc_add_opt("sp_fparen_brace", UO_sp_fparen_brace, AT_IARF,
               "Add or remove space between ')' and '{' of function");
   unc_add_opt("sp_fparen_dbrace", UO_sp_fparen_dbrace, AT_IARF,
               "Java: Add or remove space between ')' and '{{' of double brace initializer.");
   unc_add_opt("sp_func_call_paren", UO_sp_func_call_paren, AT_IARF,
               "Add or remove space between function name and '(' on function calls");
   unc_add_opt("sp_func_call_paren_empty", UO_sp_func_call_paren_empty, AT_IARF,
               "Add or remove space between function name and '()' on function calls without parameters.\n"
               "If set to 'ignore' (the default), sp_func_call_paren is used.");
   unc_add_opt("sp_func_call_user_paren", UO_sp_func_call_user_paren, AT_IARF,
               "Add or remove space between the user function name and '(' on function calls\n"
               "You need to set a keyword to be a user function, like this: 'set func_call_user _' in the config file.");
   unc_add_opt("sp_func_class_paren", UO_sp_func_class_paren, AT_IARF,
               "Add or remove space between a constructor/destructor and the open paren");
   unc_add_opt("sp_func_class_paren_empty", UO_sp_func_class_paren_empty, AT_IARF,
               "Add or remove space between a constructor without parameters or destructor and '()'");
   unc_add_opt("sp_return_paren", UO_sp_return_paren, AT_IARF,
               "Add or remove space between 'return' and '('");
   unc_add_opt("sp_attribute_paren", UO_sp_attribute_paren, AT_IARF,
               "Add or remove space between '__attribute__' and '('");
   unc_add_opt("sp_defined_paren", UO_sp_defined_paren, AT_IARF,
               "Add or remove space between 'defined' and '(' in '#if defined (FOO)'");
   unc_add_opt("sp_throw_paren", UO_sp_throw_paren, AT_IARF,
               "Add or remove space between 'throw' and '(' in 'throw (something)'");
   unc_add_opt("sp_after_throw", UO_sp_after_throw, AT_IARF,
               "Add or remove space between 'throw' and anything other than '(' as in '@throw [...];'");
   unc_add_opt("sp_catch_paren", UO_sp_catch_paren, AT_IARF,
               "Add or remove space between 'catch' and '(' in 'catch (something) { }'\n"
               "If set to ignore, sp_before_sparen is used.");
   unc_add_opt("sp_version_paren", UO_sp_version_paren, AT_IARF,
               "Add or remove space between 'version' and '(' in 'version (something) { }' (D language)\n"
               "If set to ignore, sp_before_sparen is used.");
   unc_add_opt("sp_scope_paren", UO_sp_scope_paren, AT_IARF,
               "Add or remove space between 'scope' and '(' in 'scope (something) { }' (D language)\n"
               "If set to ignore, sp_before_sparen is used.");
   unc_add_opt("sp_super_paren", UO_sp_super_paren, AT_IARF,
               "Add or remove space between 'super' and '(' in 'super (something)'. Default=Remove");
   unc_add_opt("sp_this_paren", UO_sp_this_paren, AT_IARF,
               "Add or remove space between 'this' and '(' in 'this (something)'. Default=Remove");
   unc_add_opt("sp_macro", UO_sp_macro, AT_IARF,
               "Add or remove space between macro and value");
   unc_add_opt("sp_macro_func", UO_sp_macro_func, AT_IARF,
               "Add or remove space between macro function ')' and value");
   unc_add_opt("sp_else_brace", UO_sp_else_brace, AT_IARF,
               "Add or remove space between 'else' and '{' if on the same line");
   unc_add_opt("sp_brace_else", UO_sp_brace_else, AT_IARF,
               "Add or remove space between '}' and 'else' if on the same line");
   unc_add_opt("sp_brace_typedef", UO_sp_brace_typedef, AT_IARF,
               "Add or remove space between '}' and the name of a typedef on the same line");
   unc_add_opt("sp_catch_brace", UO_sp_catch_brace, AT_IARF,
               "Add or remove space between 'catch' and '{' if on the same line");
   unc_add_opt("sp_brace_catch", UO_sp_brace_catch, AT_IARF,
               "Add or remove space between '}' and 'catch' if on the same line");
   unc_add_opt("sp_finally_brace", UO_sp_finally_brace, AT_IARF,
               "Add or remove space between 'finally' and '{' if on the same line");
   unc_add_opt("sp_brace_finally", UO_sp_brace_finally, AT_IARF,
               "Add or remove space between '}' and 'finally' if on the same line");
   unc_add_opt("sp_try_brace", UO_sp_try_brace, AT_IARF,
               "Add or remove space between 'try' and '{' if on the same line");
   unc_add_opt("sp_getset_brace", UO_sp_getset_brace, AT_IARF,
               "Add or remove space between get/set and '{' if on the same line");
   unc_add_opt("sp_word_brace", UO_sp_word_brace, AT_IARF,
               "Add or remove space between a variable and '{' for C++ uniform initialization. Default=Add");
   unc_add_opt("sp_word_brace_ns", UO_sp_word_brace_ns, AT_IARF,
               "Add or remove space between a variable and '{' for a namespace. Default=Add");
   unc_add_opt("sp_before_dc", UO_sp_before_dc, AT_IARF,
               "Add or remove space before the '::' operator");
   unc_add_opt("sp_after_dc", UO_sp_after_dc, AT_IARF,
               "Add or remove space after the '::' operator");
   unc_add_opt("sp_d_array_colon", UO_sp_d_array_colon, AT_IARF,
               "Add or remove around the D named array initializer ':' operator");
   unc_add_opt("sp_not", UO_sp_not, AT_IARF,
               "Add or remove space after the '!' (not) operator. Default=Remove");
   unc_add_opt("sp_inv", UO_sp_inv, AT_IARF,
               "Add or remove space after the '~' (invert) operator. Default=Remove");
   unc_add_opt("sp_addr", UO_sp_addr, AT_IARF,
               "Add or remove space after the '&' (address-of) operator. Default=Remove\n"
               "This does not affect the spacing after a '&' that is part of a type.");
   unc_add_opt("sp_member", UO_sp_member, AT_IARF,
               "Add or remove space around the '.' or '->' operators. Default=Remove");
   unc_add_opt("sp_deref", UO_sp_deref, AT_IARF,
               "Add or remove space after the '*' (dereference) operator. Default=Remove\n"
               "This does not affect the spacing after a '*' that is part of a type.");
   unc_add_opt("sp_sign", UO_sp_sign, AT_IARF,
               "Add or remove space after '+' or '-', as in 'x = -5' or 'y = +7'. Default=Remove");
   unc_add_opt("sp_incdec", UO_sp_incdec, AT_IARF,
               "Add or remove space before or after '++' and '--', as in '(--x)' or 'y++;'. Default=Remove");
   unc_add_opt("sp_before_nl_cont", UO_sp_before_nl_cont, AT_IARF,
               "Add or remove space before a backslash-newline at the end of a line. Default=Add");
   unc_add_opt("sp_after_oc_scope", UO_sp_after_oc_scope, AT_IARF,
               "Add or remove space after the scope '+' or '-', as in '-(void) foo;' or '+(int32_t) bar;'");
   unc_add_opt("sp_after_oc_colon", UO_sp_after_oc_colon, AT_IARF,
               "Add or remove space after the colon in message specs\n"
               "'-(int32_t) f:(int32_t) x;' vs '-(int32_t) f: (int32_t) x;'");
   unc_add_opt("sp_before_oc_colon", UO_sp_before_oc_colon, AT_IARF,
               "Add or remove space before the colon in message specs\n"
               "'-(int32_t) f: (int32_t) x;' vs '-(int32_t) f : (int32_t) x;'");
   unc_add_opt("sp_after_oc_dict_colon", UO_sp_after_oc_dict_colon, AT_IARF,
               "Add or remove space after the colon in immutable dictionary expression\n"
               "'NSDictionary *test = @{@\"foo\" :@\"bar\"};'");
   unc_add_opt("sp_before_oc_dict_colon", UO_sp_before_oc_dict_colon, AT_IARF,
               "Add or remove space before the colon in immutable dictionary expression\n"
               "'NSDictionary *test = @{@\"foo\" :@\"bar\"};'");
   unc_add_opt("sp_after_send_oc_colon", UO_sp_after_send_oc_colon, AT_IARF,
               "Add or remove space after the colon in message specs\n"
               "'[object setValue:1];' vs '[object setValue: 1];'");
   unc_add_opt("sp_before_send_oc_colon", UO_sp_before_send_oc_colon, AT_IARF,
               "Add or remove space before the colon in message specs\n"
               "'[object setValue:1];' vs '[object setValue :1];'");
   unc_add_opt("sp_after_oc_type", UO_sp_after_oc_type, AT_IARF,
               "Add or remove space after the (type) in message specs\n"
               "'-(int32_t)f: (int32_t) x;' vs '-(int32_t)f: (int32_t)x;'");
   unc_add_opt("sp_after_oc_return_type", UO_sp_after_oc_return_type, AT_IARF,
               "Add or remove space after the first (type) in message specs\n"
               "'-(int32_t) f:(int32_t)x;' vs '-(int32_t)f:(int32_t)x;'");
   unc_add_opt("sp_after_oc_at_sel", UO_sp_after_oc_at_sel, AT_IARF,
               "Add or remove space between '@selector' and '('\n"
               "'@selector(msgName)' vs '@selector (msgName)'\n"
               "Also applies to @protocol() constructs");
   unc_add_opt("sp_after_oc_at_sel_parens", UO_sp_after_oc_at_sel_parens, AT_IARF,
               "Add or remove space between '@selector(x)' and the following word\n"
               "'@selector(foo) a:' vs '@selector(foo)a:'");
   unc_add_opt("sp_inside_oc_at_sel_parens", UO_sp_inside_oc_at_sel_parens, AT_IARF,
               "Add or remove space inside '@selector' parens\n"
               "'@selector(foo)' vs '@selector( foo )'\n"
               "Also applies to @protocol() constructs");
   unc_add_opt("sp_before_oc_block_caret", UO_sp_before_oc_block_caret, AT_IARF,
               "Add or remove space before a block pointer caret\n"
               "'^int (int arg){...}' vs. ' ^int (int arg){...}'");
   unc_add_opt("sp_after_oc_block_caret", UO_sp_after_oc_block_caret, AT_IARF,
               "Add or remove space after a block pointer caret\n"
               "'^int (int arg){...}' vs. '^ int (int arg){...}'");
   unc_add_opt("sp_after_oc_msg_receiver", UO_sp_after_oc_msg_receiver, AT_IARF,
               "Add or remove space between the receiver and selector in a message.\n"
               "'[receiver selector ...]'");
   unc_add_opt("sp_after_oc_property", UO_sp_after_oc_property, AT_IARF,
               "Add or remove space after @property.");
   unc_add_opt("sp_cond_colon", UO_sp_cond_colon, AT_IARF,
               "Add or remove space around the ':' in 'b ? t : f'");
   unc_add_opt("sp_cond_colon_before", UO_sp_cond_colon_before, AT_IARF,
               "Add or remove space before the ':' in 'b ? t : f'. Overrides sp_cond_colon.");
   unc_add_opt("sp_cond_colon_after", UO_sp_cond_colon_after, AT_IARF,
               "Add or remove space after the ':' in 'b ? t : f'. Overrides sp_cond_colon.");
   unc_add_opt("sp_cond_question", UO_sp_cond_question, AT_IARF,
               "Add or remove space around the '?' in 'b ? t : f'");
   unc_add_opt("sp_cond_question_before", UO_sp_cond_question_before, AT_IARF,
               "Add or remove space before the '?' in 'b ? t : f'. Overrides sp_cond_question.");
   unc_add_opt("sp_cond_question_after", UO_sp_cond_question_after, AT_IARF,
               "Add or remove space after the '?' in 'b ? t : f'. Overrides sp_cond_question.");
   unc_add_opt("sp_cond_ternary_short", UO_sp_cond_ternary_short, AT_IARF,
               "In the abbreviated ternary form (a ?: b), add/remove space between ? and :.'. Overrides all other sp_cond_* options.");
   unc_add_opt("sp_case_label", UO_sp_case_label, AT_IARF,
               "Fix the spacing between 'case' and the label. Only 'ignore' and 'force' make sense here.");
   unc_add_opt("sp_range", UO_sp_range, AT_IARF,
               "Control the space around the D '..' operator.");
   unc_add_opt("sp_after_for_colon", UO_sp_after_for_colon, AT_IARF,
               "Control the spacing after ':' in 'for (TYPE VAR : EXPR)'");
   unc_add_opt("sp_before_for_colon", UO_sp_before_for_colon, AT_IARF,
               "Control the spacing before ':' in 'for (TYPE VAR : EXPR)'");
   unc_add_opt("sp_extern_paren", UO_sp_extern_paren, AT_IARF,
               "Control the spacing in 'extern (C)' (D)");
   unc_add_opt("sp_cmt_cpp_start", UO_sp_cmt_cpp_start, AT_IARF,
               "Control the space after the opening of a C++ comment '// A' vs '//A'");
   unc_add_opt("sp_cmt_cpp_doxygen", UO_sp_cmt_cpp_doxygen, AT_BOOL,
               "True: If space is added with sp_cmt_cpp_start, do it after doxygen sequences like '///', '///<', '//!' and '//!<'.");
   unc_add_opt("sp_cmt_cpp_qttr", UO_sp_cmt_cpp_qttr, AT_BOOL,
               "True: If space is added with sp_cmt_cpp_start, do it after Qt translator or meta-data comments like '//:', '//=', and '//~'.");
   unc_add_opt("sp_endif_cmt", UO_sp_endif_cmt, AT_IARF,
               "Controls the spaces between #else or #endif and a trailing comment");
   unc_add_opt("sp_after_new", UO_sp_after_new, AT_IARF,
               "Controls the spaces after 'new', 'delete' and 'delete[]'");
   unc_add_opt("sp_between_new_paren", UO_sp_between_new_paren, AT_IARF,
               "Controls the spaces between new and '(' in 'new()'");
   unc_add_opt("sp_after_newop_paren", UO_sp_after_newop_paren, AT_IARF,
               "Controls the spaces between ')' and 'type' in 'new(foo) BAR'");
   unc_add_opt("sp_inside_newop_paren", UO_sp_inside_newop_paren, AT_IARF,
               "Controls the spaces inside paren of the new operator: 'new(foo) BAR'");
   unc_add_opt("sp_inside_newop_paren_open", UO_sp_inside_newop_paren_open, AT_IARF,
               "Controls the space after open paren of the new operator: 'new(foo) BAR'");
   unc_add_opt("sp_inside_newop_paren_close", UO_sp_inside_newop_paren_close, AT_IARF,
               "Controls the space before close paren of the new operator: 'new(foo) BAR'");
   unc_add_opt("sp_before_tr_emb_cmt", UO_sp_before_tr_emb_cmt, AT_IARF,
               "Controls the spaces before a trailing or embedded comment");
   unc_add_opt("sp_num_before_tr_emb_cmt", UO_sp_num_before_tr_emb_cmt, AT_UNUM,
               "Number of spaces before a trailing or embedded comment");
   unc_add_opt("sp_annotation_paren", UO_sp_annotation_paren, AT_IARF,
               "Control space between a Java annotation and the open parenthesis.");
   unc_add_opt("sp_skip_vbrace_tokens", UO_sp_skip_vbrace_tokens, AT_BOOL,
               "If True, vbrace tokens are dropped to the previous token and skipped.");
   unc_add_opt("force_tab_after_define", UO_force_tab_after_define, AT_BOOL,
               "If True, a <TAB> is inserted after #define.");

   unc_begin_group(UG_indent, "Indenting");
<<<<<<< HEAD
   unc_add_opt("indent_columns", UO_indent_columns, AT_UNUM,
               "The number of columns to indent per level.\n"
               "Usually 2, 3, 4, or 8. Default=8");
   unc_add_opt("indent_continue", UO_indent_continue, AT_NUM,
               "The continuation indent. If non-zero, this overrides the indent of '(' and '=' continuation indents.\n"
               "For FreeBSD, this is set to 4. Negative value is absolute and not increased for each ( level");
   unc_add_opt("indent_param", UO_indent_param, AT_UNUM,
               "The continuation indent for func_*_param if they are true.\n"
               "If non-zero, this overrides the indent.");
   unc_add_opt("indent_with_tabs", UO_indent_with_tabs, AT_NUM,
               "How to use tabs when indenting code\n"
               "0=spaces only\n"
               "1=indent with tabs to brace level, align with spaces (default)\n"
               "2=indent and align with tabs, using spaces when not on a tabstop", "", 0, 2);
   unc_add_opt("indent_cmt_with_tabs", UO_indent_cmt_with_tabs, AT_BOOL,
               "Comments that are not a brace level are indented with tabs on a tabstop.\n"
               "Requires indent_with_tabs=2. If false, will use spaces.");
   unc_add_opt("indent_align_string", UO_indent_align_string, AT_BOOL,
               "Whether to indent strings broken by '\\' so that they line up");
   unc_add_opt("indent_xml_string", UO_indent_xml_string, AT_UNUM,
               "The number of spaces to indent multi-line XML strings.\n"
               "Requires indent_align_string=True");
   unc_add_opt("indent_brace", UO_indent_brace, AT_UNUM,
               "Spaces to indent '{' from level");
   unc_add_opt("indent_braces", UO_indent_braces, AT_BOOL,
               "Whether braces are indented to the body level");
   unc_add_opt("indent_braces_no_func", UO_indent_braces_no_func, AT_BOOL,
               "Disabled indenting function braces if indent_braces is True");
   unc_add_opt("indent_braces_no_class", UO_indent_braces_no_class, AT_BOOL,
               "Disabled indenting class braces if indent_braces is True");
   unc_add_opt("indent_braces_no_struct", UO_indent_braces_no_struct, AT_BOOL,
               "Disabled indenting struct braces if indent_braces is True");
   unc_add_opt("indent_brace_parent", UO_indent_brace_parent, AT_BOOL,
               "Indent based on the size of the brace parent, i.e. 'if' => 3 spaces, 'for' => 4 spaces, etc.");
   unc_add_opt("indent_paren_open_brace", UO_indent_paren_open_brace, AT_BOOL,
               "Indent based on the paren open instead of the brace open in '({\\n', default is to indent by brace.");
   unc_add_opt("indent_cs_delegate_brace", UO_indent_cs_delegate_brace, AT_BOOL,
               "indent a C# delegate by another level, default is to not indent by another level.");
   unc_add_opt("indent_namespace", UO_indent_namespace, AT_BOOL,
               "Whether the 'namespace' body is indented");
   unc_add_opt("indent_namespace_single_indent", UO_indent_namespace_single_indent, AT_BOOL,
               "Only indent one namespace and no sub-namespaces.\n"
               "Requires indent_namespace=True.");
   unc_add_opt("indent_namespace_level", UO_indent_namespace_level, AT_UNUM,
               "The number of spaces to indent a namespace block");
   unc_add_opt("indent_namespace_limit", UO_indent_namespace_limit, AT_UNUM,
               "If the body of the namespace is longer than this number, it won't be indented.\n"
               "Requires indent_namespace=True. Default=0 (no limit)", "", 0, 255);
   unc_add_opt("indent_extern", UO_indent_extern, AT_BOOL,
               "Whether the 'extern \"C\"' body is indented");
   unc_add_opt("indent_class", UO_indent_class, AT_BOOL,
               "Whether the 'class' body is indented");
   unc_add_opt("indent_class_colon", UO_indent_class_colon, AT_BOOL,
               "Whether to indent the stuff after a leading base class colon");
   unc_add_opt("indent_class_on_colon", UO_indent_class_on_colon, AT_BOOL,
               "Indent based on a class colon instead of the stuff after the colon.\n"
               "Requires indent_class_colon=True. Default=False");
   unc_add_opt("indent_constr_colon", UO_indent_constr_colon, AT_BOOL,
               "Whether to indent the stuff after a leading class initializer colon");
   unc_add_opt("indent_ctor_init_leading", UO_indent_ctor_init_leading, AT_UNUM,
               "Virtual indent from the ':' for member initializers. Default=2");
   unc_add_opt("indent_ctor_init", UO_indent_ctor_init, AT_UNUM,
               "Additional indenting for constructor initializer list");
   unc_add_opt("indent_else_if", UO_indent_else_if, AT_BOOL,
               "False=treat 'else\\nif' as 'else if' for indenting purposes\n"
               "True=indent the 'if' one level");
   unc_add_opt("indent_var_def_blk", UO_indent_var_def_blk, AT_NUM,
               "Amount to indent variable declarations after a open brace. neg=relative, pos=absolute");
   unc_add_opt("indent_var_def_cont", UO_indent_var_def_cont, AT_BOOL,
               "Indent continued variable declarations instead of aligning.");
   unc_add_opt("indent_shift", UO_indent_shift, AT_BOOL,
               "Indent continued shift expressions ('<<' and '>>') instead of aligning.\n"
               "Turn align_left_shift off when enabling this.");
   unc_add_opt("indent_func_def_force_col1", UO_indent_func_def_force_col1, AT_BOOL,
               "True:  force indentation of function definition to start in column 1\n"
               "False: use the default behavior");
   unc_add_opt("indent_func_call_param", UO_indent_func_call_param, AT_BOOL,
               "True:  indent continued function call parameters one indent level\n"
               "False: align parameters under the open paren");
   unc_add_opt("indent_func_def_param", UO_indent_func_def_param, AT_BOOL,
               "Same as indent_func_call_param, but for function defs");
   unc_add_opt("indent_func_proto_param", UO_indent_func_proto_param, AT_BOOL,
               "Same as indent_func_call_param, but for function protos");
   unc_add_opt("indent_func_class_param", UO_indent_func_class_param, AT_BOOL,
               "Same as indent_func_call_param, but for class declarations");
   unc_add_opt("indent_func_ctor_var_param", UO_indent_func_ctor_var_param, AT_BOOL,
               "Same as indent_func_call_param, but for class variable constructors");
   unc_add_opt("indent_template_param", UO_indent_template_param, AT_BOOL,
               "Same as indent_func_call_param, but for templates");
   unc_add_opt("indent_func_param_double", UO_indent_func_param_double, AT_BOOL,
=======
   unc_add_option("indent_columns", UO_indent_columns, AT_UNUM,
                  "The number of columns to indent per level.\n"
                  "Usually 2, 3, 4, or 8. Default=8");
   unc_add_option("indent_continue", UO_indent_continue, AT_NUM,
                  "The continuation indent. If non-zero, this overrides the indent of '(' and '=' continuation indents.\n"
                  "For FreeBSD, this is set to 4. Negative value is absolute and not increased for each ( level");
   unc_add_option("indent_param", UO_indent_param, AT_UNUM,
                  "The continuation indent for func_*_param if they are true.\n"
                  "If non-zero, this overrides the indent.");
   unc_add_option("indent_with_tabs", UO_indent_with_tabs, AT_NUM,
                  "How to use tabs when indenting code\n"
                  "0=spaces only\n"
                  "1=indent with tabs to brace level, align with spaces (default)\n"
                  "2=indent and align with tabs, using spaces when not on a tabstop", "", 0, 2);
   unc_add_option("indent_cmt_with_tabs", UO_indent_cmt_with_tabs, AT_BOOL,
                  "Comments that are not a brace level are indented with tabs on a tabstop.\n"
                  "Requires indent_with_tabs=2. If false, will use spaces.");
   unc_add_option("indent_align_string", UO_indent_align_string, AT_BOOL,
                  "Whether to indent strings broken by '\\' so that they line up");
   unc_add_option("indent_xml_string", UO_indent_xml_string, AT_UNUM,
                  "The number of spaces to indent multi-line XML strings.\n"
                  "Requires indent_align_string=True");
   unc_add_option("indent_brace", UO_indent_brace, AT_UNUM,
                  "Spaces to indent '{' from level");
   unc_add_option("indent_braces", UO_indent_braces, AT_BOOL,
                  "Whether braces are indented to the body level");
   unc_add_option("indent_braces_no_func", UO_indent_braces_no_func, AT_BOOL,
                  "Disabled indenting function braces if indent_braces is True");
   unc_add_option("indent_braces_no_class", UO_indent_braces_no_class, AT_BOOL,
                  "Disabled indenting class braces if indent_braces is True");
   unc_add_option("indent_braces_no_struct", UO_indent_braces_no_struct, AT_BOOL,
                  "Disabled indenting struct braces if indent_braces is True");
   unc_add_option("indent_brace_parent", UO_indent_brace_parent, AT_BOOL,
                  "Indent based on the size of the brace parent, i.e. 'if' => 3 spaces, 'for' => 4 spaces, etc.");
   unc_add_option("indent_paren_open_brace", UO_indent_paren_open_brace, AT_BOOL,
                  "Indent based on the paren open instead of the brace open in '({\\n', default is to indent by brace.");
   unc_add_option("indent_cs_delegate_brace", UO_indent_cs_delegate_brace, AT_BOOL,
                  "indent a C# delegate by another level, default is to not indent by another level.");
   unc_add_option("indent_namespace", UO_indent_namespace, AT_BOOL,
                  "Whether the 'namespace' body is indented");
   unc_add_option("indent_namespace_single_indent", UO_indent_namespace_single_indent, AT_BOOL,
                  "Only indent one namespace and no sub-namespaces.\n"
                  "Requires indent_namespace=True.");
   unc_add_option("indent_namespace_level", UO_indent_namespace_level, AT_UNUM,
                  "The number of spaces to indent a namespace block");
   unc_add_option("indent_namespace_limit", UO_indent_namespace_limit, AT_UNUM,
                  "If the body of the namespace is longer than this number, it won't be indented.\n"
                  "Requires indent_namespace=True. Default=0 (no limit)", "", 0, 255);
   unc_add_option("indent_extern", UO_indent_extern, AT_BOOL,
                  "Whether the 'extern \"C\"' body is indented");
   unc_add_option("indent_class", UO_indent_class, AT_BOOL,
                  "Whether the 'class' body is indented");
   unc_add_option("indent_class_colon", UO_indent_class_colon, AT_BOOL,
                  "Whether to indent the stuff after a leading base class colon");
   unc_add_option("indent_class_on_colon", UO_indent_class_on_colon, AT_BOOL,
                  "Indent based on a class colon instead of the stuff after the colon.\n"
                  "Requires indent_class_colon=True. Default=False");
   unc_add_option("indent_constr_colon", UO_indent_constr_colon, AT_BOOL,
                  "Whether to indent the stuff after a leading class initializer colon");
   unc_add_option("indent_ctor_init_leading", UO_indent_ctor_init_leading, AT_UNUM,
                  "Virtual indent from the ':' for member initializers. Default=2");
   unc_add_option("indent_ctor_init", UO_indent_ctor_init, AT_NUM,
                  "Additional indent for constructor initializer list.\n"
                  "Negative values decrease indent down to the first column. Default=0");
   unc_add_option("indent_else_if", UO_indent_else_if, AT_BOOL,
                  "False=treat 'else\\nif' as 'else if' for indenting purposes\n"
                  "True=indent the 'if' one level");
   unc_add_option("indent_var_def_blk", UO_indent_var_def_blk, AT_NUM,
                  "Amount to indent variable declarations after a open brace. neg=relative, pos=absolute");
   unc_add_option("indent_var_def_cont", UO_indent_var_def_cont, AT_BOOL,
                  "Indent continued variable declarations instead of aligning.");
   unc_add_option("indent_shift", UO_indent_shift, AT_BOOL,
                  "Indent continued shift expressions ('<<' and '>>') instead of aligning.\n"
                  "Turn align_left_shift off when enabling this.");
   unc_add_option("indent_func_def_force_col1", UO_indent_func_def_force_col1, AT_BOOL,
                  "True:  force indentation of function definition to start in column 1\n"
                  "False: use the default behavior");
   unc_add_option("indent_func_call_param", UO_indent_func_call_param, AT_BOOL,
                  "True:  indent continued function call parameters one indent level\n"
                  "False: align parameters under the open paren");
   unc_add_option("indent_func_def_param", UO_indent_func_def_param, AT_BOOL,
                  "Same as indent_func_call_param, but for function defs");
   unc_add_option("indent_func_proto_param", UO_indent_func_proto_param, AT_BOOL,
                  "Same as indent_func_call_param, but for function protos");
   unc_add_option("indent_func_class_param", UO_indent_func_class_param, AT_BOOL,
                  "Same as indent_func_call_param, but for class declarations");
   unc_add_option("indent_func_ctor_var_param", UO_indent_func_ctor_var_param, AT_BOOL,
                  "Same as indent_func_call_param, but for class variable constructors");
   unc_add_option("indent_template_param", UO_indent_template_param, AT_BOOL,
                  "Same as indent_func_call_param, but for templates");
   unc_add_option("indent_func_param_double", UO_indent_func_param_double, AT_BOOL,
>>>>>>> d2638eb3
                  "Double the indent for indent_func_xxx_param options.\n"
                  "Use both values of the options indent_columns and indent_param");
   unc_add_opt("indent_func_const", UO_indent_func_const, AT_UNUM,
               "Indentation column for standalone 'const' function declaration/prototype qualifier");
   unc_add_opt("indent_func_throw", UO_indent_func_throw, AT_UNUM,
               "Indentation column for standalone 'throw' function declaration/prototype qualifier");
   unc_add_opt("indent_member", UO_indent_member, AT_UNUM,
               "The number of spaces to indent a continued '->' or '.'\n"
               "Usually set to 0, 1, or indent_columns.");
   unc_add_opt("indent_sing_line_comments", UO_indent_sing_line_comments, AT_UNUM,
               "Spaces to indent single line ('//') comments on lines before code");
   unc_add_opt("indent_relative_single_line_comments", UO_indent_rel_single_line_comments, AT_BOOL,
               "If set, will indent trailing single line ('//') comments relative\n"
               "to the code instead of trying to keep the same absolute column");
   unc_add_opt("indent_switch_case", UO_indent_switch_case, AT_UNUM,
               "Spaces to indent 'case' from 'switch'\n"
               "Usually 0 or indent_columns.");
   unc_add_opt("indent_case_shift", UO_indent_case_shift, AT_UNUM,
               "Spaces to shift the 'case' line, without affecting any other lines\n"
               "Usually 0.");
   unc_add_opt("indent_case_brace", UO_indent_case_brace, AT_NUM,
               "Spaces to indent '{' from 'case'.\n"
               "By default, the brace will appear under the 'c' in case.\n"
               "Usually set to 0 or indent_columns.\n"
               "negative value are OK.");
   unc_add_opt("indent_col1_comment", UO_indent_col1_comment, AT_BOOL,
               "Whether to indent comments found in first column");
   unc_add_opt("indent_label", UO_indent_label, AT_NUM,
               "How to indent goto labels\n"
               "  >0: absolute column where 1 is the leftmost column\n"
               " <=0: subtract from brace indent\n"
               "Default=1", "", -16, 16);
   unc_add_opt("indent_access_spec", UO_indent_access_spec, AT_NUM,
               "Same as indent_label, but for access specifiers that are followed by a colon. Default=1", "", -16, 16);
   unc_add_opt("indent_access_spec_body", UO_indent_access_spec_body, AT_BOOL,
               "Indent the code after an access specifier by one level.\n"
               "If set, this option forces 'indent_access_spec=0'");
   unc_add_opt("indent_paren_nl", UO_indent_paren_nl, AT_BOOL,
               "If an open paren is followed by a newline, indent the next line so that it lines up after the open paren (not recommended)");
   unc_add_opt("indent_paren_close", UO_indent_paren_close, AT_UNUM,
               "Controls the indent of a close parenthesis after a newline.\n"
               "0: Indent to body level\n"
               "1: Align under the open parenthesis\n"
               "2: Indent to the brace level", "", 0, 2);
   unc_add_opt("indent_comma_paren", UO_indent_comma_paren, AT_BOOL,
               "Controls the indent of a comma when inside a paren."
               "If True, aligns under the open parenthesis");
   unc_add_opt("indent_bool_paren", UO_indent_bool_paren, AT_BOOL,
               "Controls the indent of a BOOL operator when inside a paren."
               "If True, aligns under the open parenthesis");
   unc_add_opt("indent_first_bool_expr", UO_indent_first_bool_expr, AT_BOOL,
               "If 'indent_bool_paren' is True, controls the indent of the first expression. "
               "If True, aligns the first expression to the following ones");
   unc_add_opt("indent_square_nl", UO_indent_square_nl, AT_BOOL,
               "If an open square is followed by a newline, indent the next line so that it lines up after the open square (not recommended)");
   unc_add_opt("indent_preserve_sql", UO_indent_preserve_sql, AT_BOOL,
               "Don't change the relative indent of ESQL/C 'EXEC SQL' bodies");
   unc_add_opt("indent_align_assign", UO_indent_align_assign, AT_BOOL,
               "Align continued statements at the '='. Default=True\n"
               "If False or the '=' is followed by a newline, the next line is indent one tab.");
   unc_add_opt("indent_oc_block", UO_indent_oc_block, AT_BOOL,
               "Indent OC blocks at brace level instead of usual rules.");
   unc_add_opt("indent_oc_block_msg", UO_indent_oc_block_msg, AT_UNUM,
               "Indent OC blocks in a message relative to the parameter name.\n"
               "0=use indent_oc_block rules, 1+=spaces to indent", "", 0, 16);
   unc_add_opt("indent_oc_msg_colon", UO_indent_oc_msg_colon, AT_UNUM,
               "Minimum indent for subsequent parameters", "", 0, 5000);
   unc_add_opt("indent_oc_msg_prioritize_first_colon", UO_indent_oc_msg_prioritize_first_colon, AT_BOOL,
               "If True, prioritize aligning with initial colon (and stripping spaces from lines, if necessary).\n"
               "Default=True");
   unc_add_opt("indent_oc_block_msg_xcode_style", UO_indent_oc_block_msg_xcode_style, AT_BOOL,
               "If indent_oc_block_msg and this option are on, blocks will be indented the way that Xcode does by default (from keyword if the parameter is on its own line; otherwise, from the previous indentation level).");
   unc_add_opt("indent_oc_block_msg_from_keyword", UO_indent_oc_block_msg_from_keyword, AT_BOOL,
               "If indent_oc_block_msg and this option are on, blocks will be indented from where the brace is relative to a msg keyword.");
   unc_add_opt("indent_oc_block_msg_from_colon", UO_indent_oc_block_msg_from_colon, AT_BOOL,
               "If indent_oc_block_msg and this option are on, blocks will be indented from where the brace is relative to a msg colon.");
   unc_add_opt("indent_oc_block_msg_from_caret", UO_indent_oc_block_msg_from_caret, AT_BOOL,
               "If indent_oc_block_msg and this option are on, blocks will be indented from where the block caret is.");
   unc_add_opt("indent_oc_block_msg_from_brace", UO_indent_oc_block_msg_from_brace, AT_BOOL,
               "If indent_oc_block_msg and this option are on, blocks will be indented from where the brace is.");
   unc_add_opt("indent_min_vbrace_open", UO_indent_min_vbrace_open, AT_UNUM,
               "When indenting after virtual brace open and newline add further spaces to reach this min. indent.");
   unc_add_opt("indent_vbrace_open_on_tabstop", UO_indent_vbrace_open_on_tabstop, AT_BOOL,
               "True: When indenting after virtual brace open and newline add further spaces "
               "after regular indent to reach next tabstop.");
   unc_add_opt("indent_token_after_brace", UO_indent_token_after_brace, AT_BOOL,
               "If True, a brace followed by another token (not a newline) will indent all contained lines to match the token."
               "Default=True");
   unc_add_opt("indent_cpp_lambda_body", UO_indent_cpp_lambda_body, AT_BOOL,
               "If True, cpp lambda body will be indented"
               "Default=False");
   unc_add_opt("indent_using_block", UO_indent_using_block, AT_BOOL,
               "indent (or not) an using block if no braces are used. Only for C#."
               "Default=True");
   unc_add_opt("indent_ternary_operator", UO_indent_ternary_operator, AT_UNUM,
               "indent the continuation of ternary operator.\n"
               "0: (Default) off\n"
               "1: When the `if_false` is a continuation, indent it under `if_false`\n"
               "2: When the `:` is a continuation, indent it under `?`", "", 0, 2);

   unc_begin_group(UG_newline, "Newline adding and removing options");
   unc_add_opt("nl_collapse_empty_body", UO_nl_collapse_empty_body, AT_BOOL,
               "Whether to collapse empty blocks between '{' and '}'");
   unc_add_opt("nl_assign_leave_one_liners", UO_nl_assign_leave_one_liners, AT_BOOL,
               "Don't split one-line braced assignments - 'foo_t f = { 1, 2 };'");
   unc_add_opt("nl_class_leave_one_liners", UO_nl_class_leave_one_liners, AT_BOOL,
               "Don't split one-line braced statements inside a class xx { } body");
   unc_add_opt("nl_enum_leave_one_liners", UO_nl_enum_leave_one_liners, AT_BOOL,
               "Don't split one-line enums: 'enum foo { BAR = 15 };'");
   unc_add_opt("nl_getset_leave_one_liners", UO_nl_getset_leave_one_liners, AT_BOOL,
               "Don't split one-line get or set functions");
   unc_add_opt("nl_func_leave_one_liners", UO_nl_func_leave_one_liners, AT_BOOL,
               "Don't split one-line function definitions - 'int foo() { return 0; }'");
   unc_add_opt("nl_cpp_lambda_leave_one_liners", UO_nl_cpp_lambda_leave_one_liners, AT_BOOL,
               "Don't split one-line C++11 lambdas - '[]() { return 0; }'");
   unc_add_opt("nl_if_leave_one_liners", UO_nl_if_leave_one_liners, AT_BOOL,
               "Don't split one-line if/else statements - 'if(a) b++;'");
   unc_add_opt("nl_while_leave_one_liners", UO_nl_while_leave_one_liners, AT_BOOL,
               "Don't split one-line while statements - 'while(a) b++;'");
   unc_add_opt("nl_oc_msg_leave_one_liner", UO_nl_oc_msg_leave_one_liner, AT_BOOL,
               "Don't split one-line OC messages");
   unc_add_opt("nl_oc_block_brace", UO_nl_oc_block_brace, AT_IARF,
               "Add or remove newline between Objective-C block signature and '{'");
   unc_add_opt("nl_start_of_file", UO_nl_start_of_file, AT_IARF,
               "Add or remove newlines at the start of the file");
   unc_add_opt("nl_start_of_file_min", UO_nl_start_of_file_min, AT_UNUM,
               "The number of newlines at the start of the file (only used if nl_start_of_file is 'add' or 'force'");
   unc_add_opt("nl_end_of_file", UO_nl_end_of_file, AT_IARF,
               "Add or remove newline at the end of the file");
   unc_add_opt("nl_end_of_file_min", UO_nl_end_of_file_min, AT_UNUM,
               "The number of newlines at the end of the file (only used if nl_end_of_file is 'add' or 'force')");
   unc_add_opt("nl_assign_brace", UO_nl_assign_brace, AT_IARF,
               "Add or remove newline between '=' and '{'");
   unc_add_opt("nl_assign_square", UO_nl_assign_square, AT_IARF,
               "Add or remove newline between '=' and '[' (D only)");
   unc_add_opt("nl_after_square_assign", UO_nl_after_square_assign, AT_IARF,
               "Add or remove newline after '= [' (D only). Will also affect the newline before the ']'");
   unc_add_opt("nl_func_var_def_blk", UO_nl_func_var_def_blk, AT_UNUM,
               "The number of blank lines after a block of variable definitions at the top of a function body\n"
               "0 = No change (default)");
   unc_add_opt("nl_typedef_blk_start", UO_nl_typedef_blk_start, AT_UNUM,
               "The number of newlines before a block of typedefs\n"
               "0 = No change (default)\n"
               "the option 'nl_after_access_spec' takes preference over 'nl_typedef_blk_start'");
   unc_add_opt("nl_typedef_blk_end", UO_nl_typedef_blk_end, AT_UNUM,
               "The number of newlines after a block of typedefs\n"
               "0 = No change (default)");
   unc_add_opt("nl_typedef_blk_in", UO_nl_typedef_blk_in, AT_UNUM,
               "The maximum consecutive newlines within a block of typedefs\n"
               "0 = No change (default)");
   unc_add_opt("nl_var_def_blk_start", UO_nl_var_def_blk_start, AT_UNUM,
               "The number of newlines before a block of variable definitions not at the top of a function body\n"
               "0 = No change (default)\n"
               "the option 'nl_after_access_spec' takes preference over 'nl_var_def_blk_start'");
   unc_add_opt("nl_var_def_blk_end", UO_nl_var_def_blk_end, AT_UNUM,
               "The number of newlines after a block of variable definitions not at the top of a function body\n"
               "0 = No change (default)");
   unc_add_opt("nl_var_def_blk_in", UO_nl_var_def_blk_in, AT_UNUM,
               "The maximum consecutive newlines within a block of variable definitions\n"
               "0 = No change (default)");
   unc_add_opt("nl_fcall_brace", UO_nl_fcall_brace, AT_IARF,
               "Add or remove newline between a function call's ')' and '{', as in:\n"
               "list_for_each(item, &list) { }");
   unc_add_opt("nl_enum_brace", UO_nl_enum_brace, AT_IARF,
               "Add or remove newline between 'enum' and '{'");
   unc_add_opt("nl_enum_class", UO_nl_enum_class, AT_IARF,
               "Add or remove newline between 'enum' and 'class'");
   unc_add_opt("nl_enum_class_identifier", UO_nl_enum_class_identifier, AT_IARF,
               "Add or remove newline between 'enum class' and the identifier");
   unc_add_opt("nl_enum_identifier_colon", UO_nl_enum_identifier_colon, AT_IARF,
               "Add or remove newline between 'enum class' type and ':'");
   unc_add_opt("nl_enum_colon_type", UO_nl_enum_colon_type, AT_IARF,
               "Add or remove newline between 'enum class identifier :' and 'type' and/or 'type'");
   unc_add_opt("nl_struct_brace", UO_nl_struct_brace, AT_IARF,
               "Add or remove newline between 'struct and '{'");
   unc_add_opt("nl_union_brace", UO_nl_union_brace, AT_IARF,
               "Add or remove newline between 'union' and '{'");
   unc_add_opt("nl_if_brace", UO_nl_if_brace, AT_IARF,
               "Add or remove newline between 'if' and '{'");
   unc_add_opt("nl_brace_else", UO_nl_brace_else, AT_IARF,
               "Add or remove newline between '}' and 'else'");
   unc_add_opt("nl_elseif_brace", UO_nl_elseif_brace, AT_IARF,
               "Add or remove newline between 'else if' and '{'\n"
               "If set to ignore, nl_if_brace is used instead");
   unc_add_opt("nl_else_brace", UO_nl_else_brace, AT_IARF,
               "Add or remove newline between 'else' and '{'");
   unc_add_opt("nl_else_if", UO_nl_else_if, AT_IARF,
               "Add or remove newline between 'else' and 'if'");
   unc_add_opt("nl_before_if_closing_paren", UO_nl_before_if_closing_paren, AT_IARF,
                  "Add or remove newline before 'if'/'else if' closing parenthesis");
   unc_add_opt("nl_brace_finally", UO_nl_brace_finally, AT_IARF,
               "Add or remove newline between '}' and 'finally'");
   unc_add_opt("nl_finally_brace", UO_nl_finally_brace, AT_IARF,
               "Add or remove newline between 'finally' and '{'");
   unc_add_opt("nl_try_brace", UO_nl_try_brace, AT_IARF,
               "Add or remove newline between 'try' and '{'");
   unc_add_opt("nl_getset_brace", UO_nl_getset_brace, AT_IARF,
               "Add or remove newline between get/set and '{'");
   unc_add_opt("nl_for_brace", UO_nl_for_brace, AT_IARF,
               "Add or remove newline between 'for' and '{'");
   unc_add_opt("nl_catch_brace", UO_nl_catch_brace, AT_IARF,
               "Add or remove newline between 'catch' and '{'");
   unc_add_opt("nl_brace_catch", UO_nl_brace_catch, AT_IARF,
               "Add or remove newline between '}' and 'catch'");
   unc_add_opt("nl_brace_square", UO_nl_brace_square, AT_IARF,
               "Add or remove newline between '}' and ']'");
   unc_add_opt("nl_brace_fparen", UO_nl_brace_fparen, AT_IARF,
               "Add or remove newline between '}' and ')' in a function invocation");
   unc_add_opt("nl_while_brace", UO_nl_while_brace, AT_IARF,
               "Add or remove newline between 'while' and '{'");
   unc_add_opt("nl_scope_brace", UO_nl_scope_brace, AT_IARF,
               "Add or remove newline between 'scope (x)' and '{' (D)");
   unc_add_opt("nl_unittest_brace", UO_nl_unittest_brace, AT_IARF,
               "Add or remove newline between 'unittest' and '{' (D)");
   unc_add_opt("nl_version_brace", UO_nl_version_brace, AT_IARF,
               "Add or remove newline between 'version (x)' and '{' (D)");
   unc_add_opt("nl_using_brace", UO_nl_using_brace, AT_IARF,
               "Add or remove newline between 'using' and '{'");
   unc_add_opt("nl_brace_brace", UO_nl_brace_brace, AT_IARF,
               "Add or remove newline between two open or close braces.\n"
               "Due to general newline/brace handling, REMOVE may not work.");
   unc_add_opt("nl_do_brace", UO_nl_do_brace, AT_IARF,
               "Add or remove newline between 'do' and '{'");
   unc_add_opt("nl_brace_while", UO_nl_brace_while, AT_IARF,
               "Add or remove newline between '}' and 'while' of 'do' statement");
   unc_add_opt("nl_switch_brace", UO_nl_switch_brace, AT_IARF,
               "Add or remove newline between 'switch' and '{'");
   unc_add_opt("nl_synchronized_brace", UO_nl_synchronized_brace, AT_IARF,
               "Add or remove newline between 'synchronized' and '{'");
   unc_add_opt("nl_multi_line_cond", UO_nl_multi_line_cond, AT_BOOL,
               "Add a newline between ')' and '{' if the ')' is on a different line than the if/for/etc.\n"
               "Overrides nl_for_brace, nl_if_brace, nl_switch_brace, nl_while_switch and nl_catch_brace.");
   unc_add_opt("nl_multi_line_define", UO_nl_multi_line_define, AT_BOOL,
               "Force a newline in a define after the macro name for multi-line defines.");
   unc_add_opt("nl_before_case", UO_nl_before_case, AT_BOOL,
               "Whether to put a newline before 'case' statement, not after the first 'case'");
   unc_add_opt("nl_before_throw", UO_nl_before_throw, AT_IARF,
               "Add or remove newline between ')' and 'throw'");
   unc_add_opt("nl_after_case", UO_nl_after_case, AT_BOOL,
               "Whether to put a newline after 'case' statement");
   unc_add_opt("nl_case_colon_brace", UO_nl_case_colon_brace, AT_IARF,
               "Add or remove a newline between a case ':' and '{'. Overrides nl_after_case.");
   unc_add_opt("nl_namespace_brace", UO_nl_namespace_brace, AT_IARF,
               "Newline between namespace and {");
   unc_add_opt("nl_template_class", UO_nl_template_class, AT_IARF,
               "Add or remove newline between 'template<>' and whatever follows.");
   unc_add_opt("nl_class_brace", UO_nl_class_brace, AT_IARF,
               "Add or remove newline between 'class' and '{'");
   unc_add_opt("nl_class_init_args", UO_nl_class_init_args, AT_IARF,
               "Add or remove newline before/after each ',' in the base class list,\n"
               "  (tied to pos_class_comma).");
   unc_add_opt("nl_constr_init_args", UO_nl_constr_init_args, AT_IARF,
               "Add or remove newline after each ',' in the constructor member initialization.\n"
               "Related to nl_constr_colon, pos_constr_colon and pos_constr_comma.");
   unc_add_opt("nl_enum_own_lines", UO_nl_enum_own_lines, AT_IARF,
               "Add or remove newline before first element, after comma, and after last element in enum");
   unc_add_opt("nl_func_type_name", UO_nl_func_type_name, AT_IARF,
               "Add or remove newline between return type and function name in a function definition");
   unc_add_opt("nl_func_type_name_class", UO_nl_func_type_name_class, AT_IARF,
               "Add or remove newline between return type and function name inside a class {}\n"
               "Uses nl_func_type_name or nl_func_proto_type_name if set to ignore.");
   unc_add_opt("nl_func_class_scope", UO_nl_func_class_scope, AT_IARF,
               "Add or remove newline between class specification and '::' in 'void A::f() { }'\n"
               "Only appears in separate member implementation (does not appear with in-line implmementation)");
   unc_add_opt("nl_func_scope_name", UO_nl_func_scope_name, AT_IARF,
               "Add or remove newline between function scope and name\n"
               "Controls the newline after '::' in 'void A::f() { }'");
   unc_add_opt("nl_func_proto_type_name", UO_nl_func_proto_type_name, AT_IARF,
               "Add or remove newline between return type and function name in a prototype");
   unc_add_opt("nl_func_paren", UO_nl_func_paren, AT_IARF,
               "Add or remove newline between a function name and the opening '(' in the declaration");
   unc_add_opt("nl_func_def_paren", UO_nl_func_def_paren, AT_IARF,
               "Add or remove newline between a function name and the opening '(' in the definition");
   unc_add_opt("nl_func_decl_start", UO_nl_func_decl_start, AT_IARF,
               "Add or remove newline after '(' in a function declaration");
   unc_add_opt("nl_func_def_start", UO_nl_func_def_start, AT_IARF,
               "Add or remove newline after '(' in a function definition");
   unc_add_opt("nl_func_decl_start_single", UO_nl_func_decl_start_single, AT_IARF,
               "Overrides nl_func_decl_start when there is only one parameter.");
   unc_add_opt("nl_func_def_start_single", UO_nl_func_def_start_single, AT_IARF,
               "Overrides nl_func_def_start when there is only one parameter.");
   unc_add_opt("nl_func_decl_start_multi_line", UO_nl_func_decl_start_multi_line, AT_BOOL,
               "Whether to add newline after '(' in a function declaration if '(' and ')' are in different lines.");
   unc_add_opt("nl_func_def_start_multi_line", UO_nl_func_def_start_multi_line, AT_BOOL,
               "Whether to add newline after '(' in a function definition if '(' and ')' are in different lines.");
   unc_add_opt("nl_func_decl_args", UO_nl_func_decl_args, AT_IARF,
               "Add or remove newline after each ',' in a function declaration");
   unc_add_opt("nl_func_def_args", UO_nl_func_def_args, AT_IARF,
               "Add or remove newline after each ',' in a function definition");
   unc_add_opt("nl_func_decl_args_multi_line", UO_nl_func_decl_args_multi_line, AT_BOOL,
               "Whether to add newline after each ',' in a function declaration if '(' and ')' are in different lines.");
   unc_add_opt("nl_func_def_args_multi_line", UO_nl_func_def_args_multi_line, AT_BOOL,
               "Whether to add newline after each ',' in a function definition if '(' and ')' are in different lines.");
   unc_add_opt("nl_func_decl_end", UO_nl_func_decl_end, AT_IARF,
               "Add or remove newline before the ')' in a function declaration");
   unc_add_opt("nl_func_def_end", UO_nl_func_def_end, AT_IARF,
               "Add or remove newline before the ')' in a function definition");
   unc_add_opt("nl_func_decl_end_single", UO_nl_func_decl_end_single, AT_IARF,
               "Overrides nl_func_decl_end when there is only one parameter.");
   unc_add_opt("nl_func_def_end_single", UO_nl_func_def_end_single, AT_IARF,
               "Overrides nl_func_def_end when there is only one parameter.");
   unc_add_opt("nl_func_decl_end_multi_line", UO_nl_func_decl_end_multi_line, AT_BOOL,
               "Whether to add newline before ')' in a function declaration if '(' and ')' are in different lines.");
   unc_add_opt("nl_func_def_end_multi_line", UO_nl_func_def_end_multi_line, AT_BOOL,
               "Whether to add newline before ')' in a function definition if '(' and ')' are in different lines.");
   unc_add_opt("nl_func_decl_empty", UO_nl_func_decl_empty, AT_IARF,
               "Add or remove newline between '()' in a function declaration.");
   unc_add_opt("nl_func_def_empty", UO_nl_func_def_empty, AT_IARF,
               "Add or remove newline between '()' in a function definition.");
   unc_add_opt("nl_func_call_start_multi_line", UO_nl_func_call_start_multi_line, AT_BOOL,
               "Whether to add newline after '(' in a function call if '(' and ')' are in different lines.");
   unc_add_opt("nl_func_call_args_multi_line", UO_nl_func_call_args_multi_line, AT_BOOL,
               "Whether to add newline after each ',' in a function call if '(' and ')' are in different lines.");
   unc_add_opt("nl_func_call_end_multi_line", UO_nl_func_call_end_multi_line, AT_BOOL,
               "Whether to add newline before ')' in a function call if '(' and ')' are in different lines.");
   unc_add_opt("nl_oc_msg_args", UO_nl_oc_msg_args, AT_BOOL,
               "Whether to put each OC message parameter on a separate line\n"
               "See nl_oc_msg_leave_one_liner");
   unc_add_opt("nl_fdef_brace", UO_nl_fdef_brace, AT_IARF,
               "Add or remove newline between function signature and '{'");
   unc_add_opt("nl_cpp_ldef_brace", UO_nl_cpp_ldef_brace, AT_IARF,
               "Add or remove newline between C++11 lambda signature and '{'");
   unc_add_opt("nl_return_expr", UO_nl_return_expr, AT_IARF,
               "Add or remove a newline between the return keyword and return expression.");
   unc_add_opt("nl_after_semicolon", UO_nl_after_semicolon, AT_BOOL,
               "Whether to put a newline after semicolons, except in 'for' statements");
   unc_add_opt("nl_paren_dbrace_open", UO_nl_paren_dbrace_open, AT_IARF,
               "Java: Control the newline between the ')' and '{{' of the double brace initializer.");
   unc_add_opt("nl_type_brace_init_lst", UO_nl_type_brace_init_lst, AT_IARF,
               "Whether to put a newline after the type in an unnamed temporary direct-list-initialization");
   unc_add_opt("nl_type_brace_init_lst_open", UO_nl_type_brace_init_lst_open, AT_IARF,
               "Whether to put a newline after open brace in an unnamed temporary direct-list-initialization");
   unc_add_opt("nl_type_brace_init_lst_close", UO_nl_type_brace_init_lst_close, AT_IARF,
               "Whether to put a newline before close brace in an unnamed temporary direct-list-initialization");
   unc_add_opt("nl_after_brace_open", UO_nl_after_brace_open, AT_BOOL,
               "Whether to put a newline after brace open.\n"
               "This also adds a newline before the matching brace close.");
   unc_add_opt("nl_after_brace_open_cmt", UO_nl_after_brace_open_cmt, AT_BOOL,
               "If nl_after_brace_open and nl_after_brace_open_cmt are True, a newline is\n"
               "placed between the open brace and a trailing single-line comment.");
   unc_add_opt("nl_after_vbrace_open", UO_nl_after_vbrace_open, AT_BOOL,
               "Whether to put a newline after a virtual brace open with a non-empty body.\n"
               "These occur in un-braced if/while/do/for statement bodies.");
   unc_add_opt("nl_after_vbrace_open_empty", UO_nl_after_vbrace_open_empty, AT_BOOL,
               "Whether to put a newline after a virtual brace open with an empty body.\n"
               "These occur in un-braced if/while/do/for statement bodies.");
   unc_add_opt("nl_after_brace_close", UO_nl_after_brace_close, AT_BOOL,
               "Whether to put a newline after a brace close.\n"
               "Does not apply if followed by a necessary ';'.");
   unc_add_opt("nl_after_vbrace_close", UO_nl_after_vbrace_close, AT_BOOL,
               "Whether to put a newline after a virtual brace close.\n"
               "Would add a newline before return in: 'if (foo) a++; return;'");
   unc_add_opt("nl_brace_struct_var", UO_nl_brace_struct_var, AT_IARF,
               "Control the newline between the close brace and 'b' in: 'struct { int a; } b;'\n"
               "Affects enums, unions and structures. If set to ignore, uses nl_after_brace_close");
   unc_add_opt("nl_define_macro", UO_nl_define_macro, AT_BOOL,
               "Whether to alter newlines in '#define' macros");
   unc_add_opt("nl_squeeze_ifdef", UO_nl_squeeze_ifdef, AT_BOOL,
               "Whether to remove blanks after '#ifxx' and '#elxx', or before '#elxx' and '#endif'. Does not affect top-level #ifdefs.");
   unc_add_opt("nl_squeeze_ifdef_top_level", UO_nl_squeeze_ifdef_top_level, AT_BOOL,
               "Makes the nl_squeeze_ifdef option affect the top-level #ifdefs as well.");
   unc_add_opt("nl_before_if", UO_nl_before_if, AT_IARF,
               "Add or remove blank line before 'if'");
   unc_add_opt("nl_after_if", UO_nl_after_if, AT_IARF,
                  "Add or remove blank line after 'if' statement.\n"
                  "Add/Force work only if the next token is not a closing brace");
   unc_add_opt("nl_before_for", UO_nl_before_for, AT_IARF,
               "Add or remove blank line before 'for'");
   unc_add_opt("nl_after_for", UO_nl_after_for, AT_IARF,
               "Add or remove blank line after 'for' statement");
   unc_add_opt("nl_before_while", UO_nl_before_while, AT_IARF,
               "Add or remove blank line before 'while'");
   unc_add_opt("nl_after_while", UO_nl_after_while, AT_IARF,
               "Add or remove blank line after 'while' statement");
   unc_add_opt("nl_before_switch", UO_nl_before_switch, AT_IARF,
               "Add or remove blank line before 'switch'");
   unc_add_opt("nl_after_switch", UO_nl_after_switch, AT_IARF,
               "Add or remove blank line after 'switch' statement");
   unc_add_opt("nl_before_synchronized", UO_nl_before_synchronized, AT_IARF,
               "Add or remove blank line before 'synchronized'");
   unc_add_opt("nl_after_synchronized", UO_nl_after_synchronized, AT_IARF,
               "Add or remove blank line after 'synchronized' statement");
   unc_add_opt("nl_before_do", UO_nl_before_do, AT_IARF,
               "Add or remove blank line before 'do'");
   unc_add_opt("nl_after_do", UO_nl_after_do, AT_IARF,
               "Add or remove blank line after 'do/while' statement");
   unc_add_opt("nl_ds_struct_enum_cmt", UO_nl_ds_struct_enum_cmt, AT_BOOL,
               "Whether to double-space commented-entries in struct/union/enum");
   unc_add_opt("nl_ds_struct_enum_close_brace", UO_nl_ds_struct_enum_close_brace, AT_BOOL,
               "force nl before } of a struct/union/enum\n"
               "(lower priority than 'eat_blanks_before_close_brace')");
   unc_add_opt("nl_before_func_class_def", UO_nl_before_func_class_def, AT_UNUM,
               "Add or remove blank line before 'func_class_def'");
   //unc_add_option("nl_after_func_class_def", UO_nl_after_func_class_def, AT_NUM,
   //               "Add or remove blank line after 'func_class_def' statement");
   unc_add_opt("nl_before_func_class_proto", UO_nl_before_func_class_proto, AT_UNUM,
               "Add or remove blank line before 'func_class_proto'");
   //unc_add_option("nl_after_func_class_proto", UO_nl_after_func_class_proto, AT_NUM,
   //               "Add or remove blank line after 'func_class_proto' statement");
   unc_add_opt("nl_class_colon", UO_nl_class_colon, AT_IARF,
               "Add or remove a newline before/after a class colon,\n"
               "  (tied to pos_class_colon).");
   unc_add_opt("nl_constr_colon", UO_nl_constr_colon, AT_IARF,
               "Add or remove a newline around a class constructor colon.\n"
               "Related to nl_constr_init_args, pos_constr_colon and pos_constr_comma.");
   unc_add_opt("nl_create_if_one_liner", UO_nl_create_if_one_liner, AT_BOOL,
               "Change simple unbraced if statements into a one-liner\n"
               "'if(b)\\n i++;' => 'if(b) i++;'");
   unc_add_opt("nl_create_for_one_liner", UO_nl_create_for_one_liner, AT_BOOL,
               "Change simple unbraced for statements into a one-liner\n"
               "'for (i=0;i<5;i++)\\n foo(i);' => 'for (i=0;i<5;i++) foo(i);'");
   unc_add_opt("nl_create_while_one_liner", UO_nl_create_while_one_liner, AT_BOOL,
               "Change simple unbraced while statements into a one-liner\n"
               "'while (i<5)\\n foo(i++);' => 'while (i<5) foo(i++);'");
   unc_add_opt("nl_split_if_one_liner", UO_nl_split_if_one_liner, AT_BOOL,
               " Change a one-liner if statement into simple unbraced if\n"
               "'if(b) i++;' => 'if(b) i++;'");
   unc_add_opt("nl_split_for_one_liner", UO_nl_split_for_one_liner, AT_BOOL,
               "Change a one-liner for statement into simple unbraced for\n"
               "'for (i=0;<5;i++) foo(i);' => 'for (i=0;<5;i++) foo(i);'");
   unc_add_opt("nl_split_while_one_liner", UO_nl_split_while_one_liner, AT_BOOL,
               "Change simple unbraced while statements into a one-liner while\n"
               "'while (i<5)\\n foo(i++);' => 'while (i<5) foo(i++);'");

   unc_begin_group(UG_blankline, "Blank line options", "Note that it takes 2 newlines to get a blank line");
   unc_add_opt("nl_max", UO_nl_max, AT_UNUM,
               "The maximum consecutive newlines (3 = 2 blank lines)");
   unc_add_opt("nl_max_blank_in_func", UO_nl_max_blank_in_func, AT_UNUM,
               "The maximum consecutive newlines in function");
   unc_add_opt("nl_after_func_proto", UO_nl_after_func_proto, AT_UNUM,
               "The number of newlines after a function prototype, if followed by another function prototype");
   unc_add_opt("nl_after_func_proto_group", UO_nl_after_func_proto_group, AT_UNUM,
               "The number of newlines after a function prototype, if not followed by another function prototype");
   unc_add_opt("nl_after_func_class_proto", UO_nl_after_func_class_proto, AT_UNUM,
               "The number of newlines after a function class prototype, if followed by another function class prototype");
   unc_add_opt("nl_after_func_class_proto_group", UO_nl_after_func_class_proto_group, AT_UNUM,
               "The number of newlines after a function class prototype, if not followed by another function class prototype");
   unc_add_opt("nl_before_func_body_def", UO_nl_before_func_body_def, AT_UNUM,
               "The number of newlines before a multi-line function def body");
   unc_add_opt("nl_before_func_body_proto", UO_nl_before_func_body_proto, AT_UNUM,
               "The number of newlines before a multi-line function prototype body");
   unc_add_opt("nl_after_func_body", UO_nl_after_func_body, AT_UNUM,
               "The number of newlines after '}' of a multi-line function body");
   unc_add_opt("nl_after_func_body_class", UO_nl_after_func_body_class, AT_UNUM,
               "The number of newlines after '}' of a multi-line function body in a class declaration");
   unc_add_opt("nl_after_func_body_one_liner", UO_nl_after_func_body_one_liner, AT_UNUM,
               "The number of newlines after '}' of a single line function body");
   unc_add_opt("nl_before_block_comment", UO_nl_before_block_comment, AT_UNUM,
               "The minimum number of newlines before a multi-line comment.\n"
               "Doesn't apply if after a brace open or another multi-line comment.");
   unc_add_opt("nl_before_c_comment", UO_nl_before_c_comment, AT_UNUM,
               "The minimum number of newlines before a single-line C comment.\n"
               "Doesn't apply if after a brace open or other single-line C comments.");
   unc_add_opt("nl_before_cpp_comment", UO_nl_before_cpp_comment, AT_UNUM,
               "The minimum number of newlines before a CPP comment.\n"
               "Doesn't apply if after a brace open or other CPP comments.");
   unc_add_opt("nl_after_multiline_comment", UO_nl_after_multiline_comment, AT_BOOL,
               "Whether to force a newline after a multi-line comment.");
   unc_add_opt("nl_after_label_colon", UO_nl_after_label_colon, AT_BOOL,
               "Whether to force a newline after a label's colon.");
   unc_add_opt("nl_after_struct", UO_nl_after_struct, AT_UNUM,
               "The number of newlines after '}' or ';' of a struct/enum/union definition");
   unc_add_opt("nl_before_class", UO_nl_before_class, AT_UNUM,
               "The number of newlines before a class definition");
   unc_add_opt("nl_after_class", UO_nl_after_class, AT_UNUM,
               "The number of newlines after '}' or ';' of a class definition");
   unc_add_opt("nl_before_access_spec", UO_nl_before_access_spec, AT_UNUM,
               "The number of newlines before a 'private:', 'public:', 'protected:', 'signals:', or 'slots:' label.\n"
               "Will not change the newline count if after a brace open.\n"
               "0 = No change.");
   unc_add_opt("nl_after_access_spec", UO_nl_after_access_spec, AT_UNUM,
               "The number of newlines after a 'private:', 'public:', 'protected:', 'signals:' or 'slots:' label.\n"
               "0 = No change.\n"
               "the option 'nl_after_access_spec' takes preference over 'nl_typedef_blk_start' and 'nl_var_def_blk_start'");
   unc_add_opt("nl_comment_func_def", UO_nl_comment_func_def, AT_UNUM,
               "The number of newlines between a function def and the function comment.\n"
               "0 = No change.");
   unc_add_opt("nl_after_try_catch_finally", UO_nl_after_try_catch_finally, AT_UNUM,
               "The number of newlines after a try-catch-finally block that isn't followed by a brace close.\n"
               "0 = No change.");
   unc_add_opt("nl_around_cs_property", UO_nl_around_cs_property, AT_UNUM,
               "The number of newlines before and after a property, indexer or event decl.\n"
               "0 = No change.");
   unc_add_opt("nl_between_get_set", UO_nl_between_get_set, AT_UNUM,
               "The number of newlines between the get/set/add/remove handlers in C#.\n"
               "0 = No change.");
   unc_add_opt("nl_property_brace", UO_nl_property_brace, AT_IARF,
               "Add or remove newline between C# property and the '{'");
   unc_add_opt("eat_blanks_after_open_brace", UO_eat_blanks_after_open_brace, AT_BOOL,
               "Whether to remove blank lines after '{'");
   unc_add_opt("eat_blanks_before_close_brace", UO_eat_blanks_before_close_brace, AT_BOOL,
               "Whether to remove blank lines before '}'");
   unc_add_opt("nl_remove_extra_newlines", UO_nl_remove_extra_newlines, AT_UNUM,
               "How aggressively to remove extra newlines not in preproc.\n"
               "0: No change\n"
               "1: Remove most newlines not handled by other config\n"
               "2: Remove all newlines and reformat completely by config", "", 0, 2);
   unc_add_opt("nl_before_return", UO_nl_before_return, AT_BOOL,
               "Whether to put a blank line before 'return' statements, unless after an open brace.");
   unc_add_opt("nl_after_return", UO_nl_after_return, AT_BOOL,
               "Whether to put a blank line after 'return' statements, unless followed by a close brace.");
   unc_add_opt("nl_after_annotation", UO_nl_after_annotation, AT_IARF,
               "Whether to put a newline after a Java annotation statement.\n"
               "Only affects annotations that are after a newline.");
   unc_add_opt("nl_between_annotation", UO_nl_between_annotation, AT_IARF,
               "Controls the newline between two annotations.");

   unc_begin_group(UG_position, "Positioning options");
   unc_add_opt("pos_arith", UO_pos_arith, AT_POS,
               "The position of arithmetic operators in wrapped expressions");
   unc_add_opt("pos_assign", UO_pos_assign, AT_POS,
               "The position of assignment in wrapped expressions.\n"
               "Do not affect '=' followed by '{'");
   unc_add_opt("pos_bool", UO_pos_bool, AT_POS,
               "The position of boolean operators in wrapped expressions");
   unc_add_opt("pos_compare", UO_pos_compare, AT_POS,
               "The position of comparison operators in wrapped expressions");
   unc_add_opt("pos_conditional", UO_pos_conditional, AT_POS,
               "The position of conditional (b ? t : f) operators in wrapped expressions");
   unc_add_opt("pos_comma", UO_pos_comma, AT_POS,
               "The position of the comma in wrapped expressions");
   unc_add_opt("pos_enum_comma", UO_pos_enum_comma, AT_POS,
               "The position of the comma in enum entries");
   unc_add_opt("pos_class_comma", UO_pos_class_comma, AT_POS,
               "The position of the comma in the base class list if there are more than one line,\n"
               "  (tied to nl_class_init_args).");
   unc_add_opt("pos_constr_comma", UO_pos_constr_comma, AT_POS,
               "The position of the comma in the constructor initialization list.\n"
               "Related to nl_constr_colon, nl_constr_init_args and pos_constr_colon.");
   unc_add_opt("pos_class_colon", UO_pos_class_colon, AT_POS,
               "The position of trailing/leading class colon, between class and base class list\n"
               "  (tied to nl_class_colon).");
   unc_add_opt("pos_constr_colon", UO_pos_constr_colon, AT_POS,
               "The position of colons between constructor and member initialization,\n"
               "(tied to nl_constr_colon).\n"
               "Related to nl_constr_colon, nl_constr_init_args and pos_constr_comma.");

   unc_begin_group(UG_linesplit, "Line Splitting options");
   unc_add_opt("code_width", UO_code_width, AT_UNUM,
               "Try to limit code width to N number of columns", "", 0, 256);
   unc_add_opt("ls_for_split_full", UO_ls_for_split_full, AT_BOOL,
               "Whether to fully split long 'for' statements at semicolons");
   unc_add_opt("ls_func_split_full", UO_ls_func_split_full, AT_BOOL,
               "Whether to fully split long function prototypes/calls at commas");
   unc_add_opt("ls_code_width", UO_ls_code_width, AT_BOOL,
               "Whether to split lines as close to code_width as possible and ignore some groupings");

   unc_begin_group(UG_align, "Code alignment (not left column spaces/tabs)");
   unc_add_opt("align_keep_tabs", UO_align_keep_tabs, AT_BOOL,
               "Whether to keep non-indenting tabs");
   unc_add_opt("align_with_tabs", UO_align_with_tabs, AT_BOOL,
               "Whether to use tabs for aligning");
   unc_add_opt("align_on_tabstop", UO_align_on_tabstop, AT_BOOL,
               "Whether to bump out to the next tab when aligning");
   unc_add_opt("align_number_left", UO_align_number_left, AT_BOOL,
               "Whether to left-align numbers");
   unc_add_opt("align_keep_extra_space", UO_align_keep_extra_space, AT_BOOL,
               "Whether to keep whitespace not required for alignment.");
   unc_add_opt("align_func_params", UO_align_func_params, AT_BOOL,
               "Align variable definitions in prototypes and functions");
   unc_add_opt("align_same_func_call_params", UO_align_same_func_call_params, AT_BOOL,
               "Align parameters in single-line functions that have the same name.\n"
               "The function names must already be aligned with each other.");
   unc_add_opt("align_var_def_span", UO_align_var_def_span, AT_UNUM,
               "The span for aligning variable definitions (0=don't align)", "", 0, 5000);
   unc_add_opt("align_var_def_star_style", UO_align_var_def_star_style, AT_UNUM,
               "How to align the star in variable definitions.\n"
               " 0=Part of the type     'void *   foo;'\n"
               " 1=Part of the variable 'void     *foo;'\n"
               " 2=Dangling             'void    *foo;'", "", 0, 2);
   unc_add_opt("align_var_def_amp_style", UO_align_var_def_amp_style, AT_UNUM,
               "How to align the '&' in variable definitions.\n"
               " 0=Part of the type\n"
               " 1=Part of the variable\n"
               " 2=Dangling", "", 0, 2);
   unc_add_opt("align_var_def_thresh", UO_align_var_def_thresh, AT_UNUM,
               "The threshold for aligning variable definitions (0=no limit)", "", 0, 5000);
   unc_add_opt("align_var_def_gap", UO_align_var_def_gap, AT_UNUM,
               "The gap for aligning variable definitions");
   unc_add_opt("align_var_def_colon", UO_align_var_def_colon, AT_BOOL,
               "Whether to align the colon in struct bit fields");
   unc_add_opt("align_var_def_colon_gap", UO_align_var_def_colon_gap, AT_UNUM,
               "align variable defs gap for bit colons");
   unc_add_opt("align_var_def_attribute", UO_align_var_def_attribute, AT_BOOL,
               "Whether to align any attribute after the variable name");
   unc_add_opt("align_var_def_inline", UO_align_var_def_inline, AT_BOOL,
               "Whether to align inline struct/enum/union variable definitions");
   unc_add_opt("align_assign_span", UO_align_assign_span, AT_UNUM,
               "The span for aligning on '=' in assignments (0=don't align)", "", 0, 5000);
   unc_add_opt("align_assign_thresh", UO_align_assign_thresh, AT_UNUM,
               "The threshold for aligning on '=' in assignments (0=no limit)", "", 0, 5000);
   unc_add_opt("align_enum_equ_span", UO_align_enum_equ_span, AT_UNUM,
               "The span for aligning on '=' in enums (0=don't align)", "", 0, 5000);
   unc_add_opt("align_enum_equ_thresh", UO_align_enum_equ_thresh, AT_UNUM,
               "The threshold for aligning on '=' in enums (0=no limit)", "", 0, 5000);
   unc_add_opt("align_var_class_span", UO_align_var_class_span, AT_UNUM,
               "The span for aligning class (0=don't align)", "", 0, 5000);
   unc_add_opt("align_var_class_thresh", UO_align_var_class_thresh, AT_UNUM,
               "The threshold for aligning class member definitions (0=no limit)", "", 0, 5000);
   unc_add_opt("align_var_class_gap", UO_align_var_class_gap, AT_UNUM,
               "The gap for aligning class member definitions");
   unc_add_opt("align_var_struct_span", UO_align_var_struct_span, AT_UNUM,
               "The span for aligning struct/union (0=don't align)", "", 0, 5000);
   unc_add_opt("align_var_struct_thresh", UO_align_var_struct_thresh, AT_UNUM,
               "The threshold for aligning struct/union member definitions (0=no limit)", "", 0, 5000);
   unc_add_opt("align_var_struct_gap", UO_align_var_struct_gap, AT_UNUM,
               "The gap for aligning struct/union member definitions");
   unc_add_opt("align_struct_init_span", UO_align_struct_init_span, AT_UNUM,
               "The span for aligning struct initializer values (0=don't align)", "", 0, 5000);
   unc_add_opt("align_typedef_gap", UO_align_typedef_gap, AT_UNUM,
               "The minimum space between the type and the synonym of a typedef");
   unc_add_opt("align_typedef_span", UO_align_typedef_span, AT_UNUM,
               "The span for aligning single-line typedefs (0=don't align)");
   unc_add_opt("align_typedef_func", UO_align_typedef_func, AT_UNUM,
               "How to align typedef'd functions with other typedefs\n"
               "0: Don't mix them at all\n"
               "1: align the open paren with the types\n"
               "2: align the function type name with the other type names", "", 0, 2);
   unc_add_opt("align_typedef_star_style", UO_align_typedef_star_style, AT_UNUM,
               "Controls the positioning of the '*' in typedefs. Just try it.\n"
               "0: Align on typedef type, ignore '*'\n"
               "1: The '*' is part of type name: typedef int  *pint;\n"
               "2: The '*' is part of the type, but dangling: typedef int *pint;", "", 0, 2);
   unc_add_opt("align_typedef_amp_style", UO_align_typedef_amp_style, AT_UNUM,
               "Controls the positioning of the '&' in typedefs. Just try it.\n"
               "0: Align on typedef type, ignore '&'\n"
               "1: The '&' is part of type name: typedef int  &pint;\n"
               "2: The '&' is part of the type, but dangling: typedef int &pint;", "", 0, 2);
   unc_add_opt("align_right_cmt_span", UO_align_right_cmt_span, AT_UNUM,
               "The span for aligning comments that end lines (0=don't align)", "", 0, 5000);
   unc_add_opt("align_right_cmt_mix", UO_align_right_cmt_mix, AT_BOOL,
               "If aligning comments, mix with comments after '}' and #endif with less than 3 spaces before the comment");
   unc_add_opt("align_right_cmt_gap", UO_align_right_cmt_gap, AT_NUM,
               "If a trailing comment is more than this number of columns away from the text it follows,\n"
               "it will qualify for being aligned. This has to be > 0 to do anything.\n"
               "A negative value to force comments which are stuck to the previous token\n"
               " (gap=0) into alignment with the others.");
   unc_add_opt("align_right_cmt_at_col", UO_align_right_cmt_at_col, AT_UNUM,
               "Align trailing comment at or beyond column N; 'pulls in' comments as a bonus side effect (0=ignore)", "", 0, 200);
   unc_add_opt("align_func_proto_span", UO_align_func_proto_span, AT_UNUM,
               "The span for aligning function prototypes (0=don't align)", "", 0, 5000);
   unc_add_opt("align_func_proto_gap", UO_align_func_proto_gap, AT_UNUM,
               "Minimum gap between the return type and the function name.");
   unc_add_opt("align_on_operator", UO_align_on_operator, AT_BOOL,
               "Align function prototypes on the 'operator' keyword instead of what follows");
   unc_add_opt("align_mix_var_proto", UO_align_mix_var_proto, AT_BOOL,
               "Whether to mix aligning prototype and variable declarations.\n"
               "If True, align_var_def_XXX options are used instead of align_func_proto_XXX options.");
   unc_add_opt("align_single_line_func", UO_align_single_line_func, AT_BOOL,
               "Align single-line functions with function prototypes, uses align_func_proto_span");
   unc_add_opt("align_single_line_brace", UO_align_single_line_brace, AT_BOOL,
               "Aligning the open brace of single-line functions.\n"
               "Requires align_single_line_func=True, uses align_func_proto_span");
   unc_add_opt("align_single_line_brace_gap", UO_align_single_line_brace_gap, AT_UNUM,
               "Gap for align_single_line_brace.");
   unc_add_opt("align_oc_msg_spec_span", UO_align_oc_msg_spec_span, AT_UNUM,
               "The span for aligning ObjC msg spec (0=don't align)", "", 0, 5000);
   unc_add_opt("align_nl_cont", UO_align_nl_cont, AT_BOOL,
               "Whether to align macros wrapped with a backslash and a newline.\n"
               "This will not work right if the macro contains a multi-line comment.");
   unc_add_opt("align_pp_define_together", UO_align_pp_define_together, AT_BOOL,
               "# Align macro functions and variables together");
   unc_add_opt("align_pp_define_gap", UO_align_pp_define_gap, AT_UNUM,
               "The minimum space between label and value of a preprocessor define");
   unc_add_opt("align_pp_define_span", UO_align_pp_define_span, AT_UNUM,
               "The span for aligning on '#define' bodies (0=don't align, other=number of lines including comments between blocks)", "", 0, 5000);
   unc_add_opt("align_left_shift", UO_align_left_shift, AT_BOOL,
               "Align lines that start with '<<' with previous '<<'. Default=True");
   unc_add_opt("align_asm_colon", UO_align_asm_colon, AT_BOOL,
               "Align text after asm volatile () colons.");
   unc_add_opt("align_oc_msg_colon_span", UO_align_oc_msg_colon_span, AT_UNUM,
               "Span for aligning parameters in an Obj-C message call on the ':' (0=don't align)", "", 0, 5000);
   unc_add_opt("align_oc_msg_colon_first", UO_align_oc_msg_colon_first, AT_BOOL,
               "If True, always align with the first parameter, even if it is too short.");
   unc_add_opt("align_oc_decl_colon", UO_align_oc_decl_colon, AT_BOOL,
               "Aligning parameters in an Obj-C '+' or '-' declaration on the ':'");

   unc_begin_group(UG_comment, "Comment modifications");
   unc_add_opt("cmt_width", UO_cmt_width, AT_UNUM,
               "Try to wrap comments at cmt_width columns", "", 0, 256);
   unc_add_opt("cmt_reflow_mode", UO_cmt_reflow_mode, AT_NUM,
               "Set the comment reflow mode (Default=0)\n"
               "0: no reflowing (apart from the line wrapping due to cmt_width)\n"
               "1: no touching at all\n"
               "2: full reflow", "", 0, 2);
   unc_add_opt("cmt_convert_tab_to_spaces", UO_cmt_convert_tab_to_spaces, AT_BOOL,
               "Whether to convert all tabs to spaces in comments. Default is to leave tabs inside comments alone, unless used for indenting.");
   unc_add_opt("cmt_indent_multi", UO_cmt_indent_multi, AT_BOOL,
               "If False, disable all multi-line comment changes, including cmt_width. keyword substitution and leading chars.\n"
               "Default=True");
   unc_add_opt("cmt_c_group", UO_cmt_c_group, AT_BOOL,
               "Whether to group c-comments that look like they are in a block");
   unc_add_opt("cmt_c_nl_start", UO_cmt_c_nl_start, AT_BOOL,
               "Whether to put an empty '/*' on the first line of the combined c-comment");
   unc_add_opt("cmt_c_nl_end", UO_cmt_c_nl_end, AT_BOOL,
               "Whether to put a newline before the closing '*/' of the combined c-comment");
   unc_add_opt("cmt_cpp_group", UO_cmt_cpp_group, AT_BOOL,
               "Whether to group cpp-comments that look like they are in a block");
   unc_add_opt("cmt_cpp_nl_start", UO_cmt_cpp_nl_start, AT_BOOL,
               "Whether to put an empty '/*' on the first line of the combined cpp-comment");
   unc_add_opt("cmt_cpp_nl_end", UO_cmt_cpp_nl_end, AT_BOOL,
                  "Whether to put a newline before the closing '*/' of the combined cpp-comment");
   unc_add_opt("cmt_cpp_to_c", UO_cmt_cpp_to_c, AT_BOOL,
               "Whether to change cpp-comments into c-comments");
   unc_add_opt("cmt_star_cont", UO_cmt_star_cont, AT_BOOL,
               "Whether to put a star on subsequent comment lines");
   unc_add_opt("cmt_sp_before_star_cont", UO_cmt_sp_before_star_cont, AT_UNUM,
               "The number of spaces to insert at the start of subsequent comment lines");
   unc_add_opt("cmt_sp_after_star_cont", UO_cmt_sp_after_star_cont, AT_NUM,
               "The number of spaces to insert after the star on subsequent comment lines");
   unc_add_opt("cmt_multi_check_last", UO_cmt_multi_check_last, AT_BOOL,
               "For multi-line comments with a '*' lead, remove leading spaces if the first and last lines of\n"
               "the comment are the same length. Default=True");
   unc_add_opt("cmt_multi_first_len_minimum", UO_cmt_multi_first_len_min, AT_UNUM,
               "For multi-line comments with a '*' lead, remove leading spaces if the first and last lines of\n"
               "the comment are the same length AND if the length is bigger as the first_len minimum. Default=4",
               "", 1, 20);
   unc_add_opt("cmt_insert_file_header", UO_cmt_insert_file_header, AT_STRING,
               "The filename that contains text to insert at the head of a file if the file doesn't start with a C/C++ comment.\n"
               "Will substitute $(filename) with the current file's name.");
   unc_add_opt("cmt_insert_file_footer", UO_cmt_insert_file_footer, AT_STRING,
               "The filename that contains text to insert at the end of a file if the file doesn't end with a C/C++ comment.\n"
               "Will substitute $(filename) with the current file's name.");
   unc_add_opt("cmt_insert_func_header", UO_cmt_insert_func_header, AT_STRING,
               "The filename that contains text to insert before a function implementation if the function isn't preceded with a C/C++ comment.\n"
               "Will substitute $(function) with the function name and $(javaparam) with the javadoc @param and @return stuff.\n"
               "Will also substitute $(fclass) with the class name: void CFoo::Bar() { ... }");
   unc_add_opt("cmt_insert_class_header", UO_cmt_insert_class_header, AT_STRING,
               "The filename that contains text to insert before a class if the class isn't preceded with a C/C++ comment.\n"
               "Will substitute $(class) with the class name.");
   unc_add_opt("cmt_insert_oc_msg_header", UO_cmt_insert_oc_msg_header, AT_STRING,
               "The filename that contains text to insert before a Obj-C message specification if the method isn't preceded with a C/C++ comment.\n"
               "Will substitute $(message) with the function name and $(javaparam) with the javadoc @param and @return stuff.");
   unc_add_opt("cmt_insert_before_preproc", UO_cmt_insert_before_preproc, AT_BOOL,
               "If a preprocessor is encountered when stepping backwards from a function name, then\n"
               "this option decides whether the comment should be inserted.\n"
               "Affects cmt_insert_oc_msg_header, cmt_insert_func_header and cmt_insert_class_header.");
   unc_add_opt("cmt_insert_before_inlines", UO_cmt_insert_before_inlines, AT_BOOL,
               "If a function is declared inline to a class definition, then\n"
               "this option decides whether the comment should be inserted.\n"
               "Affects cmt_insert_func_header.");
   unc_add_opt("cmt_insert_before_ctor_dtor", UO_cmt_insert_before_ctor_dtor, AT_BOOL,
               "If the function is a constructor/destructor, then\n"
               "this option decides whether the comment should be inserted.\n"
               "Affects cmt_insert_func_header.");

   unc_begin_group(UG_codemodify, "Code modifying options (non-whitespace)");
   unc_add_opt("mod_full_brace_do", UO_mod_full_brace_do, AT_IARF,
               "Add or remove braces on single-line 'do' statement");
   unc_add_opt("mod_full_brace_for", UO_mod_full_brace_for, AT_IARF,
               "Add or remove braces on single-line 'for' statement");
   unc_add_opt("mod_full_brace_function", UO_mod_full_brace_fct, AT_IARF,
               "Add or remove braces on single-line function definitions. (Pawn)");
   unc_add_opt("mod_full_brace_if", UO_mod_full_brace_if, AT_IARF,
               "Add or remove braces on single-line 'if' statement. Will not remove the braces if they contain an 'else'.");
   unc_add_opt("mod_full_brace_if_chain", UO_mod_full_brace_if_chain, AT_BOOL,
               "Make all if/elseif/else statements in a chain be braced or not. Overrides mod_full_brace_if.\n"
               "If any must be braced, they are all braced.  If all can be unbraced, then the braces are removed.");
   unc_add_opt("mod_full_brace_if_chain_only", UO_mod_full_brace_if_chain_only, AT_BOOL,
               "Make all if/elseif/else statements with at least one 'else' or 'else if' fully braced.\n"
               "If mod_full_brace_if_chain is used together with this option, all if-else chains will get braces,\n"
               "and simple 'if' statements will lose them (if possible).");
   unc_add_opt("mod_full_brace_nl", UO_mod_full_brace_nl, AT_UNUM,
               "Don't remove braces around statements that span N newlines", "", 0, 5000);
   unc_add_opt("mod_full_brace_nl_block_rem_mlcond", UO_mod_full_brace_nl_block_rem_mlcond, AT_BOOL,
               "Blocks removal of braces if the parenthesis of if/for/while/.. span multiple lines.",
               "Affected options:\n"
               "mod_full_brace_for, mod_full_brace_if, mod_full_brace_if_chain, mod_full_brace_if_chain_only, mod_full_brace_while,mod_full_brace_using\n"
               "Not affected options:\n"
               "mod_full_brace_do, mod_full_brace_function");
   unc_add_opt("mod_full_brace_while", UO_mod_full_brace_while, AT_IARF,
               "Add or remove braces on single-line 'while' statement");
   unc_add_opt("mod_full_brace_using", UO_mod_full_brace_using, AT_IARF,
               "Add or remove braces on single-line 'using ()' statement");
   unc_add_opt("mod_paren_on_return", UO_mod_paren_on_return, AT_IARF,
               "Add or remove unnecessary paren on 'return' statement");
   unc_add_opt("mod_pawn_semicolon", UO_mod_pawn_semicolon, AT_BOOL,
               "Whether to change optional semicolons to real semicolons");
   unc_add_opt("mod_full_paren_if_bool", UO_mod_full_paren_if_bool, AT_BOOL,
               "Add or remove parenthesis around booleans used in 'while' and 'if' statements");
   unc_add_opt("mod_remove_extra_semicolon", UO_mod_remove_extra_semicolon, AT_BOOL,
               "Whether to remove superfluous semicolons");
   unc_add_opt("mod_add_long_function_closebrace_comment", UO_mod_add_long_function_closebrace_comment, AT_UNUM,
               "If a function body exceeds the specified number of newlines and doesn't have a comment after\n"
               "the close brace, a comment will be added.");
   unc_add_opt("mod_add_long_namespace_closebrace_comment", UO_mod_add_long_namespace_closebrace_comment, AT_UNUM,
               "If a namespace body exceeds the specified number of newlines and doesn't have a comment after\n"
               "the close brace, a comment will be added.");
   unc_add_opt("mod_add_long_class_closebrace_comment", UO_mod_add_long_class_closebrace_comment, AT_UNUM,
               "If a class body exceeds the specified number of newlines and doesn't have a comment after\n"
               "the close brace, a comment will be added.");
   unc_add_opt("mod_add_long_switch_closebrace_comment", UO_mod_add_long_switch_closebrace_comment, AT_UNUM,
               "If a switch body exceeds the specified number of newlines and doesn't have a comment after\n"
               "the close brace, a comment will be added.");
   unc_add_opt("mod_add_long_ifdef_endif_comment", UO_mod_add_long_ifdef_endif_comment, AT_UNUM,
               "If an #ifdef body exceeds the specified number of newlines and doesn't have a comment after\n"
               "the #endif, a comment will be added.");
   unc_add_opt("mod_add_long_ifdef_else_comment", UO_mod_add_long_ifdef_else_comment, AT_UNUM,
               "If an #ifdef or #else body exceeds the specified number of newlines and doesn't have a comment after\n"
               "the #else, a comment will be added.");
   unc_add_opt("mod_sort_import", UO_mod_sort_import, AT_BOOL,
               "If True, will sort consecutive single-line 'import' statements [Java, D]");
   unc_add_opt("mod_sort_using", UO_mod_sort_using, AT_BOOL,
               "If True, will sort consecutive single-line 'using' statements [C#]");
   unc_add_opt("mod_sort_include", UO_mod_sort_include, AT_BOOL,
               "If True, will sort consecutive single-line '#include' statements [C/C++] and '#import' statements [Obj-C]\n"
               "This is generally a bad idea, as it may break your code.");
   unc_add_opt("mod_move_case_break", UO_mod_move_case_break, AT_BOOL,
               "If True, it will move a 'break' that appears after a fully braced 'case' before the close brace.");
   unc_add_opt("mod_case_brace", UO_mod_case_brace, AT_IARF,
               "Will add or remove the braces around a fully braced case statement.\n"
               "Will only remove the braces if there are no variable declarations in the block.");
   unc_add_opt("mod_remove_empty_return", UO_mod_remove_empty_return, AT_BOOL,
               "If True, it will remove a void 'return;' that appears as the last statement in a function.");
   unc_add_opt("mod_sort_oc_properties", UO_mod_sort_oc_properties, AT_BOOL,
               "If True, it will organize the properties (Obj-C)");
   unc_add_opt("mod_sort_oc_property_class_weight", UO_mod_sort_oc_property_class_weight, AT_NUM,
                  "Determines weight of class property modifier (Obj-C)");
   unc_add_opt("mod_sort_oc_property_thread_safe_weight", UO_mod_sort_oc_property_thread_safe_weight, AT_NUM,
                  "Determines weight of atomic, nonatomic (Obj-C)");
   unc_add_opt("mod_sort_oc_property_readwrite_weight", UO_mod_sort_oc_property_readwrite_weight, AT_NUM,
               "Determines weight of readwrite (Obj-C)");
   unc_add_opt("mod_sort_oc_property_reference_weight", UO_mod_sort_oc_property_reference_weight, AT_NUM,
               "Determines weight of reference type (retain, copy, assign, weak, strong) (Obj-C)");
   unc_add_opt("mod_sort_oc_property_getter_weight", UO_mod_sort_oc_property_getter_weight, AT_NUM,
               "Determines weight of getter type (getter=) (Obj-C)");
   unc_add_opt("mod_sort_oc_property_setter_weight", UO_mod_sort_oc_property_setter_weight, AT_NUM,
               "Determines weight of setter type (setter=) (Obj-C)");
   unc_add_opt("mod_sort_oc_property_nullability_weight", UO_mod_sort_oc_property_nullability_weight, AT_NUM,
                  "Determines weight of nullability type (nullable, nonnull, null_unspecified, null_resettable) (Obj-C)");
   unc_add_opt("mod_enum_last_comma", UO_mod_enum_last_comma, AT_IARF,
               "Will add or remove the comma after the last item in an enum.");

   unc_begin_group(UG_preprocessor, "Preprocessor options");
   unc_add_opt("pp_indent", UO_pp_indent, AT_IARF,
               "Control indent of preprocessors inside #if blocks at brace level 0 (file-level)");
   unc_add_opt("pp_indent_at_level", UO_pp_indent_at_level, AT_BOOL,
               "Whether to indent #if/#else/#endif at the brace level (True) or from column 1 (False)");
   unc_add_opt("pp_indent_count", UO_pp_indent_count, AT_UNUM,
               "Specifies the number of columns to indent preprocessors per level at brace level 0 (file-level).\n"
               "If pp_indent_at_level=False, specifies the number of columns to indent preprocessors per level at brace level > 0 (function-level).\n"
               "Default=1");
   unc_add_opt("pp_space", UO_pp_space, AT_IARF,
               "Add or remove space after # based on pp_level of #if blocks");
   unc_add_opt("pp_space_count", UO_pp_space_count, AT_UNUM,
               "Sets the number of spaces added with pp_space");
   unc_add_opt("pp_indent_region", UO_pp_indent_region, AT_NUM,
               "The indent for #region and #endregion in C# and '#pragma region' in C/C++");
   unc_add_opt("pp_region_indent_code", UO_pp_region_indent_code, AT_BOOL,
               "Whether to indent the code between #region and #endregion");
   unc_add_opt("pp_indent_if", UO_pp_indent_if, AT_NUM,
               "If pp_indent_at_level=True, sets the indent for #if, #else and #endif when not at file-level.\n"
               "0:  indent preprocessors using output_tab_size.\n"
               ">0: column at which all preprocessors will be indented.");
   unc_add_opt("pp_if_indent_code", UO_pp_if_indent_code, AT_BOOL,
               "Control whether to indent the code between #if, #else and #endif.");
   unc_add_opt("pp_define_at_level", UO_pp_define_at_level, AT_BOOL,
               "Whether to indent '#define' at the brace level (True) or from column 1 (false)");
   unc_add_opt("pp_ignore_define_body", UO_pp_ignore_define_body, AT_BOOL,
               "Whether to ignore the '#define' body while formatting.");

   unc_begin_group(UG_sort_includes, "Sort includes options");
   unc_add_opt("include_category_0", UO_include_category_0, AT_STRING,
               "The regex for include category with priority 0.");
   unc_add_opt("include_category_1", UO_include_category_1, AT_STRING,
               "The regex for include category with priority 1.");
   unc_add_opt("include_category_2", UO_include_category_2, AT_STRING,
               "The regex for include category with priority 2.");

   unc_begin_group(UG_Use_Ext, "Use or Do not Use options", "G");
   unc_add_opt("use_indent_func_call_param", UO_use_indent_func_call_param, AT_BOOL,
               "True:  indent_func_call_param will be used (default)\n"
               "False: indent_func_call_param will NOT be used");
   unc_add_opt("use_indent_continue_only_once", UO_use_indent_continue_only_once, AT_BOOL,
               "The value of the indentation for a continuation line is calculate differently if the line is:\n"
               "  a declaration :your case with QString fileName ...\n"
               "  an assignment  :your case with pSettings = new QSettings( ...\n"
               "At the second case the option value might be used twice:\n"
               "  at the assignment\n"
               "  at the function call (if present)\n"
               "To prevent the double use of the option value, use this option with the value 'True'.\n"
               "True:  indent_continue will be used only once\n"
               "False: indent_continue will be used every time (default)");
   unc_add_opt("use_options_overriding_for_qt_macros", UO_use_options_overriding_for_qt_macros, AT_BOOL,
               "SIGNAL/SLOT Qt macros have special formatting options. See options_for_QT.cpp for details.\n"
               "Default=True");

   unc_begin_group(UG_warnlevels, "Warn levels - 1: error, 2: warning (default), 3: note");
   unc_add_opt("warn_level_tabs_found_in_verbatim_string_literals", UO_warn_level_tabs_found_in_verbatim_string_literals, AT_UNUM,
               "Warning is given if doing tab-to-\\t replacement and we have found one in a C# verbatim string literal.", "", 1, 3);

   unc_add_opt("always_ignore", UO_always_ignore, AT_IARF, "this option is always AV_IGNORE", "");
   unc_add_opt("always_add", UO_always_add, AT_IARF, "this option is always AV_ADD", "");
   unc_add_opt("always_remove", UO_always_remove, AT_IARF, "this option is always AV_REMOVE", "");
   unc_add_opt("always_force", UO_always_force, AT_IARF, "this option is always AV_FORCE", "");
}


const group_map_value_t* get_group_name(uint32_t ug)
{
   for (const auto& it : group_map)
   {
      if ((uint32_t)it.second.id == ug)
      {
         return(&it.second);
      }
   }
   return(nullptr);
}


const option_map_value_t* get_option_name(uo_t option)
{
   const option_name_map_it it = option_name_map.find(option);

   return((it == option_name_map.end()) ? nullptr : (&it->second));
}


static void convert_value(const option_map_value_t* entry, const char* val, op_val_t* dest)
{
   if (entry->type == AT_LINE)
   {
      if (strcasecmp(val, "CRLF") == 0) { dest->le = LE_CRLF; return; }
      if (strcasecmp(val, "LF"  ) == 0) { dest->le = LE_LF;   return; }
      if (strcasecmp(val, "CR"  ) == 0) { dest->le = LE_CR;   return; }

      if (strcasecmp(val, "AUTO") != 0)
      {
         fprintf(stderr, "%s:%u Expected AUTO, LF, CRLF, or CR for %s, got %s\n",
                 cpd.filename, cpd.line_number, entry->name, val);
         cpd.error_count++;
      }
      dest->le = LE_AUTO;
      return;
   }

   if (entry->type == AT_POS)
   {
      if (strcasecmp(val, "JOIN"       ) == 0) { dest->tp = TP_JOIN;        return; }
      if (strcasecmp(val, "LEAD"       ) == 0) { dest->tp = TP_LEAD;        return; }
      if (strcasecmp(val, "LEAD_BREAK" ) == 0) { dest->tp = TP_LEAD_BREAK;  return; }
      if (strcasecmp(val, "LEAD_FORCE" ) == 0) { dest->tp = TP_LEAD_FORCE;  return; }
      if (strcasecmp(val, "TRAIL"      ) == 0) { dest->tp = TP_TRAIL;       return; }
      if (strcasecmp(val, "TRAIL_BREAK") == 0) { dest->tp = TP_TRAIL_BREAK; return; }
      if (strcasecmp(val, "TRAIL_FORCE") == 0) { dest->tp = TP_TRAIL_FORCE; return; }
      if (strcasecmp(val, "IGNORE"     ) != 0)
      {
         fprintf(stderr, "%s:%u Expected IGNORE, JOIN, LEAD, LEAD_BREAK, LEAD_FORCE, "
                 "TRAIL, TRAIL_BREAK, TRAIL_FORCE for %s, got %s\n",
                 cpd.filename, cpd.line_number, entry->name, val);
         cpd.error_count++;
      }
      dest->tp = TP_IGNORE;
      return;
   }

   const option_map_value_t* tmp;
   if ((entry->type == AT_NUM ) ||
       (entry->type == AT_UNUM) )
   {
      if (unc_isdigit(char2uint32(*val)) ||
         (unc_isdigit(char2uint32(val[1])) && ((*val == '-') || (*val == '+'))))
      {
         if ((entry->type == AT_UNUM) && (*val == '-'))
         {
            fprintf(stderr, "%s:%u\n  for the option '%s' is a negative value not possible: %s",
                    cpd.filename, cpd.line_number, entry->name, val);
            exit(EX_CONFIG);
         }
         dest->n = strtol(val, nullptr, 0);
         /* is the same as dest->u */
         return;
      }
      else
      {
         /* Try to see if it is a variable */
         int32_t mult = 1;
         if (*val == '-')
         {
            mult = -1;
            val++;
         }

         tmp = unc_find_option(val);
         if (tmp == nullptr)
         {
            fprintf(stderr, "%s:%u\n  for the assignment: unknown option '%s':",
                    cpd.filename, cpd.line_number, val);
            exit(EX_CONFIG);
         }
         // indent_case_brace = -indent_columns
         LOG_FMT(LNOTE, "line_number=%d, entry(%s) %s, tmp(%s) %s\n",
                 cpd.line_number,
                 get_argtype_name(entry->type), entry->name,
                 get_argtype_name(tmp->type), tmp->name);

         if (( tmp->type == entry->type) ||
             ((tmp->type == AT_UNUM) && (entry->type == AT_NUM)) ||
             ((tmp->type == AT_NUM ) && (entry->type == AT_UNUM) && (get_ival(tmp->id) * mult) > 0))
         {
            dest->n = get_ival(tmp->id) * mult;
            // is the same as dest->u
            return;
         }
         else
         {
            fprintf(stderr, "%s:%u\n  for the assignment: expected type for %s is %s, got %s\n",
                    cpd.filename, cpd.line_number,
                    entry->name, get_argtype_name(entry->type), get_argtype_name(tmp->type));
            exit(EX_CONFIG);
         }
      }
      fprintf(stderr, "%s:%u Expected a number for %s, got %s\n",
              cpd.filename, cpd.line_number, entry->name, val);
      cpd.error_count++;
      dest->n = 0;
      // is the same as dest->u
      return;
   }

   if (entry->type == AT_BOOL)
   {
      if ((strcasecmp(val, "true") == 0) ||
          (strcasecmp(val, "t"   ) == 0) ||
          (strcmp(val, "1") == 0))
      {
         dest->b = true;
         return;
      }

      if ((strcasecmp(val, "false") == 0) ||
          (strcasecmp(val, "f"    ) == 0) ||
          (strcmp(val, "0") == 0))
      {
         dest->b = false;
         return;
      }

      bool btrue = true;
      if ((*val == '-') || (*val == '~'))
      {
         btrue = false;
         val++;
      }

      if (((tmp = unc_find_option(val)) != nullptr) &&
           (tmp->type == entry->type))
      {
         dest->b = is_true(tmp->id) ? btrue : !btrue;
         return;
      }
      fprintf(stderr, "%s:%u Expected 'True' or 'False' for %s, got %s\n",
              cpd.filename, cpd.line_number, entry->name, val);
      cpd.error_count++;
      dest->b = false;
      return;
   }

   if (entry->type == AT_STRING)
   {
      dest->str = strdup(val);
      return;
   }

   /* Must be AT_IARF */
   if ((strcasecmp(val, "add"   ) == 0) || (strcasecmp(val, "a") == 0)) { dest->a = AV_ADD;    return; }
   if ((strcasecmp(val, "remove") == 0) || (strcasecmp(val, "r") == 0)) { dest->a = AV_REMOVE; return; }
   if ((strcasecmp(val, "force" ) == 0) || (strcasecmp(val, "f") == 0)) { dest->a = AV_FORCE;  return; }
   if ((strcasecmp(val, "ignore") == 0) || (strcasecmp(val, "i") == 0)) { dest->a = AV_IGNORE; return; }

   if (((tmp = unc_find_option(val)) != nullptr) &&
        (tmp->type == entry->type))
   {
      dest->a = get_arg(tmp->id);
      return;
   }

   fprintf(stderr, "%s:%u Expected 'Add', 'Remove', 'Force', or 'Ignore' for %s, got %s\n",
           cpd.filename, cpd.line_number, entry->name, val);
   cpd.error_count++;
   dest->a = AV_IGNORE;
}


int32_t set_option_value(const char* name, const char* value)
{
   const option_map_value_t* entry;

   if ((entry = unc_find_option(name)) != nullptr)
   {
      convert_value(entry, value, &cpd.settings[entry->id]);
      return((int32_t)entry->id);
   }
   return(-1);
}


bool is_path_relative(const char* path)
{
#ifdef WIN32
   /* Check for partition labels as indication for an absolute path
    * X:\path\to\file style absolute disk path */
   retval_if(isalpha(path[0]) &&
             (path[1] == ':'), false);

   /* Check for double backslashs as indication for a network path
   * \\server\path\to\file style absolute UNC path */
   retval_if((path[0] == BACKSLASH) &&
             (path[1] == BACKSLASH), false);
#endif

   /* check fo a slash as indication for a filename with leading path
    * /path/to/file style absolute path */
   return(path[0] != '/');
}


#define MAX_ARG_COUNT 32u
void process_option_line(char* configLine, const char* filename)
{
   cpd.line_number++;
   char* ptr;
   if ((ptr = strchr(configLine, '#')) != nullptr) { *ptr = 0;   } /* Chop off trailing comments */
   if ((ptr = strchr(configLine, '=')) != nullptr) { *ptr = ' '; } /* Blow away the '=' to make things simple */
   ptr = configLine;
   while ((ptr = strchr(ptr, ',')) != nullptr)     { *ptr = ' '; } /* Blow away all commas */

   /* Split the line */
   char*    args[MAX_ARG_COUNT];
   uint32_t argc = Args::SplitLine(configLine, args, uint32_t(ARRAY_SIZE(args) - 1u));
   if (argc < 2)
   {
      if (argc > 0)
      {
         fprintf(stderr, "%s:%u Wrong number of arguments: %s...\n",
                 filename, cpd.line_number, configLine);
         cpd.error_count++;
      }
      return;
   }
   argc = min(argc, MAX_ARG_COUNT);
   args[argc] = nullptr;

   if (strcasecmp(args[0], "type") == 0)
   {
      for (uint32_t idx = 1; idx < argc; idx++)
      {
         add_keyword(args[idx], CT_TYPE);
      }
   }
   else if (strcasecmp(args[0], "define"     ) == 0) { add_define (args[1], args[2]       ); }
   else if (strcasecmp(args[0], "macro-open" ) == 0) { add_keyword(args[1], CT_MACRO_OPEN ); }
   else if (strcasecmp(args[0], "macro-close") == 0) { add_keyword(args[1], CT_MACRO_CLOSE); }
   else if (strcasecmp(args[0], "macro-else" ) == 0) { add_keyword(args[1], CT_MACRO_ELSE ); }
   else if (strcasecmp(args[0], "set"        ) == 0)
   {
      if (argc < 3)
      {
         fprintf(stderr, "%s:%u 'set' requires at least three arguments\n",
                 filename, cpd.line_number);
      }
      else
      {
         c_token_t token = find_token_name(args[1]);
         if (token != CT_NONE)
         {
            LOG_FMT(LNOTE, "%s:%d set '%s':", filename, cpd.line_number, args[1]);
            for (uint32_t idx = 2; idx < argc; idx++)
            {
               LOG_FMT(LNOTE, " '%s'", args[idx]);
               add_keyword(args[idx], token);
            }
            LOG_FMT(LNOTE, "\n");
         }
         else
         {
            fprintf(stderr, "%s:%u unknown type '%s':", filename, cpd.line_number, args[1]);
         }
      }
   }
#ifndef EMSCRIPTEN
   else if (strcasecmp(args[0], "include") == 0)
   {
      uint32_t save_line_no = cpd.line_number;
      if (is_path_relative(args[1]))
      {
         /* include is a relative path to the current config file */
         unc_text ut = filename;
         ut.resize(path_dirname_len(filename));
         ut.append(args[1]);
         UNUSED(load_option_file(ut.c_str()));
      }
      else
      { /* include is an absolute Unix path */
         UNUSED(load_option_file(args[1]));
      }
      cpd.line_number = save_line_no;
   }
#endif
   else if (strcasecmp(args[0], "file_ext") == 0)
   {
      if (argc < 3)
      {
         fprintf(stderr, "%s:%u 'file_ext' requires at least three arguments\n",
                 filename, cpd.line_number);
      }
      else
      {
         for (uint32_t idx = 2; idx < argc; idx++)
         {
            const char* lang_name = extension_add(args[idx], args[1]);
            if (lang_name)
            {
               LOG_FMT(LNOTE, "%s:%u file_ext '%s' => '%s'\n",
                       filename, cpd.line_number, args[idx], lang_name);
            }
            else
            {
               fprintf(stderr, "%s:%u file_ext has unknown language '%s'\n",
                       filename, cpd.line_number, args[1]);
            }
         }
      }
   }
   else
   {
      /* must be a regular option = value */
      const int32_t id = set_option_value(args[0], args[1]);
      if (id < 0)
      {
         fprintf(stderr, "%s:%u Unknown symbol '%s'\n",
                 filename, cpd.line_number, args[0]);
         cpd.error_count++;
      }
   }
}


int32_t load_option_file(const char* filename)
{
#ifdef WIN32
   /* "/dev/null" not understood by "fopen" in Windows */
   retval_if((strcasecmp(filename, "/dev/null") == 0), 0);
#endif

   FILE* pfile = fopen(filename, "r");
   if (ptr_is_invalid(pfile))
   {
      fprintf(stderr, "%s: fopen(%s) failed: %s (%d)\n",
              __func__, filename, strerror(errno), errno);
      cpd.error_count++;
      return(-1);
   }

   /* Read in the file line by line */
   char buffer[256];
   while (fgets(buffer, sizeof(buffer), pfile) != nullptr)
   {
      process_option_line(buffer, filename);
   }

   fclose(pfile);
   return(0);
}


int32_t save_option_file_kernel(FILE* pfile, bool withDoc, bool only_not_default)
{
   fprintf(pfile, "# %s\n", UNCRUSTIFY_VERSION);

   int32_t not_default_opt_count = 0; /* number of options that differ from their default value */
   /* Print the options by group */
   for (auto& jt : group_map)
   {
      bool first = true;

      for (auto option_id : jt.second.options)
      {
         const option_map_value_t* option = get_option_name(option_id);
         const string val_string  = op_val2str(option->type, cpd.settings[option->id]);
         const string val_default = op_val2str(option->type, cpd.defaults[option->id]);

         if (val_string != val_default)
         {
            not_default_opt_count++;
         }
         else if (only_not_default)
         {
            continue;
         }

         if (withDoc &&
            ( ptr_is_valid(option->short_desc)) &&
            (*option->short_desc != 0))
         {
            if (first)
            {
               /* print group description */
               fputs("\n#\n", pfile);
               fprintf(pfile, "# %s\n", jt.second.short_desc);
               fputs("#\n\n", pfile);
            }

            fprintf(pfile, "%s# ", first ? "" : "\n");
            int32_t idx;
            for (idx = 0; option->short_desc[idx] != 0; idx++)
            {
               fputc(option->short_desc[idx], pfile);
               if ( (option->short_desc[idx] == '\n') &&
                    (option->short_desc[idx + 1] != 0))
               {
                  fputs("# ", pfile);
               }
            }
            if (option->short_desc[idx - 1] != '\n')
            {
               fputc('\n', pfile);
            }
         }
         first = false;

         const uint32_t name_len = strlen(option->name);
         const int      pad      = (name_len < MAX_OPTION_NAME_LEN)
                                  ? (MAX_OPTION_NAME_LEN - name_len) : 1;

         fprintf(pfile, "%s%*.s= ", option->name, pad, " ");

         if (option->type == AT_STRING) { fprintf(pfile, "\"%s\"", val_string.c_str()); }
         else                           { fprintf(pfile, "%s",     val_string.c_str()); }
         if (withDoc)
         {
            const int val_len = val_string.length();
            fprintf(pfile, "%*.s # %s", 8 - val_len, " ",
                    argtype2string(option->type).c_str());
         }
         fputs("\n", pfile);
      }
   }

   if (withDoc)
   {
      fprintf(pfile, "%s", DOC_TEXT_END);
   }

   print_keywords  (pfile); /* Print custom keywords */
   print_defines   (pfile); /* Print custom defines */
   print_extensions(pfile); /* Print custom file extensions */

   fprintf(pfile, "# option(s) with 'not default' value: %d\n#\n", not_default_opt_count);

   return(0);
}


int32_t save_option_file(FILE* pfile, bool withDoc)
{
   return(save_option_file_kernel(pfile, withDoc, false));
}


void print_options(FILE* pfile)
{
   // TODO refactor to be independent of type positioning
   const char* names[] =
   {
      "{ False, True }",
      "{ Ignore, Add, Remove, Force }",
      "Number",
      "{ Auto, LF, CR, CRLF }",
      "{ Ignore, Lead, Trail }",
      "String",
      "Unsigned Number",
   };

   fprintf(pfile, "# %s\n", UNCRUSTIFY_VERSION);

   /* Print the all out */
   for (auto& jt : group_map)
   {
      fprintf(pfile, "#\n# %s\n#\n\n", jt.second.short_desc);

      for (auto option_id : jt.second.options)
      {
         const option_map_value_t* option = get_option_name(option_id);
         assert(ptr_is_valid(option));
         uint32_t cur = strlen(option->name);
         uint32_t pad = (cur < MAX_OPTION_NAME_LEN) ? (MAX_OPTION_NAME_LEN - cur) : 1;
         fprintf(pfile, "%s%*c%s\n", option->name, (int32_t)pad, ' ', names[option->type]);

         const char* text = option->short_desc;

         if (ptr_is_valid(text))
         {
            fputs("  ", pfile);
            while (*text != 0)
            {
               fputc(*text, pfile);
               if (*text == '\n')
               {
                  fputs("  ", pfile);
               }
               text++;
            }
         }
         fputs("\n\n", pfile);
      }
   }
   fprintf(pfile, "%s", DOC_TEXT_END);
}


void set_option_defaults(void)
{
   /* set all the default values to zero */
   for (auto& count : cpd.defaults)
   {
      count.n = 0;
   }

   /* the options with non-zero default values */
   cpd.defaults[UO_align_left_shift                                 ].b = true;
   cpd.defaults[UO_cmt_indent_multi                                 ].b = true;
   cpd.defaults[UO_cmt_insert_before_inlines                        ].b = true;
   cpd.defaults[UO_cmt_multi_check_last                             ].b = true;
   cpd.defaults[UO_cmt_multi_first_len_min                          ].n = 4;
   cpd.defaults[UO_indent_access_spec                               ].n = 1;
   cpd.defaults[UO_indent_align_assign                              ].b = true;
   cpd.defaults[UO_indent_columns                                   ].u = 8;
   cpd.defaults[UO_indent_cpp_lambda_body                           ].b = false;
   cpd.defaults[UO_indent_ctor_init_leading                         ].n = 2;
   cpd.defaults[UO_indent_label                                     ].n = 1;
   cpd.defaults[UO_indent_oc_msg_prioritize_first_colon             ].b = true;
   cpd.defaults[UO_indent_token_after_brace                         ].b = true;
   cpd.defaults[UO_indent_using_block                               ].b = true;
   cpd.defaults[UO_indent_with_tabs                                 ].n = 1;
   cpd.defaults[UO_input_tab_size                                   ].u = 8;
   cpd.defaults[UO_newlines                                         ].le= LE_AUTO;
   cpd.defaults[UO_output_tab_size                                  ].u = 8;
   cpd.defaults[UO_pp_indent_count                                  ].n = 1;
   cpd.defaults[UO_sp_addr                                          ].a = AV_REMOVE;
   cpd.defaults[UO_sp_after_semi                                    ].a = AV_ADD;
   cpd.defaults[UO_sp_after_semi_for                                ].a = AV_FORCE;
   cpd.defaults[UO_sp_after_type                                    ].a = AV_FORCE;
   cpd.defaults[UO_sp_angle_shift                                   ].a = AV_ADD;
   cpd.defaults[UO_sp_before_case_colon                             ].a = AV_REMOVE;
   cpd.defaults[UO_sp_before_comma                                  ].a = AV_REMOVE;
   cpd.defaults[UO_sp_before_nl_cont                                ].a = AV_ADD;
   cpd.defaults[UO_sp_before_semi                                   ].a = AV_REMOVE;
   cpd.defaults[UO_sp_deref                                         ].a = AV_REMOVE;
   cpd.defaults[UO_sp_incdec                                        ].a = AV_REMOVE;
   cpd.defaults[UO_sp_inv                                           ].a = AV_REMOVE;
   cpd.defaults[UO_sp_member                                        ].a = AV_REMOVE;
   cpd.defaults[UO_sp_not                                           ].a = AV_REMOVE;
   cpd.defaults[UO_sp_paren_comma                                   ].a = AV_FORCE;
   cpd.defaults[UO_sp_pp_concat                                     ].a = AV_ADD;
   cpd.defaults[UO_sp_sign                                          ].a = AV_REMOVE;
   cpd.defaults[UO_sp_super_paren                                   ].a = AV_REMOVE;
   cpd.defaults[UO_sp_this_paren                                    ].a = AV_REMOVE;
   cpd.defaults[UO_sp_word_brace                                    ].a = AV_ADD;
   cpd.defaults[UO_sp_word_brace_ns                                 ].a = AV_ADD;
   cpd.defaults[UO_string_escape_char                               ].n = BACKSLASH;
   cpd.defaults[UO_use_indent_func_call_param                       ].b = true;
   cpd.defaults[UO_use_options_overriding_for_qt_macros             ].b = true;
   cpd.defaults[UO_warn_level_tabs_found_in_verbatim_string_literals].n = (int32_t)LWARN;
   cpd.defaults[UO_always_ignore                                    ].a = AV_IGNORE;
   cpd.defaults[UO_always_add                                       ].a = AV_ADD;
   cpd.defaults[UO_always_remove                                    ].a = AV_REMOVE;
   cpd.defaults[UO_always_force                                     ].a = AV_FORCE;

#ifdef DEBUG
   // test all the default values if they are in the allowed interval
   for (const auto &id : option_name_map)
   {
      option_map_value_t value = id.second;
      if (value.type == AT_UNUM)
      {
         uint32_t min_value     = value.min_val;
         uint32_t max_value     = value.max_val;
         uint32_t default_value = cpd.defaults[id.first].u;
         if (default_value > max_value)
         {
            fprintf(stderr, "option '%s' is not correctly set:\n", id.second.name);
            fprintf(stderr, "The default value '%u' is more than the max value '%u'.\n",
                    default_value, max_value);
            exit(EX_SOFTWARE);
         }
         if ((min_value > 0) &&
             (default_value < min_value))
         {
            fprintf(stderr, "option '%s' is not correctly set:\n", id.second.name);
            fprintf(stderr, "The default value '%u' is less than the min value '%u'.\n",
                    default_value, min_value);
            exit(EX_SOFTWARE);
         }
      }

      if (value.type == AT_NUM)
      {
         int min_value     = value.min_val;
         int max_value     = value.max_val;
         int default_value = cpd.defaults[id.first].u;
         if (default_value > max_value)
         {
            fprintf(stderr, "option '%s' is not correctly set:\n", id.second.name);
            fprintf(stderr, "The default value '%d' is more than the max value '%d'.\n",
                    default_value, max_value);
            exit(EX_SOFTWARE);
         }
         if (default_value < min_value)
         {
            fprintf(stderr, "option '%s' is not correctly set:\n", id.second.name);
            fprintf(stderr, "The default value '%d' is less than the min value '%d'.\n",
                    default_value, min_value);
            exit(EX_SOFTWARE);
         }
      }
   }
#endif // DEBUG

   /* copy all the default values to settings array */
   const uint32_t option_count = (uint32_t)UO_option_count;
   for (uint32_t i = 0; i < option_count; i++)
   {
      cpd.settings[i].a = cpd.defaults[i].a;
   }
}


string argtype2string(argtype_t argtype)
{
   switch (argtype)
   {
      case AT_BOOL:   return("false/true");
      case AT_IARF:   return("ignore/add/remove/force");
      case AT_NUM:    return("number");
      case AT_UNUM:   return("unsigned number");
      case AT_LINE:   return("auto/lf/crlf/cr");
      case AT_POS:    return("ignore/join/lead/lead_break/lead_force/trail/trail_break/trail_force");
      case AT_STRING: return("string");
      default:        fprintf(stderr, "Unknown argtype '%d'\n", argtype);
                      return("");
   }
}

const char* get_encoding_name(const char_encoding_e enc)
{
   switch(enc)
   {
      case(char_encoding_e::ASCII   ): return ("ASCII"      );
      case(char_encoding_e::BYTE    ): return ("BYTE"       );
      case(char_encoding_e::UTF8    ): return ("UTF-8"      );
      case(char_encoding_e::UTF16_LE): return ("UTF-16-LE"  );
      case(char_encoding_e::UTF16_BE): return ("UTF-16-BE"  );
      default:                         return ("unknown enc");
   }
}


const char* get_argtype_name(argtype_t argtype)
{
   switch (argtype)
   {
      case AT_BOOL:   return("AT_BOOL"  );
      case AT_IARF:   return("AT_IARF"  );
      case AT_NUM:    return("AT_NUM"   );
      case AT_UNUM:   return("AT_UNUM"  );
      case AT_LINE:   return("AT_LINE"  );
      case AT_POS:    return("AT_POS"   );
      case AT_STRING: return("AT_STRING");
      default:        fprintf(stderr, "Unknown argtype '%d'\n", argtype);
                      return("");
   }
}


string bool2str(bool val)
{
   return((val) ? "true" : "false");
}


string argval2str(argval_t argval)
{
   switch (argval)
   {
      case AV_IGNORE: return("ignore");
      case AV_ADD:    return("add"   );
      case AV_REMOVE: return("remove");
      case AV_FORCE:  return("force" );
      default:        fprintf(stderr, "Unknown argval '%d'\n", argval);
                      return("undefined");
   }
}

string number2str(int32_t number)
{
   char buffer[12]; /* 11 + termination */
   sprintf(buffer, "%d", number);

   /* NOTE: this creates a std:string class from the char array.
    *       It isn't returning a pointer to stack memory. */
   return(buffer);
}


string lineends2str(lineends_t linends)
{
   switch (linends)
   {
      case LE_LF:   return("lf"  );
      case LE_CRLF: return("crlf");
      case LE_CR:   return("cr"  );
      case LE_AUTO: return("auto");
      default:      fprintf(stderr, "Unknown lineends '%d'\n", linends);
                    return("");
   }
}


string tokenpos2str(tokenpos_t tokenpos)
{
   switch (tokenpos)
   {
      case TP_IGNORE:      return("ignore"     );
      case TP_JOIN:        return("join"       );
      case TP_LEAD:        return("lead"       );
      case TP_LEAD_BREAK:  return("lead_break" );
      case TP_LEAD_FORCE:  return("lead_force" );
      case TP_TRAIL:       return("trail"      );
      case TP_TRAIL_BREAK: return("trail_break");
      case TP_TRAIL_FORCE: return("trail_force");
      default:             fprintf(stderr, "Unknown tokenpos '%d'\n", tokenpos);
                           return("");
   }
}


string op_val2str(const argtype_t argtype, const op_val_t& op_val)
{
   switch (argtype)
   {
      case AT_BOOL:   return(bool2str           (op_val.b ));
      case AT_IARF:   return(argval2str         (op_val.a ));
      case AT_NUM:    return(number2str         (op_val.n ));
      case AT_UNUM:   return(number2str((int32_t)op_val.u ));
      case AT_LINE:   return(lineends2str       (op_val.le));
      case AT_POS:    return(tokenpos2str       (op_val.tp));
      case AT_STRING: return(ptr_is_valid(op_val.str) ? op_val.str : "");
      default:        fprintf(stderr, "Unknown argtype '%d'\n", argtype);
                      return("");
   }
}<|MERGE_RESOLUTION|>--- conflicted
+++ resolved
@@ -826,7 +826,6 @@
                "If True, a <TAB> is inserted after #define.");
 
    unc_begin_group(UG_indent, "Indenting");
-<<<<<<< HEAD
    unc_add_opt("indent_columns", UO_indent_columns, AT_UNUM,
                "The number of columns to indent per level.\n"
                "Usually 2, 3, 4, or 8. Default=8");
@@ -888,8 +887,9 @@
                "Whether to indent the stuff after a leading class initializer colon");
    unc_add_opt("indent_ctor_init_leading", UO_indent_ctor_init_leading, AT_UNUM,
                "Virtual indent from the ':' for member initializers. Default=2");
-   unc_add_opt("indent_ctor_init", UO_indent_ctor_init, AT_UNUM,
-               "Additional indenting for constructor initializer list");
+   unc_add_opt("indent_ctor_init", UO_indent_ctor_init, AT_NUM,
+               "Additional indent for constructor initializer list.\n"
+               "Negative values decrease indent down to the first column. Default=0");
    unc_add_opt("indent_else_if", UO_indent_else_if, AT_BOOL,
                "False=treat 'else\\nif' as 'else if' for indenting purposes\n"
                "True=indent the 'if' one level");
@@ -909,7 +909,7 @@
    unc_add_opt("indent_func_def_param", UO_indent_func_def_param, AT_BOOL,
                "Same as indent_func_call_param, but for function defs");
    unc_add_opt("indent_func_proto_param", UO_indent_func_proto_param, AT_BOOL,
-               "Same as indent_func_call_param, but for function protos");
+               "Same as indent_func_call_param, but for function prototypes");
    unc_add_opt("indent_func_class_param", UO_indent_func_class_param, AT_BOOL,
                "Same as indent_func_call_param, but for class declarations");
    unc_add_opt("indent_func_ctor_var_param", UO_indent_func_ctor_var_param, AT_BOOL,
@@ -917,99 +917,6 @@
    unc_add_opt("indent_template_param", UO_indent_template_param, AT_BOOL,
                "Same as indent_func_call_param, but for templates");
    unc_add_opt("indent_func_param_double", UO_indent_func_param_double, AT_BOOL,
-=======
-   unc_add_option("indent_columns", UO_indent_columns, AT_UNUM,
-                  "The number of columns to indent per level.\n"
-                  "Usually 2, 3, 4, or 8. Default=8");
-   unc_add_option("indent_continue", UO_indent_continue, AT_NUM,
-                  "The continuation indent. If non-zero, this overrides the indent of '(' and '=' continuation indents.\n"
-                  "For FreeBSD, this is set to 4. Negative value is absolute and not increased for each ( level");
-   unc_add_option("indent_param", UO_indent_param, AT_UNUM,
-                  "The continuation indent for func_*_param if they are true.\n"
-                  "If non-zero, this overrides the indent.");
-   unc_add_option("indent_with_tabs", UO_indent_with_tabs, AT_NUM,
-                  "How to use tabs when indenting code\n"
-                  "0=spaces only\n"
-                  "1=indent with tabs to brace level, align with spaces (default)\n"
-                  "2=indent and align with tabs, using spaces when not on a tabstop", "", 0, 2);
-   unc_add_option("indent_cmt_with_tabs", UO_indent_cmt_with_tabs, AT_BOOL,
-                  "Comments that are not a brace level are indented with tabs on a tabstop.\n"
-                  "Requires indent_with_tabs=2. If false, will use spaces.");
-   unc_add_option("indent_align_string", UO_indent_align_string, AT_BOOL,
-                  "Whether to indent strings broken by '\\' so that they line up");
-   unc_add_option("indent_xml_string", UO_indent_xml_string, AT_UNUM,
-                  "The number of spaces to indent multi-line XML strings.\n"
-                  "Requires indent_align_string=True");
-   unc_add_option("indent_brace", UO_indent_brace, AT_UNUM,
-                  "Spaces to indent '{' from level");
-   unc_add_option("indent_braces", UO_indent_braces, AT_BOOL,
-                  "Whether braces are indented to the body level");
-   unc_add_option("indent_braces_no_func", UO_indent_braces_no_func, AT_BOOL,
-                  "Disabled indenting function braces if indent_braces is True");
-   unc_add_option("indent_braces_no_class", UO_indent_braces_no_class, AT_BOOL,
-                  "Disabled indenting class braces if indent_braces is True");
-   unc_add_option("indent_braces_no_struct", UO_indent_braces_no_struct, AT_BOOL,
-                  "Disabled indenting struct braces if indent_braces is True");
-   unc_add_option("indent_brace_parent", UO_indent_brace_parent, AT_BOOL,
-                  "Indent based on the size of the brace parent, i.e. 'if' => 3 spaces, 'for' => 4 spaces, etc.");
-   unc_add_option("indent_paren_open_brace", UO_indent_paren_open_brace, AT_BOOL,
-                  "Indent based on the paren open instead of the brace open in '({\\n', default is to indent by brace.");
-   unc_add_option("indent_cs_delegate_brace", UO_indent_cs_delegate_brace, AT_BOOL,
-                  "indent a C# delegate by another level, default is to not indent by another level.");
-   unc_add_option("indent_namespace", UO_indent_namespace, AT_BOOL,
-                  "Whether the 'namespace' body is indented");
-   unc_add_option("indent_namespace_single_indent", UO_indent_namespace_single_indent, AT_BOOL,
-                  "Only indent one namespace and no sub-namespaces.\n"
-                  "Requires indent_namespace=True.");
-   unc_add_option("indent_namespace_level", UO_indent_namespace_level, AT_UNUM,
-                  "The number of spaces to indent a namespace block");
-   unc_add_option("indent_namespace_limit", UO_indent_namespace_limit, AT_UNUM,
-                  "If the body of the namespace is longer than this number, it won't be indented.\n"
-                  "Requires indent_namespace=True. Default=0 (no limit)", "", 0, 255);
-   unc_add_option("indent_extern", UO_indent_extern, AT_BOOL,
-                  "Whether the 'extern \"C\"' body is indented");
-   unc_add_option("indent_class", UO_indent_class, AT_BOOL,
-                  "Whether the 'class' body is indented");
-   unc_add_option("indent_class_colon", UO_indent_class_colon, AT_BOOL,
-                  "Whether to indent the stuff after a leading base class colon");
-   unc_add_option("indent_class_on_colon", UO_indent_class_on_colon, AT_BOOL,
-                  "Indent based on a class colon instead of the stuff after the colon.\n"
-                  "Requires indent_class_colon=True. Default=False");
-   unc_add_option("indent_constr_colon", UO_indent_constr_colon, AT_BOOL,
-                  "Whether to indent the stuff after a leading class initializer colon");
-   unc_add_option("indent_ctor_init_leading", UO_indent_ctor_init_leading, AT_UNUM,
-                  "Virtual indent from the ':' for member initializers. Default=2");
-   unc_add_option("indent_ctor_init", UO_indent_ctor_init, AT_NUM,
-                  "Additional indent for constructor initializer list.\n"
-                  "Negative values decrease indent down to the first column. Default=0");
-   unc_add_option("indent_else_if", UO_indent_else_if, AT_BOOL,
-                  "False=treat 'else\\nif' as 'else if' for indenting purposes\n"
-                  "True=indent the 'if' one level");
-   unc_add_option("indent_var_def_blk", UO_indent_var_def_blk, AT_NUM,
-                  "Amount to indent variable declarations after a open brace. neg=relative, pos=absolute");
-   unc_add_option("indent_var_def_cont", UO_indent_var_def_cont, AT_BOOL,
-                  "Indent continued variable declarations instead of aligning.");
-   unc_add_option("indent_shift", UO_indent_shift, AT_BOOL,
-                  "Indent continued shift expressions ('<<' and '>>') instead of aligning.\n"
-                  "Turn align_left_shift off when enabling this.");
-   unc_add_option("indent_func_def_force_col1", UO_indent_func_def_force_col1, AT_BOOL,
-                  "True:  force indentation of function definition to start in column 1\n"
-                  "False: use the default behavior");
-   unc_add_option("indent_func_call_param", UO_indent_func_call_param, AT_BOOL,
-                  "True:  indent continued function call parameters one indent level\n"
-                  "False: align parameters under the open paren");
-   unc_add_option("indent_func_def_param", UO_indent_func_def_param, AT_BOOL,
-                  "Same as indent_func_call_param, but for function defs");
-   unc_add_option("indent_func_proto_param", UO_indent_func_proto_param, AT_BOOL,
-                  "Same as indent_func_call_param, but for function protos");
-   unc_add_option("indent_func_class_param", UO_indent_func_class_param, AT_BOOL,
-                  "Same as indent_func_call_param, but for class declarations");
-   unc_add_option("indent_func_ctor_var_param", UO_indent_func_ctor_var_param, AT_BOOL,
-                  "Same as indent_func_call_param, but for class variable constructors");
-   unc_add_option("indent_template_param", UO_indent_template_param, AT_BOOL,
-                  "Same as indent_func_call_param, but for templates");
-   unc_add_option("indent_func_param_double", UO_indent_func_param_double, AT_BOOL,
->>>>>>> d2638eb3
                   "Double the indent for indent_func_xxx_param options.\n"
                   "Use both values of the options indent_columns and indent_param");
    unc_add_opt("indent_func_const", UO_indent_func_const, AT_UNUM,
