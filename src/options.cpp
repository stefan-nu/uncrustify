--- conflicted
+++ resolved
@@ -75,24 +75,18 @@
    "#   file_ext CPP .ch .cxx .cpp.in\n"
    "#\n";
 
-<<<<<<< HEAD
 map<uo_t, option_map_value_t> option_name_map;
 map<ug_t,  group_map_value_t>  group_map;
 static ug_t                    current_group;
-
-
-const char *get_argtype_name(
-   argtype_t argtype
-);
-=======
-map<uncrustify_options, option_map_value> option_name_map;
-map<uncrustify_groups, group_map_value>   group_map;
-static uncrustify_groups                  current_group;
 #ifdef DEBUG
 static int                                checkGroupNumber  = -1;
 static int                                checkOptionNumber = -1;
 #endif // DEBUG
->>>>>>> b21c9010
+
+
+const char *get_argtype_name(
+   argtype_t argtype
+);
 
 
 /**
@@ -124,6 +118,29 @@
    int        max_val     = 16
 );
 
+#if 0
+#ifdef DEBUG
+   // The order of the calls of 'unc_add_option' in the function 'register_options'
+   // is the master over all.
+   // This order must be the same in the declaration of the enum uncrustify_options
+   // This will be checked here
+   checkOptionNumber++;
+   if (checkOptionNumber != id)
+   {
+      fprintf(stderr, "FATAL: The order of 'options' is not the same:\n");
+      fprintf(stderr,
+              "   Number in the options.cpp file = %d\n"
+              "   Number in the options.h   file = %d\n"
+              "   for the group '%s'\n", id, checkOptionNumber, name);
+      exit(EX_SOFTWARE);
+   }
+#endif // DEBUG
+#define OptionMaxLength    60
+   int lengthOfTheOption = strlen(name);
+   if (lengthOfTheOption > OptionMaxLength)
+   {
+#endif
+
 
 void unc_begin_group(ug_t id, const char *short_desc,
                      const char *long_desc)
@@ -214,7 +231,6 @@
 }
 
 
-
 bool is_token_set(tokenpos_t var, tokenpos_t opt)
 {
    return ((var & opt) == opt); /*lint !e655 */
@@ -246,9 +262,9 @@
 
 bool is_bit_unset(UINT64 var, UINT64 flag)
 {
-<<<<<<< HEAD
    return ((var & flag) == 0);
 }
+
 
 static void unc_add_option(const char *name, uo_t id, argtype_t type,
       const char *short_desc, const char *long_desc, int min_val, int max_val)
@@ -256,27 +272,6 @@
    const size_t option_max_length = 60;
    size_t lengthOfTheOption = strlen(name);
    if (lengthOfTheOption > option_max_length)
-=======
-#ifdef DEBUG
-   // The order of the calls of 'unc_add_option' in the function 'register_options'
-   // is the master over all.
-   // This order must be the same in the declaration of the enum uncrustify_options
-   // This will be checked here
-   checkOptionNumber++;
-   if (checkOptionNumber != id)
-   {
-      fprintf(stderr, "FATAL: The order of 'options' is not the same:\n");
-      fprintf(stderr,
-              "   Number in the options.cpp file = %d\n"
-              "   Number in the options.h   file = %d\n"
-              "   for the group '%s'\n", id, checkOptionNumber, name);
-      exit(EX_SOFTWARE);
-   }
-#endif // DEBUG
-#define OptionMaxLength    60
-   int lengthOfTheOption = strlen(name);
-   if (lengthOfTheOption > OptionMaxLength)
->>>>>>> b21c9010
    {
       fprintf(stderr, "FATAL: length of the option name (%s) is too big (%zu)\n", name, lengthOfTheOption);
       fprintf(stderr, "FATAL: the maximal length of an option name is %zu characters\n", option_max_length);
