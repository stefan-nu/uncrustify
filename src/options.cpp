--- conflicted
+++ resolved
@@ -323,6 +323,7 @@
 #define MAX_LINE_VAL 3 /**< ??? */
 #define MAX_POS_VAL  2 /**< ??? */
 #define MAX_STR_VAL  0 /**< ??? */
+#define MAX_TFI_VAL  2 /**< an TFI option has a value of 0,1 or 2 */
 
 static void unc_add_opt(const char* name, uo_t id, argtype_t type,
       const char* short_desc, const char* long_desc, int32_t min_val, int32_t max_val)
@@ -350,59 +351,20 @@
    /* Calculate the max/min values */
    switch (type)
    {
-<<<<<<< HEAD
       case AT_BOOL:   value.max_val = MAX_BOOL_VAL;                     break;
       case AT_IARF:   value.max_val = MAX_IARF_VAL;                     break;
       case AT_LINE:   value.max_val = MAX_LINE_VAL;                     break;
       case AT_POS:    value.max_val = MAX_POS_VAL;                      break;
       case AT_STRING: value.max_val = MAX_STR_VAL;                      break;
+      case AT_TFI:    value.max_val = MAX_TFI_VAL;                      break;
       case AT_NUM:    value.max_val = max_val; value.min_val = min_val; break;
       case AT_UNUM:   value.max_val = max_val; value.min_val = min_val; break;
 
       default:
-         fprintf(stderr, "FATAL: Illegal option type %d for '%s'\n", type, name);
+         fprintf(stderr, "FATAL: %s(%d) Illegal option type %d for '%s'\n",
+                 __func__, __LINE__, type, name);
          log_flush(true);
          exit(EX_SOFTWARE);
-=======
-   case AT_BOOL:
-      value.max_val = 1;
-      break;
-
-   case AT_IARF:
-      value.max_val = 3;
-      break;
-
-   case AT_NUM:
-      value.min_val = min_val;
-      value.max_val = max_val;
-      break;
-
-   case AT_UNUM:
-      value.min_val = min_val;
-      value.max_val = max_val;
-      break;
-
-   case AT_LINE:
-      value.max_val = 3;
-      break;
-
-   case AT_POS:
-      value.max_val = 2;
-      break;
-
-   case AT_STRING:
-      value.max_val = 0;
-      break;
-
-   case AT_TFI:
-      value.max_val = 2;
-      break;
-
-   default:
-      fprintf(stderr, "FATAL: %s(%d): Illegal option type %d for '%s'\n", __func__, __LINE__, type, name);
-      log_flush(true);
-      exit(EX_SOFTWARE);
->>>>>>> 0af70df4
    }
 
    option_name_map[id] = value;
@@ -1911,11 +1873,7 @@
 
       if (strcasecmp(val, "AUTO") != 0)
       {
-<<<<<<< HEAD
          fprintf(stderr, "%s:%u Expected AUTO, LF, CRLF, or CR for %s, got %s\n",
-=======
-         fprintf(stderr, "convert_value: %s:%d Expected 'Auto', 'LF', 'CRLF', or 'CR' for %s, got '%s'\n",
->>>>>>> 0af70df4
                  cpd.filename, cpd.line_number, entry->name, val);
          log_flush(true);
          cpd.error_count++;
@@ -1935,23 +1893,8 @@
       if (strcasecmp(val, "TRAIL_FORCE") == 0) { dest->tp = TP_TRAIL_FORCE; return; }
       if (strcasecmp(val, "IGNORE"     ) != 0)
       {
-<<<<<<< HEAD
          fprintf(stderr, "%s:%u Expected IGNORE, JOIN, LEAD, LEAD_BREAK, LEAD_FORCE, "
                  "TRAIL, TRAIL_BREAK, TRAIL_FORCE for %s, got %s\n",
-=======
-         dest->tp = TP_TRAIL_BREAK;
-         return;
-      }
-      if (strcasecmp(val, "TRAIL_FORCE") == 0)
-      {
-         dest->tp = TP_TRAIL_FORCE;
-         return;
-      }
-      if (strcasecmp(val, "IGNORE") != 0)
-      {
-         fprintf(stderr, "convert_value: %s:%d Expected 'Ignore', 'Join', 'Lead', 'Lead_Brake', "
-                 "'Lead_Force', 'Trail', 'Trail_Break', 'Trail_Force' for %s, got '%s'\n",
->>>>>>> 0af70df4
                  cpd.filename, cpd.line_number, entry->name, val);
          log_flush(true);
          cpd.error_count++;
@@ -2075,12 +2018,7 @@
          dest->b = is_true(tmp->id) ? btrue : !btrue;
          return;
       }
-<<<<<<< HEAD
       fprintf(stderr, "%s:%u Expected 'True' or 'False' for %s, got %s\n",
-=======
-
-      fprintf(stderr, "convert_value: %s:%d Expected 'True' or 'False' for %s, got '%s'\n",
->>>>>>> 0af70df4
               cpd.filename, cpd.line_number, entry->name, val);
       log_flush(true);
       cpd.error_count++;
@@ -2094,7 +2032,40 @@
       return;
    }
 
-<<<<<<< HEAD
+   if (entry->type == AT_TFI)
+   {
+      if ((strcasecmp(val, "true") == 0) ||
+          (strcasecmp(val, "t"   ) == 0) ||
+          (strcmp    (val, "1"   ) == 0) )
+      {
+         dest->tfi = TFI_TRUE;
+         return;
+      }
+
+      if ((strcasecmp(val, "false") == 0) ||
+          (strcasecmp(val, "f"    ) == 0) ||
+          (strcmp    (val, "0"    ) == 0) )
+      {
+         dest->tfi = TFI_FALSE;
+         return;
+      }
+
+      if ((strcasecmp(val, "ignore") == 0) ||
+          (strcasecmp(val, "i"     ) == 0) ||
+          (strcmp    (val, "2"     ) == 0))
+      {
+         dest->tfi = TFI_IGNORE;
+         return;
+      }
+
+      fprintf(stderr, "convert_value: %s:%d Expected 'True' or 'False' or 'Ignore' for %s, got '%s'\n",
+              cpd.filename, cpd.line_number, entry->name, val);
+      log_flush(true);
+      cpd.error_count++;
+      dest->tfi = TFI_FALSE;
+      return;
+   }
+
    /* Must be AT_IARF */
    if ((strcasecmp(val, "add"   ) == 0) || (strcasecmp(val, "a") == 0)) { dest->a = AV_ADD;    return; }
    if ((strcasecmp(val, "remove") == 0) || (strcasecmp(val, "r") == 0)) { dest->a = AV_REMOVE; return; }
@@ -2103,75 +2074,12 @@
 
    if (((tmp = unc_find_option(val)) != nullptr) &&
         (tmp->type == entry->type))
-=======
-   if (entry->type == AT_TFI)
-   {
-      if (  (strcasecmp(val, "true") == 0)
-         || (strcasecmp(val, "t") == 0)
-         || (strcmp(val, "1") == 0))
-      {
-         dest->tfi = TFI_TRUE;
-         return;
-      }
-
-      if (  (strcasecmp(val, "false") == 0)
-         || (strcasecmp(val, "f") == 0)
-         || (strcmp(val, "0") == 0))
-      {
-         dest->tfi = TFI_FALSE;
-         return;
-      }
-
-      if (  (strcasecmp(val, "ignore") == 0)
-         || (strcasecmp(val, "i") == 0)
-         || (strcmp(val, "2") == 0))
-      {
-         dest->tfi = TFI_IGNORE;
-         return;
-      }
-
-      fprintf(stderr, "%s(%d): %s:%d Expected 'True' or 'False' or 'Ignore' for %s, got '%s'\n",
-              __func__, __LINE__, cpd.filename, cpd.line_number, entry->name, val);
-      log_flush(true);
-      cpd.error_count++;
-      dest->tfi = TFI_FALSE;
-      return;
-   }
-
-   // Must be AT_IARF
-   if ((strcasecmp(val, "add") == 0) || (strcasecmp(val, "a") == 0))
-   {
-      dest->a = AV_ADD;
-      return;
-   }
-   if ((strcasecmp(val, "remove") == 0) || (strcasecmp(val, "r") == 0))
-   {
-      dest->a = AV_REMOVE;
-      return;
-   }
-   if ((strcasecmp(val, "force") == 0) || (strcasecmp(val, "f") == 0))
-   {
-      dest->a = AV_FORCE;
-      return;
-   }
-   if ((strcasecmp(val, "ignore") == 0) || (strcasecmp(val, "i") == 0))
-   {
-      dest->a = AV_IGNORE;
-      return;
-   }
-   if (  ((tmp = unc_find_option(val)) != nullptr)
-      && tmp->type == entry->type)
->>>>>>> 0af70df4
    {
       dest->a = get_arg(tmp->id);
       return;
    }
-<<<<<<< HEAD
 
    fprintf(stderr, "%s:%u Expected 'Add', 'Remove', 'Force', or 'Ignore' for %s, got %s\n",
-=======
-   fprintf(stderr, "convert_value: %s:%d Expected 'Add', 'Remove', 'Force', or 'Ignore' for %s, got '%s'\n",
->>>>>>> 0af70df4
            cpd.filename, cpd.line_number, entry->name, val);
    log_flush(true);
    cpd.error_count++;
@@ -2642,10 +2550,10 @@
 {
    switch (argtype)
    {
-<<<<<<< HEAD
       case AT_BOOL:   return("false/true");
+      case AT_TFI:    return("false/true/ignore");
       case AT_IARF:   return("ignore/add/remove/force");
-      case AT_NUM:    return("number");
+      case AT_NUM:    return("signed number");
       case AT_UNUM:   return("unsigned number");
       case AT_LINE:   return("auto/lf/crlf/cr");
       case AT_POS:    return("ignore/join/lead/lead_break/lead_force/trail/trail_break/trail_force");
@@ -2653,36 +2561,6 @@
       default:        fprintf(stderr, "Unknown argtype '%d'\n", argtype);
                       log_flush(true);
                       return("");
-=======
-   case AT_BOOL:
-      return("false/true");
-
-   case AT_IARF:
-      return("ignore/add/remove/force");
-
-   case AT_NUM:
-      return("number");
-
-   case AT_UNUM:
-      return("unsigned number");
-
-   case AT_LINE:
-      return("auto/lf/crlf/cr");
-
-   case AT_POS:
-      return("ignore/join/lead/lead_break/lead_force/trail/trail_break/trail_force");
-
-   case AT_STRING:
-      return("string");
-
-   case AT_TFI:
-      return("false/true/ignore");
-
-   default:
-      fprintf(stderr, "%s(%d): Unknown argtype '%d'\n", __func__, __LINE__, argtype);
-      log_flush(true);
-      exit(EX_SOFTWARE);
->>>>>>> 0af70df4
    }
 }
 
@@ -2691,43 +2569,15 @@
 {
    switch(enc)
    {
-<<<<<<< HEAD
-      case(char_enc_t::ASCII   ): return ("ASCII"      );
-      case(char_enc_t::BYTE    ): return ("BYTE"       );
-      case(char_enc_t::UTF8    ): return ("UTF-8"      );
-      case(char_enc_t::UTF16_LE): return ("UTF-16-LE"  );
-      case(char_enc_t::UTF16_BE): return ("UTF-16-BE"  );
-      default:                         return ("unknown enc");
-=======
-   case AT_BOOL:
-      return("AT_BOOL");
-
-   case AT_IARF:
-      return("AT_IARF");
-
-   case AT_NUM:
-      return("AT_NUM");
-
-   case AT_UNUM:
-      return("AT_UNUM");
-
-   case AT_LINE:
-      return("AT_LINE");
-
-   case AT_POS:
-      return("AT_POS");
-
-   case AT_STRING:
-      return("AT_STRING");
-
-   case AT_TFI:
-      return("AT_TFI");
-
-   default:
-      fprintf(stderr, "%s(%d): Unknown argtype '%d'\n", __func__, __LINE__, argtype);
-      log_flush(true);
-      exit(EX_SOFTWARE);
->>>>>>> 0af70df4
+      case(char_enc_t::ASCII   ): return ("ASCII"    );
+      case(char_enc_t::BYTE    ): return ("BYTE"     );
+      case(char_enc_t::UTF8    ): return ("UTF-8"    );
+      case(char_enc_t::UTF16_LE): return ("UTF-16-LE");
+      case(char_enc_t::UTF16_BE): return ("UTF-16-BE");
+      default:
+         fprintf(stderr, "Unknown enc '%d'\n", enc);
+         log_flush(true);
+         return("");
    }
 }
 
@@ -2737,6 +2587,7 @@
    switch (argtype)
    {
       case AT_BOOL:   return("AT_BOOL"  );
+      case AT_TFI:    return("AT_TFI"   );
       case AT_IARF:   return("AT_IARF"  );
       case AT_NUM:    return("AT_NUM"   );
       case AT_UNUM:   return("AT_UNUM"  );
@@ -2756,7 +2607,22 @@
 }
 
 
-<<<<<<< HEAD
+string tfi2str(tfi_t val)
+{
+   switch (val)
+   {
+      case TFI_FALSE:  return("false" );
+      case TFI_TRUE:   return("true"  );
+      case TFI_IGNORE: return("ignore");
+      default:
+         fprintf(stderr, "Unknown tfi_t '%d'\n", val);
+         log_flush(true);
+         return("");
+   }
+}
+
+
+
 string argval2str(argval_t argval)
 {
    switch (argval)
@@ -2767,50 +2633,7 @@
       case AV_FORCE:  return("force" );
       default:        fprintf(stderr, "Unknown argval '%d'\n", argval);
                       log_flush(true);
-                      return("undefined");
-=======
-string tfi_to_string(TrueFalseIgnore_e val)
-{
-   switch (val)
-   {
-   case TFI_FALSE:
-      return("false");
-
-   case TFI_TRUE:
-      return("true");
-
-   case TFI_IGNORE:
-      return("ignore");
-
-   default:
-      fprintf(stderr, "%s(%d): Unknown argval '%d'\n", __func__, __LINE__, val);
-      log_flush(true);
-      return("");
-   }
-}
-
-
-string argval_to_string(argval_t argval)
-{
-   switch (argval)
-   {
-   case AV_IGNORE:
-      return("ignore");
-
-   case AV_ADD:
-      return("add");
-
-   case AV_REMOVE:
-      return("remove");
-
-   case AV_FORCE:
-      return("force");
-
-   default:
-      fprintf(stderr, "argval_to_string: Unknown argval '%d'\n", argval);
-      log_flush(true);
-      return("");
->>>>>>> 0af70df4
+                      return("");
    }
 }
 
@@ -2864,46 +2687,16 @@
 {
    switch (argtype)
    {
-<<<<<<< HEAD
-      case AT_BOOL:   return(bool2str           (op_val.b ));
-      case AT_IARF:   return(argval2str         (op_val.a ));
-      case AT_NUM:    return(number2str         (op_val.n ));
-      case AT_UNUM:   return(number2str((int32_t)op_val.u ));
-      case AT_LINE:   return(lineends2str       (op_val.le));
-      case AT_POS:    return(tokenpos2str       (op_val.tp));
+      case AT_BOOL:   return(bool2str           (op_val.b  ));
+      case AT_TFI:    return(tfi2str            (op_val.tfi));
+      case AT_IARF:   return(argval2str         (op_val.a  ));
+      case AT_NUM:    return(number2str         (op_val.n  ));
+      case AT_UNUM:   return(number2str((int32_t)op_val.u  ));
+      case AT_LINE:   return(lineends2str       (op_val.le ));
+      case AT_POS:    return(tokenpos2str       (op_val.tp ));
       case AT_STRING: return(ptr_is_valid(op_val.str) ? op_val.str : "");
-      default:        fprintf(stderr, "Unknown argtype '%d'\n", argtype);
+      default:        fprintf(stderr, "Unknown option type '%d'\n", argtype);
                       log_flush(true);
                       return("");
-=======
-   case AT_BOOL:
-      return(bool_to_string(op_val.b));
-
-   case AT_IARF:
-      return(argval_to_string(op_val.a));
-
-   case AT_NUM:
-      return(number_to_string(op_val.n));
-
-   case AT_UNUM:
-      return(number_to_string(op_val.u));
-
-   case AT_LINE:
-      return(lineends_to_string(op_val.le));
-
-   case AT_POS:
-      return(tokenpos_to_string(op_val.tp));
-
-   case AT_STRING:
-      return(op_val.str != nullptr ? op_val.str : "");
-
-   case AT_TFI:
-      return(tfi_to_string(op_val.tfi));
-
-   default:
-      fprintf(stderr, "%s(%d): Unknown argtype '%d'\n", __func__, __LINE__, argtype);
-      log_flush(true);
-      exit(EX_SOFTWARE);
->>>>>>> 0af70df4
    }
 }