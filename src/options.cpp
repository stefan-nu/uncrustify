/**
 * @file options.cpp
 * Parses the options from the config file.
 *
 * @author  Ben Gardner
 * @author  Guy Maurel since version 0.62 for uncrustify4Qt
 *          October 2015, 2016
 * @license GPL v2+
 */

#include <cstring>
#ifdef HAVE_STRINGS_H
#include <strings.h>  /* strcasecmp() */
#endif
#include <cstdio>
#include <cstdlib>

#include "args.h"
#include "chunk_list.h"
#include "error_types.h"
#include "defines.h"
#include "keywords.h"
#include "uncrustify_version.h"
#include "uncrustify_types.h"
#include "uncrustify.h"
#include "unc_ctype.h"


static const char * const DOC_TEXT_END =
   "\n"
   "# Meaning of the settings:\n"
   "#   Ignore - do not do any changes\n"
   "#   Add    - make sure there is 1 or more space/brace/newline/etc\n"
   "#   Remove - removes space/brace/newline/etc\n"
   "#   Force  - in the context of spaces means make sure there is exactly 1,\n"
   "#            in other contexts it behaves like Add\n"
   "#\n"
   "#\n"
   "# You can force a token to be a type with the 'type' option.\n"
   "# Example:\n"
   "# type myfoo1 myfoo2\n"
   "#\n"
   "# You can create custom macro-based indentation using macro-open,\n"
   "# macro-else and macro-close.\n"
   "# Example:\n"
   "# macro-open  BEGIN_TEMPLATE_MESSAGE_MAP\n"
   "# macro-open  BEGIN_MESSAGE_MAP\n"
   "# macro-close END_MESSAGE_MAP\n"
   "#\n"
   "# You can assign any keyword to any type with the set option.\n"
   "# set func_call_user _ N_\n"
   "#\n"
   "# The full syntax description of all custom definition config entries\n"
   "# is shown below:\n"
   "#\n"
   "# define custom tokens as:\n"
   "# - embed whitespace in token using '\' escape character, or\n"
   "#   put token in quotes\n"
   "# - these: ' \" and ` are recognized as quote delimiters\n"
   "#\n"
   "# type token1 token2 token3 ...\n"
   "#             ^ optionally specify multiple tokens on a single line\n"
   "# define def_token output_token\n"
   "#                  ^ output_token is optional, then nullptr is assumed\n"
   "# macro-open token\n"
   "# macro-close token\n"
   "# macro-else token\n"
   "# set id token1 token2 ...\n"
   "#               ^ optionally specify multiple tokens on a single line\n"
   "#     ^ id is one of the names in token_enum.h sans the CT_ prefix,\n"
   "#       e.g. PP_PRAGMA\n"
   "#\n"
   "# all tokens are separated by any mix of ',' commas, '=' equal signs\n"
   "# and whitespace (space, tab)\n"
   "#\n"
   "# You can add support for other file extensions using the 'file_ext' command.\n"
   "# The first arg is the language name used with the '-l' option.\n"
   "# The remaining args are file extensions, matched with 'endswith'.\n"
   "#   file_ext CPP .ch .cxx .cpp.in\n"
   "#\n";

map<uo_t, option_map_value_t> option_name_map;
map<ug_t, group_map_value_t>  group_map;
static ug_t                   current_group; /**< defines the currently active options group */

#ifdef DEBUG
static int32_t checkGroupNumber  = -1;
//static int32_t checkOptionNumber = -1;
#endif


/** returns the name of an argument type as zero terminated string */
const char* get_argtype_name(
   argtype_t argtype /**< [in] argument to get name for */
);


/**
 *  only compare alpha-numeric characters
 */
static bool match_text(
   const char* str1, /**< [in]  */
   const char* str2  /**< [in]  */
);


/**
 * Convert the value string to the correct type in dest.
 */
static void convert_value(
   const option_map_value_t* entry, /**< [in]  */
   const char*               val,   /**< [in]  */
   op_val_t*                 dest   /**< [in]  */
);


/** \brief adds an uncrustify option to the global option list
 *
 * The option group is taken from the global 'current_group' variable */
static void unc_add_opt(
   const char* name,                 /**< [in] name of the option, maximal 60 characters */
   uo_t        id,                   /**< [in] ENUM value of the option  */
   argtype_t   type,                 /**< [in] kind of option r.g. AT_IARF, AT_NUM, etc. */
   const char* short_desc = nullptr, /**< [in] short human readable description */
   const char* long_desc  = nullptr, /**< [in] long  human readable description */
   int32_t     min_val    =  0,      /**< [in] minimal value, only used for integer values */
   int32_t     max_val    = 16       /**< [in] maximal value, only used for integer values */
);


#if 0
#ifdef DEBUG
   // The order of the calls of 'unc_add_option' in the function 'register_options'
   // is the master over all.
   // This order must be the same in the declaration of the enum uncrustify_options
   // This will be checked here
   checkOptionNumber++;
   if (checkOptionNumber != id)
   {
      fprintf(stderr, "FATAL: The order of 'options' is not the same:\n");
      fprintf(stderr,
              "   Number in the options.cpp file = %d\n"
              "   Number in the options.h   file = %d\n"
              "   for the group '%s'\n", id, checkOptionNumber, name);
      exit(EX_SOFTWARE);
   }
#endif

#define OptionMaxLength    60
   int32_t lengthOfTheOption = strlen(name);
   if (lengthOfTheOption > OptionMaxLength)
   {
#endif


void unc_begin_group(ug_t id, const char* short_desc, const char* long_desc)
{
#ifdef DEBUG
   /* The order of the calls of 'unc_begin_group' in the function 'register_options'
    * is the master over all.
    * This order must be the same in the declaration of the enum uncrustify_groups
    * This will be checked here */
   checkGroupNumber++;
   if (checkGroupNumber != id)
   {
      fprintf(stderr, "FATAL: The order of 'groups for options' is not the same:\n");
      fprintf(stderr,
              "   Number in the options.cpp file = %d\n"
              "   Number in the options.h   file = %d\n"
              "   for the group '%s'\n", id, checkGroupNumber, short_desc);
      exit(EX_SOFTWARE);
   }
#endif
   current_group = id;

   group_map_value_t value;

   value.id         = id;
   value.short_desc = short_desc;
   value.long_desc  = long_desc;

   group_map[id] = value;
}


uo_t get_inverse_uo(const uo_t option)
{
   switch(option)
   {
      case(UO_nl_before_if):           return(UO_nl_after_if);
      case(UO_nl_after_if):            return(UO_nl_before_if);

      case(UO_nl_before_for):          return(UO_nl_after_for);
      case(UO_nl_after_for):           return(UO_nl_before_for);

      case(UO_nl_before_while):        return(UO_nl_after_while);
      case(UO_nl_after_while):         return(UO_nl_before_while);

      case(UO_nl_before_switch):       return(UO_nl_after_switch);
      case(UO_nl_after_switch):        return(UO_nl_before_switch);

      case(UO_nl_before_synchronized): return(UO_nl_after_synchronized);
      case(UO_nl_after_synchronized):  return(UO_nl_before_synchronized);

      case(UO_nl_before_do):           return(UO_nl_after_do);
      case(UO_nl_after_do):            return(UO_nl_before_do);

      default:                         return (option);
   }
}


argval_t add_option(argval_t var, argval_t opt)
{
   return (argval_t)((int32_t)var | (int32_t)opt);
}


bool is_arg_set(const argval_t opt, const argval_t val)
{
   return ((opt & val) == val); /*lint !e655 */
}
bool is_arg_set(const uo_t opt, const argval_t val)
{
   return(is_arg_set(get_arg(opt), val));
}


bool get_bool(const uo_t opt)
{
   return(cpd.settings[opt].b);
}
argval_t get_arg(const uo_t opt)
{
   return(cpd.settings[opt].a);
}
uint32_t get_uval(const uo_t opt)
{
   return(cpd.settings[opt].u);
}
int32_t get_ival(const uo_t opt)
{
   return(cpd.settings[opt].n);
}
uint32_t get_abs(const uo_t opt)
{
   return((uint32_t)abs(cpd.settings[opt].n));
}
tokenpos_t get_tok(const uo_t opt)
{
   return(cpd.settings[opt].tp);
}
StarStyle_t get_star(const uo_t opt)
{
   return static_cast<StarStyle_t>(get_uval(opt));
}

void set_arg(const uo_t opt, argval_t val)
{
   cpd.settings[opt].a = val;
}
void add_arg(const uo_t opt, argval_t val)
{
   cpd.settings[opt].a = add_option(cpd.settings[opt].a, val);
}

bool is_val(const uo_t opt, const uint32_t val)
{
   return(get_uval(opt) == val);
}
bool is_val(const uo_t opt, const int32_t val)
{
   return(get_ival(opt) == val);
}


bool is_true(const uo_t opt)
{
   return(cpd.settings[opt].b == true);
}
bool is_false(const uo_t opt)
{
   return(cpd.settings[opt].b == false);
}


bool is_opt_unset(
   const argval_t opt,
   const argval_t val
);


bool is_opt_unset(const argval_t opt, const argval_t val)
{
   return ((opt & val) == 0); /*lint !e655 !e641*/
}


bool is_arg(const argval_t var, const argval_t val)
{
   return (var == val);
}
bool is_arg(const uo_t opt, const argval_t val)
{
   return is_arg(cpd.settings[opt].a, val);
}
bool is_ignore(const uo_t opt)
{
   return is_arg(cpd.settings[opt].a, AV_IGNORE);
}


bool not_arg(const argval_t opt, const argval_t val)
{
   return (opt != val);
}
bool not_arg(const uo_t opt, const argval_t val)
{
   return not_arg(cpd.settings[opt].a, val);
}
bool not_ignore(const uo_t opt)
{
   return not_arg(cpd.settings[opt].a, AV_IGNORE);
}


bool is_token_set(const tokenpos_t tok, const tokenpos_t val)
{
   return ((tok & val) == val); /*lint !e655 */
}


bool is_tok_unset(const tokenpos_t tok, const tokenpos_t val)
{
   return ((tok & val) == 0); /*lint !e655 !e641*/
}

bool is_tok(const tokenpos_t tok, const tokenpos_t val)
{
   return (tok == val);
}
bool is_tok(const uo_t opt, const tokenpos_t val)
{
   return (cpd.settings[opt].tp == val);
}


bool not_tok(const tokenpos_t tok, const tokenpos_t val)
{
   return (tok != val);
}
bool not_tok(const uo_t opt, const tokenpos_t val)
{
   return (cpd.settings[opt].tp != val);
}

bool is_bit_set(const uint64_t var, const uint64_t bit)
{
   return ((var & bit) == bit);
}


bool is_bit_unset(const uint64_t var, const uint64_t bit)
{
   return ((var & bit) == 0);
}


#define MAX_BOOL_VAL 1 /**< a boolean values is either 0 or 1 */
#define MAX_IARF_VAL 3 /**< a IARF value is either 0,1,2 or 3 */
#define MAX_LINE_VAL 3 /**< ??? */
#define MAX_POS_VAL  2 /**< ??? */
#define MAX_STR_VAL  0 /**< ??? */

static void unc_add_opt(const char* name, uo_t id, argtype_t type,
      const char* short_desc, const char* long_desc, int32_t min_val, int32_t max_val)
{
   const uint32_t option_max_length = 60;
   uint32_t lengthOfTheOption = strlen(name);
   if (lengthOfTheOption > option_max_length)
   {
      fprintf(stderr, "FATAL: length of the option name (%s) is too big (%u)\n", name, lengthOfTheOption);
      fprintf(stderr, "FATAL: the maximal length of an option name is %u characters\n", option_max_length);
      exit(EX_SOFTWARE);
   }
   group_map[current_group].options.push_back(id);

   option_map_value_t value;
   value.id         = id;
   value.group_id   = current_group;
   value.type       = type;
   value.name       = name;
   value.short_desc = short_desc;
   value.long_desc  = long_desc;
   value.min_val    = 0;

   /* Calculate the max/min values */
   switch (type)
   {
      case AT_BOOL:   value.max_val = MAX_BOOL_VAL;                     break;
      case AT_IARF:   value.max_val = MAX_IARF_VAL;                     break;
      case AT_LINE:   value.max_val = MAX_LINE_VAL;                     break;
      case AT_POS:    value.max_val = MAX_POS_VAL;                      break;
      case AT_STRING: value.max_val = MAX_STR_VAL;                      break;
      case AT_NUM:    value.max_val = max_val; value.min_val = min_val; break;
      case AT_UNUM:   value.max_val = max_val; value.min_val = min_val; break;

      default:
         fprintf(stderr, "FATAL: Illegal option type %d for '%s'\n", type, name);
         exit(EX_SOFTWARE);
   }

   option_name_map[id] = value;
}


static bool match_text(const char* str1, const char* str2)
{
   int32_t matches = 0;
   while ((*str1 != 0) && (*str2 != 0))
   {
      if (!unc_isalnum(char2uint32(*str1))) { str1++; continue; }
      if (!unc_isalnum(char2uint32(*str2))) { str2++; continue; }
      retval_if(unc_tolower(char2uint32(*str1)) != unc_tolower(char2uint32(*str2)), false);

      matches++;
      str1++;
      str2++;
   }
   return(matches && (*str1 == 0) && (*str2 == 0));
}


const option_map_value_t* unc_find_option(const char *name)
{
   for (const auto &it : option_name_map)
   {
      if (match_text(it.second.name, name))
      {
         return(&it.second);
      }
   }
   return(nullptr);
}


void register_options(void)
{
   unc_begin_group(UG_general, "General options");
   unc_add_opt("newlines", UO_newlines, AT_LINE,
                  "The type of line endings. Default=Auto");
   unc_add_opt("input_tab_size", UO_input_tab_size, AT_UNUM,
                  "The original size of tabs in the input. Default=8", "", 1, 32);
   unc_add_opt("output_tab_size", UO_output_tab_size, AT_UNUM,
                  "The size of tabs in the output (only used if align_with_tabs=true). Default=8", "", 1, 32);
   unc_add_opt("string_escape_char", UO_string_escape_char, AT_UNUM,
                  "The ASCII value of the string escape char, usually 92 (\\) or 94 (^). (Pawn)", "", 0, 255);
   unc_add_opt("string_escape_char2", UO_string_escape_char2, AT_UNUM,
                  "Alternate string escape char for Pawn. Only works right before the quote char.", "", 0, 255);
   unc_add_opt("string_replace_tab_chars", UO_string_replace_tab_chars, AT_BOOL,
                  "Replace tab characters found in string literals with the escape sequence \\t instead.");
   unc_add_opt("tok_split_gte", UO_tok_split_gte, AT_BOOL,
                  "Allow interpreting '>=' and '>>=' as part of a template in 'void f(list<list<B>>=val);'.\n"
                  "If True, 'assert(x<0 && y>=3)' will be broken. Default=False\n"
                  "Improvements to template detection may make this option obsolete.");
   unc_add_opt("disable_processing_cmt", UO_disable_processing_cmt, AT_STRING,
                  "Override the default ' *INDENT-OFF*' in comments for disabling processing of part of the file.");
   unc_add_opt("enable_processing_cmt", UO_enable_processing_cmt, AT_STRING,
                  "Override the default ' *INDENT-ON*' in comments for enabling processing of part of the file.");
   unc_add_opt("enable_digraphs", UO_enable_digraphs, AT_BOOL,
                  "Enable parsing of digraphs. Default=False");
   unc_add_opt("utf8_bom", UO_utf8_bom, AT_IARF,
                  "Control what to do with the UTF-8 BOM (recommend 'remove')");
   unc_add_opt("utf8_byte", UO_utf8_byte, AT_BOOL,
                  "If the file contains bytes with values between 128 and 255, but is not UTF-8, then output as UTF-8");
   unc_add_opt("utf8_force", UO_utf8_force, AT_BOOL,
                  "Force the output encoding to UTF-8");

   unc_begin_group(UG_space, "Spacing options");
   unc_add_opt("sp_arith", UO_sp_arith, AT_IARF,
                  "Add or remove space around arithmetic operator '+', '-', '/', '*', etc\n"
                  "also '>>>' '<<' '>>' '%' '|'");
   unc_add_opt("sp_assign", UO_sp_assign, AT_IARF,
                  "Add or remove space around assignment operator '=', '+=', etc");
   unc_add_opt("sp_cpp_lambda_assign", UO_sp_cpp_lambda_assign, AT_IARF,
                  "Add or remove space around '=' in C++11 lambda capture specifications. Overrides sp_assign");
   unc_add_opt("sp_cpp_lambda_paren", UO_sp_cpp_lambda_paren, AT_IARF,
                  "Add or remove space after the capture specification in C++11 lambda.");
   unc_add_opt("sp_assign_default", UO_sp_assign_default, AT_IARF,
                  "Add or remove space around assignment operator '=' in a prototype");
   unc_add_opt("sp_before_assign", UO_sp_before_assign, AT_IARF,
                  "Add or remove space before assignment operator '=', '+=', etc. Overrides sp_assign.");
   unc_add_opt("sp_after_assign", UO_sp_after_assign, AT_IARF,
                  "Add or remove space after assignment operator '=', '+=', etc. Overrides sp_assign.");
   unc_add_opt("sp_enum_paren", UO_sp_enum_paren, AT_IARF,
                  "Add or remove space in 'NS_ENUM ('");
   unc_add_opt("sp_enum_assign", UO_sp_enum_assign, AT_IARF,
                  "Add or remove space around assignment '=' in enum");
   unc_add_opt("sp_enum_before_assign", UO_sp_enum_before_assign, AT_IARF,
                  "Add or remove space before assignment '=' in enum. Overrides sp_enum_assign.");
   unc_add_opt("sp_enum_after_assign", UO_sp_enum_after_assign, AT_IARF,
                  "Add or remove space after assignment '=' in enum. Overrides sp_enum_assign.");
   unc_add_opt("sp_enum_colon", UO_sp_enum_colon, AT_IARF,
                  "Add or remove space around assignment ':' in enum");
   unc_add_opt("sp_pp_concat", UO_sp_pp_concat, AT_IARF,
                  "Add or remove space around preprocessor '##' concatenation operator. Default=Add");
   unc_add_opt("sp_pp_stringify", UO_sp_pp_stringify, AT_IARF,
                  "Add or remove space after preprocessor '#' stringify operator. Also affects the '#@' charizing operator.");
   unc_add_opt("sp_before_pp_stringify", UO_sp_before_pp_stringify, AT_IARF,
                  "Add or remove space before preprocessor '#' stringify operator as in '#define x(y) L#y'.");
   unc_add_opt("sp_bool", UO_sp_bool, AT_IARF,
                  "Add or remove space around boolean operators '&&' and '||'");
   unc_add_opt("sp_compare", UO_sp_compare, AT_IARF,
                  "Add or remove space around compare operator '<', '>', '==', etc");
   unc_add_opt("sp_inside_paren", UO_sp_inside_paren, AT_IARF,
                  "Add or remove space inside '(' and ')'");
   unc_add_opt("sp_paren_paren", UO_sp_paren_paren, AT_IARF,
                  "Add or remove space between nested parenthesis: '((' vs ') )'");
   unc_add_opt("sp_cparen_oparen", UO_sp_cparen_oparen, AT_IARF,
                  "Add or remove space between back-to-back parenthesis: ')(' vs ') ('");
   unc_add_opt("sp_balance_nested_parens", UO_sp_bal_nested_parens, AT_BOOL,
                  "Whether to balance spaces inside nested parenthesis");
   unc_add_opt("sp_paren_brace", UO_sp_paren_brace, AT_IARF,
                  "Add or remove space between ')' and '{'");
   unc_add_opt("sp_before_ptr_star", UO_sp_before_ptr_star, AT_IARF,
                  "Add or remove space before pointer star '*'");
   unc_add_opt("sp_before_unnamed_ptr_star", UO_sp_before_unnamed_pstar, AT_IARF,
                  "Add or remove space before pointer star '*' that isn't followed by a variable name\n"
                  "If set to 'ignore', sp_before_ptr_star is used instead.");
   unc_add_opt("sp_between_ptr_star", UO_sp_between_pstar, AT_IARF,
                  "Add or remove space between pointer stars '*'");
   unc_add_opt("sp_after_ptr_star", UO_sp_after_pstar, AT_IARF,
                  "Add or remove space after pointer star '*', if followed by a word.");
   unc_add_opt("sp_after_ptr_star_qualifier", UO_sp_after_pstar_qualifier, AT_IARF,
                  "Add or remove space after pointer star '*', if followed by a qualifier.");
   unc_add_opt("sp_after_ptr_star_func", UO_sp_after_ptr_star_func, AT_IARF,
                  "Add or remove space after a pointer star '*', if followed by a func proto/def.");
   unc_add_opt("sp_ptr_star_paren", UO_sp_ptr_star_paren, AT_IARF,
                  "Add or remove space after a pointer star '*', if followed by an open paren (function types).");
   unc_add_opt("sp_before_ptr_star_func", UO_sp_before_ptr_star_func, AT_IARF,
                  "Add or remove space before a pointer star '*', if followed by a func proto/def.");
   unc_add_opt("sp_before_byref", UO_sp_before_byref, AT_IARF,
                  "Add or remove space before a reference sign '&'");
   unc_add_opt("sp_before_unnamed_byref", UO_sp_before_unnamed_byref, AT_IARF,
                  "Add or remove space before a reference sign '&' that isn't followed by a variable name\n"
                  "If set to 'ignore', sp_before_byref is used instead.");
   unc_add_opt("sp_after_byref", UO_sp_after_byref, AT_IARF,
                  "Add or remove space after reference sign '&', if followed by a word.");
   unc_add_opt("sp_after_byref_func", UO_sp_after_byref_func, AT_IARF,
                  "Add or remove space after a reference sign '&', if followed by a func proto/def.");
   unc_add_opt("sp_before_byref_func", UO_sp_before_byref_func, AT_IARF,
                  "Add or remove space before a reference sign '&', if followed by a func proto/def.");
   unc_add_opt("sp_after_type", UO_sp_after_type, AT_IARF,
                  "Add or remove space between type and word. Default=Force");
   unc_add_opt("sp_before_template_paren", UO_sp_before_template_paren, AT_IARF,
                  "Add or remove space before the parenthesis in the D constructs 'template Foo(' and 'class Foo('.");
   unc_add_opt("sp_template_angle", UO_sp_template_angle, AT_IARF,
                  "Add or remove space in 'template <' vs 'template<'.\n"
                  "If set to ignore, sp_before_angle is used.");
   unc_add_opt("sp_before_angle", UO_sp_before_angle, AT_IARF,
                  "Add or remove space before '<>'");
   unc_add_opt("sp_inside_angle", UO_sp_inside_angle, AT_IARF,
                  "Add or remove space inside '<' and '>'");
   unc_add_opt("sp_after_angle", UO_sp_after_angle, AT_IARF,
                  "Add or remove space after '<>'");
   unc_add_opt("sp_angle_paren", UO_sp_angle_paren, AT_IARF,
                  "Add or remove space between '<>' and '(' as found in 'new List<byte>(foo);'");
   unc_add_opt("sp_angle_paren_empty", UO_sp_angle_paren_empty, AT_IARF,
                  "Add or remove space between '<>' and '()' as found in 'new List<byte>();'");
   unc_add_opt("sp_angle_word", UO_sp_angle_word, AT_IARF,
                  "Add or remove space between '<>' and a word as in 'List<byte> m;' or 'template <typename T> static ...'");
   unc_add_opt("sp_angle_shift", UO_sp_angle_shift, AT_IARF,
                  "Add or remove space between '>' and '>' in '>>' (template stuff C++/C# only). Default=Add");
   unc_add_opt("sp_permit_cpp11_shift", UO_sp_permit_cpp11_shift, AT_BOOL,
                  "Permit removal of the space between '>>' in 'foo<bar<int> >' (C++11 only). Default=False\n"
                  "sp_angle_shift cannot remove the space without this option.");
   unc_add_opt("sp_before_sparen", UO_sp_before_sparen, AT_IARF,
                  "Add or remove space before '(' of 'if', 'for', 'switch', 'while', etc.");
   unc_add_opt("sp_inside_sparen", UO_sp_inside_sparen, AT_IARF,
                  "Add or remove space inside if-condition '(' and ')'");
   unc_add_opt("sp_inside_sparen_close", UO_sp_inside_sparen_close, AT_IARF,
                  "Add or remove space before if-condition ')'. Overrides sp_inside_sparen.");
   unc_add_opt("sp_inside_sparen_open", UO_sp_inside_sparen_open, AT_IARF,
                  "Add or remove space after if-condition '('. Overrides sp_inside_sparen.");
   unc_add_opt("sp_after_sparen", UO_sp_after_sparen, AT_IARF,
                  "Add or remove space after ')' of 'if', 'for', 'switch', and 'while', etc.");
   unc_add_opt("sp_sparen_brace", UO_sp_sparen_brace, AT_IARF,
                  "Add or remove space between ')' and '{' of 'if', 'for', 'switch', and 'while', etc.");
   unc_add_opt("sp_invariant_paren", UO_sp_invariant_paren, AT_IARF,
                  "Add or remove space between 'invariant' and '(' in the D language.");
   unc_add_opt("sp_after_invariant_paren", UO_sp_after_invariant_paren, AT_IARF,
                  "Add or remove space after the ')' in 'invariant (C) c' in the D language.");
   unc_add_opt("sp_special_semi", UO_sp_special_semi, AT_IARF,
                  "Add or remove space before empty statement ';' on 'if', 'for' and 'while'");
   unc_add_opt("sp_before_semi", UO_sp_before_semi, AT_IARF,
                  "Add or remove space before ';'. Default=Remove");
   unc_add_opt("sp_before_semi_for", UO_sp_before_semi_for, AT_IARF,
                  "Add or remove space before ';' in non-empty 'for' statements");
   unc_add_opt("sp_before_semi_for_empty", UO_sp_before_semi_for_empty, AT_IARF,
                  "Add or remove space before a semicolon of an empty part of a for statement.");
   unc_add_opt("sp_after_semi", UO_sp_after_semi, AT_IARF,
                  "Add or remove space after ';', except when followed by a comment. Default=Add");
   unc_add_opt("sp_after_semi_for", UO_sp_after_semi_for, AT_IARF,
                  "Add or remove space after ';' in non-empty 'for' statements. Default=Force");
   unc_add_opt("sp_after_semi_for_empty", UO_sp_after_semi_for_empty, AT_IARF,
                  "Add or remove space after the final semicolon of an empty part of a for statement: for ( ; ; <here> ).");
   unc_add_opt("sp_before_square", UO_sp_before_square, AT_IARF,
                  "Add or remove space before '[' (except '[]')");
   unc_add_opt("sp_before_squares", UO_sp_before_squares, AT_IARF,
                  "Add or remove space before '[]'");
   unc_add_opt("sp_inside_square", UO_sp_inside_square, AT_IARF,
                  "Add or remove space inside a non-empty '[' and ']'");
   unc_add_opt("sp_after_comma", UO_sp_after_comma, AT_IARF,
                  "Add or remove space after ','");
   unc_add_opt("sp_before_comma", UO_sp_before_comma, AT_IARF,
                  "Add or remove space before ','. Default=Remove");
   unc_add_opt("sp_after_mdatype_commas", UO_sp_after_mdatype_commas, AT_IARF,
                  "Add or remove space between ',' and ']' in multidimensional array type 'int[,,]'");
   unc_add_opt("sp_before_mdatype_commas", UO_sp_before_mdatype_commas, AT_IARF,
                  "Add or remove space between '[' and ',' in multidimensional array type 'int[,,]'");
   unc_add_opt("sp_between_mdatype_commas", UO_sp_between_mdatype_commas, AT_IARF,
                  "Add or remove space between ',' in multidimensional array type 'int[,,]'");
   unc_add_opt("sp_paren_comma", UO_sp_paren_comma, AT_IARF,
                  "Add or remove space between an open paren and comma: '(,' vs '( ,'. Default=Force");
   unc_add_opt("sp_before_ellipsis", UO_sp_before_ellipsis, AT_IARF,
                  "Add or remove space before the variadic '...' when preceded by a non-punctuator");
   unc_add_opt("sp_after_class_colon", UO_sp_after_class_colon, AT_IARF,
                  "Add or remove space after class ':'");
   unc_add_opt("sp_before_class_colon", UO_sp_before_class_colon, AT_IARF,
                  "Add or remove space before class ':'");
   unc_add_opt("sp_after_constr_colon", UO_sp_after_constr_colon, AT_IARF,
                  "Add or remove space after class constructor ':'");
   unc_add_opt("sp_before_constr_colon", UO_sp_before_constr_colon, AT_IARF,
                  "Add or remove space before class constructor ':'");
   unc_add_opt("sp_before_case_colon", UO_sp_before_case_colon, AT_IARF,
                  "Add or remove space before case ':'. Default=Remove");
   unc_add_opt("sp_after_operator", UO_sp_after_operator, AT_IARF,
                  "Add or remove space between 'operator' and operator sign");
   unc_add_opt("sp_after_operator_sym", UO_sp_after_operator_sym, AT_IARF,
                  "Add or remove space between the operator symbol and the open paren, as in 'operator ++('");
   unc_add_opt("sp_after_operator_sym_empty", UO_sp_after_operator_sym_empty, AT_IARF,
                  "Add or remove space between the operator symbol and the open paren when the operator has no arguments, as in 'operator *()'");
   unc_add_opt("sp_after_cast", UO_sp_after_cast, AT_IARF,
                  "Add or remove space after C/D cast, i.e. 'cast(int32_t)a' vs 'cast(int32_t) a' or '(int32_t)a' vs '(int32_t) a'");
   unc_add_opt("sp_inside_paren_cast", UO_sp_inside_paren_cast, AT_IARF,
                  "Add or remove spaces inside cast parenthesis");
   unc_add_opt("sp_cpp_cast_paren", UO_sp_cpp_cast_paren, AT_IARF,
                  "Add or remove space between the type and open parenthesis in a C++ cast, i.e. 'int(exp)' vs 'int (exp)'");
   unc_add_opt("sp_sizeof_paren", UO_sp_sizeof_paren, AT_IARF,
                  "Add or remove space between 'sizeof' and '('");
   unc_add_opt("sp_after_tag", UO_sp_after_tag, AT_IARF,
                  "Add or remove space after the tag keyword (Pawn)");
   unc_add_opt("sp_inside_braces_enum", UO_sp_inside_braces_enum, AT_IARF,
                  "Add or remove space inside enum '{' and '}'");
   unc_add_opt("sp_inside_braces_struct", UO_sp_inside_braces_struct, AT_IARF,
                  "Add or remove space inside struct/union '{' and '}'");
   unc_add_opt("sp_inside_braces", UO_sp_inside_braces, AT_IARF,
                  "Add or remove space inside '{' and '}'");
   unc_add_opt("sp_inside_braces_empty", UO_sp_inside_braces_empty, AT_IARF,
                  "Add or remove space inside '{}'");
   unc_add_opt("sp_type_func", UO_sp_type_func, AT_IARF,
                  "Add or remove space between return type and function name\n"
                  "A minimum of 1 is forced except for pointer return types.");
   unc_add_opt("sp_func_proto_paren", UO_sp_func_proto_paren, AT_IARF,
                  "Add or remove space between function name and '(' on function declaration");
   unc_add_opt("sp_func_proto_paren_empty", UO_sp_func_proto_paren_empty, AT_IARF,
                  "Add or remove space between function name and '()' on function declaration without parameters");
   unc_add_opt("sp_func_def_paren", UO_sp_func_def_paren, AT_IARF,
                  "Add or remove space between function name and '(' on function definition");
   unc_add_opt("sp_func_def_paren_empty", UO_sp_func_def_paren_empty, AT_IARF,
                  "Add or remove space between function name and '()' on function definition without parameters");
   unc_add_opt("sp_inside_fparens", UO_sp_inside_fparens, AT_IARF,
                  "Add or remove space inside empty function '()'");
   unc_add_opt("sp_inside_fparen", UO_sp_inside_fparen, AT_IARF,
                  "Add or remove space inside function '(' and ')'");
   unc_add_opt("sp_inside_tparen", UO_sp_inside_tparen, AT_IARF,
                  "Add or remove space inside the first parens in the function type: 'void (*x)(...)'");
   unc_add_opt("sp_after_tparen_close", UO_sp_after_tparen_close, AT_IARF,
                  "Add or remove between the parens in the function type: 'void (*x)(...)'");
   unc_add_opt("sp_square_fparen", UO_sp_square_fparen, AT_IARF,
                  "Add or remove space between ']' and '(' when part of a function call.");
   unc_add_opt("sp_fparen_brace", UO_sp_fparen_brace, AT_IARF,
                  "Add or remove space between ')' and '{' of function");
   unc_add_opt("sp_fparen_dbrace", UO_sp_fparen_dbrace, AT_IARF,
                  "Java: Add or remove space between ')' and '{{' of double brace initializer.");
   unc_add_opt("sp_func_call_paren", UO_sp_func_call_paren, AT_IARF,
                  "Add or remove space between function name and '(' on function calls");
   unc_add_opt("sp_func_call_paren_empty", UO_sp_func_call_paren_empty, AT_IARF,
                  "Add or remove space between function name and '()' on function calls without parameters.\n"
                  "If set to 'ignore' (the default), sp_func_call_paren is used.");
   unc_add_opt("sp_func_call_user_paren", UO_sp_func_call_user_paren, AT_IARF,
                  "Add or remove space between the user function name and '(' on function calls\n"
                  "You need to set a keyword to be a user function, like this: 'set func_call_user _' in the config file.");
   unc_add_opt("sp_func_class_paren", UO_sp_func_class_paren, AT_IARF,
                  "Add or remove space between a constructor/destructor and the open paren");
   unc_add_opt("sp_func_class_paren_empty", UO_sp_func_class_paren_empty, AT_IARF,
                  "Add or remove space between a constructor without parameters or destructor and '()'");
   unc_add_opt("sp_return_paren", UO_sp_return_paren, AT_IARF,
                  "Add or remove space between 'return' and '('");
   unc_add_opt("sp_attribute_paren", UO_sp_attribute_paren, AT_IARF,
                  "Add or remove space between '__attribute__' and '('");
   unc_add_opt("sp_defined_paren", UO_sp_defined_paren, AT_IARF,
                  "Add or remove space between 'defined' and '(' in '#if defined (FOO)'");
   unc_add_opt("sp_throw_paren", UO_sp_throw_paren, AT_IARF,
                  "Add or remove space between 'throw' and '(' in 'throw (something)'");
   unc_add_opt("sp_after_throw", UO_sp_after_throw, AT_IARF,
                  "Add or remove space between 'throw' and anything other than '(' as in '@throw [...];'");
   unc_add_opt("sp_catch_paren", UO_sp_catch_paren, AT_IARF,
                  "Add or remove space between 'catch' and '(' in 'catch (something) { }'\n"
                  "If set to ignore, sp_before_sparen is used.");
   unc_add_opt("sp_version_paren", UO_sp_version_paren, AT_IARF,
                  "Add or remove space between 'version' and '(' in 'version (something) { }' (D language)\n"
                  "If set to ignore, sp_before_sparen is used.");
   unc_add_opt("sp_scope_paren", UO_sp_scope_paren, AT_IARF,
                  "Add or remove space between 'scope' and '(' in 'scope (something) { }' (D language)\n"
                  "If set to ignore, sp_before_sparen is used.");
   unc_add_opt("sp_super_paren", UO_sp_super_paren, AT_IARF,
                  "Add or remove space between 'super' and '(' in 'super (something)'. Default=Remove");
   unc_add_opt("sp_this_paren", UO_sp_this_paren, AT_IARF,
                  "Add or remove space between 'this' and '(' in 'this (something)'. Default=Remove");
   unc_add_opt("sp_macro", UO_sp_macro, AT_IARF,
                  "Add or remove space between macro and value");
   unc_add_opt("sp_macro_func", UO_sp_macro_func, AT_IARF,
                  "Add or remove space between macro function ')' and value");
   unc_add_opt("sp_else_brace", UO_sp_else_brace, AT_IARF,
                  "Add or remove space between 'else' and '{' if on the same line");
   unc_add_opt("sp_brace_else", UO_sp_brace_else, AT_IARF,
                  "Add or remove space between '}' and 'else' if on the same line");
   unc_add_opt("sp_brace_typedef", UO_sp_brace_typedef, AT_IARF,
                  "Add or remove space between '}' and the name of a typedef on the same line");
   unc_add_opt("sp_catch_brace", UO_sp_catch_brace, AT_IARF,
                  "Add or remove space between 'catch' and '{' if on the same line");
   unc_add_opt("sp_brace_catch", UO_sp_brace_catch, AT_IARF,
                  "Add or remove space between '}' and 'catch' if on the same line");
   unc_add_opt("sp_finally_brace", UO_sp_finally_brace, AT_IARF,
                  "Add or remove space between 'finally' and '{' if on the same line");
   unc_add_opt("sp_brace_finally", UO_sp_brace_finally, AT_IARF,
                  "Add or remove space between '}' and 'finally' if on the same line");
   unc_add_opt("sp_try_brace", UO_sp_try_brace, AT_IARF,
                  "Add or remove space between 'try' and '{' if on the same line");
   unc_add_opt("sp_getset_brace", UO_sp_getset_brace, AT_IARF,
                  "Add or remove space between get/set and '{' if on the same line");
   unc_add_opt("sp_word_brace", UO_sp_word_brace, AT_IARF,
                  "Add or remove space between a variable and '{' for C++ uniform initialization. Default=Add");
   unc_add_opt("sp_word_brace_ns", UO_sp_word_brace_ns, AT_IARF,
                  "Add or remove space between a variable and '{' for a namespace. Default=Add");
   unc_add_opt("sp_before_dc", UO_sp_before_dc, AT_IARF,
                  "Add or remove space before the '::' operator");
   unc_add_opt("sp_after_dc", UO_sp_after_dc, AT_IARF,
                  "Add or remove space after the '::' operator");
   unc_add_opt("sp_d_array_colon", UO_sp_d_array_colon, AT_IARF,
                  "Add or remove around the D named array initializer ':' operator");
   unc_add_opt("sp_not", UO_sp_not, AT_IARF,
                  "Add or remove space after the '!' (not) operator. Default=Remove");
   unc_add_opt("sp_inv", UO_sp_inv, AT_IARF,
                  "Add or remove space after the '~' (invert) operator. Default=Remove");
   unc_add_opt("sp_addr", UO_sp_addr, AT_IARF,
                  "Add or remove space after the '&' (address-of) operator. Default=Remove\n"
                  "This does not affect the spacing after a '&' that is part of a type.");
   unc_add_opt("sp_member", UO_sp_member, AT_IARF,
                  "Add or remove space around the '.' or '->' operators. Default=Remove");
   unc_add_opt("sp_deref", UO_sp_deref, AT_IARF,
                  "Add or remove space after the '*' (dereference) operator. Default=Remove\n"
                  "This does not affect the spacing after a '*' that is part of a type.");
   unc_add_opt("sp_sign", UO_sp_sign, AT_IARF,
                  "Add or remove space after '+' or '-', as in 'x = -5' or 'y = +7'. Default=Remove");
   unc_add_opt("sp_incdec", UO_sp_incdec, AT_IARF,
                  "Add or remove space before or after '++' and '--', as in '(--x)' or 'y++;'. Default=Remove");
   unc_add_opt("sp_before_nl_cont", UO_sp_before_nl_cont, AT_IARF,
                  "Add or remove space before a backslash-newline at the end of a line. Default=Add");
   unc_add_opt("sp_after_oc_scope", UO_sp_after_oc_scope, AT_IARF,
                  "Add or remove space after the scope '+' or '-', as in '-(void) foo;' or '+(int32_t) bar;'");
   unc_add_opt("sp_after_oc_colon", UO_sp_after_oc_colon, AT_IARF,
                  "Add or remove space after the colon in message specs\n"
                  "'-(int32_t) f:(int32_t) x;' vs '-(int32_t) f: (int32_t) x;'");
   unc_add_opt("sp_before_oc_colon", UO_sp_before_oc_colon, AT_IARF,
                  "Add or remove space before the colon in message specs\n"
                  "'-(int32_t) f: (int32_t) x;' vs '-(int32_t) f : (int32_t) x;'");
   unc_add_opt("sp_after_oc_dict_colon", UO_sp_after_oc_dict_colon, AT_IARF,
                  "Add or remove space after the colon in immutable dictionary expression\n"
                  "'NSDictionary *test = @{@\"foo\" :@\"bar\"};'");
   unc_add_opt("sp_before_oc_dict_colon", UO_sp_before_oc_dict_colon, AT_IARF,
                  "Add or remove space before the colon in immutable dictionary expression\n"
                  "'NSDictionary *test = @{@\"foo\" :@\"bar\"};'");
   unc_add_opt("sp_after_send_oc_colon", UO_sp_after_send_oc_colon, AT_IARF,
                  "Add or remove space after the colon in message specs\n"
                  "'[object setValue:1];' vs '[object setValue: 1];'");
   unc_add_opt("sp_before_send_oc_colon", UO_sp_before_send_oc_colon, AT_IARF,
                  "Add or remove space before the colon in message specs\n"
                  "'[object setValue:1];' vs '[object setValue :1];'");
   unc_add_opt("sp_after_oc_type", UO_sp_after_oc_type, AT_IARF,
                  "Add or remove space after the (type) in message specs\n"
                  "'-(int32_t)f: (int32_t) x;' vs '-(int32_t)f: (int32_t)x;'");
   unc_add_opt("sp_after_oc_return_type", UO_sp_after_oc_return_type, AT_IARF,
                  "Add or remove space after the first (type) in message specs\n"
                  "'-(int32_t) f:(int32_t)x;' vs '-(int32_t)f:(int32_t)x;'");
   unc_add_opt("sp_after_oc_at_sel", UO_sp_after_oc_at_sel, AT_IARF,
                  "Add or remove space between '@selector' and '('\n"
                  "'@selector(msgName)' vs '@selector (msgName)'\n"
                  "Also applies to @protocol() constructs");
   unc_add_opt("sp_after_oc_at_sel_parens", UO_sp_after_oc_at_sel_parens, AT_IARF,
                  "Add or remove space between '@selector(x)' and the following word\n"
                  "'@selector(foo) a:' vs '@selector(foo)a:'");
   unc_add_opt("sp_inside_oc_at_sel_parens", UO_sp_inside_oc_at_sel_parens, AT_IARF,
                  "Add or remove space inside '@selector' parens\n"
                  "'@selector(foo)' vs '@selector( foo )'\n"
                  "Also applies to @protocol() constructs");
   unc_add_opt("sp_before_oc_block_caret", UO_sp_before_oc_block_caret, AT_IARF,
                  "Add or remove space before a block pointer caret\n"
                  "'^int (int arg){...}' vs. ' ^int (int arg){...}'");
   unc_add_opt("sp_after_oc_block_caret", UO_sp_after_oc_block_caret, AT_IARF,
                  "Add or remove space after a block pointer caret\n"
                  "'^int (int arg){...}' vs. '^ int (int arg){...}'");
   unc_add_opt("sp_after_oc_msg_receiver", UO_sp_after_oc_msg_receiver, AT_IARF,
                  "Add or remove space between the receiver and selector in a message.\n"
                  "'[receiver selector ...]'");
   unc_add_opt("sp_after_oc_property", UO_sp_after_oc_property, AT_IARF,
                  "Add or remove space after @property.");
   unc_add_opt("sp_cond_colon", UO_sp_cond_colon, AT_IARF,
                  "Add or remove space around the ':' in 'b ? t : f'");
   unc_add_opt("sp_cond_colon_before", UO_sp_cond_colon_before, AT_IARF,
                  "Add or remove space before the ':' in 'b ? t : f'. Overrides sp_cond_colon.");
   unc_add_opt("sp_cond_colon_after", UO_sp_cond_colon_after, AT_IARF,
                  "Add or remove space after the ':' in 'b ? t : f'. Overrides sp_cond_colon.");
   unc_add_opt("sp_cond_question", UO_sp_cond_question, AT_IARF,
                  "Add or remove space around the '?' in 'b ? t : f'");
   unc_add_opt("sp_cond_question_before", UO_sp_cond_question_before, AT_IARF,
                  "Add or remove space before the '?' in 'b ? t : f'. Overrides sp_cond_question.");
   unc_add_opt("sp_cond_question_after", UO_sp_cond_question_after, AT_IARF,
                  "Add or remove space after the '?' in 'b ? t : f'. Overrides sp_cond_question.");
   unc_add_opt("sp_cond_ternary_short", UO_sp_cond_ternary_short, AT_IARF,
                  "In the abbreviated ternary form (a ?: b), add/remove space between ? and :.'. Overrides all other sp_cond_* options.");
   unc_add_opt("sp_case_label", UO_sp_case_label, AT_IARF,
                  "Fix the spacing between 'case' and the label. Only 'ignore' and 'force' make sense here.");
   unc_add_opt("sp_range", UO_sp_range, AT_IARF,
                  "Control the space around the D '..' operator.");
   unc_add_opt("sp_after_for_colon", UO_sp_after_for_colon, AT_IARF,
                  "Control the spacing after ':' in 'for (TYPE VAR : EXPR)'");
   unc_add_opt("sp_before_for_colon", UO_sp_before_for_colon, AT_IARF,
                  "Control the spacing before ':' in 'for (TYPE VAR : EXPR)'");
   unc_add_opt("sp_extern_paren", UO_sp_extern_paren, AT_IARF,
                  "Control the spacing in 'extern (C)' (D)");
   unc_add_opt("sp_cmt_cpp_start", UO_sp_cmt_cpp_start, AT_IARF,
                  "Control the space after the opening of a C++ comment '// A' vs '//A'");
   unc_add_opt("sp_cmt_cpp_doxygen", UO_sp_cmt_cpp_doxygen, AT_BOOL,
                  "True: If space is added with sp_cmt_cpp_start, do it after doxygen sequences like '///', '///<', '//!' and '//!<'.");
   unc_add_opt("sp_cmt_cpp_qttr", UO_sp_cmt_cpp_qttr, AT_BOOL,
                  "True: If space is added with sp_cmt_cpp_start, do it after Qt translator or meta-data comments like '//:', '//=', and '//~'.");
   unc_add_opt("sp_endif_cmt", UO_sp_endif_cmt, AT_IARF,
                  "Controls the spaces between #else or #endif and a trailing comment");
   unc_add_opt("sp_after_new", UO_sp_after_new, AT_IARF,
                  "Controls the spaces after 'new', 'delete' and 'delete[]'");
   unc_add_opt("sp_between_new_paren", UO_sp_between_new_paren, AT_IARF,
                  "Controls the spaces between new and '(' in 'new()'");
   unc_add_opt("sp_after_newop_paren", UO_sp_after_newop_paren, AT_IARF,
                  "Controls the spaces between ')' and 'type' in 'new(foo) BAR'");
   unc_add_opt("sp_inside_newop_paren", UO_sp_inside_newop_paren, AT_IARF,
                  "Controls the spaces inside paren of the new operator: 'new(foo) BAR'");
   unc_add_opt("sp_inside_newop_paren_open", UO_sp_inside_newop_paren_open, AT_IARF,
                  "Controls the space after open paren of the new operator: 'new(foo) BAR'");
   unc_add_opt("sp_inside_newop_paren_close", UO_sp_inside_newop_paren_close, AT_IARF,
                  "Controls the space before close paren of the new operator: 'new(foo) BAR'");
   unc_add_opt("sp_before_tr_emb_cmt", UO_sp_before_tr_emb_cmt, AT_IARF,
                  "Controls the spaces before a trailing or embedded comment");
   unc_add_opt("sp_num_before_tr_emb_cmt", UO_sp_num_before_tr_emb_cmt, AT_UNUM,
                  "Number of spaces before a trailing or embedded comment");
   unc_add_opt("sp_annotation_paren", UO_sp_annotation_paren, AT_IARF,
                  "Control space between a Java annotation and the open parenthesis.");
   unc_add_opt("sp_skip_vbrace_tokens", UO_sp_skip_vbrace_tokens, AT_BOOL,
                  "If True, vbrace tokens are dropped to the previous token and skipped.");
   unc_add_opt("force_tab_after_define", UO_force_tab_after_define, AT_BOOL,
                  "If True, a <TAB> is inserted after #define.");

   unc_begin_group(UG_indent, "Indenting");
   unc_add_opt("indent_columns", UO_indent_columns, AT_UNUM,
                  "The number of columns to indent per level.\n"
                  "Usually 2, 3, 4, or 8. Default=8");
   unc_add_opt("indent_continue", UO_indent_continue, AT_NUM,
                  "The continuation indent. If non-zero, this overrides the indent of '(' and '=' continuation indents.\n"
                  "For FreeBSD, this is set to 4. Negative value is absolute and not increased for each ( level");
   unc_add_opt("indent_param", UO_indent_param, AT_UNUM,
                  "The continuation indent for func_*_param if they are true.\n"
                  "If non-zero, this overrides the indent.");
   unc_add_opt("indent_with_tabs", UO_indent_with_tabs, AT_NUM,
                  "How to use tabs when indenting code\n"
                  "0=spaces only\n"
                  "1=indent with tabs to brace level, align with spaces (default)\n"
                  "2=indent and align with tabs, using spaces when not on a tabstop", "", 0, 2);
   unc_add_opt("indent_cmt_with_tabs", UO_indent_cmt_with_tabs, AT_BOOL,
                  "Comments that are not a brace level are indented with tabs on a tabstop.\n"
                  "Requires indent_with_tabs=2. If false, will use spaces.");
   unc_add_opt("indent_align_string", UO_indent_align_string, AT_BOOL,
                  "Whether to indent strings broken by '\\' so that they line up");
   unc_add_opt("indent_xml_string", UO_indent_xml_string, AT_UNUM,
                  "The number of spaces to indent multi-line XML strings.\n"
                  "Requires indent_align_string=True");
   unc_add_opt("indent_brace", UO_indent_brace, AT_UNUM,
                  "Spaces to indent '{' from level");
   unc_add_opt("indent_braces", UO_indent_braces, AT_BOOL,
                  "Whether braces are indented to the body level");
   unc_add_opt("indent_braces_no_func", UO_indent_braces_no_func, AT_BOOL,
                  "Disabled indenting function braces if indent_braces is True");
   unc_add_opt("indent_braces_no_class", UO_indent_braces_no_class, AT_BOOL,
                  "Disabled indenting class braces if indent_braces is True");
   unc_add_opt("indent_braces_no_struct", UO_indent_braces_no_struct, AT_BOOL,
                  "Disabled indenting struct braces if indent_braces is True");
   unc_add_opt("indent_brace_parent", UO_indent_brace_parent, AT_BOOL,
                  "Indent based on the size of the brace parent, i.e. 'if' => 3 spaces, 'for' => 4 spaces, etc.");
   unc_add_opt("indent_paren_open_brace", UO_indent_paren_open_brace, AT_BOOL,
                  "Indent based on the paren open instead of the brace open in '({\\n', default is to indent by brace.");
   unc_add_opt("indent_cs_delegate_brace", UO_indent_cs_delegate_brace, AT_BOOL,
                  "indent a C# delegate by another level, default is to not indent by another level.");
   unc_add_opt("indent_namespace", UO_indent_namespace, AT_BOOL,
                  "Whether the 'namespace' body is indented");
   unc_add_opt("indent_namespace_single_indent", UO_indent_namespace_single_indent, AT_BOOL,
                  "Only indent one namespace and no sub-namespaces.\n"
                  "Requires indent_namespace=True.");
   unc_add_opt("indent_namespace_level", UO_indent_namespace_level, AT_UNUM,
                  "The number of spaces to indent a namespace block");
   unc_add_opt("indent_namespace_limit", UO_indent_namespace_limit, AT_UNUM,
                  "If the body of the namespace is longer than this number, it won't be indented.\n"
                  "Requires indent_namespace=True. Default=0 (no limit)", "", 0, 255);
   unc_add_opt("indent_extern", UO_indent_extern, AT_BOOL,
                  "Whether the 'extern \"C\"' body is indented");
   unc_add_opt("indent_class", UO_indent_class, AT_BOOL,
                  "Whether the 'class' body is indented");
   unc_add_opt("indent_class_colon", UO_indent_class_colon, AT_BOOL,
                  "Whether to indent the stuff after a leading base class colon");
   unc_add_opt("indent_class_on_colon", UO_indent_class_on_colon, AT_BOOL,
                  "Indent based on a class colon instead of the stuff after the colon.\n"
                  "Requires indent_class_colon=True. Default=False");
   unc_add_opt("indent_constr_colon", UO_indent_constr_colon, AT_BOOL,
                  "Whether to indent the stuff after a leading class initializer colon");
   unc_add_opt("indent_ctor_init_leading", UO_indent_ctor_init_leading, AT_UNUM,
                  "Virtual indent from the ':' for member initializers. Default=2");
   unc_add_opt("indent_ctor_init", UO_indent_ctor_init, AT_UNUM,
                  "Additional indenting for constructor initializer list");
   unc_add_opt("indent_else_if", UO_indent_else_if, AT_BOOL,
                  "False=treat 'else\\nif' as 'else if' for indenting purposes\n"
                  "True=indent the 'if' one level");
   unc_add_opt("indent_var_def_blk", UO_indent_var_def_blk, AT_NUM,
                  "Amount to indent variable declarations after a open brace. neg=relative, pos=absolute");
   unc_add_opt("indent_var_def_cont", UO_indent_var_def_cont, AT_BOOL,
                  "Indent continued variable declarations instead of aligning.");
   unc_add_opt("indent_shift", UO_indent_shift, AT_BOOL,
                  "Indent continued shift expressions ('<<' and '>>') instead of aligning.\n"
                  "Turn align_left_shift off when enabling this.");
   unc_add_opt("indent_func_def_force_col1", UO_indent_func_def_force_col1, AT_BOOL,
                  "True:  force indentation of function definition to start in column 1\n"
                  "False: use the default behavior");
   unc_add_opt("indent_func_call_param", UO_indent_func_call_param, AT_BOOL,
                  "True:  indent continued function call parameters one indent level\n"
                  "False: align parameters under the open paren");
   unc_add_opt("indent_func_def_param", UO_indent_func_def_param, AT_BOOL,
                  "Same as indent_func_call_param, but for function defs");
   unc_add_opt("indent_func_proto_param", UO_indent_func_proto_param, AT_BOOL,
                  "Same as indent_func_call_param, but for function protos");
   unc_add_opt("indent_func_class_param", UO_indent_func_class_param, AT_BOOL,
                  "Same as indent_func_call_param, but for class declarations");
   unc_add_opt("indent_func_ctor_var_param", UO_indent_func_ctor_var_param, AT_BOOL,
                  "Same as indent_func_call_param, but for class variable constructors");
   unc_add_opt("indent_template_param", UO_indent_template_param, AT_BOOL,
                  "Same as indent_func_call_param, but for templates");
<<<<<<< HEAD
   unc_add_opt("indent_func_param_double", UO_indent_func_param_double, AT_BOOL,
                  "Double the indent for indent_func_xxx_param options");
   unc_add_opt("indent_func_const", UO_indent_func_const, AT_UNUM,
                  "Indentation column for standalone 'const' function declaration/prototype qualifier");
   unc_add_opt("indent_func_throw", UO_indent_func_throw, AT_UNUM,
                  "Indentation column for standalone 'throw' function declaration/prototype qualifier");
   unc_add_opt("indent_member", UO_indent_member, AT_UNUM,
=======
   unc_add_option("indent_func_param_double", UO_indent_func_param_double, AT_BOOL,
                  "Double the indent for indent_func_xxx_param options.\n"
                  "Use both values of the options indent_columns and indent_param");
   unc_add_option("indent_func_const", UO_indent_func_const, AT_UNUM,
                  "Indentation column for standalone 'const' function decl/proto qualifier");
   unc_add_option("indent_func_throw", UO_indent_func_throw, AT_UNUM,
                  "Indentation column for standalone 'throw' function decl/proto qualifier");
   unc_add_option("indent_member", UO_indent_member, AT_UNUM,
>>>>>>> bc4307b7
                  "The number of spaces to indent a continued '->' or '.'\n"
                  "Usually set to 0, 1, or indent_columns.");
   unc_add_opt("indent_sing_line_comments", UO_indent_sing_line_comments, AT_UNUM,
                  "Spaces to indent single line ('//') comments on lines before code");
   unc_add_opt("indent_relative_single_line_comments", UO_indent_rel_single_line_comments, AT_BOOL,
                  "If set, will indent trailing single line ('//') comments relative\n"
                  "to the code instead of trying to keep the same absolute column");
   unc_add_opt("indent_switch_case", UO_indent_switch_case, AT_UNUM,
                  "Spaces to indent 'case' from 'switch'\n"
                  "Usually 0 or indent_columns.");
   unc_add_opt("indent_case_shift", UO_indent_case_shift, AT_UNUM,
                  "Spaces to shift the 'case' line, without affecting any other lines\n"
                  "Usually 0.");
   unc_add_opt("indent_case_brace", UO_indent_case_brace, AT_NUM,
                  "Spaces to indent '{' from 'case'.\n"
                  "By default, the brace will appear under the 'c' in case.\n"
                  "Usually set to 0 or indent_columns.\n"
                  "negative value are OK.");
   unc_add_opt("indent_col1_comment", UO_indent_col1_comment, AT_BOOL,
                  "Whether to indent comments found in first column");
   unc_add_opt("indent_label", UO_indent_label, AT_NUM,
                  "How to indent goto labels\n"
                  "  >0: absolute column where 1 is the leftmost column\n"
                  " <=0: subtract from brace indent\n"
                  "Default=1", "", -16, 16);
   unc_add_opt("indent_access_spec", UO_indent_access_spec, AT_NUM,
                  "Same as indent_label, but for access specifiers that are followed by a colon. Default=1", "", -16, 16);
   unc_add_opt("indent_access_spec_body", UO_indent_access_spec_body, AT_BOOL,
                  "Indent the code after an access specifier by one level.\n"
                  "If set, this option forces 'indent_access_spec=0'");
   unc_add_opt("indent_paren_nl", UO_indent_paren_nl, AT_BOOL,
                  "If an open paren is followed by a newline, indent the next line so that it lines up after the open paren (not recommended)");
   unc_add_opt("indent_paren_close", UO_indent_paren_close, AT_UNUM,
                  "Controls the indent of a close parenthesis after a newline.\n"
                  "0: Indent to body level\n"
                  "1: Align under the open parenthesis\n"
                  "2: Indent to the brace level", "", 0, 2);
   unc_add_opt("indent_comma_paren", UO_indent_comma_paren, AT_BOOL,
                  "Controls the indent of a comma when inside a paren."
                  "If True, aligns under the open parenthesis");
   unc_add_opt("indent_bool_paren", UO_indent_bool_paren, AT_BOOL,
                  "Controls the indent of a BOOL operator when inside a paren."
                  "If True, aligns under the open parenthesis");
   unc_add_opt("indent_first_bool_expr", UO_indent_first_bool_expr, AT_BOOL,
                  "If 'indent_bool_paren' is True, controls the indent of the first expression. "
                  "If True, aligns the first expression to the following ones");
   unc_add_opt("indent_square_nl", UO_indent_square_nl, AT_BOOL,
                  "If an open square is followed by a newline, indent the next line so that it lines up after the open square (not recommended)");
   unc_add_opt("indent_preserve_sql", UO_indent_preserve_sql, AT_BOOL,
                  "Don't change the relative indent of ESQL/C 'EXEC SQL' bodies");
   unc_add_opt("indent_align_assign", UO_indent_align_assign, AT_BOOL,
                  "Align continued statements at the '='. Default=True\n"
                  "If False or the '=' is followed by a newline, the next line is indent one tab.");
   unc_add_opt("indent_oc_block", UO_indent_oc_block, AT_BOOL,
                  "Indent OC blocks at brace level instead of usual rules.");
   unc_add_opt("indent_oc_block_msg", UO_indent_oc_block_msg, AT_UNUM,
                  "Indent OC blocks in a message relative to the parameter name.\n"
                  "0=use indent_oc_block rules, 1+=spaces to indent", "", 0, 16);
   unc_add_opt("indent_oc_msg_colon", UO_indent_oc_msg_colon, AT_UNUM,
                  "Minimum indent for subsequent parameters", "", 0, 5000);
   unc_add_opt("indent_oc_msg_prioritize_first_colon", UO_indent_oc_msg_prioritize_first_colon, AT_BOOL,
                  "If True, prioritize aligning with initial colon (and stripping spaces from lines, if necessary).\n"
                  "Default=True");
   unc_add_opt("indent_oc_block_msg_xcode_style", UO_indent_oc_block_msg_xcode_style, AT_BOOL,
                  "If indent_oc_block_msg and this option are on, blocks will be indented the way that Xcode does by default (from keyword if the parameter is on its own line; otherwise, from the previous indentation level).");
   unc_add_opt("indent_oc_block_msg_from_keyword", UO_indent_oc_block_msg_from_keyword, AT_BOOL,
                  "If indent_oc_block_msg and this option are on, blocks will be indented from where the brace is relative to a msg keyword.");
   unc_add_opt("indent_oc_block_msg_from_colon", UO_indent_oc_block_msg_from_colon, AT_BOOL,
                  "If indent_oc_block_msg and this option are on, blocks will be indented from where the brace is relative to a msg colon.");
   unc_add_opt("indent_oc_block_msg_from_caret", UO_indent_oc_block_msg_from_caret, AT_BOOL,
                  "If indent_oc_block_msg and this option are on, blocks will be indented from where the block caret is.");
   unc_add_opt("indent_oc_block_msg_from_brace", UO_indent_oc_block_msg_from_brace, AT_BOOL,
                  "If indent_oc_block_msg and this option are on, blocks will be indented from where the brace is.");
   unc_add_opt("indent_min_vbrace_open", UO_indent_min_vbrace_open, AT_UNUM,
                  "When indenting after virtual brace open and newline add further spaces to reach this min. indent.");
   unc_add_opt("indent_vbrace_open_on_tabstop", UO_indent_vbrace_open_on_tabstop, AT_BOOL,
                  "True: When indenting after virtual brace open and newline add further spaces "
                  "after regular indent to reach next tabstop.");
   unc_add_opt("indent_token_after_brace", UO_indent_token_after_brace, AT_BOOL,
                  "If True, a brace followed by another token (not a newline) will indent all contained lines to match the token."
                  "Default=True");
   unc_add_opt("indent_cpp_lambda_body", UO_indent_cpp_lambda_body, AT_BOOL,
                  "If True, cpp lambda body will be indented"
                  "Default=False");
   unc_add_opt("indent_using_block", UO_indent_using_block, AT_BOOL,
                  "indent (or not) an using block if no braces are used. Only for C#."
                  "Default=True");
   unc_add_opt("indent_ternary_operator", UO_indent_ternary_operator, AT_UNUM,
                  "indent the continuation of ternary operator.\n"
                  "0: (Default) off\n"
                  "1: When the `if_false` is a continuation, indent it under `if_false`\n"
                  "2: When the `:` is a continuation, indent it under `?`", "", 0, 2);

   unc_begin_group(UG_newline, "Newline adding and removing options");
   unc_add_opt("nl_collapse_empty_body", UO_nl_collapse_empty_body, AT_BOOL,
                  "Whether to collapse empty blocks between '{' and '}'");
   unc_add_opt("nl_assign_leave_one_liners", UO_nl_assign_leave_one_liners, AT_BOOL,
                  "Don't split one-line braced assignments - 'foo_t f = { 1, 2 };'");
   unc_add_opt("nl_class_leave_one_liners", UO_nl_class_leave_one_liners, AT_BOOL,
                  "Don't split one-line braced statements inside a class xx { } body");
   unc_add_opt("nl_enum_leave_one_liners", UO_nl_enum_leave_one_liners, AT_BOOL,
                  "Don't split one-line enums: 'enum foo { BAR = 15 };'");
   unc_add_opt("nl_getset_leave_one_liners", UO_nl_getset_leave_one_liners, AT_BOOL,
                  "Don't split one-line get or set functions");
   unc_add_opt("nl_func_leave_one_liners", UO_nl_func_leave_one_liners, AT_BOOL,
                  "Don't split one-line function definitions - 'int foo() { return 0; }'");
   unc_add_opt("nl_cpp_lambda_leave_one_liners", UO_nl_cpp_lambda_leave_one_liners, AT_BOOL,
                  "Don't split one-line C++11 lambdas - '[]() { return 0; }'");
   unc_add_opt("nl_if_leave_one_liners", UO_nl_if_leave_one_liners, AT_BOOL,
                  "Don't split one-line if/else statements - 'if(a) b++;'");
   unc_add_opt("nl_while_leave_one_liners", UO_nl_while_leave_one_liners, AT_BOOL,
                  "Don't split one-line while statements - 'while(a) b++;'");
   unc_add_opt("nl_oc_msg_leave_one_liner", UO_nl_oc_msg_leave_one_liner, AT_BOOL,
                  "Don't split one-line OC messages");
   unc_add_opt("nl_oc_block_brace", UO_nl_oc_block_brace, AT_IARF,
                  "Add or remove newline between Objective-C block signature and '{'");
   unc_add_opt("nl_start_of_file", UO_nl_start_of_file, AT_IARF,
                  "Add or remove newlines at the start of the file");
   unc_add_opt("nl_start_of_file_min", UO_nl_start_of_file_min, AT_UNUM,
                  "The number of newlines at the start of the file (only used if nl_start_of_file is 'add' or 'force'");
   unc_add_opt("nl_end_of_file", UO_nl_end_of_file, AT_IARF,
                  "Add or remove newline at the end of the file");
   unc_add_opt("nl_end_of_file_min", UO_nl_end_of_file_min, AT_UNUM,
                  "The number of newlines at the end of the file (only used if nl_end_of_file is 'add' or 'force')");
   unc_add_opt("nl_assign_brace", UO_nl_assign_brace, AT_IARF,
                  "Add or remove newline between '=' and '{'");
   unc_add_opt("nl_assign_square", UO_nl_assign_square, AT_IARF,
                  "Add or remove newline between '=' and '[' (D only)");
   unc_add_opt("nl_after_square_assign", UO_nl_after_square_assign, AT_IARF,
                  "Add or remove newline after '= [' (D only). Will also affect the newline before the ']'");
   unc_add_opt("nl_func_var_def_blk", UO_nl_func_var_def_blk, AT_UNUM,
                  "The number of blank lines after a block of variable definitions at the top of a function body\n"
                  "0 = No change (default)");
   unc_add_opt("nl_typedef_blk_start", UO_nl_typedef_blk_start, AT_UNUM,
                  "The number of newlines before a block of typedefs\n"
                  "0 = No change (default)\n"
                  "the option 'nl_after_access_spec' takes preference over 'nl_typedef_blk_start'");
   unc_add_opt("nl_typedef_blk_end", UO_nl_typedef_blk_end, AT_UNUM,
                  "The number of newlines after a block of typedefs\n"
                  "0 = No change (default)");
   unc_add_opt("nl_typedef_blk_in", UO_nl_typedef_blk_in, AT_UNUM,
                  "The maximum consecutive newlines within a block of typedefs\n"
                  "0 = No change (default)");
   unc_add_opt("nl_var_def_blk_start", UO_nl_var_def_blk_start, AT_UNUM,
                  "The number of newlines before a block of variable definitions not at the top of a function body\n"
                  "0 = No change (default)\n"
                  "the option 'nl_after_access_spec' takes preference over 'nl_var_def_blk_start'");
   unc_add_opt("nl_var_def_blk_end", UO_nl_var_def_blk_end, AT_UNUM,
                  "The number of newlines after a block of variable definitions not at the top of a function body\n"
                  "0 = No change (default)");
   unc_add_opt("nl_var_def_blk_in", UO_nl_var_def_blk_in, AT_UNUM,
                  "The maximum consecutive newlines within a block of variable definitions\n"
                  "0 = No change (default)");
   unc_add_opt("nl_fcall_brace", UO_nl_fcall_brace, AT_IARF,
                  "Add or remove newline between a function call's ')' and '{', as in:\n"
                  "list_for_each(item, &list) { }");
   unc_add_opt("nl_enum_brace", UO_nl_enum_brace, AT_IARF,
                  "Add or remove newline between 'enum' and '{'");
   unc_add_opt("nl_enum_class", UO_nl_enum_class, AT_IARF,
                  "Add or remove newline between 'enum' and 'class'");
   unc_add_opt("nl_enum_class_identifier", UO_nl_enum_class_identifier, AT_IARF,
                  "Add or remove newline between 'enum class' and the identifier");
   unc_add_opt("nl_enum_identifier_colon", UO_nl_enum_identifier_colon, AT_IARF,
                  "Add or remove newline between 'enum class' type and ':'");
   unc_add_opt("nl_enum_colon_type", UO_nl_enum_colon_type, AT_IARF,
                  "Add or remove newline between 'enum class identifier :' and 'type' and/or 'type'");
   unc_add_opt("nl_struct_brace", UO_nl_struct_brace, AT_IARF,
                  "Add or remove newline between 'struct and '{'");
   unc_add_opt("nl_union_brace", UO_nl_union_brace, AT_IARF,
                  "Add or remove newline between 'union' and '{'");
   unc_add_opt("nl_if_brace", UO_nl_if_brace, AT_IARF,
                  "Add or remove newline between 'if' and '{'");
   unc_add_opt("nl_brace_else", UO_nl_brace_else, AT_IARF,
                  "Add or remove newline between '}' and 'else'");
   unc_add_opt("nl_elseif_brace", UO_nl_elseif_brace, AT_IARF,
                  "Add or remove newline between 'else if' and '{'\n"
                  "If set to ignore, nl_if_brace is used instead");
   unc_add_opt("nl_else_brace", UO_nl_else_brace, AT_IARF,
                  "Add or remove newline between 'else' and '{'");
   unc_add_opt("nl_else_if", UO_nl_else_if, AT_IARF,
                  "Add or remove newline between 'else' and 'if'");
   unc_add_opt("nl_brace_finally", UO_nl_brace_finally, AT_IARF,
                  "Add or remove newline between '}' and 'finally'");
   unc_add_opt("nl_finally_brace", UO_nl_finally_brace, AT_IARF,
                  "Add or remove newline between 'finally' and '{'");
   unc_add_opt("nl_try_brace", UO_nl_try_brace, AT_IARF,
                  "Add or remove newline between 'try' and '{'");
   unc_add_opt("nl_getset_brace", UO_nl_getset_brace, AT_IARF,
                  "Add or remove newline between get/set and '{'");
   unc_add_opt("nl_for_brace", UO_nl_for_brace, AT_IARF,
                  "Add or remove newline between 'for' and '{'");
   unc_add_opt("nl_catch_brace", UO_nl_catch_brace, AT_IARF,
                  "Add or remove newline between 'catch' and '{'");
   unc_add_opt("nl_brace_catch", UO_nl_brace_catch, AT_IARF,
                  "Add or remove newline between '}' and 'catch'");
   unc_add_opt("nl_brace_square", UO_nl_brace_square, AT_IARF,
                  "Add or remove newline between '}' and ']'");
   unc_add_opt("nl_brace_fparen", UO_nl_brace_fparen, AT_IARF,
                  "Add or remove newline between '}' and ')' in a function invocation");
   unc_add_opt("nl_while_brace", UO_nl_while_brace, AT_IARF,
                  "Add or remove newline between 'while' and '{'");
   unc_add_opt("nl_scope_brace", UO_nl_scope_brace, AT_IARF,
                  "Add or remove newline between 'scope (x)' and '{' (D)");
   unc_add_opt("nl_unittest_brace", UO_nl_unittest_brace, AT_IARF,
                  "Add or remove newline between 'unittest' and '{' (D)");
   unc_add_opt("nl_version_brace", UO_nl_version_brace, AT_IARF,
                  "Add or remove newline between 'version (x)' and '{' (D)");
   unc_add_opt("nl_using_brace", UO_nl_using_brace, AT_IARF,
                  "Add or remove newline between 'using' and '{'");
   unc_add_opt("nl_brace_brace", UO_nl_brace_brace, AT_IARF,
                  "Add or remove newline between two open or close braces.\n"
                  "Due to general newline/brace handling, REMOVE may not work.");
   unc_add_opt("nl_do_brace", UO_nl_do_brace, AT_IARF,
                  "Add or remove newline between 'do' and '{'");
   unc_add_opt("nl_brace_while", UO_nl_brace_while, AT_IARF,
                  "Add or remove newline between '}' and 'while' of 'do' statement");
   unc_add_opt("nl_switch_brace", UO_nl_switch_brace, AT_IARF,
                  "Add or remove newline between 'switch' and '{'");
   unc_add_opt("nl_synchronized_brace", UO_nl_synchronized_brace, AT_IARF,
                  "Add or remove newline between 'synchronized' and '{'");
   unc_add_opt("nl_multi_line_cond", UO_nl_multi_line_cond, AT_BOOL,
                  "Add a newline between ')' and '{' if the ')' is on a different line than the if/for/etc.\n"
                  "Overrides nl_for_brace, nl_if_brace, nl_switch_brace, nl_while_switch and nl_catch_brace.");
   unc_add_opt("nl_multi_line_define", UO_nl_multi_line_define, AT_BOOL,
                  "Force a newline in a define after the macro name for multi-line defines.");
   unc_add_opt("nl_before_case", UO_nl_before_case, AT_BOOL,
                  "Whether to put a newline before 'case' statement, not after the first 'case'");
   unc_add_opt("nl_before_throw", UO_nl_before_throw, AT_IARF,
                  "Add or remove newline between ')' and 'throw'");
   unc_add_opt("nl_after_case", UO_nl_after_case, AT_BOOL,
                  "Whether to put a newline after 'case' statement");
   unc_add_opt("nl_case_colon_brace", UO_nl_case_colon_brace, AT_IARF,
                  "Add or remove a newline between a case ':' and '{'. Overrides nl_after_case.");
   unc_add_opt("nl_namespace_brace", UO_nl_namespace_brace, AT_IARF,
                  "Newline between namespace and {");
   unc_add_opt("nl_template_class", UO_nl_template_class, AT_IARF,
                  "Add or remove newline between 'template<>' and whatever follows.");
   unc_add_opt("nl_class_brace", UO_nl_class_brace, AT_IARF,
                  "Add or remove newline between 'class' and '{'");
   unc_add_opt("nl_class_init_args", UO_nl_class_init_args, AT_IARF,
                  "Add or remove newline before/after each ',' in the base class list,\n"
                  "  (tied to pos_class_comma).");
   unc_add_opt("nl_constr_init_args", UO_nl_constr_init_args, AT_IARF,
                  "Add or remove newline after each ',' in the constructor member initialization.\n"
                  "Related to nl_constr_colon, pos_constr_colon and pos_constr_comma.");
   unc_add_opt("nl_enum_own_lines", UO_nl_enum_own_lines, AT_IARF,
                  "Add or remove newline before first element, after comma, and after last element in enum");
   unc_add_opt("nl_func_type_name", UO_nl_func_type_name, AT_IARF,
                  "Add or remove newline between return type and function name in a function definition");
   unc_add_opt("nl_func_type_name_class", UO_nl_func_type_name_class, AT_IARF,
                  "Add or remove newline between return type and function name inside a class {}\n"
                  "Uses nl_func_type_name or nl_func_proto_type_name if set to ignore.");
   unc_add_opt("nl_func_class_scope", UO_nl_func_class_scope, AT_IARF,
                  "Add or remove newline between class specification and '::' in 'void A::f() { }'\n"
                  "Only appears in separate member implementation (does not appear with in-line implmementation)");
   unc_add_opt("nl_func_scope_name", UO_nl_func_scope_name, AT_IARF,
                  "Add or remove newline between function scope and name\n"
                  "Controls the newline after '::' in 'void A::f() { }'");
   unc_add_opt("nl_func_proto_type_name", UO_nl_func_proto_type_name, AT_IARF,
                  "Add or remove newline between return type and function name in a prototype");
   unc_add_opt("nl_func_paren", UO_nl_func_paren, AT_IARF,
                  "Add or remove newline between a function name and the opening '(' in the declaration");
   unc_add_opt("nl_func_def_paren", UO_nl_func_def_paren, AT_IARF,
                  "Add or remove newline between a function name and the opening '(' in the definition");
   unc_add_opt("nl_func_decl_start", UO_nl_func_decl_start, AT_IARF,
                  "Add or remove newline after '(' in a function declaration");
   unc_add_opt("nl_func_def_start", UO_nl_func_def_start, AT_IARF,
                  "Add or remove newline after '(' in a function definition");
   unc_add_opt("nl_func_decl_start_single", UO_nl_func_decl_start_single, AT_IARF,
                  "Overrides nl_func_decl_start when there is only one parameter.");
   unc_add_opt("nl_func_def_start_single", UO_nl_func_def_start_single, AT_IARF,
                  "Overrides nl_func_def_start when there is only one parameter.");
   unc_add_opt("nl_func_decl_start_multi_line", UO_nl_func_decl_start_multi_line, AT_BOOL,
                  "Whether to add newline after '(' in a function declaration if '(' and ')' are in different lines.");
   unc_add_opt("nl_func_def_start_multi_line", UO_nl_func_def_start_multi_line, AT_BOOL,
                  "Whether to add newline after '(' in a function definition if '(' and ')' are in different lines.");
   unc_add_opt("nl_func_decl_args", UO_nl_func_decl_args, AT_IARF,
                  "Add or remove newline after each ',' in a function declaration");
   unc_add_opt("nl_func_def_args", UO_nl_func_def_args, AT_IARF,
                  "Add or remove newline after each ',' in a function definition");
   unc_add_opt("nl_func_decl_args_multi_line", UO_nl_func_decl_args_multi_line, AT_BOOL,
                  "Whether to add newline after each ',' in a function declaration if '(' and ')' are in different lines.");
   unc_add_opt("nl_func_def_args_multi_line", UO_nl_func_def_args_multi_line, AT_BOOL,
                  "Whether to add newline after each ',' in a function definition if '(' and ')' are in different lines.");
   unc_add_opt("nl_func_decl_end", UO_nl_func_decl_end, AT_IARF,
                  "Add or remove newline before the ')' in a function declaration");
   unc_add_opt("nl_func_def_end", UO_nl_func_def_end, AT_IARF,
                  "Add or remove newline before the ')' in a function definition");
   unc_add_opt("nl_func_decl_end_single", UO_nl_func_decl_end_single, AT_IARF,
                  "Overrides nl_func_decl_end when there is only one parameter.");
   unc_add_opt("nl_func_def_end_single", UO_nl_func_def_end_single, AT_IARF,
                  "Overrides nl_func_def_end when there is only one parameter.");
   unc_add_opt("nl_func_decl_end_multi_line", UO_nl_func_decl_end_multi_line, AT_BOOL,
                  "Whether to add newline before ')' in a function declaration if '(' and ')' are in different lines.");
   unc_add_opt("nl_func_def_end_multi_line", UO_nl_func_def_end_multi_line, AT_BOOL,
                  "Whether to add newline before ')' in a function definition if '(' and ')' are in different lines.");
   unc_add_opt("nl_func_decl_empty", UO_nl_func_decl_empty, AT_IARF,
                  "Add or remove newline between '()' in a function declaration.");
   unc_add_opt("nl_func_def_empty", UO_nl_func_def_empty, AT_IARF,
                  "Add or remove newline between '()' in a function definition.");
   unc_add_opt("nl_func_call_start_multi_line", UO_nl_func_call_start_multi_line, AT_BOOL,
                  "Whether to add newline after '(' in a function call if '(' and ')' are in different lines.");
   unc_add_opt("nl_func_call_args_multi_line", UO_nl_func_call_args_multi_line, AT_BOOL,
                  "Whether to add newline after each ',' in a function call if '(' and ')' are in different lines.");
   unc_add_opt("nl_func_call_end_multi_line", UO_nl_func_call_end_multi_line, AT_BOOL,
                  "Whether to add newline before ')' in a function call if '(' and ')' are in different lines.");
   unc_add_opt("nl_oc_msg_args", UO_nl_oc_msg_args, AT_BOOL,
                  "Whether to put each OC message parameter on a separate line\n"
                  "See nl_oc_msg_leave_one_liner");
   unc_add_opt("nl_fdef_brace", UO_nl_fdef_brace, AT_IARF,
                  "Add or remove newline between function signature and '{'");
   unc_add_opt("nl_cpp_ldef_brace", UO_nl_cpp_ldef_brace, AT_IARF,
                  "Add or remove newline between C++11 lambda signature and '{'");
   unc_add_opt("nl_return_expr", UO_nl_return_expr, AT_IARF,
                  "Add or remove a newline between the return keyword and return expression.");
   unc_add_opt("nl_after_semicolon", UO_nl_after_semicolon, AT_BOOL,
                  "Whether to put a newline after semicolons, except in 'for' statements");
   unc_add_opt("nl_paren_dbrace_open", UO_nl_paren_dbrace_open, AT_IARF,
                  "Java: Control the newline between the ')' and '{{' of the double brace initializer.");
   unc_add_opt("nl_after_brace_open", UO_nl_after_brace_open, AT_BOOL,
                  "Whether to put a newline after brace open.\n"
                  "This also adds a newline before the matching brace close.");
   unc_add_opt("nl_after_brace_open_cmt", UO_nl_after_brace_open_cmt, AT_BOOL,
                  "If nl_after_brace_open and nl_after_brace_open_cmt are True, a newline is\n"
                  "placed between the open brace and a trailing single-line comment.");
   unc_add_opt("nl_after_vbrace_open", UO_nl_after_vbrace_open, AT_BOOL,
                  "Whether to put a newline after a virtual brace open with a non-empty body.\n"
                  "These occur in un-braced if/while/do/for statement bodies.");
   unc_add_opt("nl_after_vbrace_open_empty", UO_nl_after_vbrace_open_empty, AT_BOOL,
                  "Whether to put a newline after a virtual brace open with an empty body.\n"
                  "These occur in un-braced if/while/do/for statement bodies.");
   unc_add_opt("nl_after_brace_close", UO_nl_after_brace_close, AT_BOOL,
                  "Whether to put a newline after a brace close.\n"
                  "Does not apply if followed by a necessary ';'.");
   unc_add_opt("nl_after_vbrace_close", UO_nl_after_vbrace_close, AT_BOOL,
                  "Whether to put a newline after a virtual brace close.\n"
                  "Would add a newline before return in: 'if (foo) a++; return;'");
   unc_add_opt("nl_brace_struct_var", UO_nl_brace_struct_var, AT_IARF,
                  "Control the newline between the close brace and 'b' in: 'struct { int a; } b;'\n"
                  "Affects enums, unions and structures. If set to ignore, uses nl_after_brace_close");
   unc_add_opt("nl_define_macro", UO_nl_define_macro, AT_BOOL,
                  "Whether to alter newlines in '#define' macros");
   unc_add_opt("nl_squeeze_ifdef", UO_nl_squeeze_ifdef, AT_BOOL,
                  "Whether to remove blanks after '#ifxx' and '#elxx', or before '#elxx' and '#endif'. Does not affect top-level #ifdefs.");
   unc_add_opt("nl_squeeze_ifdef_top_level", UO_nl_squeeze_ifdef_top_level, AT_BOOL,
                  "Makes the nl_squeeze_ifdef option affect the top-level #ifdefs as well.");
   unc_add_opt("nl_before_if", UO_nl_before_if, AT_IARF,
                  "Add or remove blank line before 'if'");
   unc_add_opt("nl_after_if", UO_nl_after_if, AT_IARF,
                  "Add or remove blank line after 'if' statement");
   unc_add_opt("nl_before_for", UO_nl_before_for, AT_IARF,
                  "Add or remove blank line before 'for'");
   unc_add_opt("nl_after_for", UO_nl_after_for, AT_IARF,
                  "Add or remove blank line after 'for' statement");
   unc_add_opt("nl_before_while", UO_nl_before_while, AT_IARF,
                  "Add or remove blank line before 'while'");
   unc_add_opt("nl_after_while", UO_nl_after_while, AT_IARF,
                  "Add or remove blank line after 'while' statement");
   unc_add_opt("nl_before_switch", UO_nl_before_switch, AT_IARF,
                  "Add or remove blank line before 'switch'");
   unc_add_opt("nl_after_switch", UO_nl_after_switch, AT_IARF,
                  "Add or remove blank line after 'switch' statement");
   unc_add_opt("nl_before_synchronized", UO_nl_before_synchronized, AT_IARF,
                  "Add or remove blank line before 'synchronized'");
   unc_add_opt("nl_after_synchronized", UO_nl_after_synchronized, AT_IARF,
                  "Add or remove blank line after 'synchronized' statement");
   unc_add_opt("nl_before_do", UO_nl_before_do, AT_IARF,
                  "Add or remove blank line before 'do'");
   unc_add_opt("nl_after_do", UO_nl_after_do, AT_IARF,
                  "Add or remove blank line after 'do/while' statement");
   unc_add_opt("nl_ds_struct_enum_cmt", UO_nl_ds_struct_enum_cmt, AT_BOOL,
                  "Whether to double-space commented-entries in struct/union/enum");
   unc_add_opt("nl_ds_struct_enum_close_brace", UO_nl_ds_struct_enum_close_brace, AT_BOOL,
                  "force nl before } of a struct/union/enum\n"
                  "(lower priority than 'eat_blanks_before_close_brace')");
   unc_add_opt("nl_before_func_class_def", UO_nl_before_func_class_def, AT_UNUM,
                  "Add or remove blank line before 'func_class_def'");
   //unc_add_option("nl_after_func_class_def", UO_nl_after_func_class_def, AT_NUM,
   //               "Add or remove blank line after 'func_class_def' statement");
   unc_add_opt("nl_before_func_class_proto", UO_nl_before_func_class_proto, AT_UNUM,
                  "Add or remove blank line before 'func_class_proto'");
   //unc_add_option("nl_after_func_class_proto", UO_nl_after_func_class_proto, AT_NUM,
   //               "Add or remove blank line after 'func_class_proto' statement");
   unc_add_opt("nl_class_colon", UO_nl_class_colon, AT_IARF,
                  "Add or remove a newline before/after a class colon,\n"
                  "  (tied to pos_class_colon).");
   unc_add_opt("nl_constr_colon", UO_nl_constr_colon, AT_IARF,
                  "Add or remove a newline around a class constructor colon.\n"
                  "Related to nl_constr_init_args, pos_constr_colon and pos_constr_comma.");
   unc_add_opt("nl_create_if_one_liner", UO_nl_create_if_one_liner, AT_BOOL,
                  "Change simple unbraced if statements into a one-liner\n"
                  "'if(b)\\n i++;' => 'if(b) i++;'");
   unc_add_opt("nl_create_for_one_liner", UO_nl_create_for_one_liner, AT_BOOL,
                  "Change simple unbraced for statements into a one-liner\n"
                  "'for (i=0;i<5;i++)\\n foo(i);' => 'for (i=0;i<5;i++) foo(i);'");
   unc_add_opt("nl_create_while_one_liner", UO_nl_create_while_one_liner, AT_BOOL,
                  "Change simple unbraced while statements into a one-liner\n"
                  "'while (i<5)\\n foo(i++);' => 'while (i<5) foo(i++);'");
   unc_add_opt("nl_split_if_one_liner", UO_nl_split_if_one_liner, AT_BOOL,
                  " Change a one-liner if statement into simple unbraced if\n"
                  "'if(b) i++;' => 'if(b) i++;'");
   unc_add_opt("nl_split_for_one_liner", UO_nl_split_for_one_liner, AT_BOOL,
                  "Change a one-liner for statement into simple unbraced for\n"
                  "'for (i=0;<5;i++) foo(i);' => 'for (i=0;<5;i++) foo(i);'");
   unc_add_opt("nl_split_while_one_liner", UO_nl_split_while_one_liner, AT_BOOL,
                  "Change simple unbraced while statements into a one-liner while\n"
                  "'while (i<5)\\n foo(i++);' => 'while (i<5) foo(i++);'");

   unc_begin_group(UG_blankline, "Blank line options", "Note that it takes 2 newlines to get a blank line");
   unc_add_opt("nl_max", UO_nl_max, AT_UNUM,
                  "The maximum consecutive newlines (3 = 2 blank lines)");
   unc_add_opt("nl_max_blank_in_func", UO_nl_max_blank_in_func, AT_UNUM,
                  "The maximum consecutive newlines in function");
   unc_add_opt("nl_after_func_proto", UO_nl_after_func_proto, AT_UNUM,
                  "The number of newlines after a function prototype, if followed by another function prototype");
   unc_add_opt("nl_after_func_proto_group", UO_nl_after_func_proto_group, AT_UNUM,
                  "The number of newlines after a function prototype, if not followed by another function prototype");
   unc_add_opt("nl_after_func_class_proto", UO_nl_after_func_class_proto, AT_UNUM,
                  "The number of newlines after a function class prototype, if followed by another function class prototype");
   unc_add_opt("nl_after_func_class_proto_group", UO_nl_after_func_class_proto_group, AT_UNUM,
                  "The number of newlines after a function class prototype, if not followed by another function class prototype");
   unc_add_opt("nl_before_func_body_def", UO_nl_before_func_body_def, AT_UNUM,
                  "The number of newlines before a multi-line function def body");
   unc_add_opt("nl_before_func_body_proto", UO_nl_before_func_body_proto, AT_UNUM,
                  "The number of newlines before a multi-line function prototype body");
   unc_add_opt("nl_after_func_body", UO_nl_after_func_body, AT_UNUM,
                  "The number of newlines after '}' of a multi-line function body");
   unc_add_opt("nl_after_func_body_class", UO_nl_after_func_body_class, AT_UNUM,
                  "The number of newlines after '}' of a multi-line function body in a class declaration");
   unc_add_opt("nl_after_func_body_one_liner", UO_nl_after_func_body_one_liner, AT_UNUM,
                  "The number of newlines after '}' of a single line function body");
   unc_add_opt("nl_before_block_comment", UO_nl_before_block_comment, AT_UNUM,
                  "The minimum number of newlines before a multi-line comment.\n"
                  "Doesn't apply if after a brace open or another multi-line comment.");
   unc_add_opt("nl_before_c_comment", UO_nl_before_c_comment, AT_UNUM,
                  "The minimum number of newlines before a single-line C comment.\n"
                  "Doesn't apply if after a brace open or other single-line C comments.");
   unc_add_opt("nl_before_cpp_comment", UO_nl_before_cpp_comment, AT_UNUM,
                  "The minimum number of newlines before a CPP comment.\n"
                  "Doesn't apply if after a brace open or other CPP comments.");
   unc_add_opt("nl_after_multiline_comment", UO_nl_after_multiline_comment, AT_BOOL,
                  "Whether to force a newline after a multi-line comment.");
   unc_add_opt("nl_after_label_colon", UO_nl_after_label_colon, AT_BOOL,
                  "Whether to force a newline after a label's colon.");
   unc_add_opt("nl_after_struct", UO_nl_after_struct, AT_UNUM,
                  "The number of newlines after '}' or ';' of a struct/enum/union definition");
   unc_add_opt("nl_before_class", UO_nl_before_class, AT_UNUM,
                  "The number of newlines before a class definition");
   unc_add_opt("nl_after_class", UO_nl_after_class, AT_UNUM,
                  "The number of newlines after '}' or ';' of a class definition");
   unc_add_opt("nl_before_access_spec", UO_nl_before_access_spec, AT_UNUM,
                  "The number of newlines before a 'private:', 'public:', 'protected:', 'signals:', or 'slots:' label.\n"
                  "Will not change the newline count if after a brace open.\n"
                  "0 = No change.");
   unc_add_opt("nl_after_access_spec", UO_nl_after_access_spec, AT_UNUM,
                  "The number of newlines after a 'private:', 'public:', 'protected:', 'signals:' or 'slots:' label.\n"
                  "0 = No change.\n"
                  "the option 'nl_after_access_spec' takes preference over 'nl_typedef_blk_start' and 'nl_var_def_blk_start'");
   unc_add_opt("nl_comment_func_def", UO_nl_comment_func_def, AT_UNUM,
                  "The number of newlines between a function def and the function comment.\n"
                  "0 = No change.");
   unc_add_opt("nl_after_try_catch_finally", UO_nl_after_try_catch_finally, AT_UNUM,
                  "The number of newlines after a try-catch-finally block that isn't followed by a brace close.\n"
                  "0 = No change.");
   unc_add_opt("nl_around_cs_property", UO_nl_around_cs_property, AT_UNUM,
                  "The number of newlines before and after a property, indexer or event decl.\n"
                  "0 = No change.");
   unc_add_opt("nl_between_get_set", UO_nl_between_get_set, AT_UNUM,
                  "The number of newlines between the get/set/add/remove handlers in C#.\n"
                  "0 = No change.");
   unc_add_opt("nl_property_brace", UO_nl_property_brace, AT_IARF,
                  "Add or remove newline between C# property and the '{'");
   unc_add_opt("eat_blanks_after_open_brace", UO_eat_blanks_after_open_brace, AT_BOOL,
                  "Whether to remove blank lines after '{'");
   unc_add_opt("eat_blanks_before_close_brace", UO_eat_blanks_before_close_brace, AT_BOOL,
                  "Whether to remove blank lines before '}'");
   unc_add_opt("nl_remove_extra_newlines", UO_nl_remove_extra_newlines, AT_UNUM,
                  "How aggressively to remove extra newlines not in preproc.\n"
                  "0: No change\n"
                  "1: Remove most newlines not handled by other config\n"
                  "2: Remove all newlines and reformat completely by config", "", 0, 2);
   unc_add_opt("nl_before_return", UO_nl_before_return, AT_BOOL,
                  "Whether to put a blank line before 'return' statements, unless after an open brace.");
   unc_add_opt("nl_after_return", UO_nl_after_return, AT_BOOL,
                  "Whether to put a blank line after 'return' statements, unless followed by a close brace.");
   unc_add_opt("nl_after_annotation", UO_nl_after_annotation, AT_IARF,
                  "Whether to put a newline after a Java annotation statement.\n"
                  "Only affects annotations that are after a newline.");
   unc_add_opt("nl_between_annotation", UO_nl_between_annotation, AT_IARF,
                  "Controls the newline between two annotations.");

   unc_begin_group(UG_position, "Positioning options");
   unc_add_opt("pos_arith", UO_pos_arith, AT_POS,
                  "The position of arithmetic operators in wrapped expressions");
   unc_add_opt("pos_assign", UO_pos_assign, AT_POS,
                  "The position of assignment in wrapped expressions.\n"
                  "Do not affect '=' followed by '{'");
   unc_add_opt("pos_bool", UO_pos_bool, AT_POS,
                  "The position of boolean operators in wrapped expressions");
   unc_add_opt("pos_compare", UO_pos_compare, AT_POS,
                  "The position of comparison operators in wrapped expressions");
   unc_add_opt("pos_conditional", UO_pos_conditional, AT_POS,
                  "The position of conditional (b ? t : f) operators in wrapped expressions");
   unc_add_opt("pos_comma", UO_pos_comma, AT_POS,
                  "The position of the comma in wrapped expressions");
   unc_add_opt("pos_enum_comma", UO_pos_enum_comma, AT_POS,
                  "The position of the comma in enum entries");
   unc_add_opt("pos_class_comma", UO_pos_class_comma, AT_POS,
                  "The position of the comma in the base class list if there are more than one line,\n"
                  "  (tied to nl_class_init_args).");
   unc_add_opt("pos_constr_comma", UO_pos_constr_comma, AT_POS,
                  "The position of the comma in the constructor initialization list.\n"
                  "Related to nl_constr_colon, nl_constr_init_args and pos_constr_colon.");
   unc_add_opt("pos_class_colon", UO_pos_class_colon, AT_POS,
                  "The position of trailing/leading class colon, between class and base class list\n"
                  "  (tied to nl_class_colon).");
   unc_add_opt("pos_constr_colon", UO_pos_constr_colon, AT_POS,
                  "The position of colons between constructor and member initialization,\n"
                  "(tied to UO_nl_constr_colon).\n"
                  "Related to nl_constr_colon, nl_constr_init_args and pos_constr_comma.");

   unc_begin_group(UG_linesplit, "Line Splitting options");
   unc_add_opt("code_width", UO_code_width, AT_UNUM,
                  "Try to limit code width to N number of columns", "", 16, 256);
   unc_add_opt("ls_for_split_full", UO_ls_for_split_full, AT_BOOL,
                  "Whether to fully split long 'for' statements at semi-colons");
   unc_add_opt("ls_func_split_full", UO_ls_func_split_full, AT_BOOL,
                  "Whether to fully split long function protos/calls at commas");
   unc_add_opt("ls_code_width", UO_ls_code_width, AT_BOOL,
                  "Whether to split lines as close to code_width as possible and ignore some groupings");

   unc_begin_group(UG_align, "Code alignment (not left column spaces/tabs)");
   unc_add_opt("align_keep_tabs", UO_align_keep_tabs, AT_BOOL,
                  "Whether to keep non-indenting tabs");
   unc_add_opt("align_with_tabs", UO_align_with_tabs, AT_BOOL,
                  "Whether to use tabs for aligning");
   unc_add_opt("align_on_tabstop", UO_align_on_tabstop, AT_BOOL,
                  "Whether to bump out to the next tab when aligning");
   unc_add_opt("align_number_left", UO_align_number_left, AT_BOOL,
                  "Whether to left-align numbers");
   unc_add_opt("align_keep_extra_space", UO_align_keep_extra_space, AT_BOOL,
                  "Whether to keep whitespace not required for alignment.");
   unc_add_opt("align_func_params", UO_align_func_params, AT_BOOL,
                  "Align variable definitions in prototypes and functions");
   unc_add_opt("align_same_func_call_params", UO_align_same_func_call_params, AT_BOOL,
                  "Align parameters in single-line functions that have the same name.\n"
                  "The function names must already be aligned with each other.");
   unc_add_opt("align_var_def_span", UO_align_var_def_span, AT_UNUM,
                  "The span for aligning variable definitions (0=don't align)", "", 0, 5000);
   unc_add_opt("align_var_def_star_style", UO_align_var_def_star_style, AT_UNUM,
                  "How to align the star in variable definitions.\n"
                  " 0=Part of the type     'void *   foo;'\n"
                  " 1=Part of the variable 'void     *foo;'\n"
                  " 2=Dangling             'void    *foo;'", "", 0, 2);
   unc_add_opt("align_var_def_amp_style", UO_align_var_def_amp_style, AT_UNUM,
                  "How to align the '&' in variable definitions.\n"
                  " 0=Part of the type\n"
                  " 1=Part of the variable\n"
                  " 2=Dangling", "", 0, 2);
   unc_add_opt("align_var_def_thresh", UO_align_var_def_thresh, AT_UNUM,
                  "The threshold for aligning variable definitions (0=no limit)", "", 0, 5000);
   unc_add_opt("align_var_def_gap", UO_align_var_def_gap, AT_UNUM,
                  "The gap for aligning variable definitions");
   unc_add_opt("align_var_def_colon", UO_align_var_def_colon, AT_BOOL,
                  "Whether to align the colon in struct bit fields");
   unc_add_opt("align_var_def_colon_gap", UO_align_var_def_colon_gap, AT_UNUM,
                  "align variable defs gap for bit colons");
   unc_add_opt("align_var_def_attribute", UO_align_var_def_attribute, AT_BOOL,
                  "Whether to align any attribute after the variable name");
   unc_add_opt("align_var_def_inline", UO_align_var_def_inline, AT_BOOL,
                  "Whether to align inline struct/enum/union variable definitions");
   unc_add_opt("align_assign_span", UO_align_assign_span, AT_UNUM,
                  "The span for aligning on '=' in assignments (0=don't align)", "", 0, 5000);
   unc_add_opt("align_assign_thresh", UO_align_assign_thresh, AT_UNUM,
                  "The threshold for aligning on '=' in assignments (0=no limit)", "", 0, 5000);
   unc_add_opt("align_enum_equ_span", UO_align_enum_equ_span, AT_UNUM,
                  "The span for aligning on '=' in enums (0=don't align)", "", 0, 5000);
   unc_add_opt("align_enum_equ_thresh", UO_align_enum_equ_thresh, AT_UNUM,
                  "The threshold for aligning on '=' in enums (0=no limit)", "", 0, 5000);
   unc_add_opt("align_var_class_span", UO_align_var_class_span, AT_UNUM,
                  "The span for aligning class (0=don't align)", "", 0, 5000);
   unc_add_opt("align_var_class_thresh", UO_align_var_class_thresh, AT_UNUM,
                  "The threshold for aligning class member definitions (0=no limit)", "", 0, 5000);
   unc_add_opt("align_var_class_gap", UO_align_var_class_gap, AT_UNUM,
                  "The gap for aligning class member definitions");
   unc_add_opt("align_var_struct_span", UO_align_var_struct_span, AT_UNUM,
                  "The span for aligning struct/union (0=don't align)", "", 0, 5000);
   unc_add_opt("align_var_struct_thresh", UO_align_var_struct_thresh, AT_UNUM,
                  "The threshold for aligning struct/union member definitions (0=no limit)", "", 0, 5000);
   unc_add_opt("align_var_struct_gap", UO_align_var_struct_gap, AT_UNUM,
                  "The gap for aligning struct/union member definitions");
   unc_add_opt("align_struct_init_span", UO_align_struct_init_span, AT_UNUM,
                  "The span for aligning struct initializer values (0=don't align)", "", 0, 5000);
   unc_add_opt("align_typedef_gap", UO_align_typedef_gap, AT_UNUM,
                  "The minimum space between the type and the synonym of a typedef");
   unc_add_opt("align_typedef_span", UO_align_typedef_span, AT_UNUM,
                  "The span for aligning single-line typedefs (0=don't align)");
   unc_add_opt("align_typedef_func", UO_align_typedef_func, AT_UNUM,
                  "How to align typedef'd functions with other typedefs\n"
                  "0: Don't mix them at all\n"
                  "1: align the open paren with the types\n"
                  "2: align the function type name with the other type names", "", 0, 2);
   unc_add_opt("align_typedef_star_style", UO_align_typedef_star_style, AT_UNUM,
                  "Controls the positioning of the '*' in typedefs. Just try it.\n"
                  "0: Align on typedef type, ignore '*'\n"
                  "1: The '*' is part of type name: typedef int  *pint;\n"
                  "2: The '*' is part of the type, but dangling: typedef int *pint;", "", 0, 2);
   unc_add_opt("align_typedef_amp_style", UO_align_typedef_amp_style, AT_UNUM,
                  "Controls the positioning of the '&' in typedefs. Just try it.\n"
                  "0: Align on typedef type, ignore '&'\n"
                  "1: The '&' is part of type name: typedef int  &pint;\n"
                  "2: The '&' is part of the type, but dangling: typedef int &pint;", "", 0, 2);
   unc_add_opt("align_right_cmt_span", UO_align_right_cmt_span, AT_UNUM,
                  "The span for aligning comments that end lines (0=don't align)", "", 0, 5000);
   unc_add_opt("align_right_cmt_mix", UO_align_right_cmt_mix, AT_BOOL,
                  "If aligning comments, mix with comments after '}' and #endif with less than 3 spaces before the comment");
   unc_add_opt("align_right_cmt_gap", UO_align_right_cmt_gap, AT_NUM,
                  "If a trailing comment is more than this number of columns away from the text it follows,\n"
                  "it will qualify for being aligned. This has to be > 0 to do anything.\n"
                  "A negative value to force comments which are stuck to the previous token\n"
                  " (gap=0) into alignment with the others.");
   unc_add_opt("align_right_cmt_at_col", UO_align_right_cmt_at_col, AT_UNUM,
                  "Align trailing comment at or beyond column N; 'pulls in' comments as a bonus side effect (0=ignore)", "", 0, 200);
   unc_add_opt("align_func_proto_span", UO_align_func_proto_span, AT_UNUM,
                  "The span for aligning function prototypes (0=don't align)", "", 0, 5000);
   unc_add_opt("align_func_proto_gap", UO_align_func_proto_gap, AT_UNUM,
                  "Minimum gap between the return type and the function name.");
   unc_add_opt("align_on_operator", UO_align_on_operator, AT_BOOL,
                  "Align function protos on the 'operator' keyword instead of what follows");
   unc_add_opt("align_mix_var_proto", UO_align_mix_var_proto, AT_BOOL,
                  "Whether to mix aligning prototype and variable declarations.\n"
                  "If True, align_var_def_XXX options are used instead of align_func_proto_XXX options.");
   unc_add_opt("align_single_line_func", UO_align_single_line_func, AT_BOOL,
                  "Align single-line functions with function prototypes, uses align_func_proto_span");
   unc_add_opt("align_single_line_brace", UO_align_single_line_brace, AT_BOOL,
                  "Aligning the open brace of single-line functions.\n"
                  "Requires align_single_line_func=True, uses align_func_proto_span");
   unc_add_opt("align_single_line_brace_gap", UO_align_single_line_brace_gap, AT_UNUM,
                  "Gap for align_single_line_brace.");
   unc_add_opt("align_oc_msg_spec_span", UO_align_oc_msg_spec_span, AT_UNUM,
                  "The span for aligning ObjC msg spec (0=don't align)", "", 0, 5000);
   unc_add_opt("align_nl_cont", UO_align_nl_cont, AT_BOOL,
                  "Whether to align macros wrapped with a backslash and a newline.\n"
                  "This will not work right if the macro contains a multi-line comment.");
   unc_add_opt("align_pp_define_together", UO_align_pp_define_together, AT_BOOL,
                  "# Align macro functions and variables together");
   unc_add_opt("align_pp_define_gap", UO_align_pp_define_gap, AT_UNUM,
                  "The minimum space between label and value of a preprocessor define");
   unc_add_opt("align_pp_define_span", UO_align_pp_define_span, AT_UNUM,
                  "The span for aligning on '#define' bodies (0=don't align, other=number of lines including comments between blocks)", "", 0, 5000);
   unc_add_opt("align_left_shift", UO_align_left_shift, AT_BOOL,
                  "Align lines that start with '<<' with previous '<<'. Default=True");
   unc_add_opt("align_asm_colon", UO_align_asm_colon, AT_BOOL,
                  "Align text after asm volatile () colons.");
   unc_add_opt("align_oc_msg_colon_span", UO_align_oc_msg_colon_span, AT_UNUM,
                  "Span for aligning parameters in an Obj-C message call on the ':' (0=don't align)", "", 0, 5000);
   unc_add_opt("align_oc_msg_colon_first", UO_align_oc_msg_colon_first, AT_BOOL,
                  "If True, always align with the first parameter, even if it is too short.");
   unc_add_opt("align_oc_decl_colon", UO_align_oc_decl_colon, AT_BOOL,
                  "Aligning parameters in an Obj-C '+' or '-' declaration on the ':'");

   unc_begin_group(UG_comment, "Comment modifications");
   unc_add_opt("cmt_width", UO_cmt_width, AT_UNUM,
                  "Try to wrap comments at cmt_width columns", "", 16, 256);
   unc_add_opt("cmt_reflow_mode", UO_cmt_reflow_mode, AT_NUM,
                  "Set the comment reflow mode (Default=0)\n"
                  "0: no reflowing (apart from the line wrapping due to cmt_width)\n"
                  "1: no touching at all\n"
                  "2: full reflow", "", 0, 2);
   unc_add_opt("cmt_convert_tab_to_spaces", UO_cmt_convert_tab_to_spaces, AT_BOOL,
                  "Whether to convert all tabs to spaces in comments. Default is to leave tabs inside comments alone, unless used for indenting.");
   unc_add_opt("cmt_indent_multi", UO_cmt_indent_multi, AT_BOOL,
                  "If False, disable all multi-line comment changes, including cmt_width. keyword substitution and leading chars.\n"
                  "Default=True");
   unc_add_opt("cmt_c_group", UO_cmt_c_group, AT_BOOL,
                  "Whether to group c-comments that look like they are in a block");
   unc_add_opt("cmt_c_nl_start", UO_cmt_c_nl_start, AT_BOOL,
                  "Whether to put an empty '/*' on the first line of the combined c-comment");
   unc_add_opt("cmt_c_nl_end", UO_cmt_c_nl_end, AT_BOOL,
                  "Whether to put a newline before the closing '*/' of the combined c-comment");
   unc_add_opt("cmt_cpp_group", UO_cmt_cpp_group, AT_BOOL,
                  "Whether to group cpp-comments that look like they are in a block");
   unc_add_opt("cmt_cpp_nl_start", UO_cmt_cpp_nl_start, AT_BOOL,
                  "Whether to put an empty '/*' on the first line of the combined cpp-comment");
   unc_add_opt("cmt_cpp_nl_end", UO_cmt_cpp_nl_end, AT_BOOL,
                  "Whether to put a newline before the closing '*/' of the combined cpp-comment");
   unc_add_opt("cmt_cpp_to_c", UO_cmt_cpp_to_c, AT_BOOL,
                  "Whether to change cpp-comments into c-comments");
   unc_add_opt("cmt_star_cont", UO_cmt_star_cont, AT_BOOL,
                  "Whether to put a star on subsequent comment lines");
   unc_add_opt("cmt_sp_before_star_cont", UO_cmt_sp_before_star_cont, AT_UNUM,
                  "The number of spaces to insert at the start of subsequent comment lines");
   unc_add_opt("cmt_sp_after_star_cont", UO_cmt_sp_after_star_cont, AT_NUM,
                  "The number of spaces to insert after the star on subsequent comment lines");
   unc_add_opt("cmt_multi_check_last", UO_cmt_multi_check_last, AT_BOOL,
                  "For multi-line comments with a '*' lead, remove leading spaces if the first and last lines of\n"
                  "the comment are the same length. Default=True");
   unc_add_opt("cmt_multi_first_len_minimum", UO_cmt_multi_first_len_min, AT_UNUM,
                  "For multi-line comments with a '*' lead, remove leading spaces if the first and last lines of\n"
                  "the comment are the same length AND if the length is bigger as the first_len minimum. Default=4",
                  "", 1, 20);
   unc_add_opt("cmt_insert_file_header", UO_cmt_insert_file_header, AT_STRING,
                  "The filename that contains text to insert at the head of a file if the file doesn't start with a C/C++ comment.\n"
                  "Will substitute $(filename) with the current file's name.");
   unc_add_opt("cmt_insert_file_footer", UO_cmt_insert_file_footer, AT_STRING,
                  "The filename that contains text to insert at the end of a file if the file doesn't end with a C/C++ comment.\n"
                  "Will substitute $(filename) with the current file's name.");
   unc_add_opt("cmt_insert_func_header", UO_cmt_insert_func_header, AT_STRING,
                  "The filename that contains text to insert before a function implementation if the function isn't preceded with a C/C++ comment.\n"
                  "Will substitute $(function) with the function name and $(javaparam) with the javadoc @param and @return stuff.\n"
                  "Will also substitute $(fclass) with the class name: void CFoo::Bar() { ... }");
   unc_add_opt("cmt_insert_class_header", UO_cmt_insert_class_header, AT_STRING,
                  "The filename that contains text to insert before a class if the class isn't preceded with a C/C++ comment.\n"
                  "Will substitute $(class) with the class name.");
   unc_add_opt("cmt_insert_oc_msg_header", UO_cmt_insert_oc_msg_header, AT_STRING,
                  "The filename that contains text to insert before a Obj-C message specification if the method isn't preceded with a C/C++ comment.\n"
                  "Will substitute $(message) with the function name and $(javaparam) with the javadoc @param and @return stuff.");
   unc_add_opt("cmt_insert_before_preproc", UO_cmt_insert_before_preproc, AT_BOOL,
                  "If a preprocessor is encountered when stepping backwards from a function name, then\n"
                  "this option decides whether the comment should be inserted.\n"
                  "Affects cmt_insert_oc_msg_header, cmt_insert_func_header and cmt_insert_class_header.");
   unc_add_opt("cmt_insert_before_inlines", UO_cmt_insert_before_inlines, AT_BOOL,
                  "If a function is declared inline to a class definition, then\n"
                  "this option decides whether the comment should be inserted.\n"
                  "Affects cmt_insert_func_header.");
   unc_add_opt("cmt_insert_before_ctor_dtor", UO_cmt_insert_before_ctor_dtor, AT_BOOL,
                  "If the function is a constructor/destructor, then\n"
                  "this option decides whether the comment should be inserted.\n"
                  "Affects cmt_insert_func_header.");

   unc_begin_group(UG_codemodify, "Code modifying options (non-whitespace)");
   unc_add_opt("mod_full_brace_do", UO_mod_full_brace_do, AT_IARF,
                  "Add or remove braces on single-line 'do' statement");
   unc_add_opt("mod_full_brace_for", UO_mod_full_brace_for, AT_IARF,
                  "Add or remove braces on single-line 'for' statement");
   unc_add_opt("mod_full_brace_function", UO_mod_full_brace_fct, AT_IARF,
                  "Add or remove braces on single-line function definitions. (Pawn)");
   unc_add_opt("mod_full_brace_if", UO_mod_full_brace_if, AT_IARF,
                  "Add or remove braces on single-line 'if' statement. Will not remove the braces if they contain an 'else'.");
   unc_add_opt("mod_full_brace_if_chain", UO_mod_full_brace_if_chain, AT_BOOL,
                  "Make all if/elseif/else statements in a chain be braced or not. Overrides mod_full_brace_if.\n"
                  "If any must be braced, they are all braced.  If all can be unbraced, then the braces are removed.");
   unc_add_opt("mod_full_brace_if_chain_only", UO_mod_full_brace_if_chain_only, AT_BOOL,
                  "Make all if/elseif/else statements with at least one 'else' or 'else if' fully braced.\n"
                  "If mod_full_brace_if_chain is used together with this option, all if-else chains will get braces,\n"
                  "and simple 'if' statements will lose them (if possible).");
   unc_add_opt("mod_full_brace_nl", UO_mod_full_brace_nl, AT_UNUM,
                  "Don't remove braces around statements that span N newlines", "", 0, 5000);
   unc_add_opt("mod_full_brace_nl_block_rem_mlcond", UO_mod_full_brace_nl_block_rem_mlcond, AT_BOOL,
                  "Blocks removal of braces if the parenthesis of if/for/while/.. span multiple lines.",
                  "Affected options:\n"
                  "mod_full_brace_for, mod_full_brace_if, mod_full_brace_if_chain, mod_full_brace_if_chain_only, mod_full_brace_while,mod_full_brace_using\n"
                  "Not affected options:\n"
                  "mod_full_brace_do, mod_full_brace_function");
   unc_add_opt("mod_full_brace_while", UO_mod_full_brace_while, AT_IARF,
                  "Add or remove braces on single-line 'while' statement");
   unc_add_opt("mod_full_brace_using", UO_mod_full_brace_using, AT_IARF,
                  "Add or remove braces on single-line 'using ()' statement");
   unc_add_opt("mod_paren_on_return", UO_mod_paren_on_return, AT_IARF,
                  "Add or remove unnecessary paren on 'return' statement");
   unc_add_opt("mod_pawn_semicolon", UO_mod_pawn_semicolon, AT_BOOL,
                  "Whether to change optional semicolons to real semicolons");
   unc_add_opt("mod_full_paren_if_bool", UO_mod_full_paren_if_bool, AT_BOOL,
                  "Add parens on 'while' and 'if' statement around bools");
   unc_add_opt("mod_remove_extra_semicolon", UO_mod_remove_extra_semicolon, AT_BOOL,
                  "Whether to remove superfluous semicolons");
   unc_add_opt("mod_add_long_function_closebrace_comment", UO_mod_add_long_function_closebrace_comment, AT_UNUM,
                  "If a function body exceeds the specified number of newlines and doesn't have a comment after\n"
                  "the close brace, a comment will be added.");
   unc_add_opt("mod_add_long_namespace_closebrace_comment", UO_mod_add_long_namespace_closebrace_comment, AT_UNUM,
                  "If a namespace body exceeds the specified number of newlines and doesn't have a comment after\n"
                  "the close brace, a comment will be added.");
   unc_add_opt("mod_add_long_class_closebrace_comment", UO_mod_add_long_class_closebrace_comment, AT_UNUM,
                  "If a class body exceeds the specified number of newlines and doesn't have a comment after\n"
                  "the close brace, a comment will be added.");
   unc_add_opt("mod_add_long_switch_closebrace_comment", UO_mod_add_long_switch_closebrace_comment, AT_UNUM,
                  "If a switch body exceeds the specified number of newlines and doesn't have a comment after\n"
                  "the close brace, a comment will be added.");
   unc_add_opt("mod_add_long_ifdef_endif_comment", UO_mod_add_long_ifdef_endif_comment, AT_UNUM,
                  "If an #ifdef body exceeds the specified number of newlines and doesn't have a comment after\n"
                  "the #endif, a comment will be added.");
   unc_add_opt("mod_add_long_ifdef_else_comment", UO_mod_add_long_ifdef_else_comment, AT_UNUM,
                  "If an #ifdef or #else body exceeds the specified number of newlines and doesn't have a comment after\n"
                  "the #else, a comment will be added.");
   unc_add_opt("mod_sort_import", UO_mod_sort_import, AT_BOOL,
                  "If True, will sort consecutive single-line 'import' statements [Java, D]");
   unc_add_opt("mod_sort_using", UO_mod_sort_using, AT_BOOL,
                  "If True, will sort consecutive single-line 'using' statements [C#]");
   unc_add_opt("mod_sort_include", UO_mod_sort_include, AT_BOOL,
                  "If True, will sort consecutive single-line '#include' statements [C/C++] and '#import' statements [Obj-C]\n"
                  "This is generally a bad idea, as it may break your code.");
   unc_add_opt("mod_move_case_break", UO_mod_move_case_break, AT_BOOL,
                  "If True, it will move a 'break' that appears after a fully braced 'case' before the close brace.");
   unc_add_opt("mod_case_brace", UO_mod_case_brace, AT_IARF,
                  "Will add or remove the braces around a fully braced case statement.\n"
                  "Will only remove the braces if there are no variable declarations in the block.");
   unc_add_opt("mod_remove_empty_return", UO_mod_remove_empty_return, AT_BOOL,
                  "If True, it will remove a void 'return;' that appears as the last statement in a function.");
   unc_add_opt("mod_sort_oc_properties", UO_mod_sort_oc_properties, AT_BOOL,
                  "If True, it will organize the properties (Obj-C)");
   unc_add_opt("mod_sort_oc_property_thread_safe_weight", UO_mod_sort_oc_property_thread_safe_weight, AT_NUM,
                  "Determines weight of atomic/nonatomic (Obj-C)");
   unc_add_opt("mod_sort_oc_property_readwrite_weight", UO_mod_sort_oc_property_readwrite_weight, AT_NUM,
                  "Determines weight of readwrite (Obj-C)");
   unc_add_opt("mod_sort_oc_property_reference_weight", UO_mod_sort_oc_property_reference_weight, AT_NUM,
                  "Determines weight of reference type (retain, copy, assign, weak, strong) (Obj-C)");
   unc_add_opt("mod_sort_oc_property_getter_weight", UO_mod_sort_oc_property_getter_weight, AT_NUM,
                  "Determines weight of getter type (getter=) (Obj-C)");
   unc_add_opt("mod_sort_oc_property_setter_weight", UO_mod_sort_oc_property_setter_weight, AT_NUM,
                  "Determines weight of setter type (setter=) (Obj-C)");
   unc_add_opt("mod_sort_oc_property_nullability_weight", UO_mod_sort_oc_property_nullability_weight, AT_NUM,
                  "Determines weight of nullability type (nullable/nonnull) (Obj-C)");
   unc_add_opt("mod_enum_last_comma", UO_mod_enum_last_comma, AT_IARF,
                  "Will add or remove the comma after the last item in an enum.");

   unc_begin_group(UG_preprocessor, "Preprocessor options");
   unc_add_opt("pp_indent", UO_pp_indent, AT_IARF,
                  "Control indent of preprocessors inside #if blocks at brace level 0 (file-level)");
   unc_add_opt("pp_indent_at_level", UO_pp_indent_at_level, AT_BOOL,
                  "Whether to indent #if/#else/#endif at the brace level (True) or from column 1 (False)");
   unc_add_opt("pp_indent_count", UO_pp_indent_count, AT_UNUM,
                  "Specifies the number of columns to indent preprocessors per level at brace level 0 (file-level).\n"
                  "If pp_indent_at_level=False, specifies the number of columns to indent preprocessors per level at brace level > 0 (function-level).\n"
                  "Default=1");
   unc_add_opt("pp_space", UO_pp_space, AT_IARF,
                  "Add or remove space after # based on pp_level of #if blocks");
   unc_add_opt("pp_space_count", UO_pp_space_count, AT_UNUM,
                  "Sets the number of spaces added with pp_space");
   unc_add_opt("pp_indent_region", UO_pp_indent_region, AT_NUM,
                  "The indent for #region and #endregion in C# and '#pragma region' in C/C++");
   unc_add_opt("pp_region_indent_code", UO_pp_region_indent_code, AT_BOOL,
                  "Whether to indent the code between #region and #endregion");
   unc_add_opt("pp_indent_if", UO_pp_indent_if, AT_NUM,
                  "If pp_indent_at_level=True, sets the indent for #if, #else and #endif when not at file-level.\n"
                  "0:  indent preprocessors using output_tab_size.\n"
                  ">0: column at which all preprocessors will be indented.");
   unc_add_opt("pp_if_indent_code", UO_pp_if_indent_code, AT_BOOL,
                  "Control whether to indent the code between #if, #else and #endif.");
   unc_add_opt("pp_define_at_level", UO_pp_define_at_level, AT_BOOL,
                  "Whether to indent '#define' at the brace level (True) or from column 1 (false)");
   unc_add_opt("pp_ignore_define_body", UO_pp_ignore_define_body, AT_BOOL,
                  "Whether to ignore the '#define' body while formatting.");

   unc_begin_group(UG_sort_includes, "Sort includes options");
   unc_add_opt("include_category_0", UO_include_category_0, AT_STRING,
                  "The regex for include category with priority 0.");
   unc_add_opt("include_category_1", UO_include_category_1, AT_STRING,
                  "The regex for include category with priority 1.");
   unc_add_opt("include_category_2", UO_include_category_2, AT_STRING,
                  "The regex for include category with priority 2.");

   unc_begin_group(UG_Use_Ext, "Use or Do not Use options", "G");
   unc_add_opt("use_indent_func_call_param", UO_use_indent_func_call_param, AT_BOOL,
                  "True:  indent_func_call_param will be used (default)\n"
                  "False: indent_func_call_param will NOT be used");
   unc_add_opt("use_indent_continue_only_once", UO_use_indent_continue_only_once, AT_BOOL,
                  "The value of the indentation for a continuation line is calculate differently if the line is:\n"
                  "  a declaration :your case with QString fileName ...\n"
                  "  an assignment  :your case with pSettings = new QSettings( ...\n"
                  "At the second case the option value might be used twice:\n"
                  "  at the assignment\n"
                  "  at the function call (if present)\n"
                  "To prevent the double use of the option value, use this option with the value 'True'.\n"
                  "True:  indent_continue will be used only once\n"
                  "False: indent_continue will be used every time (default)");
   unc_add_opt("use_options_overriding_for_qt_macros", UO_use_options_overriding_for_qt_macros, AT_BOOL,
                  "SIGNAL/SLOT Qt macros have special formatting options. See options_for_QT.cpp for details.\n"
                  "Default=True");

   unc_begin_group(UG_warnlevels, "Warn levels - 1: error, 2: warning (default), 3: note");
   unc_add_opt("warn_level_tabs_found_in_verbatim_string_literals", UO_warn_level_tabs_found_in_verbatim_string_literals, AT_UNUM,
                  "Warning is given if doing tab-to-\\t replacement and we have found one in a C# verbatim string literal.", "", 1, 3);

   unc_add_opt("always_ignore", UO_always_ignore, AT_IARF, "this option is always AV_IGNORE", "");
   unc_add_opt("always_add",    UO_always_add,    AT_IARF, "this option is always AV_ADD"   , "");
   unc_add_opt("always_remove", UO_always_remove, AT_IARF, "this option is always AV_REMOVE", "");
   unc_add_opt("always_force",  UO_always_force,  AT_IARF, "this option is always AV_FORCE" , "");
}


const group_map_value_t* get_group_name(uint32_t ug)
{
   for (const auto &it : group_map)
   {
      if ((uint32_t)it.second.id == ug)
      {
         return(&it.second);
      }
   }
   return(nullptr);
}


const option_map_value_t* get_option_name(uo_t option)
{
   const option_name_map_it it = option_name_map.find(option);

   return((it == option_name_map.end()) ? nullptr : (&it->second));
}


static void convert_value(const option_map_value_t* entry, const char* val, op_val_t* dest)
{
   if (entry->type == AT_LINE)
   {
      if (strcasecmp(val, "CRLF") == 0) { dest->le = LE_CRLF; return; }
      if (strcasecmp(val, "LF"  ) == 0) { dest->le = LE_LF;   return; }
      if (strcasecmp(val, "CR"  ) == 0) { dest->le = LE_CR;   return; }

      if (strcasecmp(val, "AUTO") != 0)
      {
         fprintf(stderr, "%s:%u Expected AUTO, LF, CRLF, or CR for %s, got %s\n",
                 cpd.filename, cpd.line_number, entry->name, val);
         cpd.error_count++;
      }
      dest->le = LE_AUTO;
      return;
   }

   if (entry->type == AT_POS)
   {
      if (strcasecmp(val, "JOIN"       ) == 0) { dest->tp = TP_JOIN;        return; }
      if (strcasecmp(val, "LEAD"       ) == 0) { dest->tp = TP_LEAD;        return; }
      if (strcasecmp(val, "LEAD_BREAK" ) == 0) { dest->tp = TP_LEAD_BREAK;  return; }
      if (strcasecmp(val, "LEAD_FORCE" ) == 0) { dest->tp = TP_LEAD_FORCE;  return; }
      if (strcasecmp(val, "TRAIL"      ) == 0) { dest->tp = TP_TRAIL;       return; }
      if (strcasecmp(val, "TRAIL_BREAK") == 0) { dest->tp = TP_TRAIL_BREAK; return; }
      if (strcasecmp(val, "TRAIL_FORCE") == 0) { dest->tp = TP_TRAIL_FORCE; return; }
      if (strcasecmp(val, "IGNORE"     ) != 0)
      {
         fprintf(stderr, "%s:%u Expected IGNORE, JOIN, LEAD, LEAD_BREAK, LEAD_FORCE, "
                 "TRAIL, TRAIL_BREAK, TRAIL_FORCE for %s, got %s\n",
                 cpd.filename, cpd.line_number, entry->name, val);
         cpd.error_count++;
      }
      dest->tp = TP_IGNORE;
      return;
   }

   const option_map_value_t *tmp;
   if ((entry->type == AT_NUM ) ||
       (entry->type == AT_UNUM) )
   {
      if (unc_isdigit(char2uint32(*val)) ||
         (unc_isdigit(char2uint32(val[1])) && ((*val == '-') || (*val == '+'))))
      {
         if ((entry->type == AT_UNUM) && (*val == '-'))
         {
            fprintf(stderr, "%s:%u\n  for the option '%s' is a negative value not possible: %s",
                    cpd.filename, cpd.line_number, entry->name, val);
            exit(EX_CONFIG);
         }
         dest->n = strtol(val, nullptr, 0);
         /* is the same as dest->u */
         return;
      }
      else
      {
         /* Try to see if it is a variable */
         int32_t mult = 1;
         if (*val == '-')
         {
            mult = -1;
            val++;
         }

         tmp = unc_find_option(val);
         if (tmp == nullptr)
         {
            fprintf(stderr, "%s:%u\n  for the assignment: unknown option '%s':",
                    cpd.filename, cpd.line_number, val);
            exit(EX_CONFIG);
         }
         // indent_case_brace = -indent_columns
         LOG_FMT(LNOTE, "line_number=%d, entry(%s) %s, tmp(%s) %s\n",
                 cpd.line_number,
                 get_argtype_name(entry->type), entry->name,
                 get_argtype_name(tmp->type), tmp->name);

         if (( tmp->type == entry->type) ||
             ((tmp->type == AT_UNUM) && (entry->type == AT_NUM)) ||
             ((tmp->type == AT_NUM ) && (entry->type == AT_UNUM) && (get_ival(tmp->id) * mult) > 0))
         {
            dest->n = get_ival(tmp->id) * mult;
            // is the same as dest->u
            return;
         }
         else
         {
            fprintf(stderr, "%s:%u\n  for the assignment: expected type for %s is %s, got %s\n",
                    cpd.filename, cpd.line_number,
                    entry->name, get_argtype_name(entry->type), get_argtype_name(tmp->type));
            exit(EX_CONFIG);
         }
      }
      fprintf(stderr, "%s:%u Expected a number for %s, got %s\n",
              cpd.filename, cpd.line_number, entry->name, val);
      cpd.error_count++;
      dest->n = 0;
      // is the same as dest->u
      return;
   }

   if (entry->type == AT_BOOL)
   {
      if ((strcasecmp(val, "true") == 0) ||
          (strcasecmp(val, "t"   ) == 0) ||
          (strcmp(val, "1") == 0))
      {
         dest->b = true;
         return;
      }

      if ((strcasecmp(val, "false") == 0) ||
          (strcasecmp(val, "f"    ) == 0) ||
          (strcmp(val, "0") == 0))
      {
         dest->b = false;
         return;
      }

      bool btrue = true;
      if ((*val == '-') || (*val == '~'))
      {
         btrue = false;
         val++;
      }

      if (((tmp = unc_find_option(val)) != nullptr) &&
           (tmp->type == entry->type))
      {
         dest->b = is_true(tmp->id) ? btrue : !btrue;
         return;
      }
      fprintf(stderr, "%s:%u Expected 'True' or 'False' for %s, got %s\n",
              cpd.filename, cpd.line_number, entry->name, val);
      cpd.error_count++;
      dest->b = false;
      return;
   }

   if (entry->type == AT_STRING)
   {
      dest->str = strdup(val);
      return;
   }

   /* Must be AT_IARF */
   if ((strcasecmp(val, "add"   ) == 0) || (strcasecmp(val, "a") == 0)) { dest->a = AV_ADD;    return; }
   if ((strcasecmp(val, "remove") == 0) || (strcasecmp(val, "r") == 0)) { dest->a = AV_REMOVE; return; }
   if ((strcasecmp(val, "force" ) == 0) || (strcasecmp(val, "f") == 0)) { dest->a = AV_FORCE;  return; }
   if ((strcasecmp(val, "ignore") == 0) || (strcasecmp(val, "i") == 0)) { dest->a = AV_IGNORE; return; }

   if (((tmp = unc_find_option(val)) != nullptr) &&
        (tmp->type == entry->type))
   {
      dest->a = get_arg(tmp->id);
      return;
   }

   fprintf(stderr, "%s:%u Expected 'Add', 'Remove', 'Force', or 'Ignore' for %s, got %s\n",
           cpd.filename, cpd.line_number, entry->name, val);
   cpd.error_count++;
   dest->a = AV_IGNORE;
}


int32_t set_option_value(const char *name, const char *value)
{
   const option_map_value_t* entry;

   if ((entry = unc_find_option(name)) != nullptr)
   {
      convert_value(entry, value, &cpd.settings[entry->id]);
      return((int32_t)entry->id);
   }
   return(-1);
}


bool is_path_relative(const char *path)
{
#ifdef WIN32
   /* Check for partition labels as indication for an absolute path
    * X:\path\to\file style absolute disk path */
   retval_if(isalpha(path[0]) &&
             (path[1] == ':'), false);

   /* Check for double backslashs as indication for a network path
   * \\server\path\to\file style absolute UNC path */
   retval_if((path[0] == BACKSLASH) &&
             (path[1] == BACKSLASH), false);
#endif

   /* check fo a slash as indication for a filename with leading path
    * /path/to/file style absolute path */
   return(path[0] != '/');
}


#define MAX_ARG_COUNT 32u
void process_option_line(char* configLine, const char* filename)
{
   cpd.line_number++;
   char* ptr;
   if ((ptr = strchr(configLine, '#')) != nullptr) { *ptr = 0;   } /* Chop off trailing comments */
   if ((ptr = strchr(configLine, '=')) != nullptr) { *ptr = ' '; } /* Blow away the '=' to make things simple */
   ptr = configLine;
   while ((ptr = strchr(ptr, ',')) != nullptr)     { *ptr = ' '; } /* Blow away all commas */

   /* Split the line */
   char*    args[MAX_ARG_COUNT];
   uint32_t argc = Args::SplitLine(configLine, args, uint32_t(ARRAY_SIZE(args) - 1u));
   if (argc < 2)
   {
      if (argc > 0)
      {
         fprintf(stderr, "%s:%u Wrong number of arguments: %s...\n",
                 filename, cpd.line_number, configLine);
         cpd.error_count++;
      }
      return;
   }
   argc = min(argc, MAX_ARG_COUNT);
   args[argc] = nullptr;

   if (strcasecmp(args[0], "type") == 0)
   {
      for (uint32_t idx = 1; idx < argc; idx++)
      {
         add_keyword(args[idx], CT_TYPE);
      }
   }
   else if (strcasecmp(args[0], "define"     ) == 0) { add_define (args[1], args[2]       ); }
   else if (strcasecmp(args[0], "macro-open" ) == 0) { add_keyword(args[1], CT_MACRO_OPEN ); }
   else if (strcasecmp(args[0], "macro-close") == 0) { add_keyword(args[1], CT_MACRO_CLOSE); }
   else if (strcasecmp(args[0], "macro-else" ) == 0) { add_keyword(args[1], CT_MACRO_ELSE ); }
   else if (strcasecmp(args[0], "set"        ) == 0)
   {
      if (argc < 3)
      {
         fprintf(stderr, "%s:%u 'set' requires at least three arguments\n",
                 filename, cpd.line_number);
      }
      else
      {
         c_token_t token = find_token_name(args[1]);
         if (token != CT_NONE)
         {
            LOG_FMT(LNOTE, "%s:%d set '%s':", filename, cpd.line_number, args[1]);
            for (uint32_t idx = 2; idx < argc; idx++)
            {
               LOG_FMT(LNOTE, " '%s'", args[idx]);
               add_keyword(args[idx], token);
            }
            LOG_FMT(LNOTE, "\n");
         }
         else
         {
            fprintf(stderr, "%s:%u unknown type '%s':", filename, cpd.line_number, args[1]);
         }
      }
   }
#ifndef EMSCRIPTEN
   else if (strcasecmp(args[0], "include") == 0)
   {
      uint32_t save_line_no = cpd.line_number;
      if (is_path_relative(args[1]))
      {
         /* include is a relative path to the current config file */
         unc_text ut = filename;
         ut.resize(path_dirname_len(filename));
         ut.append(args[1]);
         UNUSED(load_option_file(ut.c_str()));
      }
      else
      {  /* include is an absolute Unix path */
         UNUSED(load_option_file(args[1]));
      }
      cpd.line_number = save_line_no;
   }
#endif
   else if (strcasecmp(args[0], "file_ext") == 0)
   {
      if (argc < 3)
      {
         fprintf(stderr, "%s:%u 'file_ext' requires at least three arguments\n",
                 filename, cpd.line_number);
      }
      else
      {
         for (uint32_t idx = 2; idx < argc; idx++)
         {
            const char *lang_name = extension_add(args[idx], args[1]);
            if (lang_name)
            {
               LOG_FMT(LNOTE, "%s:%u file_ext '%s' => '%s'\n",
                       filename, cpd.line_number, args[idx], lang_name);
            }
            else
            {
               fprintf(stderr, "%s:%u file_ext has unknown language '%s'\n",
                       filename, cpd.line_number, args[1]);
            }
         }
      }
   }
   else
   {
      /* must be a regular option = value */
      const int32_t id = set_option_value(args[0], args[1]);
      if (id < 0)
      {
         fprintf(stderr, "%s:%u Unknown symbol '%s'\n",
                 filename, cpd.line_number, args[0]);
         cpd.error_count++;
      }
   }
}


int32_t load_option_file(const char *filename)
{
#ifdef WIN32
   /* "/dev/null" not understood by "fopen" in Windows */
   retval_if((strcasecmp(filename, "/dev/null") == 0), 0);
#endif

   FILE* pfile = fopen(filename, "r");
   if (ptr_is_invalid(pfile))
   {
      fprintf(stderr, "%s: fopen(%s) failed: %s (%d)\n",
              __func__, filename, strerror(errno), errno);
      cpd.error_count++;
      return(-1);
   }

   /* Read in the file line by line */
   char buffer[256];
   while (fgets(buffer, sizeof(buffer), pfile) != nullptr)
   {
      process_option_line(buffer, filename);
   }

   fclose(pfile);
   return(0);
}


int32_t save_option_file_kernel(FILE* pfile, bool withDoc, bool only_not_default)
{
   fprintf(pfile, "# %s\n", UNCRUSTIFY_VERSION);

   int32_t not_default_opt_count = 0; /* number of options that differ from their default value */
   /* Print the options by group */
   for (auto &jt : group_map)
   {
      bool first = true;

      for (auto option_id : jt.second.options)
      {
         const option_map_value_t* option = get_option_name(option_id);
         const string val_string  = op_val2str(option->type, cpd.settings[option->id]);
         const string val_default = op_val2str(option->type, cpd.defaults[option->id]);

         if (val_string != val_default)
         {
            not_default_opt_count++;
         }
         else if (only_not_default)
         {
            continue;
         }

         if (withDoc &&
            ( ptr_is_valid(option->short_desc)) &&
            (*option->short_desc != 0))
         {
            if (first)
            {
               /* print group description */
               fputs("\n#\n", pfile);
               fprintf(pfile, "# %s\n", jt.second.short_desc);
               fputs("#\n\n", pfile);
            }

            fprintf(pfile, "%s# ", first ? "" : "\n");
            int32_t idx;
            for (idx = 0; option->short_desc[idx] != 0; idx++)
            {
               fputc(option->short_desc[idx], pfile);
               if ( (option->short_desc[idx] == '\n') &&
                    (option->short_desc[idx + 1] != 0))
               {
                  fputs("# ", pfile);
               }
            }
            if (option->short_desc[idx - 1] != '\n')
            {
               fputc('\n', pfile);
            }
         }
         first = false;

         const uint32_t name_len = strlen(option->name);
         const int      pad      = (name_len < MAX_OPTION_NAME_LEN)
                                  ? (MAX_OPTION_NAME_LEN - name_len) : 1;

         fprintf(pfile, "%s%*.s= ", option->name, pad, " ");

         if (option->type == AT_STRING) { fprintf(pfile, "\"%s\"", val_string.c_str()); }
         else                           { fprintf(pfile, "%s",     val_string.c_str()); }
         if (withDoc)
         {
            const int val_len = val_string.length();
            fprintf(pfile, "%*.s # %s", 8 - val_len, " ",
                    argtype2string(option->type).c_str());
         }
         fputs("\n", pfile);
      }
   }

   if (withDoc)
   {
      fprintf(pfile, "%s", DOC_TEXT_END);
   }

   print_keywords  (pfile); /* Print custom keywords */
   print_defines   (pfile); /* Print custom defines */
   print_extensions(pfile); /* Print custom file extensions */

   fprintf(pfile, "# option(s) with 'not default' value: %d\n#\n", not_default_opt_count);

   return(0);
}


int32_t save_option_file(FILE* pfile, bool withDoc)
{
   return(save_option_file_kernel(pfile, withDoc, false));
}


void print_options(FILE* pfile)
{
   // TODO refactor to be independent of type positioning
   const char *names[] =
   {
      "{ False, True }",
      "{ Ignore, Add, Remove, Force }",
      "Number",
      "{ Auto, LF, CR, CRLF }",
      "{ Ignore, Lead, Trail }",
      "String",
      "Unsigned Number",
   };

   fprintf(pfile, "# %s\n", UNCRUSTIFY_VERSION);

   /* Print the all out */
   for (auto &jt : group_map)
   {
      fprintf(pfile, "#\n# %s\n#\n\n", jt.second.short_desc);

      for (auto option_id : jt.second.options)
      {
         const option_map_value_t *option = get_option_name(option_id);
         assert(ptr_is_valid(option));
         uint32_t cur = strlen(option->name);
         uint32_t pad = (cur < MAX_OPTION_NAME_LEN) ? (MAX_OPTION_NAME_LEN - cur) : 1;
         fprintf(pfile, "%s%*c%s\n", option->name, (int32_t)pad, ' ', names[option->type]);

         const char *text = option->short_desc;

         if (ptr_is_valid(text))
         {
            fputs("  ", pfile);
            while (*text != 0)
            {
               fputc(*text, pfile);
               if (*text == '\n')
               {
                  fputs("  ", pfile);
               }
               text++;
            }
         }
         fputs("\n\n", pfile);
      }
   }
   fprintf(pfile, "%s", DOC_TEXT_END);
}


void set_option_defaults(void)
{
   /* set all the default values to zero */
   for (auto &count : cpd.defaults)
   {
      count.n = 0;
   }

   /* the options with non-zero default values */
   cpd.defaults[UO_align_left_shift                                 ].b = true;
   cpd.defaults[UO_cmt_indent_multi                                 ].b = true;
   cpd.defaults[UO_cmt_insert_before_inlines                        ].b = true;
   cpd.defaults[UO_cmt_multi_check_last                             ].b = true;
   cpd.defaults[UO_cmt_multi_first_len_min                      ].n = 4;
   cpd.defaults[UO_indent_access_spec                               ].n = 1;
   cpd.defaults[UO_indent_align_assign                              ].b = true;
   cpd.defaults[UO_indent_columns                                   ].u = 8;
   cpd.defaults[UO_indent_cpp_lambda_body                           ].b = false;
   cpd.defaults[UO_indent_ctor_init_leading                         ].n = 2;
   cpd.defaults[UO_indent_label                                     ].n = 1;
   cpd.defaults[UO_indent_oc_msg_prioritize_first_colon             ].b = true;
   cpd.defaults[UO_indent_token_after_brace                         ].b = true;
   cpd.defaults[UO_indent_using_block                               ].b = true;
   cpd.defaults[UO_indent_with_tabs                                 ].n = 1;
   cpd.defaults[UO_input_tab_size                                   ].u = 8;
   cpd.defaults[UO_newlines                                         ].le= LE_AUTO;
   cpd.defaults[UO_output_tab_size                                  ].u = 8;
   cpd.defaults[UO_pp_indent_count                                  ].n = 1;
   cpd.defaults[UO_sp_addr                                          ].a = AV_REMOVE;
   cpd.defaults[UO_sp_after_semi                                    ].a = AV_ADD;
   cpd.defaults[UO_sp_after_semi_for                                ].a = AV_FORCE;
   cpd.defaults[UO_sp_after_type                                    ].a = AV_FORCE;
   cpd.defaults[UO_sp_angle_shift                                   ].a = AV_ADD;
   cpd.defaults[UO_sp_before_case_colon                             ].a = AV_REMOVE;
   cpd.defaults[UO_sp_before_comma                                  ].a = AV_REMOVE;
   cpd.defaults[UO_sp_before_nl_cont                                ].a = AV_ADD;
   cpd.defaults[UO_sp_before_semi                                   ].a = AV_REMOVE;
   cpd.defaults[UO_sp_deref                                         ].a = AV_REMOVE;
   cpd.defaults[UO_sp_incdec                                        ].a = AV_REMOVE;
   cpd.defaults[UO_sp_inv                                           ].a = AV_REMOVE;
   cpd.defaults[UO_sp_member                                        ].a = AV_REMOVE;
   cpd.defaults[UO_sp_not                                           ].a = AV_REMOVE;
   cpd.defaults[UO_sp_paren_comma                                   ].a = AV_FORCE;
   cpd.defaults[UO_sp_pp_concat                                     ].a = AV_ADD;
   cpd.defaults[UO_sp_sign                                          ].a = AV_REMOVE;
   cpd.defaults[UO_sp_super_paren                                   ].a = AV_REMOVE;
   cpd.defaults[UO_sp_this_paren                                    ].a = AV_REMOVE;
   cpd.defaults[UO_sp_word_brace                                    ].a = AV_ADD;
   cpd.defaults[UO_sp_word_brace_ns                                 ].a = AV_ADD;
   cpd.defaults[UO_string_escape_char                               ].n = BACKSLASH;
   cpd.defaults[UO_use_indent_func_call_param                       ].b = true;
   cpd.defaults[UO_use_options_overriding_for_qt_macros             ].b = true;
   cpd.defaults[UO_warn_level_tabs_found_in_verbatim_string_literals].n = (int32_t)LWARN;
   cpd.defaults[UO_always_ignore                                    ].a = AV_IGNORE;
   cpd.defaults[UO_always_add                                       ].a = AV_ADD;
   cpd.defaults[UO_always_remove                                    ].a = AV_REMOVE;
   cpd.defaults[UO_always_force                                     ].a = AV_FORCE;


   /* copy all the default values to settings array */
   const uint32_t option_count = (uint32_t)UO_option_count;
   for (uint32_t i = 0; i < option_count; i++)
   {
      cpd.settings[i].a = cpd.defaults[i].a;
   }
}


string argtype2string(argtype_t argtype)
{
   switch (argtype)
   {
      case AT_BOOL:   return("false/true");
      case AT_IARF:   return("ignore/add/remove/force");
      case AT_NUM:    return("number");
      case AT_UNUM:   return("unsigned number");
      case AT_LINE:   return("auto/lf/crlf/cr");
      case AT_POS:    return("ignore/join/lead/lead_break/lead_force/trail/trail_break/trail_force");
      case AT_STRING: return("string");
      default:        fprintf(stderr, "Unknown argtype '%d'\n", argtype);
                      return("");
   }
}

const char* get_encoding_name(const char_encoding_e enc)
{
   switch(enc)
   {
      case(char_encoding_e::ASCII   ): return ("ASCII"      );
      case(char_encoding_e::BYTE    ): return ("BYTE"       );
      case(char_encoding_e::UTF8    ): return ("UTF-8"      );
      case(char_encoding_e::UTF16_LE): return ("UTF-16-LE"  );
      case(char_encoding_e::UTF16_BE): return ("UTF-16-BE"  );
      default:                         return ("unknown enc");
   }
}


const char* get_argtype_name(argtype_t argtype)
{
   switch (argtype)
   {
      case AT_BOOL:   return("AT_BOOL"  );
      case AT_IARF:   return("AT_IARF"  );
      case AT_NUM:    return("AT_NUM"   );
      case AT_UNUM:   return("AT_UNUM"  );
      case AT_LINE:   return("AT_LINE"  );
      case AT_POS:    return("AT_POS"   );
      case AT_STRING: return("AT_STRING");
      default:        fprintf(stderr, "Unknown argtype '%d'\n", argtype);
                      return("");
   }
}


string bool2str(bool val)
{
   return ((val) ? "true" :"false");
}


string argval2str(argval_t argval)
{
   switch (argval)
   {
      case AV_IGNORE: return("ignore");
      case AV_ADD:    return("add"   );
      case AV_REMOVE: return("remove");
      case AV_FORCE:  return("force" );
      default:        fprintf(stderr, "Unknown argval '%d'\n", argval);
                      return("undefined");
   }
}

string number2str(int32_t number)
{
   char buffer[12]; /* 11 + termination */
   sprintf(buffer, "%d", number);

   /* NOTE: this creates a std:string class from the char array.
    *       It isn't returning a pointer to stack memory. */
   return(buffer);
}


string lineends2str(lineends_t linends)
{
   switch (linends)
   {
      case LE_LF:   return("lf"  );
      case LE_CRLF: return("crlf");
      case LE_CR:   return("cr"  );
      case LE_AUTO: return("auto");
      default:      fprintf(stderr, "Unknown lineends '%d'\n", linends);
                    return("");
   }
}


string tokenpos2str(tokenpos_t tokenpos)
{
   switch (tokenpos)
   {
      case TP_IGNORE:      return("ignore"     );
      case TP_JOIN:        return("join"       );
      case TP_LEAD:        return("lead"       );
      case TP_LEAD_BREAK:  return("lead_break" );
      case TP_LEAD_FORCE:  return("lead_force" );
      case TP_TRAIL:       return("trail"      );
      case TP_TRAIL_BREAK: return("trail_break");
      case TP_TRAIL_FORCE: return("trail_force");
      default:             fprintf(stderr, "Unknown tokenpos '%d'\n", tokenpos);
                           return("");
   }
}


string op_val2str(const argtype_t argtype, const op_val_t &op_val)
{
   switch (argtype)
   {
      case AT_BOOL:   return(bool2str           (op_val.b ));
      case AT_IARF:   return(argval2str         (op_val.a ));
      case AT_NUM:    return(number2str         (op_val.n ));
      case AT_UNUM:   return(number2str((int32_t)op_val.u ));
      case AT_LINE:   return(lineends2str       (op_val.le));
      case AT_POS:    return(tokenpos2str       (op_val.tp));
      case AT_STRING: return(ptr_is_valid(op_val.str) ? op_val.str : "");
      default:        fprintf(stderr, "Unknown argtype '%d'\n", argtype);
                      return("");
   }
}<|MERGE_RESOLUTION|>--- conflicted
+++ resolved
@@ -26,7 +26,7 @@
 #include "unc_ctype.h"
 
 
-static const char * const DOC_TEXT_END =
+static const char* const DOC_TEXT_END =
    "\n"
    "# Meaning of the settings:\n"
    "#   Ignore - do not do any changes\n"
@@ -961,24 +961,14 @@
                   "Same as indent_func_call_param, but for class variable constructors");
    unc_add_opt("indent_template_param", UO_indent_template_param, AT_BOOL,
                   "Same as indent_func_call_param, but for templates");
-<<<<<<< HEAD
    unc_add_opt("indent_func_param_double", UO_indent_func_param_double, AT_BOOL,
-                  "Double the indent for indent_func_xxx_param options");
+                  "Double the indent for indent_func_xxx_param options.\n"
+                  "Use both values of the options indent_columns and indent_param");
    unc_add_opt("indent_func_const", UO_indent_func_const, AT_UNUM,
                   "Indentation column for standalone 'const' function declaration/prototype qualifier");
    unc_add_opt("indent_func_throw", UO_indent_func_throw, AT_UNUM,
                   "Indentation column for standalone 'throw' function declaration/prototype qualifier");
    unc_add_opt("indent_member", UO_indent_member, AT_UNUM,
-=======
-   unc_add_option("indent_func_param_double", UO_indent_func_param_double, AT_BOOL,
-                  "Double the indent for indent_func_xxx_param options.\n"
-                  "Use both values of the options indent_columns and indent_param");
-   unc_add_option("indent_func_const", UO_indent_func_const, AT_UNUM,
-                  "Indentation column for standalone 'const' function decl/proto qualifier");
-   unc_add_option("indent_func_throw", UO_indent_func_throw, AT_UNUM,
-                  "Indentation column for standalone 'throw' function decl/proto qualifier");
-   unc_add_option("indent_member", UO_indent_member, AT_UNUM,
->>>>>>> bc4307b7
                   "The number of spaces to indent a continued '->' or '.'\n"
                   "Usually set to 0, 1, or indent_columns.");
    unc_add_opt("indent_sing_line_comments", UO_indent_sing_line_comments, AT_UNUM,
