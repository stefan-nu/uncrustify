--- conflicted
+++ resolved
@@ -1914,76 +1914,39 @@
             log_flush(true);
             exit(EX_CONFIG);
          }
-<<<<<<< HEAD
-         dest->n = strtol(val, nullptr, 0);
-         /* is the same as dest->u */
-=======
          if (entry->type == AT_NUM)
          {
             dest->n = strtol(val, nullptr, 0);
+            /* is the same as dest->u */
          }
          else
          {
             dest->u = strtoul(val, nullptr, 0);
          }
->>>>>>> e4cd12a4
          return;
       }
-      else
+
+      /* Try to see if it is a variable */
+      int32_t mult = 1;
+      if (*val == '-')
       {
-<<<<<<< HEAD
-         /* Try to see if it is a variable */
-         int32_t mult = 1;
-         if (*val == '-')
-         {
-            mult = -1;
-            val++;
-         }
-
-         tmp = unc_find_option(val);
-         if (tmp == nullptr)
-         {
-            fprintf(stderr, "%s:%u\n  for the assignment: unknown option '%s':",
-                    cpd.filename, cpd.line_number, val);
-            log_flush(true);
-            exit(EX_CONFIG);
-         }
-         // indent_case_brace = -indent_columns
-         LOG_FMT(LNOTE, "line_number=%d, entry(%s) %s, tmp(%s) %s\n",
-                 cpd.line_number,
-                 get_argtype_name(entry->type), entry->name,
-                 get_argtype_name(tmp->type), tmp->name);
-
-         if (( tmp->type == entry->type) ||
-             ((tmp->type == AT_UNUM) && (entry->type == AT_NUM)) ||
-             ((tmp->type == AT_NUM ) && (entry->type == AT_UNUM) && (get_ival(tmp->id) * mult) > 0))
-         {
-            dest->n = get_ival(tmp->id) * mult;
-            // is the same as dest->u
-            return;
-         }
-         else
-         {
-            fprintf(stderr, "%s:%u\n  for the assignment: expected type for %s is %s, got %s\n",
-                    cpd.filename, cpd.line_number,
-                    entry->name, get_argtype_name(entry->type), get_argtype_name(tmp->type));
-            log_flush(true);
-            exit(EX_CONFIG);
-         }
+         mult = -1;
+         val++;
       }
-      fprintf(stderr, "%s:%u Expected a number for %s, got %s\n",
-              cpd.filename, cpd.line_number, entry->name, val);
-=======
-         fprintf(stderr, "%s:%d\n  for the assignment: unknown option '%s':",
+
+      tmp = unc_find_option(val);
+      if (tmp == nullptr)
+      {
+         fprintf(stderr, "%s:%u\n  for the assignment: unknown option '%s':",
                  cpd.filename, cpd.line_number, val);
          log_flush(true);
          exit(EX_CONFIG);
       }
-
       // indent_case_brace = -indent_columns
       LOG_FMT(LNOTE, "line_number=%d, entry(%s) %s, tmp(%s) %s\n",
-              cpd.line_number, get_argtype_name(entry->type),
-              entry->name, get_argtype_name(tmp->type), tmp->name);
+              cpd.line_number,
+              get_argtype_name(entry->type), entry->name,
+              get_argtype_name(tmp->type), tmp->name);
 
       if (tmp->type == AT_UNUM || tmp->type == AT_NUM)
       {
@@ -2013,22 +1976,18 @@
          exit(EX_CONFIG);
       }
 
-      fprintf(stderr, "%s:%d\n  for the assignment: expected type for %s is %s, got %s\n",
-              cpd.filename, cpd.line_number,
-              entry->name, get_argtype_name(entry->type), get_argtype_name(tmp->type));
->>>>>>> e4cd12a4
+      fprintf(stderr, "%s:%u\n  for the assignment: expected type for %s is %s, got %s\n",
+              cpd.filename, cpd.line_number, entry->name,
+              get_argtype_name(entry->type), get_argtype_name(tmp->type));
       log_flush(true);
-      cpd.error_count++;
-      dest->n = 0;
-      // is the same as dest->u
-      return;
+      exit(EX_CONFIG);
    }
 
    if (entry->type == AT_BOOL)
    {
       if ((strcasecmp(val, "true") == 0) ||
           (strcasecmp(val, "t"   ) == 0) ||
-          (strcmp(val, "1") == 0))
+          (strcmp    (val, "1"   ) == 0) )
       {
          dest->b = true;
          return;
@@ -2036,14 +1995,15 @@
 
       if ((strcasecmp(val, "false") == 0) ||
           (strcasecmp(val, "f"    ) == 0) ||
-          (strcmp(val, "0") == 0))
+          (strcmp    (val, "0"    ) == 0) )
       {
          dest->b = false;
          return;
       }
 
       bool btrue = true;
-      if ((*val == '-') || (*val == '~'))
+      if ((*val == '-') ||
+          (*val == '~') )
       {
          btrue = false;
          val++;
@@ -2431,18 +2391,17 @@
       count.n = 0;
    }
 
-<<<<<<< HEAD
    /* the options with non-zero default values */
    cpd.defaults[UO_align_left_shift                                 ].b = true;
    cpd.defaults[UO_cmt_indent_multi                                 ].b = true;
    cpd.defaults[UO_cmt_insert_before_inlines                        ].b = true;
    cpd.defaults[UO_cmt_multi_check_last                             ].b = true;
-   cpd.defaults[UO_cmt_multi_first_len_min                          ].n = 4;
+   cpd.defaults[UO_cmt_multi_first_len_min                          ].u = 4;
    cpd.defaults[UO_indent_access_spec                               ].n = 1;
    cpd.defaults[UO_indent_align_assign                              ].b = true;
    cpd.defaults[UO_indent_columns                                   ].u = 8;
    cpd.defaults[UO_indent_cpp_lambda_body                           ].b = false;
-   cpd.defaults[UO_indent_ctor_init_leading                         ].n = 2;
+   cpd.defaults[UO_indent_ctor_init_leading                         ].u = 2;
    cpd.defaults[UO_indent_label                                     ].n = 1;
    cpd.defaults[UO_indent_oc_msg_prioritize_first_colon             ].b = true;
    cpd.defaults[UO_indent_token_after_brace                         ].b = true;
@@ -2452,7 +2411,7 @@
    cpd.defaults[UO_input_tab_size                                   ].u = 8;
    cpd.defaults[UO_newlines                                         ].le= LE_AUTO;
    cpd.defaults[UO_output_tab_size                                  ].u = 8;
-   cpd.defaults[UO_pp_indent_count                                  ].n = 1;
+   cpd.defaults[UO_pp_indent_count                                  ].u = 1;
    cpd.defaults[UO_sp_addr                                          ].a = AV_REMOVE;
    cpd.defaults[UO_sp_after_semi                                    ].a = AV_ADD;
    cpd.defaults[UO_sp_after_semi_for                                ].a = AV_FORCE;
@@ -2474,10 +2433,10 @@
    cpd.defaults[UO_sp_this_paren                                    ].a = AV_REMOVE;
    cpd.defaults[UO_sp_word_brace                                    ].a = AV_ADD;
    cpd.defaults[UO_sp_word_brace_ns                                 ].a = AV_ADD;
-   cpd.defaults[UO_string_escape_char                               ].n = BACKSLASH;
+   cpd.defaults[UO_string_escape_char                               ].u = BACKSLASH;
    cpd.defaults[UO_use_indent_func_call_param                       ].b = true;
    cpd.defaults[UO_use_options_overriding_for_qt_macros             ].b = true;
-   cpd.defaults[UO_warn_level_tabs_found_in_verbatim_string_literals].n = (int32_t)LWARN;
+   cpd.defaults[UO_warn_level_tabs_found_in_verbatim_string_literals].u = LWARN;
    cpd.defaults[UO_pp_indent_case                                   ].b = true;
    cpd.defaults[UO_pp_indent_func_def                               ].b = true;
    cpd.defaults[UO_pp_indent_extern                                 ].b = true;
@@ -2486,58 +2445,6 @@
    cpd.defaults[UO_always_add                                       ].a = AV_ADD;
    cpd.defaults[UO_always_remove                                    ].a = AV_REMOVE;
    cpd.defaults[UO_always_force                                     ].a = AV_FORCE;
-=======
-   // the options with non-zero default values
-   cpd.defaults[UO_align_left_shift].b                                  = true;
-   cpd.defaults[UO_cmt_indent_multi].b                                  = true;
-   cpd.defaults[UO_cmt_insert_before_inlines].b                         = true;
-   cpd.defaults[UO_cmt_multi_check_last].b                              = true;
-   cpd.defaults[UO_cmt_multi_first_len_minimum].u                       = 4;
-   cpd.defaults[UO_indent_access_spec].n                                = 1;
-   cpd.defaults[UO_indent_align_assign].b                               = true;
-   cpd.defaults[UO_indent_columns].u                                    = 8;
-   cpd.defaults[UO_indent_cpp_lambda_body].b                            = false;
-   cpd.defaults[UO_indent_ctor_init_leading].u                          = 2;
-   cpd.defaults[UO_indent_label].n                                      = 1;
-   cpd.defaults[UO_indent_oc_msg_prioritize_first_colon].b              = true;
-   cpd.defaults[UO_indent_token_after_brace].b                          = true;
-   cpd.defaults[UO_indent_using_block].b                                = true;
-   cpd.defaults[UO_indent_with_tabs].u                                  = 1;
-   cpd.defaults[UO_indent_switch_pp].b                                  = true;
-   cpd.defaults[UO_input_tab_size].u                                    = 8;
-   cpd.defaults[UO_newlines].le                                         = LE_AUTO;
-   cpd.defaults[UO_output_tab_size].u                                   = 8;
-   cpd.defaults[UO_pp_indent_count].u                                   = 1;
-   cpd.defaults[UO_sp_addr].a                                           = AV_REMOVE;
-   cpd.defaults[UO_sp_after_semi].a                                     = AV_ADD;
-   cpd.defaults[UO_sp_after_semi_for].a                                 = AV_FORCE;
-   cpd.defaults[UO_sp_after_type].a                                     = AV_FORCE;
-   cpd.defaults[UO_sp_angle_shift].a                                    = AV_ADD;
-   cpd.defaults[UO_sp_before_case_colon].a                              = AV_REMOVE;
-   cpd.defaults[UO_sp_before_comma].a                                   = AV_REMOVE;
-   cpd.defaults[UO_sp_before_nl_cont].a                                 = AV_ADD;
-   cpd.defaults[UO_sp_before_semi].a                                    = AV_REMOVE;
-   cpd.defaults[UO_sp_deref].a                                          = AV_REMOVE;
-   cpd.defaults[UO_sp_incdec].a                                         = AV_REMOVE;
-   cpd.defaults[UO_sp_inv].a                                            = AV_REMOVE;
-   cpd.defaults[UO_sp_member].a                                         = AV_REMOVE;
-   cpd.defaults[UO_sp_not].a                                            = AV_REMOVE;
-   cpd.defaults[UO_sp_paren_comma].a                                    = AV_FORCE;
-   cpd.defaults[UO_sp_pp_concat].a                                      = AV_ADD;
-   cpd.defaults[UO_sp_sign].a                                           = AV_REMOVE;
-   cpd.defaults[UO_sp_super_paren].a                                    = AV_REMOVE;
-   cpd.defaults[UO_sp_this_paren].a                                     = AV_REMOVE;
-   cpd.defaults[UO_sp_word_brace].a                                     = AV_ADD;
-   cpd.defaults[UO_sp_word_brace_ns].a                                  = AV_ADD;
-   cpd.defaults[UO_string_escape_char].u                                = '\\';
-   cpd.defaults[UO_use_indent_func_call_param].b                        = true;
-   cpd.defaults[UO_use_options_overriding_for_qt_macros].b              = true;
-   cpd.defaults[UO_warn_level_tabs_found_in_verbatim_string_literals].u = LWARN;
-   cpd.defaults[UO_pp_indent_case].b                                    = true;
-   cpd.defaults[UO_pp_indent_func_def].b                                = true;
-   cpd.defaults[UO_pp_indent_extern].b                                  = true;
-   cpd.defaults[UO_pp_indent_brace].b                                   = true;
->>>>>>> e4cd12a4
 
 #ifdef DEBUG
    // test all the default values if they are in the allowed interval
