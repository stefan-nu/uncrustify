--- conflicted
+++ resolved
@@ -423,7 +423,6 @@
                "Force the output encoding to UTF-8");
 
    unc_begin_group(UG_space, "Spacing options");
-<<<<<<< HEAD
    unc_add_opt("sp_arith", UO_sp_arith, AT_IARF,
                "Add or remove space around arithmetic operator '+', '-', '/', '*', etc\n"
                "also '>>>' '<<' '>>' '%' '|'");
@@ -601,6 +600,12 @@
                "Add or remove space inside enum '{' and '}'");
    unc_add_opt("sp_inside_braces_struct", UO_sp_inside_braces_struct, AT_IARF,
                "Add or remove space inside struct/union '{' and '}'");
+   unc_add_opt("sp_after_type_brace_init_lst_open", UO_sp_after_type_brace_init_lst_open, AT_IARF,
+               "Add or remove space after open brace in an unnamed temporary direct-list-initialization");
+   unc_add_opt("sp_before_type_brace_init_lst_close", UO_sp_before_type_brace_init_lst_close, AT_IARF,
+               "Add or remove space before close brace in an unnamed temporary direct-list-initialization");
+   unc_add_opt("sp_inside_type_brace_init_lst", UO_sp_inside_type_brace_init_lst, AT_IARF,
+               "Add or remove space inside an unnamed temporary direct-list-initialization");
    unc_add_opt("sp_inside_braces", UO_sp_inside_braces, AT_IARF,
                "Add or remove space inside '{' and '}'");
    unc_add_opt("sp_inside_braces_empty", UO_sp_inside_braces_empty, AT_IARF,
@@ -608,6 +613,8 @@
    unc_add_opt("sp_type_func", UO_sp_type_func, AT_IARF,
                "Add or remove space between return type and function name\n"
                "A minimum of 1 is forced except for pointer return types.");
+   unc_add_opt("sp_type_brace_init_lst", UO_sp_type_brace_init_lst, AT_IARF,
+               "Add or remove space between type and open brace of an unnamed temporary direct-list-initialization");
    unc_add_opt("sp_func_proto_paren", UO_sp_func_proto_paren, AT_IARF,
                "Add or remove space between function name and '(' on function declaration");
    unc_add_opt("sp_func_proto_paren_empty", UO_sp_func_proto_paren_empty, AT_IARF,
@@ -817,409 +824,6 @@
                "If True, vbrace tokens are dropped to the previous token and skipped.");
    unc_add_opt("force_tab_after_define", UO_force_tab_after_define, AT_BOOL,
                "If True, a <TAB> is inserted after #define.");
-=======
-   unc_add_option("sp_arith", UO_sp_arith, AT_IARF,
-                  "Add or remove space around arithmetic operator '+', '-', '/', '*', etc\n"
-                  "also '>>>' '<<' '>>' '%' '|'");
-   unc_add_option("sp_assign", UO_sp_assign, AT_IARF,
-                  "Add or remove space around assignment operator '=', '+=', etc");
-   unc_add_option("sp_cpp_lambda_assign", UO_sp_cpp_lambda_assign, AT_IARF,
-                  "Add or remove space around '=' in C++11 lambda capture specifications. Overrides sp_assign");
-   unc_add_option("sp_cpp_lambda_paren", UO_sp_cpp_lambda_paren, AT_IARF,
-                  "Add or remove space after the capture specification in C++11 lambda.");
-   unc_add_option("sp_assign_default", UO_sp_assign_default, AT_IARF,
-                  "Add or remove space around assignment operator '=' in a prototype");
-   unc_add_option("sp_before_assign", UO_sp_before_assign, AT_IARF,
-                  "Add or remove space before assignment operator '=', '+=', etc. Overrides sp_assign.");
-   unc_add_option("sp_after_assign", UO_sp_after_assign, AT_IARF,
-                  "Add or remove space after assignment operator '=', '+=', etc. Overrides sp_assign.");
-   unc_add_option("sp_enum_paren", UO_sp_enum_paren, AT_IARF,
-                  "Add or remove space in 'NS_ENUM ('");
-   unc_add_option("sp_enum_assign", UO_sp_enum_assign, AT_IARF,
-                  "Add or remove space around assignment '=' in enum");
-   unc_add_option("sp_enum_before_assign", UO_sp_enum_before_assign, AT_IARF,
-                  "Add or remove space before assignment '=' in enum. Overrides sp_enum_assign.");
-   unc_add_option("sp_enum_after_assign", UO_sp_enum_after_assign, AT_IARF,
-                  "Add or remove space after assignment '=' in enum. Overrides sp_enum_assign.");
-   unc_add_option("sp_enum_colon", UO_sp_enum_colon, AT_IARF,
-                  "Add or remove space around assignment ':' in enum");
-   unc_add_option("sp_pp_concat", UO_sp_pp_concat, AT_IARF,
-                  "Add or remove space around preprocessor '##' concatenation operator. Default=Add");
-   unc_add_option("sp_pp_stringify", UO_sp_pp_stringify, AT_IARF,
-                  "Add or remove space after preprocessor '#' stringify operator. Also affects the '#@' charizing operator.");
-   unc_add_option("sp_before_pp_stringify", UO_sp_before_pp_stringify, AT_IARF,
-                  "Add or remove space before preprocessor '#' stringify operator as in '#define x(y) L#y'.");
-   unc_add_option("sp_bool", UO_sp_bool, AT_IARF,
-                  "Add or remove space around boolean operators '&&' and '||'");
-   unc_add_option("sp_compare", UO_sp_compare, AT_IARF,
-                  "Add or remove space around compare operator '<', '>', '==', etc");
-   unc_add_option("sp_inside_paren", UO_sp_inside_paren, AT_IARF,
-                  "Add or remove space inside '(' and ')'");
-   unc_add_option("sp_paren_paren", UO_sp_paren_paren, AT_IARF,
-                  "Add or remove space between nested parens: '((' vs ') )'");
-   unc_add_option("sp_cparen_oparen", UO_sp_cparen_oparen, AT_IARF,
-                  "Add or remove space between back-to-back parens: ')(' vs ') ('");
-   unc_add_option("sp_balance_nested_parens", UO_sp_balance_nested_parens, AT_BOOL,
-                  "Whether to balance spaces inside nested parens");
-   unc_add_option("sp_paren_brace", UO_sp_paren_brace, AT_IARF,
-                  "Add or remove space between ')' and '{'");
-   unc_add_option("sp_before_ptr_star", UO_sp_before_ptr_star, AT_IARF,
-                  "Add or remove space before pointer star '*'");
-   unc_add_option("sp_before_unnamed_ptr_star", UO_sp_before_unnamed_ptr_star, AT_IARF,
-                  "Add or remove space before pointer star '*' that isn't followed by a variable name\n"
-                  "If set to 'ignore', sp_before_ptr_star is used instead.");
-   unc_add_option("sp_between_ptr_star", UO_sp_between_ptr_star, AT_IARF,
-                  "Add or remove space between pointer stars '*'");
-   unc_add_option("sp_after_ptr_star", UO_sp_after_ptr_star, AT_IARF,
-                  "Add or remove space after pointer star '*', if followed by a word.");
-   unc_add_option("sp_after_ptr_star_qualifier", UO_sp_after_ptr_star_qualifier, AT_IARF,
-                  "Add or remove space after pointer star '*', if followed by a qualifier.");
-   unc_add_option("sp_after_ptr_star_func", UO_sp_after_ptr_star_func, AT_IARF,
-                  "Add or remove space after a pointer star '*', if followed by a func proto/def.");
-   unc_add_option("sp_ptr_star_paren", UO_sp_ptr_star_paren, AT_IARF,
-                  "Add or remove space after a pointer star '*', if followed by an open paren (function types).");
-   unc_add_option("sp_before_ptr_star_func", UO_sp_before_ptr_star_func, AT_IARF,
-                  "Add or remove space before a pointer star '*', if followed by a func proto/def.");
-   unc_add_option("sp_before_byref", UO_sp_before_byref, AT_IARF,
-                  "Add or remove space before a reference sign '&'");
-   unc_add_option("sp_before_unnamed_byref", UO_sp_before_unnamed_byref, AT_IARF,
-                  "Add or remove space before a reference sign '&' that isn't followed by a variable name\n"
-                  "If set to 'ignore', sp_before_byref is used instead.");
-   unc_add_option("sp_after_byref", UO_sp_after_byref, AT_IARF,
-                  "Add or remove space after reference sign '&', if followed by a word.");
-   unc_add_option("sp_after_byref_func", UO_sp_after_byref_func, AT_IARF,
-                  "Add or remove space after a reference sign '&', if followed by a func proto/def.");
-   unc_add_option("sp_before_byref_func", UO_sp_before_byref_func, AT_IARF,
-                  "Add or remove space before a reference sign '&', if followed by a func proto/def.");
-   unc_add_option("sp_after_type", UO_sp_after_type, AT_IARF,
-                  "Add or remove space between type and word. Default=Force");
-   unc_add_option("sp_before_template_paren", UO_sp_before_template_paren, AT_IARF,
-                  "Add or remove space before the paren in the D constructs 'template Foo(' and 'class Foo('.");
-   unc_add_option("sp_template_angle", UO_sp_template_angle, AT_IARF,
-                  "Add or remove space in 'template <' vs 'template<'.\n"
-                  "If set to ignore, sp_before_angle is used.");
-   unc_add_option("sp_before_angle", UO_sp_before_angle, AT_IARF,
-                  "Add or remove space before '<>'");
-   unc_add_option("sp_inside_angle", UO_sp_inside_angle, AT_IARF,
-                  "Add or remove space inside '<' and '>'");
-   unc_add_option("sp_after_angle", UO_sp_after_angle, AT_IARF,
-                  "Add or remove space after '<>'");
-   unc_add_option("sp_angle_paren", UO_sp_angle_paren, AT_IARF,
-                  "Add or remove space between '<>' and '(' as found in 'new List<byte>(foo);'");
-   unc_add_option("sp_angle_paren_empty", UO_sp_angle_paren_empty, AT_IARF,
-                  "Add or remove space between '<>' and '()' as found in 'new List<byte>();'");
-   unc_add_option("sp_angle_word", UO_sp_angle_word, AT_IARF,
-                  "Add or remove space between '<>' and a word as in 'List<byte> m;' or 'template <typename T> static ...'");
-   unc_add_option("sp_angle_shift", UO_sp_angle_shift, AT_IARF,
-                  "Add or remove space between '>' and '>' in '>>' (template stuff C++/C# only). Default=Add");
-   unc_add_option("sp_permit_cpp11_shift", UO_sp_permit_cpp11_shift, AT_BOOL,
-                  "Permit removal of the space between '>>' in 'foo<bar<int> >' (C++11 only). Default=False\n"
-                  "sp_angle_shift cannot remove the space without this option.");
-   unc_add_option("sp_before_sparen", UO_sp_before_sparen, AT_IARF,
-                  "Add or remove space before '(' of 'if', 'for', 'switch', 'while', etc.");
-   unc_add_option("sp_inside_sparen", UO_sp_inside_sparen, AT_IARF,
-                  "Add or remove space inside if-condition '(' and ')'");
-   unc_add_option("sp_inside_sparen_close", UO_sp_inside_sparen_close, AT_IARF,
-                  "Add or remove space before if-condition ')'. Overrides sp_inside_sparen.");
-   unc_add_option("sp_inside_sparen_open", UO_sp_inside_sparen_open, AT_IARF,
-                  "Add or remove space after if-condition '('. Overrides sp_inside_sparen.");
-   unc_add_option("sp_after_sparen", UO_sp_after_sparen, AT_IARF,
-                  "Add or remove space after ')' of 'if', 'for', 'switch', and 'while', etc.");
-   unc_add_option("sp_sparen_brace", UO_sp_sparen_brace, AT_IARF,
-                  "Add or remove space between ')' and '{' of 'if', 'for', 'switch', and 'while', etc.");
-   unc_add_option("sp_invariant_paren", UO_sp_invariant_paren, AT_IARF,
-                  "Add or remove space between 'invariant' and '(' in the D language.");
-   unc_add_option("sp_after_invariant_paren", UO_sp_after_invariant_paren, AT_IARF,
-                  "Add or remove space after the ')' in 'invariant (C) c' in the D language.");
-   unc_add_option("sp_special_semi", UO_sp_special_semi, AT_IARF,
-                  "Add or remove space before empty statement ';' on 'if', 'for' and 'while'");
-   unc_add_option("sp_before_semi", UO_sp_before_semi, AT_IARF,
-                  "Add or remove space before ';'. Default=Remove");
-   unc_add_option("sp_before_semi_for", UO_sp_before_semi_for, AT_IARF,
-                  "Add or remove space before ';' in non-empty 'for' statements");
-   unc_add_option("sp_before_semi_for_empty", UO_sp_before_semi_for_empty, AT_IARF,
-                  "Add or remove space before a semicolon of an empty part of a for statement.");
-   unc_add_option("sp_after_semi", UO_sp_after_semi, AT_IARF,
-                  "Add or remove space after ';', except when followed by a comment. Default=Add");
-   unc_add_option("sp_after_semi_for", UO_sp_after_semi_for, AT_IARF,
-                  "Add or remove space after ';' in non-empty 'for' statements. Default=Force");
-   unc_add_option("sp_after_semi_for_empty", UO_sp_after_semi_for_empty, AT_IARF,
-                  "Add or remove space after the final semicolon of an empty part of a for statement: for ( ; ; <here> ).");
-   unc_add_option("sp_before_square", UO_sp_before_square, AT_IARF,
-                  "Add or remove space before '[' (except '[]')");
-   unc_add_option("sp_before_squares", UO_sp_before_squares, AT_IARF,
-                  "Add or remove space before '[]'");
-   unc_add_option("sp_inside_square", UO_sp_inside_square, AT_IARF,
-                  "Add or remove space inside a non-empty '[' and ']'");
-   unc_add_option("sp_after_comma", UO_sp_after_comma, AT_IARF,
-                  "Add or remove space after ','");
-   unc_add_option("sp_before_comma", UO_sp_before_comma, AT_IARF,
-                  "Add or remove space before ','. Default=Remove");
-   unc_add_option("sp_after_mdatype_commas", UO_sp_after_mdatype_commas, AT_IARF,
-                  "Add or remove space between ',' and ']' in multidimensional array type 'int[,,]'");
-   unc_add_option("sp_before_mdatype_commas", UO_sp_before_mdatype_commas, AT_IARF,
-                  "Add or remove space between '[' and ',' in multidimensional array type 'int[,,]'");
-   unc_add_option("sp_between_mdatype_commas", UO_sp_between_mdatype_commas, AT_IARF,
-                  "Add or remove space between ',' in multidimensional array type 'int[,,]'");
-   unc_add_option("sp_paren_comma", UO_sp_paren_comma, AT_IARF,
-                  "Add or remove space between an open paren and comma: '(,' vs '( ,'. Default=Force");
-   unc_add_option("sp_before_ellipsis", UO_sp_before_ellipsis, AT_IARF,
-                  "Add or remove space before the variadic '...' when preceded by a non-punctuator");
-   unc_add_option("sp_after_class_colon", UO_sp_after_class_colon, AT_IARF,
-                  "Add or remove space after class ':'");
-   unc_add_option("sp_before_class_colon", UO_sp_before_class_colon, AT_IARF,
-                  "Add or remove space before class ':'");
-   unc_add_option("sp_after_constr_colon", UO_sp_after_constr_colon, AT_IARF,
-                  "Add or remove space after class constructor ':'");
-   unc_add_option("sp_before_constr_colon", UO_sp_before_constr_colon, AT_IARF,
-                  "Add or remove space before class constructor ':'");
-   unc_add_option("sp_before_case_colon", UO_sp_before_case_colon, AT_IARF,
-                  "Add or remove space before case ':'. Default=Remove");
-   unc_add_option("sp_after_operator", UO_sp_after_operator, AT_IARF,
-                  "Add or remove space between 'operator' and operator sign");
-   unc_add_option("sp_after_operator_sym", UO_sp_after_operator_sym, AT_IARF,
-                  "Add or remove space between the operator symbol and the open paren, as in 'operator ++('");
-   unc_add_option("sp_after_operator_sym_empty", UO_sp_after_operator_sym_empty, AT_IARF,
-                  "Add or remove space between the operator symbol and the open paren when the operator has no arguments, as in 'operator *()'");
-   unc_add_option("sp_after_cast", UO_sp_after_cast, AT_IARF,
-                  "Add or remove space after C/D cast, i.e. 'cast(int)a' vs 'cast(int) a' or '(int)a' vs '(int) a'");
-   unc_add_option("sp_inside_paren_cast", UO_sp_inside_paren_cast, AT_IARF,
-                  "Add or remove spaces inside cast parens");
-   unc_add_option("sp_cpp_cast_paren", UO_sp_cpp_cast_paren, AT_IARF,
-                  "Add or remove space between the type and open paren in a C++ cast, i.e. 'int(exp)' vs 'int (exp)'");
-   unc_add_option("sp_sizeof_paren", UO_sp_sizeof_paren, AT_IARF,
-                  "Add or remove space between 'sizeof' and '('");
-   unc_add_option("sp_after_tag", UO_sp_after_tag, AT_IARF,
-                  "Add or remove space after the tag keyword (Pawn)");
-   unc_add_option("sp_inside_braces_enum", UO_sp_inside_braces_enum, AT_IARF,
-                  "Add or remove space inside enum '{' and '}'");
-   unc_add_option("sp_inside_braces_struct", UO_sp_inside_braces_struct, AT_IARF,
-                  "Add or remove space inside struct/union '{' and '}'");
-   unc_add_option("sp_after_type_brace_init_lst_open", UO_sp_after_type_brace_init_lst_open, AT_IARF,
-                  "Add or remove space after open brace in an unnamed temporary direct-list-initialization");
-   unc_add_option("sp_before_type_brace_init_lst_close", UO_sp_before_type_brace_init_lst_close, AT_IARF,
-                  "Add or remove space before close brace in an unnamed temporary direct-list-initialization");
-   unc_add_option("sp_inside_type_brace_init_lst", UO_sp_inside_type_brace_init_lst, AT_IARF,
-                  "Add or remove space inside an unnamed temporary direct-list-initialization");
-   unc_add_option("sp_inside_braces", UO_sp_inside_braces, AT_IARF,
-                  "Add or remove space inside '{' and '}'");
-   unc_add_option("sp_inside_braces_empty", UO_sp_inside_braces_empty, AT_IARF,
-                  "Add or remove space inside '{}'");
-   unc_add_option("sp_type_func", UO_sp_type_func, AT_IARF,
-                  "Add or remove space between return type and function name\n"
-                  "A minimum of 1 is forced except for pointer return types.");
-   unc_add_option("sp_type_brace_init_lst", UO_sp_type_brace_init_lst, AT_IARF,
-                  "Add or remove space between type and open brace of an unnamed temporary direct-list-initialization");
-   unc_add_option("sp_func_proto_paren", UO_sp_func_proto_paren, AT_IARF,
-                  "Add or remove space between function name and '(' on function declaration");
-   unc_add_option("sp_func_proto_paren_empty", UO_sp_func_proto_paren_empty, AT_IARF,
-                  "Add or remove space between function name and '()' on function declaration without parameters");
-   unc_add_option("sp_func_def_paren", UO_sp_func_def_paren, AT_IARF,
-                  "Add or remove space between function name and '(' on function definition");
-   unc_add_option("sp_func_def_paren_empty", UO_sp_func_def_paren_empty, AT_IARF,
-                  "Add or remove space between function name and '()' on function definition without parameters");
-   unc_add_option("sp_inside_fparens", UO_sp_inside_fparens, AT_IARF,
-                  "Add or remove space inside empty function '()'");
-   unc_add_option("sp_inside_fparen", UO_sp_inside_fparen, AT_IARF,
-                  "Add or remove space inside function '(' and ')'");
-   unc_add_option("sp_inside_tparen", UO_sp_inside_tparen, AT_IARF,
-                  "Add or remove space inside the first parens in the function type: 'void (*x)(...)'");
-   unc_add_option("sp_after_tparen_close", UO_sp_after_tparen_close, AT_IARF,
-                  "Add or remove between the parens in the function type: 'void (*x)(...)'");
-   unc_add_option("sp_square_fparen", UO_sp_square_fparen, AT_IARF,
-                  "Add or remove space between ']' and '(' when part of a function call.");
-   unc_add_option("sp_fparen_brace", UO_sp_fparen_brace, AT_IARF,
-                  "Add or remove space between ')' and '{' of function");
-   unc_add_option("sp_fparen_dbrace", UO_sp_fparen_dbrace, AT_IARF,
-                  "Java: Add or remove space between ')' and '{{' of double brace initializer.");
-   unc_add_option("sp_func_call_paren", UO_sp_func_call_paren, AT_IARF,
-                  "Add or remove space between function name and '(' on function calls");
-   unc_add_option("sp_func_call_paren_empty", UO_sp_func_call_paren_empty, AT_IARF,
-                  "Add or remove space between function name and '()' on function calls without parameters.\n"
-                  "If set to 'ignore' (the default), sp_func_call_paren is used.");
-   unc_add_option("sp_func_call_user_paren", UO_sp_func_call_user_paren, AT_IARF,
-                  "Add or remove space between the user function name and '(' on function calls\n"
-                  "You need to set a keyword to be a user function, like this: 'set func_call_user _' in the config file.");
-   unc_add_option("sp_func_class_paren", UO_sp_func_class_paren, AT_IARF,
-                  "Add or remove space between a constructor/destructor and the open paren");
-   unc_add_option("sp_func_class_paren_empty", UO_sp_func_class_paren_empty, AT_IARF,
-                  "Add or remove space between a constructor without parameters or destructor and '()'");
-   unc_add_option("sp_return_paren", UO_sp_return_paren, AT_IARF,
-                  "Add or remove space between 'return' and '('");
-   unc_add_option("sp_attribute_paren", UO_sp_attribute_paren, AT_IARF,
-                  "Add or remove space between '__attribute__' and '('");
-   unc_add_option("sp_defined_paren", UO_sp_defined_paren, AT_IARF,
-                  "Add or remove space between 'defined' and '(' in '#if defined (FOO)'");
-   unc_add_option("sp_throw_paren", UO_sp_throw_paren, AT_IARF,
-                  "Add or remove space between 'throw' and '(' in 'throw (something)'");
-   unc_add_option("sp_after_throw", UO_sp_after_throw, AT_IARF,
-                  "Add or remove space between 'throw' and anything other than '(' as in '@throw [...];'");
-   unc_add_option("sp_catch_paren", UO_sp_catch_paren, AT_IARF,
-                  "Add or remove space between 'catch' and '(' in 'catch (something) { }'\n"
-                  "If set to ignore, sp_before_sparen is used.");
-   unc_add_option("sp_version_paren", UO_sp_version_paren, AT_IARF,
-                  "Add or remove space between 'version' and '(' in 'version (something) { }' (D language)\n"
-                  "If set to ignore, sp_before_sparen is used.");
-   unc_add_option("sp_scope_paren", UO_sp_scope_paren, AT_IARF,
-                  "Add or remove space between 'scope' and '(' in 'scope (something) { }' (D language)\n"
-                  "If set to ignore, sp_before_sparen is used.");
-   unc_add_option("sp_super_paren", UO_sp_super_paren, AT_IARF,
-                  "Add or remove space between 'super' and '(' in 'super (something)'. Default=Remove");
-   unc_add_option("sp_this_paren", UO_sp_this_paren, AT_IARF,
-                  "Add or remove space between 'this' and '(' in 'this (something)'. Default=Remove");
-   unc_add_option("sp_macro", UO_sp_macro, AT_IARF,
-                  "Add or remove space between macro and value");
-   unc_add_option("sp_macro_func", UO_sp_macro_func, AT_IARF,
-                  "Add or remove space between macro function ')' and value");
-   unc_add_option("sp_else_brace", UO_sp_else_brace, AT_IARF,
-                  "Add or remove space between 'else' and '{' if on the same line");
-   unc_add_option("sp_brace_else", UO_sp_brace_else, AT_IARF,
-                  "Add or remove space between '}' and 'else' if on the same line");
-   unc_add_option("sp_brace_typedef", UO_sp_brace_typedef, AT_IARF,
-                  "Add or remove space between '}' and the name of a typedef on the same line");
-   unc_add_option("sp_catch_brace", UO_sp_catch_brace, AT_IARF,
-                  "Add or remove space between 'catch' and '{' if on the same line");
-   unc_add_option("sp_brace_catch", UO_sp_brace_catch, AT_IARF,
-                  "Add or remove space between '}' and 'catch' if on the same line");
-   unc_add_option("sp_finally_brace", UO_sp_finally_brace, AT_IARF,
-                  "Add or remove space between 'finally' and '{' if on the same line");
-   unc_add_option("sp_brace_finally", UO_sp_brace_finally, AT_IARF,
-                  "Add or remove space between '}' and 'finally' if on the same line");
-   unc_add_option("sp_try_brace", UO_sp_try_brace, AT_IARF,
-                  "Add or remove space between 'try' and '{' if on the same line");
-   unc_add_option("sp_getset_brace", UO_sp_getset_brace, AT_IARF,
-                  "Add or remove space between get/set and '{' if on the same line");
-   unc_add_option("sp_word_brace", UO_sp_word_brace, AT_IARF,
-                  "Add or remove space between a variable and '{' for C++ uniform initialization. Default=Add");
-   unc_add_option("sp_word_brace_ns", UO_sp_word_brace_ns, AT_IARF,
-                  "Add or remove space between a variable and '{' for a namespace. Default=Add");
-   unc_add_option("sp_before_dc", UO_sp_before_dc, AT_IARF,
-                  "Add or remove space before the '::' operator");
-   unc_add_option("sp_after_dc", UO_sp_after_dc, AT_IARF,
-                  "Add or remove space after the '::' operator");
-   unc_add_option("sp_d_array_colon", UO_sp_d_array_colon, AT_IARF,
-                  "Add or remove around the D named array initializer ':' operator");
-   unc_add_option("sp_not", UO_sp_not, AT_IARF,
-                  "Add or remove space after the '!' (not) operator. Default=Remove");
-   unc_add_option("sp_inv", UO_sp_inv, AT_IARF,
-                  "Add or remove space after the '~' (invert) operator. Default=Remove");
-   unc_add_option("sp_addr", UO_sp_addr, AT_IARF,
-                  "Add or remove space after the '&' (address-of) operator. Default=Remove\n"
-                  "This does not affect the spacing after a '&' that is part of a type.");
-   unc_add_option("sp_member", UO_sp_member, AT_IARF,
-                  "Add or remove space around the '.' or '->' operators. Default=Remove");
-   unc_add_option("sp_deref", UO_sp_deref, AT_IARF,
-                  "Add or remove space after the '*' (dereference) operator. Default=Remove\n"
-                  "This does not affect the spacing after a '*' that is part of a type.");
-   unc_add_option("sp_sign", UO_sp_sign, AT_IARF,
-                  "Add or remove space after '+' or '-', as in 'x = -5' or 'y = +7'. Default=Remove");
-   unc_add_option("sp_incdec", UO_sp_incdec, AT_IARF,
-                  "Add or remove space before or after '++' and '--', as in '(--x)' or 'y++;'. Default=Remove");
-   unc_add_option("sp_before_nl_cont", UO_sp_before_nl_cont, AT_IARF,
-                  "Add or remove space before a backslash-newline at the end of a line. Default=Add");
-   unc_add_option("sp_after_oc_scope", UO_sp_after_oc_scope, AT_IARF,
-                  "Add or remove space after the scope '+' or '-', as in '-(void) foo;' or '+(int) bar;'");
-   unc_add_option("sp_after_oc_colon", UO_sp_after_oc_colon, AT_IARF,
-                  "Add or remove space after the colon in message specs\n"
-                  "'-(int) f:(int) x;' vs '-(int) f: (int) x;'");
-   unc_add_option("sp_before_oc_colon", UO_sp_before_oc_colon, AT_IARF,
-                  "Add or remove space before the colon in message specs\n"
-                  "'-(int) f: (int) x;' vs '-(int) f : (int) x;'");
-   unc_add_option("sp_after_oc_dict_colon", UO_sp_after_oc_dict_colon, AT_IARF,
-                  "Add or remove space after the colon in immutable dictionary expression\n"
-                  "'NSDictionary *test = @{@\"foo\" :@\"bar\"};'");
-   unc_add_option("sp_before_oc_dict_colon", UO_sp_before_oc_dict_colon, AT_IARF,
-                  "Add or remove space before the colon in immutable dictionary expression\n"
-                  "'NSDictionary *test = @{@\"foo\" :@\"bar\"};'");
-   unc_add_option("sp_after_send_oc_colon", UO_sp_after_send_oc_colon, AT_IARF,
-                  "Add or remove space after the colon in message specs\n"
-                  "'[object setValue:1];' vs '[object setValue: 1];'");
-   unc_add_option("sp_before_send_oc_colon", UO_sp_before_send_oc_colon, AT_IARF,
-                  "Add or remove space before the colon in message specs\n"
-                  "'[object setValue:1];' vs '[object setValue :1];'");
-   unc_add_option("sp_after_oc_type", UO_sp_after_oc_type, AT_IARF,
-                  "Add or remove space after the (type) in message specs\n"
-                  "'-(int)f: (int) x;' vs '-(int)f: (int)x;'");
-   unc_add_option("sp_after_oc_return_type", UO_sp_after_oc_return_type, AT_IARF,
-                  "Add or remove space after the first (type) in message specs\n"
-                  "'-(int) f:(int)x;' vs '-(int)f:(int)x;'");
-   unc_add_option("sp_after_oc_at_sel", UO_sp_after_oc_at_sel, AT_IARF,
-                  "Add or remove space between '@selector' and '('\n"
-                  "'@selector(msgName)' vs '@selector (msgName)'\n"
-                  "Also applies to @protocol() constructs");
-   unc_add_option("sp_after_oc_at_sel_parens", UO_sp_after_oc_at_sel_parens, AT_IARF,
-                  "Add or remove space between '@selector(x)' and the following word\n"
-                  "'@selector(foo) a:' vs '@selector(foo)a:'");
-   unc_add_option("sp_inside_oc_at_sel_parens", UO_sp_inside_oc_at_sel_parens, AT_IARF,
-                  "Add or remove space inside '@selector' parens\n"
-                  "'@selector(foo)' vs '@selector( foo )'\n"
-                  "Also applies to @protocol() constructs");
-   unc_add_option("sp_before_oc_block_caret", UO_sp_before_oc_block_caret, AT_IARF,
-                  "Add or remove space before a block pointer caret\n"
-                  "'^int (int arg){...}' vs. ' ^int (int arg){...}'");
-   unc_add_option("sp_after_oc_block_caret", UO_sp_after_oc_block_caret, AT_IARF,
-                  "Add or remove space after a block pointer caret\n"
-                  "'^int (int arg){...}' vs. '^ int (int arg){...}'");
-   unc_add_option("sp_after_oc_msg_receiver", UO_sp_after_oc_msg_receiver, AT_IARF,
-                  "Add or remove space between the receiver and selector in a message.\n"
-                  "'[receiver selector ...]'");
-   unc_add_option("sp_after_oc_property", UO_sp_after_oc_property, AT_IARF,
-                  "Add or remove space after @property.");
-   unc_add_option("sp_cond_colon", UO_sp_cond_colon, AT_IARF,
-                  "Add or remove space around the ':' in 'b ? t : f'");
-   unc_add_option("sp_cond_colon_before", UO_sp_cond_colon_before, AT_IARF,
-                  "Add or remove space before the ':' in 'b ? t : f'. Overrides sp_cond_colon.");
-   unc_add_option("sp_cond_colon_after", UO_sp_cond_colon_after, AT_IARF,
-                  "Add or remove space after the ':' in 'b ? t : f'. Overrides sp_cond_colon.");
-   unc_add_option("sp_cond_question", UO_sp_cond_question, AT_IARF,
-                  "Add or remove space around the '?' in 'b ? t : f'");
-   unc_add_option("sp_cond_question_before", UO_sp_cond_question_before, AT_IARF,
-                  "Add or remove space before the '?' in 'b ? t : f'. Overrides sp_cond_question.");
-   unc_add_option("sp_cond_question_after", UO_sp_cond_question_after, AT_IARF,
-                  "Add or remove space after the '?' in 'b ? t : f'. Overrides sp_cond_question.");
-   unc_add_option("sp_cond_ternary_short", UO_sp_cond_ternary_short, AT_IARF,
-                  "In the abbreviated ternary form (a ?: b), add/remove space between ? and :.'. Overrides all other sp_cond_* options.");
-   unc_add_option("sp_case_label", UO_sp_case_label, AT_IARF,
-                  "Fix the spacing between 'case' and the label. Only 'ignore' and 'force' make sense here.");
-   unc_add_option("sp_range", UO_sp_range, AT_IARF,
-                  "Control the space around the D '..' operator.");
-   unc_add_option("sp_after_for_colon", UO_sp_after_for_colon, AT_IARF,
-                  "Control the spacing after ':' in 'for (TYPE VAR : EXPR)'");
-   unc_add_option("sp_before_for_colon", UO_sp_before_for_colon, AT_IARF,
-                  "Control the spacing before ':' in 'for (TYPE VAR : EXPR)'");
-   unc_add_option("sp_extern_paren", UO_sp_extern_paren, AT_IARF,
-                  "Control the spacing in 'extern (C)' (D)");
-   unc_add_option("sp_cmt_cpp_start", UO_sp_cmt_cpp_start, AT_IARF,
-                  "Control the space after the opening of a C++ comment '// A' vs '//A'");
-   unc_add_option("sp_cmt_cpp_doxygen", UO_sp_cmt_cpp_doxygen, AT_BOOL,
-                  "True: If space is added with sp_cmt_cpp_start, do it after doxygen sequences like '///', '///<', '//!' and '//!<'.");
-   unc_add_option("sp_cmt_cpp_qttr", UO_sp_cmt_cpp_qttr, AT_BOOL,
-                  "True: If space is added with sp_cmt_cpp_start, do it after Qt translator or meta-data comments like '//:', '//=', and '//~'.");
-   unc_add_option("sp_endif_cmt", UO_sp_endif_cmt, AT_IARF,
-                  "Controls the spaces between #else or #endif and a trailing comment");
-   unc_add_option("sp_after_new", UO_sp_after_new, AT_IARF,
-                  "Controls the spaces after 'new', 'delete' and 'delete[]'");
-   unc_add_option("sp_between_new_paren", UO_sp_between_new_paren, AT_IARF,
-                  "Controls the spaces between new and '(' in 'new()'");
-   unc_add_option("sp_after_newop_paren", UO_sp_after_newop_paren, AT_IARF,
-                  "Controls the spaces between ')' and 'type' in 'new(foo) BAR'");
-   unc_add_option("sp_inside_newop_paren", UO_sp_inside_newop_paren, AT_IARF,
-                  "Controls the spaces inside paren of the new operator: 'new(foo) BAR'");
-   unc_add_option("sp_inside_newop_paren_open", UO_sp_inside_newop_paren_open, AT_IARF,
-                  "Controls the space after open paren of the new operator: 'new(foo) BAR'");
-   unc_add_option("sp_inside_newop_paren_close", UO_sp_inside_newop_paren_close, AT_IARF,
-                  "Controls the space before close paren of the new operator: 'new(foo) BAR'");
-   unc_add_option("sp_before_tr_emb_cmt", UO_sp_before_tr_emb_cmt, AT_IARF,
-                  "Controls the spaces before a trailing or embedded comment");
-   unc_add_option("sp_num_before_tr_emb_cmt", UO_sp_num_before_tr_emb_cmt, AT_UNUM,
-                  "Number of spaces before a trailing or embedded comment");
-   unc_add_option("sp_annotation_paren", UO_sp_annotation_paren, AT_IARF,
-                  "Control space between a Java annotation and the open paren.");
-   unc_add_option("sp_skip_vbrace_tokens", UO_sp_skip_vbrace_tokens, AT_BOOL,
-                  "If True, vbrace tokens are dropped to the previous token and skipped.");
-   unc_add_option("force_tab_after_define", UO_force_tab_after_define, AT_BOOL,
-                  "If True, a <TAB> is inserted after #define.");
->>>>>>> be7520f7
 
    unc_begin_group(UG_indent, "Indenting");
    unc_add_opt("indent_columns", UO_indent_columns, AT_UNUM,
@@ -1413,7 +1017,6 @@
                "2: When the `:` is a continuation, indent it under `?`", "", 0, 2);
 
    unc_begin_group(UG_newline, "Newline adding and removing options");
-<<<<<<< HEAD
    unc_add_opt("nl_collapse_empty_body", UO_nl_collapse_empty_body, AT_BOOL,
                "Whether to collapse empty blocks between '{' and '}'");
    unc_add_opt("nl_assign_leave_one_liners", UO_nl_assign_leave_one_liners, AT_BOOL,
@@ -1639,6 +1242,12 @@
                "Whether to put a newline after semicolons, except in 'for' statements");
    unc_add_opt("nl_paren_dbrace_open", UO_nl_paren_dbrace_open, AT_IARF,
                "Java: Control the newline between the ')' and '{{' of the double brace initializer.");
+   unc_add_opt("nl_type_brace_init_lst", UO_nl_type_brace_init_lst, AT_IARF,
+               "Whether to put a newline after the type in an unnamed temporary direct-list-initialization");
+   unc_add_opt("nl_type_brace_init_lst_open", UO_nl_type_brace_init_lst_open, AT_IARF,
+               "Whether to put a newline after open brace in an unnamed temporary direct-list-initialization");
+   unc_add_opt("nl_type_brace_init_lst_close", UO_nl_type_brace_init_lst_close, AT_IARF,
+               "Whether to put a newline before close brace in an unnamed temporary direct-list-initialization");
    unc_add_opt("nl_after_brace_open", UO_nl_after_brace_open, AT_BOOL,
                "Whether to put a newline after brace open.\n"
                "This also adds a newline before the matching brace close.");
@@ -1669,269 +1278,6 @@
    unc_add_opt("nl_before_if", UO_nl_before_if, AT_IARF,
                "Add or remove blank line before 'if'");
    unc_add_opt("nl_after_if", UO_nl_after_if, AT_IARF,
-=======
-   unc_add_option("nl_collapse_empty_body", UO_nl_collapse_empty_body, AT_BOOL,
-                  "Whether to collapse empty blocks between '{' and '}'");
-   unc_add_option("nl_assign_leave_one_liners", UO_nl_assign_leave_one_liners, AT_BOOL,
-                  "Don't split one-line braced assignments - 'foo_t f = { 1, 2 };'");
-   unc_add_option("nl_class_leave_one_liners", UO_nl_class_leave_one_liners, AT_BOOL,
-                  "Don't split one-line braced statements inside a class xx { } body");
-   unc_add_option("nl_enum_leave_one_liners", UO_nl_enum_leave_one_liners, AT_BOOL,
-                  "Don't split one-line enums: 'enum foo { BAR = 15 };'");
-   unc_add_option("nl_getset_leave_one_liners", UO_nl_getset_leave_one_liners, AT_BOOL,
-                  "Don't split one-line get or set functions");
-   unc_add_option("nl_func_leave_one_liners", UO_nl_func_leave_one_liners, AT_BOOL,
-                  "Don't split one-line function definitions - 'int foo() { return 0; }'");
-   unc_add_option("nl_cpp_lambda_leave_one_liners", UO_nl_cpp_lambda_leave_one_liners, AT_BOOL,
-                  "Don't split one-line C++11 lambdas - '[]() { return 0; }'");
-   unc_add_option("nl_if_leave_one_liners", UO_nl_if_leave_one_liners, AT_BOOL,
-                  "Don't split one-line if/else statements - 'if(a) b++;'");
-   unc_add_option("nl_while_leave_one_liners", UO_nl_while_leave_one_liners, AT_BOOL,
-                  "Don't split one-line while statements - 'while(a) b++;'");
-   unc_add_option("nl_oc_msg_leave_one_liner", UO_nl_oc_msg_leave_one_liner, AT_BOOL,
-                  "Don't split one-line OC messages");
-   unc_add_option("nl_oc_block_brace", UO_nl_oc_block_brace, AT_IARF,
-                  "Add or remove newline between Objective-C block signature and '{'");
-   unc_add_option("nl_start_of_file", UO_nl_start_of_file, AT_IARF,
-                  "Add or remove newlines at the start of the file");
-   unc_add_option("nl_start_of_file_min", UO_nl_start_of_file_min, AT_UNUM,
-                  "The number of newlines at the start of the file (only used if nl_start_of_file is 'add' or 'force'");
-   unc_add_option("nl_end_of_file", UO_nl_end_of_file, AT_IARF,
-                  "Add or remove newline at the end of the file");
-   unc_add_option("nl_end_of_file_min", UO_nl_end_of_file_min, AT_UNUM,
-                  "The number of newlines at the end of the file (only used if nl_end_of_file is 'add' or 'force')");
-   unc_add_option("nl_assign_brace", UO_nl_assign_brace, AT_IARF,
-                  "Add or remove newline between '=' and '{'");
-   unc_add_option("nl_assign_square", UO_nl_assign_square, AT_IARF,
-                  "Add or remove newline between '=' and '[' (D only)");
-   unc_add_option("nl_after_square_assign", UO_nl_after_square_assign, AT_IARF,
-                  "Add or remove newline after '= [' (D only). Will also affect the newline before the ']'");
-   unc_add_option("nl_func_var_def_blk", UO_nl_func_var_def_blk, AT_UNUM,
-                  "The number of blank lines after a block of variable definitions at the top of a function body\n"
-                  "0 = No change (default)");
-   unc_add_option("nl_typedef_blk_start", UO_nl_typedef_blk_start, AT_UNUM,
-                  "The number of newlines before a block of typedefs\n"
-                  "0 = No change (default)\n"
-                  "the option 'nl_after_access_spec' takes preference over 'nl_typedef_blk_start'");
-   unc_add_option("nl_typedef_blk_end", UO_nl_typedef_blk_end, AT_UNUM,
-                  "The number of newlines after a block of typedefs\n"
-                  "0 = No change (default)");
-   unc_add_option("nl_typedef_blk_in", UO_nl_typedef_blk_in, AT_UNUM,
-                  "The maximum consecutive newlines within a block of typedefs\n"
-                  "0 = No change (default)");
-   unc_add_option("nl_var_def_blk_start", UO_nl_var_def_blk_start, AT_UNUM,
-                  "The number of newlines before a block of variable definitions not at the top of a function body\n"
-                  "0 = No change (default)\n"
-                  "the option 'nl_after_access_spec' takes preference over 'nl_var_def_blk_start'");
-   unc_add_option("nl_var_def_blk_end", UO_nl_var_def_blk_end, AT_UNUM,
-                  "The number of newlines after a block of variable definitions not at the top of a function body\n"
-                  "0 = No change (default)");
-   unc_add_option("nl_var_def_blk_in", UO_nl_var_def_blk_in, AT_UNUM,
-                  "The maximum consecutive newlines within a block of variable definitions\n"
-                  "0 = No change (default)");
-   unc_add_option("nl_fcall_brace", UO_nl_fcall_brace, AT_IARF,
-                  "Add or remove newline between a function call's ')' and '{', as in:\n"
-                  "list_for_each(item, &list) { }");
-   unc_add_option("nl_enum_brace", UO_nl_enum_brace, AT_IARF,
-                  "Add or remove newline between 'enum' and '{'");
-   unc_add_option("nl_enum_class", UO_nl_enum_class, AT_IARF,
-                  "Add or remove newline between 'enum' and 'class'");
-   unc_add_option("nl_enum_class_identifier", UO_nl_enum_class_identifier, AT_IARF,
-                  "Add or remove newline between 'enum class' and the identifier");
-   unc_add_option("nl_enum_identifier_colon", UO_nl_enum_identifier_colon, AT_IARF,
-                  "Add or remove newline between 'enum class' type and ':'");
-   unc_add_option("nl_enum_colon_type", UO_nl_enum_colon_type, AT_IARF,
-                  "Add or remove newline between 'enum class identifier :' and 'type' and/or 'type'");
-   unc_add_option("nl_struct_brace", UO_nl_struct_brace, AT_IARF,
-                  "Add or remove newline between 'struct and '{'");
-   unc_add_option("nl_union_brace", UO_nl_union_brace, AT_IARF,
-                  "Add or remove newline between 'union' and '{'");
-   unc_add_option("nl_if_brace", UO_nl_if_brace, AT_IARF,
-                  "Add or remove newline between 'if' and '{'");
-   unc_add_option("nl_brace_else", UO_nl_brace_else, AT_IARF,
-                  "Add or remove newline between '}' and 'else'");
-   unc_add_option("nl_elseif_brace", UO_nl_elseif_brace, AT_IARF,
-                  "Add or remove newline between 'else if' and '{'\n"
-                  "If set to ignore, nl_if_brace is used instead");
-   unc_add_option("nl_else_brace", UO_nl_else_brace, AT_IARF,
-                  "Add or remove newline between 'else' and '{'");
-   unc_add_option("nl_else_if", UO_nl_else_if, AT_IARF,
-                  "Add or remove newline between 'else' and 'if'");
-   unc_add_option("nl_brace_finally", UO_nl_brace_finally, AT_IARF,
-                  "Add or remove newline between '}' and 'finally'");
-   unc_add_option("nl_finally_brace", UO_nl_finally_brace, AT_IARF,
-                  "Add or remove newline between 'finally' and '{'");
-   unc_add_option("nl_try_brace", UO_nl_try_brace, AT_IARF,
-                  "Add or remove newline between 'try' and '{'");
-   unc_add_option("nl_getset_brace", UO_nl_getset_brace, AT_IARF,
-                  "Add or remove newline between get/set and '{'");
-   unc_add_option("nl_for_brace", UO_nl_for_brace, AT_IARF,
-                  "Add or remove newline between 'for' and '{'");
-   unc_add_option("nl_catch_brace", UO_nl_catch_brace, AT_IARF,
-                  "Add or remove newline between 'catch' and '{'");
-   unc_add_option("nl_brace_catch", UO_nl_brace_catch, AT_IARF,
-                  "Add or remove newline between '}' and 'catch'");
-   unc_add_option("nl_brace_square", UO_nl_brace_square, AT_IARF,
-                  "Add or remove newline between '}' and ']'");
-   unc_add_option("nl_brace_fparen", UO_nl_brace_fparen, AT_IARF,
-                  "Add or remove newline between '}' and ')' in a function invocation");
-   unc_add_option("nl_while_brace", UO_nl_while_brace, AT_IARF,
-                  "Add or remove newline between 'while' and '{'");
-   unc_add_option("nl_scope_brace", UO_nl_scope_brace, AT_IARF,
-                  "Add or remove newline between 'scope (x)' and '{' (D)");
-   unc_add_option("nl_unittest_brace", UO_nl_unittest_brace, AT_IARF,
-                  "Add or remove newline between 'unittest' and '{' (D)");
-   unc_add_option("nl_version_brace", UO_nl_version_brace, AT_IARF,
-                  "Add or remove newline between 'version (x)' and '{' (D)");
-   unc_add_option("nl_using_brace", UO_nl_using_brace, AT_IARF,
-                  "Add or remove newline between 'using' and '{'");
-   unc_add_option("nl_brace_brace", UO_nl_brace_brace, AT_IARF,
-                  "Add or remove newline between two open or close braces.\n"
-                  "Due to general newline/brace handling, REMOVE may not work.");
-   unc_add_option("nl_do_brace", UO_nl_do_brace, AT_IARF,
-                  "Add or remove newline between 'do' and '{'");
-   unc_add_option("nl_brace_while", UO_nl_brace_while, AT_IARF,
-                  "Add or remove newline between '}' and 'while' of 'do' statement");
-   unc_add_option("nl_switch_brace", UO_nl_switch_brace, AT_IARF,
-                  "Add or remove newline between 'switch' and '{'");
-   unc_add_option("nl_synchronized_brace", UO_nl_synchronized_brace, AT_IARF,
-                  "Add or remove newline between 'synchronized' and '{'");
-   unc_add_option("nl_multi_line_cond", UO_nl_multi_line_cond, AT_BOOL,
-                  "Add a newline between ')' and '{' if the ')' is on a different line than the if/for/etc.\n"
-                  "Overrides nl_for_brace, nl_if_brace, nl_switch_brace, nl_while_switch and nl_catch_brace.");
-   unc_add_option("nl_multi_line_define", UO_nl_multi_line_define, AT_BOOL,
-                  "Force a newline in a define after the macro name for multi-line defines.");
-   unc_add_option("nl_before_case", UO_nl_before_case, AT_BOOL,
-                  "Whether to put a newline before 'case' statement, not after the first 'case'");
-   unc_add_option("nl_before_throw", UO_nl_before_throw, AT_IARF,
-                  "Add or remove newline between ')' and 'throw'");
-   unc_add_option("nl_after_case", UO_nl_after_case, AT_BOOL,
-                  "Whether to put a newline after 'case' statement");
-   unc_add_option("nl_case_colon_brace", UO_nl_case_colon_brace, AT_IARF,
-                  "Add or remove a newline between a case ':' and '{'. Overrides nl_after_case.");
-   unc_add_option("nl_namespace_brace", UO_nl_namespace_brace, AT_IARF,
-                  "Newline between namespace and {");
-   unc_add_option("nl_template_class", UO_nl_template_class, AT_IARF,
-                  "Add or remove newline between 'template<>' and whatever follows.");
-   unc_add_option("nl_class_brace", UO_nl_class_brace, AT_IARF,
-                  "Add or remove newline between 'class' and '{'");
-   unc_add_option("nl_class_init_args", UO_nl_class_init_args, AT_IARF,
-                  "Add or remove newline before/after each ',' in the base class list,\n"
-                  "  (tied to pos_class_comma).");
-   unc_add_option("nl_constr_init_args", UO_nl_constr_init_args, AT_IARF,
-                  "Add or remove newline after each ',' in the constructor member initialization.\n"
-                  "Related to nl_constr_colon, pos_constr_colon and pos_constr_comma.");
-   unc_add_option("nl_enum_own_lines", UO_nl_enum_own_lines, AT_IARF,
-                  "Add or remove newline before first element, after comma, and after last element in enum");
-   unc_add_option("nl_func_type_name", UO_nl_func_type_name, AT_IARF,
-                  "Add or remove newline between return type and function name in a function definition");
-   unc_add_option("nl_func_type_name_class", UO_nl_func_type_name_class, AT_IARF,
-                  "Add or remove newline between return type and function name inside a class {}\n"
-                  "Uses nl_func_type_name or nl_func_proto_type_name if set to ignore.");
-   unc_add_option("nl_func_class_scope", UO_nl_func_class_scope, AT_IARF,
-                  "Add or remove newline between class specification and '::' in 'void A::f() { }'\n"
-                  "Only appears in separate member implementation (does not appear with in-line implmementation)");
-   unc_add_option("nl_func_scope_name", UO_nl_func_scope_name, AT_IARF,
-                  "Add or remove newline between function scope and name\n"
-                  "Controls the newline after '::' in 'void A::f() { }'");
-   unc_add_option("nl_func_proto_type_name", UO_nl_func_proto_type_name, AT_IARF,
-                  "Add or remove newline between return type and function name in a prototype");
-   unc_add_option("nl_func_paren", UO_nl_func_paren, AT_IARF,
-                  "Add or remove newline between a function name and the opening '(' in the declaration");
-   unc_add_option("nl_func_def_paren", UO_nl_func_def_paren, AT_IARF,
-                  "Add or remove newline between a function name and the opening '(' in the definition");
-   unc_add_option("nl_func_decl_start", UO_nl_func_decl_start, AT_IARF,
-                  "Add or remove newline after '(' in a function declaration");
-   unc_add_option("nl_func_def_start", UO_nl_func_def_start, AT_IARF,
-                  "Add or remove newline after '(' in a function definition");
-   unc_add_option("nl_func_decl_start_single", UO_nl_func_decl_start_single, AT_IARF,
-                  "Overrides nl_func_decl_start when there is only one parameter.");
-   unc_add_option("nl_func_def_start_single", UO_nl_func_def_start_single, AT_IARF,
-                  "Overrides nl_func_def_start when there is only one parameter.");
-   unc_add_option("nl_func_decl_start_multi_line", UO_nl_func_decl_start_multi_line, AT_BOOL,
-                  "Whether to add newline after '(' in a function declaration if '(' and ')' are in different lines.");
-   unc_add_option("nl_func_def_start_multi_line", UO_nl_func_def_start_multi_line, AT_BOOL,
-                  "Whether to add newline after '(' in a function definition if '(' and ')' are in different lines.");
-   unc_add_option("nl_func_decl_args", UO_nl_func_decl_args, AT_IARF,
-                  "Add or remove newline after each ',' in a function declaration");
-   unc_add_option("nl_func_def_args", UO_nl_func_def_args, AT_IARF,
-                  "Add or remove newline after each ',' in a function definition");
-   unc_add_option("nl_func_decl_args_multi_line", UO_nl_func_decl_args_multi_line, AT_BOOL,
-                  "Whether to add newline after each ',' in a function declaration if '(' and ')' are in different lines.");
-   unc_add_option("nl_func_def_args_multi_line", UO_nl_func_def_args_multi_line, AT_BOOL,
-                  "Whether to add newline after each ',' in a function definition if '(' and ')' are in different lines.");
-   unc_add_option("nl_func_decl_end", UO_nl_func_decl_end, AT_IARF,
-                  "Add or remove newline before the ')' in a function declaration");
-   unc_add_option("nl_func_def_end", UO_nl_func_def_end, AT_IARF,
-                  "Add or remove newline before the ')' in a function definition");
-   unc_add_option("nl_func_decl_end_single", UO_nl_func_decl_end_single, AT_IARF,
-                  "Overrides nl_func_decl_end when there is only one parameter.");
-   unc_add_option("nl_func_def_end_single", UO_nl_func_def_end_single, AT_IARF,
-                  "Overrides nl_func_def_end when there is only one parameter.");
-   unc_add_option("nl_func_decl_end_multi_line", UO_nl_func_decl_end_multi_line, AT_BOOL,
-                  "Whether to add newline before ')' in a function declaration if '(' and ')' are in different lines.");
-   unc_add_option("nl_func_def_end_multi_line", UO_nl_func_def_end_multi_line, AT_BOOL,
-                  "Whether to add newline before ')' in a function definition if '(' and ')' are in different lines.");
-   unc_add_option("nl_func_decl_empty", UO_nl_func_decl_empty, AT_IARF,
-                  "Add or remove newline between '()' in a function declaration.");
-   unc_add_option("nl_func_def_empty", UO_nl_func_def_empty, AT_IARF,
-                  "Add or remove newline between '()' in a function definition.");
-   unc_add_option("nl_func_call_start_multi_line", UO_nl_func_call_start_multi_line, AT_BOOL,
-                  "Whether to add newline after '(' in a function call if '(' and ')' are in different lines.");
-   unc_add_option("nl_func_call_args_multi_line", UO_nl_func_call_args_multi_line, AT_BOOL,
-                  "Whether to add newline after each ',' in a function call if '(' and ')' are in different lines.");
-   unc_add_option("nl_func_call_end_multi_line", UO_nl_func_call_end_multi_line, AT_BOOL,
-                  "Whether to add newline before ')' in a function call if '(' and ')' are in different lines.");
-   unc_add_option("nl_oc_msg_args", UO_nl_oc_msg_args, AT_BOOL,
-                  "Whether to put each OC message parameter on a separate line\n"
-                  "See nl_oc_msg_leave_one_liner");
-   unc_add_option("nl_fdef_brace", UO_nl_fdef_brace, AT_IARF,
-                  "Add or remove newline between function signature and '{'");
-   unc_add_option("nl_cpp_ldef_brace", UO_nl_cpp_ldef_brace, AT_IARF,
-                  "Add or remove newline between C++11 lambda signature and '{'");
-   unc_add_option("nl_return_expr", UO_nl_return_expr, AT_IARF,
-                  "Add or remove a newline between the return keyword and return expression.");
-   unc_add_option("nl_after_semicolon", UO_nl_after_semicolon, AT_BOOL,
-                  "Whether to put a newline after semicolons, except in 'for' statements");
-   unc_add_option("nl_paren_dbrace_open", UO_nl_paren_dbrace_open, AT_IARF,
-                  "Java: Control the newline between the ')' and '{{' of the double brace initializer.");
-   unc_add_option("nl_type_brace_init_lst", UO_nl_type_brace_init_lst, AT_IARF,
-                  "Whether to put a newline after the type in an unnamed temporary direct-list-initialization");
-   unc_add_option("nl_type_brace_init_lst_open", UO_nl_type_brace_init_lst_open, AT_IARF,
-                  "Whether to put a newline after open brace in an unnamed temporary direct-list-initialization");
-   unc_add_option("nl_type_brace_init_lst_close", UO_nl_type_brace_init_lst_close, AT_IARF,
-                  "Whether to put a newline before close brace in an unnamed temporary direct-list-initialization");
-   unc_add_option("nl_after_brace_open", UO_nl_after_brace_open, AT_BOOL,
-                  "Whether to put a newline after brace open.\n"
-                  "This also adds a newline before the matching brace close.");
-   unc_add_option("nl_after_brace_open_cmt", UO_nl_after_brace_open_cmt, AT_BOOL,
-                  "If nl_after_brace_open and nl_after_brace_open_cmt are True, a newline is\n"
-                  "placed between the open brace and a trailing single-line comment.");
-   unc_add_option("nl_after_vbrace_open", UO_nl_after_vbrace_open, AT_BOOL,
-                  "Whether to put a newline after a virtual brace open with a non-empty body.\n"
-                  "These occur in un-braced if/while/do/for statement bodies.");
-   unc_add_option("nl_after_vbrace_open_empty", UO_nl_after_vbrace_open_empty, AT_BOOL,
-                  "Whether to put a newline after a virtual brace open with an empty body.\n"
-                  "These occur in un-braced if/while/do/for statement bodies.");
-   unc_add_option("nl_after_brace_close", UO_nl_after_brace_close, AT_BOOL,
-                  "Whether to put a newline after a brace close.\n"
-                  "Does not apply if followed by a necessary ';'.");
-   unc_add_option("nl_after_vbrace_close", UO_nl_after_vbrace_close, AT_BOOL,
-                  "Whether to put a newline after a virtual brace close.\n"
-                  "Would add a newline before return in: 'if (foo) a++; return;'");
-   unc_add_option("nl_brace_struct_var", UO_nl_brace_struct_var, AT_IARF,
-                  "Control the newline between the close brace and 'b' in: 'struct { int a; } b;'\n"
-                  "Affects enums, unions and structures. If set to ignore, uses nl_after_brace_close");
-   unc_add_option("nl_define_macro", UO_nl_define_macro, AT_BOOL,
-                  "Whether to alter newlines in '#define' macros");
-   unc_add_option("nl_squeeze_ifdef", UO_nl_squeeze_ifdef, AT_BOOL,
-                  "Whether to remove blanks after '#ifxx' and '#elxx', or before '#elxx' and '#endif'. Does not affect top-level #ifdefs.");
-   unc_add_option("nl_squeeze_ifdef_top_level", UO_nl_squeeze_ifdef_top_level, AT_BOOL,
-                  "Makes the nl_squeeze_ifdef option affect the top-level #ifdefs as well.");
-   unc_add_option("nl_before_if", UO_nl_before_if, AT_IARF,
-                  "Add or remove blank line before 'if'");
-   unc_add_option("nl_after_if", UO_nl_after_if, AT_IARF,
->>>>>>> be7520f7
                   "Add or remove blank line after 'if' statement.\n"
                   "Add/Force work only if the next token is not a closing brace");
    unc_add_opt("nl_before_for", UO_nl_before_for, AT_IARF,
