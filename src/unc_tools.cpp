/**
 * @file unc_tools.cpp
 * This file contains lot of tools for debugging
 *
 * @author  Guy Maurel since version 0.62 for uncrustify4Qt
 *          October 2015, 2016
 * @license GPL v2+
 */

#include "unc_tools.h"
#include "uncrustify.h"
#include "args.h"


static void log_newline(
   chunk_t *pc /**< [in] chunk to operate with */
);


void prot_the_line(int32_t theLine, uint32_t actual_line)
{
   LOG_FMT(LGUY, "Prot_the_line:(%d) \n", theLine);
   for (chunk_t *pc = chunk_get_head(); is_valid(pc); pc = pc->next)
   {
      if (pc->orig_line == actual_line)
      {
         LOG_FMT(LGUY, "(%d) orig_line=%d, ", theLine, actual_line);
         switch(pc->type)
         {  /* \todo combine into a single log line */
            case(CT_VBRACE_OPEN ): LOG_FMT(LGUY, "<VBRACE_OPEN>\n");           break;
            case(CT_NEWLINE     ): LOG_FMT(LGUY, "<NL>(%u)\n", pc->nl_count); break;
            case(CT_VBRACE_CLOSE): LOG_FMT(LGUY, "<CT_VBRACE_CLOSE>\n");       break;
            case(CT_SPACE       ): LOG_FMT(LGUY, "<CT_SPACE>\n");              break;
            default:
            {
               LOG_FMT(LGUY, "text() %s, type %s, orig_col=%u, column=%u\n",
                       pc->text(), get_token_name(pc->type), pc->orig_col, pc->column);
               break;
            }
         }
      }
   }
   LOG_FMT(LGUY, "\n");
}


static void log_newline(chunk_t *pc)
{
   if (is_type(pc, CT_NEWLINE))
   {
      LOG_FMT(LGUY, "(%u)<NL> col=%u\n\n", pc->orig_line, pc->orig_col);
   }
   else
   {
      LOG_FMT(LGUY, "(%u)%s %s, col=%u, column=%u\n", pc->orig_line, pc->text(),
            get_token_name(pc->type), pc->orig_col, pc->column);
   }
}


/* \todo examine_Data seems not to be used, is it still required? */
void examine_Data(const char *func_name, int32_t theLine, int32_t what)
{
   LOG_FMT(LGUY, "\n%s:", func_name);

   chunk_t *pc;
   switch (what)
   {
   case 1:
      for (pc = chunk_get_head(); is_valid(pc); pc = pc->next)
      {
         if (is_type(pc, CT_SQUARE_CLOSE, CT_TSQUARE))
         {
            LOG_FMT(LGUY, "\n");
            LOG_FMT(LGUY, "1:(%d),", theLine);
            LOG_FMT(LGUY, "%s, orig_col=%u, orig_col_end=%u\n", pc->text(), pc->orig_col, pc->orig_col_end);
         }
      }
      break;

   case 2:
      LOG_FMT(LGUY, "2:(%d)\n", theLine);
      for (pc = chunk_get_head(); is_valid(pc); pc = pc->next)
      {
         if (pc->orig_line == 7) { log_newline(pc); }
      }
      break;

   case 3:
      LOG_FMT(LGUY, "3:(%d)\n", theLine);
      for (pc = chunk_get_head(); is_valid(pc); pc = pc->next)
      {
         log_newline(pc);
      }
      break;

   case 4:
      LOG_FMT(LGUY, "4:(%d)\n", theLine);
      for (pc = chunk_get_head(); is_valid(pc); pc = pc->next)
      {
         if (pc->orig_line == 6)
         {
            log_newline(pc);
         }
      }
      break;

   default:
      break;
<<<<<<< HEAD
   }
}
=======
   } // switch
}    // examine_Data


// dump the chunk list to a file
void dump_out(unsigned int type)
{
   char dumpFileName[300];

   if (cpd.dumped_file == nullptr)
   {
      sprintf(dumpFileName, "%s.%u", cpd.filename, type);
   }
   else
   {
      sprintf(dumpFileName, "%s.%u", cpd.dumped_file, type);
   }
   FILE *D_file = fopen(dumpFileName, "w");
   if (D_file != nullptr)
   {
      for (chunk_t *pc = chunk_get_head(); pc != nullptr; pc = pc->next)
      {
         fprintf(D_file, "[%p]\n", pc);
         fprintf(D_file, "  type %s\n", get_token_name(pc->type));
         fprintf(D_file, "  orig_line %zu\n", pc->orig_line);
         fprintf(D_file, "  orig_col %zu\n", pc->orig_col);
         fprintf(D_file, "  orig_col_end %zu\n", pc->orig_col_end);
         fprintf(D_file, (pc->orig_prev_sp != 0) ? "  orig_prev_sp %u\n" : "", pc->orig_prev_sp);
         fprintf(D_file, (pc->flags != 0) ? "  flags %zu\n" : "", pc->flags);
         fprintf(D_file, (pc->column != 0) ? "  column %zu\n" : "", pc->column);
         fprintf(D_file, (pc->column_indent != 0) ? "  column_indent %zu\n" : "", pc->column_indent);
         fprintf(D_file, (pc->nl_count != 0) ? "  nl_count %zu\n" : "", pc->nl_count);
         fprintf(D_file, (pc->level != 0) ? "  level %zu\n" : "", pc->level);
         fprintf(D_file, (pc->brace_level != 0) ? "  brace_level %zu\n" : "", pc->brace_level);
         fprintf(D_file, (pc->pp_level != 0) ? "  pp_level %zu\n" : "", pc->pp_level);
         fprintf(D_file, (pc->after_tab != 0) ? "  after_tab %d\n" : "", pc->after_tab);
         if (pc->type != CT_NEWLINE)
         {
            fprintf(D_file, "  text %s\n", pc->text());
         }
      }
      fclose(D_file);
   }
}


// create chunk list from a file
void dump_in(unsigned int type)
{
   char    buffer[256];
   bool    aNewChunkIsFound = false;
   chunk_t chunk;
   char    dumpFileName[300];

   if (cpd.dumped_file == nullptr)
   {
      sprintf(dumpFileName, "%s.%u", cpd.filename, type);
   }
   else
   {
      sprintf(dumpFileName, "%s.%u", cpd.dumped_file, type);
   }
   FILE *D_file = fopen(dumpFileName, "r");

   if (D_file != nullptr)
   {
      unsigned int lineNumber = 0;
      while (fgets(buffer, sizeof(buffer), D_file) != nullptr)
      {
         ++lineNumber;
         if (aNewChunkIsFound)
         {
            // look for the next chunk
            char first = buffer[0];
            if (first == '[')
            {
               aNewChunkIsFound = false;
               // add the chunk in the list
               chunk_add_before(&chunk, nullptr);
               chunk.reset();
               aNewChunkIsFound = true;
               continue;
            }
            // the line as the form
            // part value
            // Split the line
#define NUMBER_OF_PARTS    3
            char *parts[NUMBER_OF_PARTS];
            int partCount = Args::SplitLine(buffer, parts, NUMBER_OF_PARTS - 1);
            if (partCount != 2)
            {
               exit(EX_SOFTWARE);
            }

            if (strcasecmp(parts[0], "type") == 0)
            {
               c_token_t tokenName = find_token_name(parts[1]);
               set_chunk_type(&chunk, tokenName);
            }
            else if (strcasecmp(parts[0], "orig_line") == 0)
            {
               chunk.orig_line = strtol(parts[1], nullptr, 0);
            }
            else if (strcasecmp(parts[0], "orig_col") == 0)
            {
               chunk.orig_col = strtol(parts[1], nullptr, 0);
            }
            else if (strcasecmp(parts[0], "orig_col_end") == 0)
            {
               chunk.orig_col_end = strtol(parts[1], nullptr, 0);
            }
            else if (strcasecmp(parts[0], "orig_prev_sp") == 0)
            {
               chunk.orig_prev_sp = strtol(parts[1], nullptr, 0);
            }
            else if (strcasecmp(parts[0], "flags") == 0)
            {
               chunk.flags = strtol(parts[1], nullptr, 0);
            }
            else if (strcasecmp(parts[0], "column") == 0)
            {
               chunk.column = strtol(parts[1], nullptr, 0);
            }
            else if (strcasecmp(parts[0], "nl_count") == 0)
            {
               chunk.nl_count = strtol(parts[1], nullptr, 0);
            }
            else if (strcasecmp(parts[0], "text") == 0)
            {
               if (chunk.type != CT_NEWLINE)
               {
                  chunk.str = parts[1];
               }
            }
            else
            {
               fprintf(stderr, "on line=%d, for '%s'\n", lineNumber, parts[0]);
               exit(EX_SOFTWARE);
            }
         }
         else
         {
            // look for a new chunk
            char first = buffer[0];
            if (first == '[')
            {
               aNewChunkIsFound = true;
               chunk.reset();
            }
         }
      }
      // add the last chunk in the list
      chunk_add_before(&chunk, nullptr);
      fclose(D_file);
   }
   else
   {
      fprintf(stderr, "FATAL: file not found '%s'\n", dumpFileName);
      exit(EX_SOFTWARE);
   }
} // dump_in
>>>>>>> 94c67fb9
<|MERGE_RESOLUTION|>--- conflicted
+++ resolved
@@ -7,9 +7,10 @@
  * @license GPL v2+
  */
 
+#include "args.h"
 #include "unc_tools.h"
 #include "uncrustify.h"
-#include "args.h"
+#include "windows_compat.h"
 
 
 static void log_newline(
@@ -107,16 +108,11 @@
 
    default:
       break;
-<<<<<<< HEAD
-   }
-}
-=======
-   } // switch
-}    // examine_Data
-
-
-// dump the chunk list to a file
-void dump_out(unsigned int type)
+   }
+}
+
+
+void dump_out(uint32_t type)
 {
    char dumpFileName[300];
 
@@ -128,25 +124,25 @@
    {
       sprintf(dumpFileName, "%s.%u", cpd.dumped_file, type);
    }
-   FILE *D_file = fopen(dumpFileName, "w");
+   FILE* D_file = fopen(dumpFileName, "w");
    if (D_file != nullptr)
    {
-      for (chunk_t *pc = chunk_get_head(); pc != nullptr; pc = pc->next)
+      for (chunk_t* pc = chunk_get_head(); pc != nullptr; pc = pc->next)
       {
          fprintf(D_file, "[%p]\n", pc);
-         fprintf(D_file, "  type %s\n", get_token_name(pc->type));
-         fprintf(D_file, "  orig_line %zu\n", pc->orig_line);
-         fprintf(D_file, "  orig_col %zu\n", pc->orig_col);
-         fprintf(D_file, "  orig_col_end %zu\n", pc->orig_col_end);
-         fprintf(D_file, (pc->orig_prev_sp != 0) ? "  orig_prev_sp %u\n" : "", pc->orig_prev_sp);
-         fprintf(D_file, (pc->flags != 0) ? "  flags %zu\n" : "", pc->flags);
-         fprintf(D_file, (pc->column != 0) ? "  column %zu\n" : "", pc->column);
-         fprintf(D_file, (pc->column_indent != 0) ? "  column_indent %zu\n" : "", pc->column_indent);
-         fprintf(D_file, (pc->nl_count != 0) ? "  nl_count %zu\n" : "", pc->nl_count);
-         fprintf(D_file, (pc->level != 0) ? "  level %zu\n" : "", pc->level);
-         fprintf(D_file, (pc->brace_level != 0) ? "  brace_level %zu\n" : "", pc->brace_level);
-         fprintf(D_file, (pc->pp_level != 0) ? "  pp_level %zu\n" : "", pc->pp_level);
-         fprintf(D_file, (pc->after_tab != 0) ? "  after_tab %d\n" : "", pc->after_tab);
+         fprintf(D_file, "  type %s\n",         get_token_name(pc->type));
+         fprintf(D_file, "  orig_line %u\n",    pc->orig_line);
+         fprintf(D_file, "  orig_col %u\n",     pc->orig_col);
+         fprintf(D_file, "  orig_col_end %u\n", pc->orig_col_end);
+         fprintf(D_file, (pc->orig_prev_sp  != 0) ? "  orig_prev_sp %u\n"      : "", pc->orig_prev_sp);
+         fprintf(D_file, (pc->flags         != 0) ? "  flags %016" PRIx64 "\n" : "", pc->flags);
+         fprintf(D_file, (pc->column        != 0) ? "  column %u\n"            : "", pc->column);
+         fprintf(D_file, (pc->column_indent != 0) ? "  column_indent %u\n"     : "", pc->column_indent);
+         fprintf(D_file, (pc->nl_count      != 0) ? "  nl_count %u\n"          : "", pc->nl_count);
+         fprintf(D_file, (pc->level         != 0) ? "  level %u\n"             : "", pc->level);
+         fprintf(D_file, (pc->brace_level   != 0) ? "  brace_level %u\n"       : "", pc->brace_level);
+         fprintf(D_file, (pc->pp_level      != 0) ? "  pp_level %u\n"          : "", pc->pp_level);
+         fprintf(D_file, (pc->after_tab     != 0) ? "  after_tab %d\n"         : "", pc->after_tab);
          if (pc->type != CT_NEWLINE)
          {
             fprintf(D_file, "  text %s\n", pc->text());
@@ -157,23 +153,20 @@
 }
 
 
-// create chunk list from a file
-void dump_in(unsigned int type)
-{
-   char    buffer[256];
+#define MAX_BUF_SIZE  256
+#define MAX_NAME_SIZE 300
+void dump_in(uint32_t type)
+{
+   char    dumpFileName[MAX_NAME_SIZE];
+   char    buffer      [MAX_BUF_SIZE ];
    bool    aNewChunkIsFound = false;
    chunk_t chunk;
-   char    dumpFileName[300];
-
-   if (cpd.dumped_file == nullptr)
-   {
-      sprintf(dumpFileName, "%s.%u", cpd.filename, type);
-   }
-   else
-   {
-      sprintf(dumpFileName, "%s.%u", cpd.dumped_file, type);
-   }
-   FILE *D_file = fopen(dumpFileName, "r");
+
+   const char* pfile = (cpd.dumped_file == nullptr) ?
+         cpd.filename : cpd.dumped_file;
+   sprintf(dumpFileName, "%s.%u", pfile, type);
+
+   FILE* D_file = fopen(dumpFileName, "r");
 
    if (D_file != nullptr)
    {
@@ -183,62 +176,42 @@
          ++lineNumber;
          if (aNewChunkIsFound)
          {
-            // look for the next chunk
+            /* look for the next chunk */
             char first = buffer[0];
             if (first == '[')
             {
                aNewChunkIsFound = false;
-               // add the chunk in the list
+               /* add the chunk in the list */
                chunk_add_before(&chunk, nullptr);
                chunk.reset();
                aNewChunkIsFound = true;
                continue;
             }
-            // the line as the form
-            // part value
-            // Split the line
+            /* the line as the form
+             * part value
+             * Split the line */
 #define NUMBER_OF_PARTS    3
-            char *parts[NUMBER_OF_PARTS];
+            char* parts[NUMBER_OF_PARTS];
             int partCount = Args::SplitLine(buffer, parts, NUMBER_OF_PARTS - 1);
             if (partCount != 2)
             {
                exit(EX_SOFTWARE);
             }
 
+            /* \todo better use switch here */
             if (strcasecmp(parts[0], "type") == 0)
             {
                c_token_t tokenName = find_token_name(parts[1]);
-               set_chunk_type(&chunk, tokenName);
-            }
-            else if (strcasecmp(parts[0], "orig_line") == 0)
-            {
-               chunk.orig_line = strtol(parts[1], nullptr, 0);
-            }
-            else if (strcasecmp(parts[0], "orig_col") == 0)
-            {
-               chunk.orig_col = strtol(parts[1], nullptr, 0);
-            }
-            else if (strcasecmp(parts[0], "orig_col_end") == 0)
-            {
-               chunk.orig_col_end = strtol(parts[1], nullptr, 0);
-            }
-            else if (strcasecmp(parts[0], "orig_prev_sp") == 0)
-            {
-               chunk.orig_prev_sp = strtol(parts[1], nullptr, 0);
-            }
-            else if (strcasecmp(parts[0], "flags") == 0)
-            {
-               chunk.flags = strtol(parts[1], nullptr, 0);
-            }
-            else if (strcasecmp(parts[0], "column") == 0)
-            {
-               chunk.column = strtol(parts[1], nullptr, 0);
-            }
-            else if (strcasecmp(parts[0], "nl_count") == 0)
-            {
-               chunk.nl_count = strtol(parts[1], nullptr, 0);
-            }
-            else if (strcasecmp(parts[0], "text") == 0)
+               set_type(&chunk, tokenName);
+            }
+            else if (strcasecmp(parts[0], "orig_line"   ) == 0) { chunk.orig_line    = strtol(parts[1], nullptr, 0); }
+            else if (strcasecmp(parts[0], "orig_col"    ) == 0) { chunk.orig_col     = strtol(parts[1], nullptr, 0); }
+            else if (strcasecmp(parts[0], "orig_col_end") == 0) { chunk.orig_col_end = strtol(parts[1], nullptr, 0); }
+            else if (strcasecmp(parts[0], "orig_prev_sp") == 0) { chunk.orig_prev_sp = strtol(parts[1], nullptr, 0); }
+            else if (strcasecmp(parts[0], "flags"       ) == 0) { chunk.flags        = strtol(parts[1], nullptr, 0); }
+            else if (strcasecmp(parts[0], "column"      ) == 0) { chunk.column       = strtol(parts[1], nullptr, 0); }
+            else if (strcasecmp(parts[0], "nl_count"    ) == 0) { chunk.nl_count     = strtol(parts[1], nullptr, 0); }
+            else if (strcasecmp(parts[0], "text"        ) == 0)
             {
                if (chunk.type != CT_NEWLINE)
                {
@@ -253,7 +226,7 @@
          }
          else
          {
-            // look for a new chunk
+            /* look for a new chunk */
             char first = buffer[0];
             if (first == '[')
             {
@@ -262,7 +235,7 @@
             }
          }
       }
-      // add the last chunk in the list
+      /*  add the last chunk in the list*/
       chunk_add_before(&chunk, nullptr);
       fclose(D_file);
    }
@@ -271,5 +244,4 @@
       fprintf(stderr, "FATAL: file not found '%s'\n", dumpFileName);
       exit(EX_SOFTWARE);
    }
-} // dump_in
->>>>>>> 94c67fb9
+}