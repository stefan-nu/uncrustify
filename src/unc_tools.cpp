/**
 * @file unc_tools.cpp
 * This file contains lot of tools for debugging
 *
 * @author  Guy Maurel since version 0.62 for uncrustify4Qt
 *          October 2015, 2016
 * @license GPL v2+
 */

#include "args.h"
#include "unc_tools.h"
#include "uncrustify.h"
#include "windows_compat.h"


static void log_newline(
   chunk_t* pc /**< [in] chunk to operate with */
);


void prot_the_line(int32_t theLine, uint32_t actual_line)
{
   LOG_FMT(LGUY, "Prot_the_line:(%d) \n", theLine);
   for (chunk_t* pc = chunk_get_head(); is_valid(pc); pc = pc->next)
   {
      if (pc->orig_line == actual_line)
      {
         LOG_FMT(LGUY, "(%d) orig_line=%d, ", theLine, actual_line);
         switch(pc->type)
         {  /* \todo combine into a single log line */
            case(CT_VBRACE_OPEN ): LOG_FMT(LGUY, "<VBRACE_OPEN>\n");           break;
            case(CT_NEWLINE     ): LOG_FMT(LGUY, "<NL>(%u)\n", pc->nl_count); break;
            case(CT_VBRACE_CLOSE): LOG_FMT(LGUY, "<CT_VBRACE_CLOSE>\n");       break;
            case(CT_SPACE       ): LOG_FMT(LGUY, "<CT_SPACE>\n");              break;
            default:
            {
               LOG_FMT(LGUY, "text() %s, type %s, orig_col=%u, column=%u\n",
                       pc->text(), get_token_name(pc->type), pc->orig_col, pc->column);
               break;
            }
         }
      }
   }
   LOG_FMT(LGUY, "\n");
}


static void log_newline(chunk_t* pc)
{
   if (is_type(pc, CT_NEWLINE))
   {
      LOG_FMT(LGUY, "(%u)<NL> col=%u\n\n", pc->orig_line, pc->orig_col);
   }
   else
   {
      LOG_FMT(LGUY, "(%u)%s %s, col=%u, column=%u\n", pc->orig_line, pc->text(),
              get_token_name(pc->type), pc->orig_col, pc->column);
   }
}


/* \todo examine_Data seems not to be used, is it still required? */
void examine_Data(const char* func_name, int32_t theLine, int32_t what)
{
   LOG_FMT(LGUY, "\n%s:", func_name);

   chunk_t* pc;
   switch (what)
   {
      case 1:
         for (pc = chunk_get_head(); is_valid(pc); pc = pc->next)
         {
            if (is_type(pc, CT_SQUARE_CLOSE, CT_TSQUARE))
            {
               LOG_FMT(LGUY, "\n");
               LOG_FMT(LGUY, "1:(%d),", theLine);
               LOG_FMT(LGUY, "%s, orig_col=%u, orig_col_end=%u\n", pc->text(), pc->orig_col, pc->orig_col_end);
            }
         }
         break;

      case 2:
         LOG_FMT(LGUY, "2:(%d)\n", theLine);
         for (pc = chunk_get_head(); is_valid(pc); pc = pc->next)
         {
            if (pc->orig_line == 7) { log_newline(pc); }
         }
         break;

      case 3:
         LOG_FMT(LGUY, "3:(%d)\n", theLine);
         for (pc = chunk_get_head(); is_valid(pc); pc = pc->next)
         {
            log_newline(pc);
         }
         break;

      case 4:
         LOG_FMT(LGUY, "4:(%d)\n", theLine);
         for (pc = chunk_get_head(); is_valid(pc); pc = pc->next)
         {
            if (pc->orig_line == 6)
            {
               log_newline(pc);
            }
         }
         break;

      default:
         break;
   }
}


void dump_out(uint32_t type)
{
   char dumpFileName[300];

   if (cpd.dumped_file == nullptr)
   {
      sprintf(dumpFileName, "%s.%u", cpd.filename, type);
   }
   else
   {
      sprintf(dumpFileName, "%s.%u", cpd.dumped_file, type);
   }
   FILE* D_file = fopen(dumpFileName, "w");
   if (D_file != nullptr)
   {
      for (chunk_t* pc = chunk_get_head(); pc != nullptr; pc = pc->next)
      {
         fprintf(D_file, "[%p]\n", pc);
<<<<<<< HEAD
         fprintf(D_file, "  type %s\n",         get_token_name(pc->type));
         fprintf(D_file, "  orig_line %u\n",    pc->orig_line);
         fprintf(D_file, "  orig_col %u\n",     pc->orig_col);
         fprintf(D_file, "  orig_col_end %u\n", pc->orig_col_end);
         fprintf(D_file, (pc->orig_prev_sp  != 0) ? "  orig_prev_sp %u\n"      : "", pc->orig_prev_sp);
         fprintf(D_file, (pc->flags         != 0) ? "  flags %016" PRIx64 "\n" : "", pc->flags);
         fprintf(D_file, (pc->column        != 0) ? "  column %u\n"            : "", pc->column);
         fprintf(D_file, (pc->column_indent != 0) ? "  column_indent %u\n"     : "", pc->column_indent);
         fprintf(D_file, (pc->nl_count      != 0) ? "  nl_count %u\n"          : "", pc->nl_count);
         fprintf(D_file, (pc->level         != 0) ? "  level %u\n"             : "", pc->level);
         fprintf(D_file, (pc->brace_level   != 0) ? "  brace_level %u\n"       : "", pc->brace_level);
         fprintf(D_file, (pc->pp_level      != 0) ? "  pp_level %u\n"          : "", pc->pp_level);
         fprintf(D_file, (pc->after_tab     != 0) ? "  after_tab %d\n"         : "", pc->after_tab);
=======
         fprintf(D_file, "  type %s\n", get_token_name(pc->type));
         fprintf(D_file, "  orig_line %zu\n", pc->orig_line);
         fprintf(D_file, "  orig_col %zu\n", pc->orig_col);
         fprintf(D_file, "  orig_col_end %zu\n", pc->orig_col_end);
         fprintf(D_file, (pc->orig_prev_sp != 0) ? "  orig_prev_sp %u\n" : "", pc->orig_prev_sp);
         fprintf(D_file, (pc->flags != 0) ? "  flags %" PRIu64 "\n" : "", pc->flags);
         fprintf(D_file, (pc->column != 0) ? "  column %zu\n" : "", pc->column);
         fprintf(D_file, (pc->column_indent != 0) ? "  column_indent %zu\n" : "", pc->column_indent);
         fprintf(D_file, (pc->nl_count != 0) ? "  nl_count %zu\n" : "", pc->nl_count);
         fprintf(D_file, (pc->level != 0) ? "  level %zu\n" : "", pc->level);
         fprintf(D_file, (pc->brace_level != 0) ? "  brace_level %zu\n" : "", pc->brace_level);
         fprintf(D_file, (pc->pp_level != 0) ? "  pp_level %zu\n" : "", pc->pp_level);
         fprintf(D_file, (pc->after_tab != 0) ? "  after_tab %d\n" : "", pc->after_tab);
>>>>>>> 7064cea6
         if (pc->type != CT_NEWLINE)
         {
            fprintf(D_file, "  text %s\n", pc->text());
         }
      }
      fclose(D_file);
   }
}


#define MAX_BUF_SIZE  256
#define MAX_NAME_SIZE 300
void dump_in(uint32_t type)
{
   char    dumpFileName[MAX_NAME_SIZE];
   char    buffer      [MAX_BUF_SIZE ];
   bool    aNewChunkIsFound = false;
   chunk_t chunk;

   const char* pfile = (cpd.dumped_file == nullptr) ?
                        cpd.filename : cpd.dumped_file;
   sprintf(dumpFileName, "%s.%u", pfile, type);

   FILE* D_file = fopen(dumpFileName, "r");

   if (D_file != nullptr)
   {
      unsigned int lineNumber = 0;
      while (fgets(buffer, sizeof(buffer), D_file) != nullptr)
      {
         ++lineNumber;
         if (aNewChunkIsFound)
         {
            /* look for the next chunk */
            char first = buffer[0];
            if (first == '[')
            {
               aNewChunkIsFound = false;
               /* add the chunk in the list */
               chunk_add_before(&chunk, nullptr);
               chunk.reset();
               aNewChunkIsFound = true;
               continue;
            }
            /* the line as the form
             * part value
             * Split the line */
#define NUMBER_OF_PARTS    3
            char* parts[NUMBER_OF_PARTS];
            int partCount = Args::SplitLine(buffer, parts, NUMBER_OF_PARTS - 1);
            if (partCount != 2)
            {
               exit(EX_SOFTWARE);
            }

            /* \todo better use switch here */
            if (strcasecmp(parts[0], "type") == 0)
            {
               c_token_t tokenName = find_token_name(parts[1]);
               set_type(&chunk, tokenName);
            }
            else if (strcasecmp(parts[0], "orig_line"   ) == 0) { chunk.orig_line    = strtol(parts[1], nullptr, 0); }
            else if (strcasecmp(parts[0], "orig_col"    ) == 0) { chunk.orig_col     = strtol(parts[1], nullptr, 0); }
            else if (strcasecmp(parts[0], "orig_col_end") == 0) { chunk.orig_col_end = strtol(parts[1], nullptr, 0); }
            else if (strcasecmp(parts[0], "orig_prev_sp") == 0) { chunk.orig_prev_sp = strtol(parts[1], nullptr, 0); }
            else if (strcasecmp(parts[0], "flags"       ) == 0) { chunk.flags        = strtol(parts[1], nullptr, 0); }
            else if (strcasecmp(parts[0], "column"      ) == 0) { chunk.column       = strtol(parts[1], nullptr, 0); }
            else if (strcasecmp(parts[0], "nl_count"    ) == 0) { chunk.nl_count     = strtol(parts[1], nullptr, 0); }
            else if (strcasecmp(parts[0], "text"        ) == 0)
            {
               if (chunk.type != CT_NEWLINE)
               {
                  chunk.str = parts[1];
               }
            }
            else
            {
               fprintf(stderr, "on line=%d, for '%s'\n", lineNumber, parts[0]);
               log_flush(true);
               exit(EX_SOFTWARE);
            }
         }
         else
         {
            /* look for a new chunk */
            char first = buffer[0];
            if (first == '[')
            {
               aNewChunkIsFound = true;
               chunk.reset();
            }
         }
      }
      /*  add the last chunk in the list*/
      chunk_add_before(&chunk, nullptr);
      fclose(D_file);
   }
   else
   {
      fprintf(stderr, "FATAL: file not found '%s'\n", dumpFileName);
      log_flush(true);
      exit(EX_SOFTWARE);
   }
}<|MERGE_RESOLUTION|>--- conflicted
+++ resolved
@@ -130,13 +130,12 @@
       for (chunk_t* pc = chunk_get_head(); pc != nullptr; pc = pc->next)
       {
          fprintf(D_file, "[%p]\n", pc);
-<<<<<<< HEAD
          fprintf(D_file, "  type %s\n",         get_token_name(pc->type));
          fprintf(D_file, "  orig_line %u\n",    pc->orig_line);
          fprintf(D_file, "  orig_col %u\n",     pc->orig_col);
          fprintf(D_file, "  orig_col_end %u\n", pc->orig_col_end);
          fprintf(D_file, (pc->orig_prev_sp  != 0) ? "  orig_prev_sp %u\n"      : "", pc->orig_prev_sp);
-         fprintf(D_file, (pc->flags         != 0) ? "  flags %016" PRIx64 "\n" : "", pc->flags);
+         fprintf(D_file, (pc->flags         != 0) ? "  flags %016" PRIu64 "\n" : "", pc->flags);
          fprintf(D_file, (pc->column        != 0) ? "  column %u\n"            : "", pc->column);
          fprintf(D_file, (pc->column_indent != 0) ? "  column_indent %u\n"     : "", pc->column_indent);
          fprintf(D_file, (pc->nl_count      != 0) ? "  nl_count %u\n"          : "", pc->nl_count);
@@ -144,21 +143,6 @@
          fprintf(D_file, (pc->brace_level   != 0) ? "  brace_level %u\n"       : "", pc->brace_level);
          fprintf(D_file, (pc->pp_level      != 0) ? "  pp_level %u\n"          : "", pc->pp_level);
          fprintf(D_file, (pc->after_tab     != 0) ? "  after_tab %d\n"         : "", pc->after_tab);
-=======
-         fprintf(D_file, "  type %s\n", get_token_name(pc->type));
-         fprintf(D_file, "  orig_line %zu\n", pc->orig_line);
-         fprintf(D_file, "  orig_col %zu\n", pc->orig_col);
-         fprintf(D_file, "  orig_col_end %zu\n", pc->orig_col_end);
-         fprintf(D_file, (pc->orig_prev_sp != 0) ? "  orig_prev_sp %u\n" : "", pc->orig_prev_sp);
-         fprintf(D_file, (pc->flags != 0) ? "  flags %" PRIu64 "\n" : "", pc->flags);
-         fprintf(D_file, (pc->column != 0) ? "  column %zu\n" : "", pc->column);
-         fprintf(D_file, (pc->column_indent != 0) ? "  column_indent %zu\n" : "", pc->column_indent);
-         fprintf(D_file, (pc->nl_count != 0) ? "  nl_count %zu\n" : "", pc->nl_count);
-         fprintf(D_file, (pc->level != 0) ? "  level %zu\n" : "", pc->level);
-         fprintf(D_file, (pc->brace_level != 0) ? "  brace_level %zu\n" : "", pc->brace_level);
-         fprintf(D_file, (pc->pp_level != 0) ? "  pp_level %zu\n" : "", pc->pp_level);
-         fprintf(D_file, (pc->after_tab != 0) ? "  after_tab %d\n" : "", pc->after_tab);
->>>>>>> 7064cea6
          if (pc->type != CT_NEWLINE)
          {
             fprintf(D_file, "  text %s\n", pc->text());
