--- conflicted
+++ resolved
@@ -436,22 +436,12 @@
       return(EX_IOERR);
    }
 
-<<<<<<< HEAD
    const size_t max_line_size = 256;/**< maximal allowed line size in the define file */
    char   buf[max_line_size];
    size_t line_no = 0;
 
    /* read file line by line */
-   while (fgets(buf, sizeof(buf), pf) != NULL)
-=======
-#define MAXLENGTHOFLINE    256
-#define NUMBEROFARGS       2
-   // maximal length of a line in the file
-   char   buf[MAXLENGTHOFLINE];
-   char   *args[NUMBEROFARGS];
-   size_t line_no = 0;
-   while (fgets(buf, MAXLENGTHOFLINE, pf) != NULL)
->>>>>>> e2cd0ce0
+   while (fgets(buf, max_line_size, pf) != NULL)
    {
       line_no++;
 
@@ -459,22 +449,13 @@
       char *ptr;
       if ((ptr = strchr(buf, '#')) != NULL)
       {
-<<<<<<< HEAD
          *ptr = 0; /* set string end where comment begins */
       }
 
-      const size_t arg_parts = 3;  /**< each define argument consists of three parts */
+      const size_t arg_parts = 2;  /**< each define argument consists of three parts */
       char *args[arg_parts];
-      size_t argc = Args::SplitLine(buf, args, arg_parts-1 );
-      args[arg_parts-1] = 0; /* third element of defines is not used currently */
-=======
-         // a comment line
-         *ptr = 0;
-         // don't use the rest of the line
-      }
-
-      size_t argc = Args::SplitLine(buf, args, NUMBEROFARGS);
->>>>>>> e2cd0ce0
+      size_t argc = Args::SplitLine(buf, args, arg_parts);
+      args[arg_parts] = 0; /* third element of defines is not used currently */
 
       if (argc > 0)
       {
@@ -486,11 +467,7 @@
          }
          else
          {
-<<<<<<< HEAD
-            LOG_FMT(LWARN, "%s: line %zu invalid (starts with '%s')\n",
-=======
             LOG_FMT(LWARN, "%s:%zu Invalid line (starts with '%s')\n",
->>>>>>> e2cd0ce0
                     filename, line_no, args[0]);
             cpd.error_count++;
          }
