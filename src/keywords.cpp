--- conflicted
+++ resolved
@@ -411,16 +411,10 @@
    key.tag = ss.c_str();
 
    /* check the static word list */
-<<<<<<< HEAD
    const void* pos = bsearch(&key, keywords, ARRAY_SIZE(keywords), sizeof(keywords[0]), kw_compare);
    const chunk_tag_t *p_ret = reinterpret_cast<const chunk_tag_t*>(pos);
 
-   if (p_ret != NULL)
-=======
-   const chunk_tag_t *p_ret = (const chunk_tag_t *)bsearch(&key, keywords, ARRAY_SIZE(keywords),
-                                                           sizeof(keywords[0]), kw_compare);
    if (p_ret != nullptr)
->>>>>>> eb0fc6f7
    {
         p_ret = kw_static_match(p_ret);
    }
@@ -433,12 +427,8 @@
 {
    if (filename == NULL) { return(EX_CONFIG); }
 
-<<<<<<< HEAD
    FILE *pf = fopen(filename, "r");
-   if (pf == NULL)
-=======
    if (pf == nullptr)
->>>>>>> eb0fc6f7
    {
       LOG_FMT(LERR, "%s: fopen(%s) failed: %s (%d)\n", __func__, filename, strerror(errno), errno);
       cpd.error_count++;
@@ -448,13 +438,9 @@
    const size_t max_line_size = 256;/**< maximal allowed line size in the define file */
    char   buf[max_line_size];
    size_t line_no = 0;
-<<<<<<< HEAD
 
    /* read file line by line */
-   while (fgets(buf, max_line_size, pf) != NULL)
-=======
-   while (fgets(buf, MAXLENGTHOFLINE, pf) != nullptr)
->>>>>>> eb0fc6f7
+   while (fgets(buf, max_line_size, pf) != nullptr)
    {
       line_no++;
 
