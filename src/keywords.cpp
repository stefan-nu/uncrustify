--- conflicted
+++ resolved
@@ -507,7 +507,6 @@
 {
    switch (tok)
    {
-<<<<<<< HEAD
       case CT_IF:           /* fallthrough */
       case CT_ELSEIF:       /* fallthrough */
       case CT_SWITCH:       /* fallthrough */
@@ -518,8 +517,8 @@
       case CT_LOCK:         /* fallthrough */
       case CT_D_WITH:       /* fallthrough */
       case CT_D_VERSION_IF: /* fallthrough */
-      case CT_D_SCOPE_IF:   return(PATCLS_PBRACED );
-      case CT_ELSE:         return(PATCLS_ELSE    );
+      case CT_D_SCOPE_IF:   return(pattern_class_e::PBRACED );
+      case CT_ELSE:         return(pattern_class_e::ELSE    );
       case CT_DO:           /* fallthrough */
       case CT_TRY:          /* fallthrough */
       case CT_FINALLY:      /* fallthrough */
@@ -527,59 +526,13 @@
       case CT_UNITTEST:     /* fallthrough */
       case CT_UNSAFE:       /* fallthrough */
       case CT_VOLATILE:     /* fallthrough */
-      case CT_GETSET:       return(PATCLS_BRACED  );
+      case CT_GETSET:       return(pattern_class_e::BRACED  );
       case CT_CATCH:        /* fallthrough */
       case CT_D_VERSION:    /* fallthrough */
-      case CT_DEBUG:        return(PATCLS_OPBRACED);
-      case CT_NAMESPACE:    return(PATCLS_VBRACED );
-      case CT_WHILE_OF_DO:  return(PATCLS_PAREN   );
-      case CT_INVARIANT:    return(PATCLS_OPPAREN );
-      default:              return(PATCLS_NONE    );
-   }
-}
-=======
-   case CT_IF:
-   case CT_ELSEIF:
-   case CT_SWITCH:
-   case CT_FOR:
-   case CT_WHILE:
-   case CT_SYNCHRONIZED:
-   case CT_USING_STMT:
-   case CT_LOCK:
-   case CT_D_WITH:
-   case CT_D_VERSION_IF:
-   case CT_D_SCOPE_IF:
-      return(pattern_class_e::PBRACED);
-
-   case CT_ELSE:
-      return(pattern_class_e::ELSE);
-
-   case CT_DO:
-   case CT_TRY:
-   case CT_FINALLY:
-   case CT_BODY:
-   case CT_UNITTEST:
-   case CT_UNSAFE:
-   case CT_VOLATILE:
-   case CT_GETSET:
-      return(pattern_class_e::BRACED);
-
-   case CT_CATCH:
-   case CT_D_VERSION:
-   case CT_DEBUG:
-      return(pattern_class_e::OPBRACED);
-
-   case CT_NAMESPACE:
-      return(pattern_class_e::VBRACED);
-
-   case CT_WHILE_OF_DO:
-      return(pattern_class_e::PAREN);
-
-   case CT_INVARIANT:
-      return(pattern_class_e::OPPAREN);
-
-   default:
-      return(pattern_class_e::NONE);
-   } // switch
-}    // get_token_pattern_class
->>>>>>> 13dc67f3
+      case CT_DEBUG:        return(pattern_class_e::OPBRACED);
+      case CT_NAMESPACE:    return(pattern_class_e::VBRACED );
+      case CT_WHILE_OF_DO:  return(pattern_class_e::PAREN   );
+      case CT_INVARIANT:    return(pattern_class_e::OPPAREN );
+      default:              return(pattern_class_e::NONE    );
+   }
+}