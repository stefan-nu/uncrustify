/**
 * @file sorting.cpp
 * Sorts chunks and imports
 *
 * @author  Ben Gardner
 * @license GPL v2+
 */
#include "sorting.h"
#include "chunk_list.h"
#include <regex>


struct include_category
{
   include_category(const char *pattern)
      : regex(pattern)
   {
   }
   std::regex regex;
};

enum
{
   kIncludeCategoriesCount = UO_include_category_last - UO_include_category_first + 1,
};

include_category *include_categories[kIncludeCategoriesCount];


static void prepare_categories()
{
   for (int i = 0; i < kIncludeCategoriesCount; i++)
   {
      if (cpd.settings[UO_include_category_first + i].str != NULL)
      {
         include_categories[i] = new include_category(cpd.settings[UO_include_category_first + i].str);
      }
      else
      {
         include_categories[i] = NULL;
      }
   }
}


static void cleanup_categories()
{
   for (int i = 0; i < kIncludeCategoriesCount; i++)
   {
      if (include_categories[i] != NULL)
      {
         delete include_categories[i];
         include_categories[i] = NULL;
      }
   }
}


static int get_chunk_priority(chunk_t *pc)
{
   for (int i = 0; i < kIncludeCategoriesCount; i++)
   {
      if (include_categories[i] != NULL)
      {
         if (std::regex_match(pc->text(), include_categories[i]->regex))
         {
            return(i);
         }
      }
   }

   return(kIncludeCategoriesCount);
}


/**
 * Compare two series of chunks, starting with the given ones.
 */
static int compare_chunks(chunk_t *pc1, chunk_t *pc2);


/**
 * Sorting should be pretty rare and should usually only include a few chunks.
 * We need to minimize the number of swaps, as those are expensive.
 * So, we do a min sort.
 */
static void do_the_sort(chunk_t **chunks, size_t num_chunks);


static int compare_chunks(chunk_t *pc1, chunk_t *pc2)
{
   LOG_FUNC_ENTRY();
   LOG_FMT(LSORT, "\n@begin pc1->len=%zu, line=%zu, column=%zu\n", pc1->len(), pc1->orig_line, pc1->orig_col);
<<<<<<< HEAD
   LOG_FMT(LSORT, "@begin pc2->len=%zu, line=%zu, column=%zu\n", pc2->len(), pc2->orig_line, pc2->orig_col);
   if (pc1 == pc2)
   {
      return(0);
   }
   while ((pc1 != NULL) && (pc2 != NULL))
=======
   LOG_FMT(LSORT,   "@begin pc2->len=%zu, line=%zu, column=%zu\n", pc2->len(), pc2->orig_line, pc2->orig_col);
   if (pc1 == pc2) { return(0); }   /* \todo same chunk is always identical thus return 0 differences */

   while ((pc1 != NULL) && (pc2 != NULL) ) /* ensure there are two valid pointers */
>>>>>>> 6739a765
   {
      int ppc1 = get_chunk_priority(pc1);
      int ppc2 = get_chunk_priority(pc2);

      if (ppc1 != ppc2)
      {
         return(ppc1 - ppc2);
      }

      LOG_FMT(LSORT, "text=%s, pc1->len=%zu, line=%zu, column=%zu\n", pc1->text(), pc1->len(), pc1->orig_line, pc1->orig_col);
      LOG_FMT(LSORT, "text=%s, pc2->len=%zu, line=%zu, column=%zu\n", pc2->text(), pc2->len(), pc2->orig_line, pc2->orig_col);
      size_t min_len = min(pc1->len(), pc2->len());
      int    ret_val = unc_text::compare(pc1->str, pc2->str, min_len);
      LOG_FMT(LSORT, "ret_val=%d\n", ret_val);

      if (ret_val    != 0         ) { return(ret_val); }
      if (pc1->len() != pc2->len()) { return((long)pc1->len() - (long)pc2->len()); }

      /* Same word, same length. Step to the next chunk. */
      pc1 = chunk_get_next(pc1);
      if (pc1 != NULL)
      {
         LOG_FMT(LSORT, "text=%s, pc1->len=%zu, line=%zu, column=%zu\n", pc1->text(), pc1->len(), pc1->orig_line, pc1->orig_col);
         if (pc1->type == CT_MEMBER)
         {
            pc1 = chunk_get_next(pc1);
            if(pc1 != NULL)
            {
               LOG_FMT(LSORT, "text=%s, pc1->len=%zu, line=%zu, column=%zu\n",    pc1->text(), pc1->len(), pc1->orig_line, pc1->orig_col);
            }
         }
      }
      pc2 = chunk_get_next(pc2);
      if(pc2 != NULL)
      {
         LOG_FMT(LSORT, "text=%s, pc2->len=%zu, line=%zu, column=%zu\n", pc2->text(), pc2->len(), pc2->orig_line, pc2->orig_col);
         if (pc2->type == CT_MEMBER)
         {
            pc2 = chunk_get_next(pc2);
            LOG_FMT(LSORT, "text=%s, pc2->len=%zu, line=%zu, column=%zu\n", pc2->text(), pc2->len(), pc2->orig_line, pc2->orig_col);
         }
      }

      /* If we hit a newline or NULL, we are done */
      if ((pc1 == NULL)         ||
          (pc2 == NULL)         ||
          chunk_is_newline(pc1) ||
          chunk_is_newline(pc2) )
      {
         break;
      }
   }

   if ((pc1 == NULL) || !chunk_is_newline(pc2))
   {
      return(-1);
   }
   if (!chunk_is_newline(pc1))
   {
      return(1);
   }
   return(0);
}


static void do_the_sort(chunk_t **chunks, size_t num_chunks)
{
   LOG_FUNC_ENTRY();

   LOG_FMT(LSORT, "%s: %zu chunks:", __func__, num_chunks);
   for (size_t idx = 0; idx < num_chunks; idx++)
   {
      LOG_FMT(LSORT, " [%s]", chunks[idx]->text());
   }
   LOG_FMT(LSORT, "\n");

   size_t start_idx;
   for (start_idx = 0; start_idx < (num_chunks - 1); start_idx++)
   {
      /* Find the index of the minimum value */
      size_t min_idx = start_idx;
      for (size_t idx = start_idx + 1; idx < num_chunks; idx++)
      {
         if (compare_chunks(chunks[idx], chunks[min_idx]) < 0)
         {
            min_idx = idx;
         }
      }

      /* Swap the lines if the minimum isn't the first entry */
      if (min_idx != start_idx)
      {
         chunk_swap_lines(chunks[start_idx], chunks[min_idx]);

         /* Don't need to swap, since we only want the side-effects */
         chunks[min_idx] = chunks[start_idx];
      }
   }
}


void sort_imports(void)
{
   LOG_FUNC_ENTRY();
   chunk_t *chunks[MAX_NUMBER_TO_SORT];  /* MAX_NUMBER_TO_SORT should be enough, right? */
   size_t  num_chunks = 0;
   const chunk_t *p_last    = NULL;
   chunk_t *p_imp     = NULL;

   prepare_categories();

   chunk_t *pc = chunk_get_head();
   while (pc != NULL)
   {
      chunk_t *next = chunk_get_next(pc);

      if (chunk_is_newline(pc))
      {
         bool did_import = false;

         if ((p_imp != NULL) && (p_last != NULL) &&
             ((p_last->type == CT_SEMICOLON) ||
              (p_imp->flags & PCF_IN_PREPROC)))
         {
            if (num_chunks < MAX_NUMBER_TO_SORT)
            {
               LOG_FMT(LSORT, "p_imp %s\n", p_imp->text());
               chunks[num_chunks++] = p_imp;
            }
            else
            {
               fprintf(stderr, "Number of 'import' to be sorted is too big for the current value %d.\n", MAX_NUMBER_TO_SORT);
               fprintf(stderr, "Please make a report.\n");
               cpd.error_count++;
               exit(2);
            }
            did_import = true;
         }
         if (!did_import || (pc->nl_count > 1) || next == NULL)
         {
            if (num_chunks > 1)
            {
               do_the_sort(chunks, num_chunks);
            }
            num_chunks = 0;
         }
         p_imp  = NULL;
         p_last = NULL;
      }
      else if (pc->type == CT_IMPORT)
      {
         if (cpd.settings[UO_mod_sort_import].b)
         {
            p_imp = chunk_get_next(pc);
         }
      }
      else if (pc->type == CT_USING)
      {
         if (cpd.settings[UO_mod_sort_using].b)
         {
            p_imp = chunk_get_next(pc);
         }
      }
      else if (pc->type == CT_PP_INCLUDE)
      {
         if (cpd.settings[UO_mod_sort_include].b)
         {
            p_imp  = chunk_get_next(pc);
            p_last = pc;
         }
      }
      else if (!chunk_is_comment(pc))
      {
         p_last = pc;
      }
      pc = next;
   }

   cleanup_categories();
} // sort_imports<|MERGE_RESOLUTION|>--- conflicted
+++ resolved
@@ -91,19 +91,9 @@
 {
    LOG_FUNC_ENTRY();
    LOG_FMT(LSORT, "\n@begin pc1->len=%zu, line=%zu, column=%zu\n", pc1->len(), pc1->orig_line, pc1->orig_col);
-<<<<<<< HEAD
-   LOG_FMT(LSORT, "@begin pc2->len=%zu, line=%zu, column=%zu\n", pc2->len(), pc2->orig_line, pc2->orig_col);
-   if (pc1 == pc2)
-   {
-      return(0);
-   }
-   while ((pc1 != NULL) && (pc2 != NULL))
-=======
    LOG_FMT(LSORT,   "@begin pc2->len=%zu, line=%zu, column=%zu\n", pc2->len(), pc2->orig_line, pc2->orig_col);
    if (pc1 == pc2) { return(0); }   /* \todo same chunk is always identical thus return 0 differences */
-
    while ((pc1 != NULL) && (pc2 != NULL) ) /* ensure there are two valid pointers */
->>>>>>> 6739a765
    {
       int ppc1 = get_chunk_priority(pc1);
       int ppc2 = get_chunk_priority(pc2);
