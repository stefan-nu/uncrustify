--- conflicted
+++ resolved
@@ -815,35 +815,9 @@
 void do_symbol_check(chunk_t* prev, chunk_t* pc, chunk_t* next)
 {
    LOG_FUNC_ENTRY();
-<<<<<<< HEAD
-   LOG_FMT(LGUY, "%s: %u:%u %s:%s\n", __func__, pc->orig_line, pc->orig_col,
+   LOG_FMT(LGUY, "%s(%d): %u:%u %s:%s\n",
+           __func__, __LINE__, pc->orig_line, pc->orig_col,
            pc->text(), get_token_name(pc->type));
-=======
-   chunk_t *tmp;
-
-   if (pc->type == CT_NEWLINE)
-   {
-      LOG_FMT(LGUY, "%s(%d): %zu:%zu CT_NEWLINE\n", __func__, __LINE__, pc->orig_line, pc->orig_col);
-   }
-   else if (pc->type == CT_VBRACE_OPEN)
-   {
-      LOG_FMT(LGUY, "%s(%d): %zu:%zu CT_VBRACE_OPEN\n", __func__, __LINE__, pc->orig_line, pc->orig_col);
-   }
-   else if (pc->type == CT_VBRACE_CLOSE)
-   {
-      LOG_FMT(LGUY, "%s(%d): %zu:%zu CT_VBRACE_CLOSE\n", __func__, __LINE__, pc->orig_line, pc->orig_col);
-   }
-   else
-   {
-      LOG_FMT(LGUY, "%s(%d): %zu:%zu %s:%s\n",
-              __func__, __LINE__, pc->orig_line, pc->orig_col, pc->text(), get_token_name(pc->type));
-   }
-   // LOG_FMT(LSYS, " %3d > ['%s' %s] ['%s' %s] ['%s' %s]\n",
-   //         pc->orig_line,
-   //         prev->text(), get_token_name(prev->type),
-   //         pc->text(), get_token_name(pc->type),
-   //         next->text(), get_token_name(next->type));
->>>>>>> 5bf42800
 
    if (is_type(pc, CT_OC_AT))
    {
@@ -887,8 +861,7 @@
       }
 
       /* For a delegate, mark previous words as types and the item after the
-       * close paren as a variable def
-       */
+       * close paren as a variable def */
       if (is_type(pc, CT_DELEGATE))
       {
          if (is_valid(tmp))
@@ -951,9 +924,8 @@
       /* Check for message declarations */
       if (is_flag(pc, PCF_STMT_START))
       {
-         if ((is_str(pc,   "-") ||
-              is_str(pc,   "+") ) &&
-              is_str(next, "(")   )
+         if ((is_str(pc,   "-") || is_str(pc, "+") ) &&
+              is_str(next, "(")                      )
          {
             handle_oc_message_decl(pc);
          }
@@ -979,8 +951,8 @@
          handle_cs_square_stmt(pc);
       }
 
-      if (is_type_and_ptype(next,  CT_BRACE_OPEN,   CT_NONE                ) &&
-          is_type          (pc, 3, CT_SQUARE_CLOSE, CT_ANGLE_CLOSE, CT_WORD) )
+      if (is_type_and_ptype(next, CT_BRACE_OPEN,   CT_NONE                ) &&
+          is_type          (pc,   CT_SQUARE_CLOSE, CT_WORD, CT_ANGLE_CLOSE) )
       {
          handle_cs_property(next);
       }
@@ -1068,7 +1040,7 @@
       if (is_type(next, CT_WORD)) { set_flags(next, PCF_VAR_1ST_DEF); }
    }
 
-   if (is_type(pc, 3, CT_SQL_EXEC, CT_SQL_BEGIN, CT_SQL_END))
+   if (is_type(pc, CT_SQL_EXEC, CT_SQL_BEGIN, CT_SQL_END))
    {
       mark_exec_sql(pc);
    }
@@ -2702,39 +2674,14 @@
    chunk_t* next = get_next_nc(cur);
 
    /* unlikely that the file will start with a label... */
-<<<<<<< HEAD
    while (is_valid(next))
    { /* \todo better use a switch for next->type */
       assert(is_valid(cur));
-      LOG_FMT(LGUY, "%s: %u:%u %s\n", __func__,
+      LOG_FMT(LGUY, "%s(%d): %u:%u %s\n", __func__, __LINE__,
             cur->orig_line, cur->orig_col, get_token_name(cur->type));
 
       if (not_flag(next, PCF_IN_OC_MSG) && /* filter OC case of [self class] msg send */
           is_type(next, CT_CLASS, CT_OC_CLASS, CT_TEMPLATE))
-=======
-   while (next != nullptr)
-   {
-      if (cur->type == CT_NEWLINE)
-      {
-         LOG_FMT(LGUY, "%s(%d): %zu:%zu CT_NEWLINE\n", __func__, __LINE__, cur->orig_line, cur->orig_col);
-      }
-      else if (cur->type == CT_VBRACE_OPEN)
-      {
-         LOG_FMT(LGUY, "%s(%d): %zu:%zu CT_VBRACE_OPEN\n", __func__, __LINE__, cur->orig_line, cur->orig_col);
-      }
-      else if (cur->type == CT_VBRACE_CLOSE)
-      {
-         LOG_FMT(LGUY, "%s(%d): %zu:%zu CT_VBRACE_CLOSE\n", __func__, __LINE__, cur->orig_line, cur->orig_col);
-      }
-      else
-      {
-         LOG_FMT(LGUY, "%s(%d): %zu:%zu %s\n", __func__, __LINE__, cur->orig_line, cur->orig_col, cur->text());
-      }
-      if (!(next->flags & PCF_IN_OC_MSG) && /* filter OC case of [self class] msg send */
-          ((next->type == CT_CLASS) ||
-           (next->type == CT_OC_CLASS) ||
-           (next->type == CT_TEMPLATE)))
->>>>>>> 5bf42800
       {
          hit_class = true;
       }
@@ -4100,6 +4047,7 @@
       next = get_next_ncnl(pc, scope_e::PREPROC);
       if (chunkstack_match(cs, pc))
       {
+         /* Issue #1003, next->type should not be CT_FPAREN_OPEN */
          if (is_valid(next) && is_type(next, CT_PAREN_OPEN))
          {
             set_type(pc, CT_FUNC_CLASS_DEF);
