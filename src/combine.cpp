--- conflicted
+++ resolved
@@ -1333,7 +1333,7 @@
 
    if ((cpd.lang_flags & LANG_D) == 0)
    {
-      /* Check a parenthesis pair to see if it is a cast.
+      /* Check a paren pair to see if it is a cast.
        * Note that SPAREN and FPAREN have already been marked. */
       if (is_type (pc,      CT_PAREN_OPEN                              ) &&
           is_ptype(pc,      CT_NONE, CT_OC_MSG, CT_OC_BLOCK_EXPR       ) &&
@@ -1466,18 +1466,10 @@
          }
          else
          {
-<<<<<<< HEAD
-            set_type(pc,
-                           ((prev->flags & PCF_PUNCTUATOR                                      ) &&
-                            (!chunk_is_paren_close(prev) || is_ptype(prev, CT_MACRO_FUNC)) &&
-                             is_not_type(prev, CT_SQUARE_CLOSE, CT_DC_MEMBER          ) )
-                             ? CT_DEREF : CT_ARITH);
-=======
             set_type(pc,((prev->flags & PCF_PUNCTUATOR                                ) &&
                          (!chunk_is_paren_close(prev) || is_ptype(prev, CT_MACRO_FUNC)) &&
                           is_not_type(prev, CT_SQUARE_CLOSE, CT_DC_MEMBER          ) )
                           ? CT_DEREF : CT_ARITH);
->>>>>>> 0c149c2a
          }
       }
    }
@@ -2923,11 +2915,7 @@
 static chunk_t *skip_to_next_statement(chunk_t *pc)
 {
    while ( is_not_type (pc, CT_BRACE_OPEN, CT_BRACE_CLOSE) &&
-<<<<<<< HEAD
-          !chunk_is_semicolon(pc                                  ) )
-=======
           !chunk_is_semicolon(pc                         ) )
->>>>>>> 0c149c2a
    {
       pc = chunk_get_next_ncnl(pc);
    }
@@ -3291,19 +3279,19 @@
 
    /* Find out what is before the operator */
    chunk_t *tmp;
-   if (pc->ptype == CT_OPERATOR)
+   if (is_ptype(pc, CT_OPERATOR))
    {
       const chunk_t *pc_op = chunk_get_prev_type(pc, CT_OPERATOR, (int)pc->level);
-      if ((is_valid(pc_op)) && (pc_op->flags & PCF_EXPR_START))
+      if (is_flag(pc_op, PCF_EXPR_START))
       {
          set_type(pc, CT_FUNC_CALL);
       }
+
       if (cpd.lang_flags & LANG_CPP)
       {
          tmp = pc;
          while ((tmp = chunk_get_prev_ncnl(tmp)) != nullptr)
          {
-#if 0
             switch(tmp->type)
             {
                case(CT_BRACE_CLOSE):    /* fallthrough */
@@ -3322,44 +3310,20 @@
                      case(CT_CLASS   ): /* fallthrough */
                      case(CT_STRUCT  ): set_type(pc, CT_FUNC_DEF ); goto exit_loop;
                      default:           /*ignore unexpected ptype*/ goto exit_loop;
+                  }
                   break;
                }
                default:                 /* go on with loop */       break;
             }
-#else
-            switch(tmp->type)
-            {
-               case(CT_BRACE_CLOSE):    /* fallthrough */
-               case(CT_SEMICOLON  ):    /* do nothing */            goto exit_loop;
-               case(CT_PAREN_OPEN ):    /* fallthrough */
-               case(CT_SPAREN_OPEN):    /* fallthrough */
-               case(CT_TPAREN_OPEN):    /* fallthrough */
-               case(CT_FPAREN_OPEN):    /* fallthrough */
-               case(CT_ASSIGN     ):    set_type(pc, CT_FUNC_CALL); goto exit_loop;
-               case(CT_TEMPLATE   ):    set_type(pc, CT_FUNC_DEF ); goto exit_loop;
-               case(CT_BRACE_OPEN ):
-               {
-                  switch(tmp->ptype)
-                  {
-                     case(CT_FUNC_DEF): set_type(pc, CT_FUNC_CALL); goto exit_loop;
-                     case(CT_CLASS   ): /* fallthrough */
-                     case(CT_STRUCT  ): set_type(pc, CT_FUNC_DEF ); goto exit_loop;
-                     default:           /*ignore unexpected ptype*/ goto exit_loop;                  }
-                  break;
-               }
-               default:                 /* go on with loop */       break;
-            }
-#endif
-         }
+         }
+
 exit_loop:
-
          if (is_valid   (tmp             ) &&
              is_not_type(pc, CT_FUNC_CALL) )
          {
-            /* Mark the return type */
             while ((tmp = chunk_get_next_ncnl(tmp)) != pc)
             {
-               make_type(tmp);
+               make_type(tmp); /* Mark the return type */
             }
          }
       }
@@ -3371,7 +3335,8 @@
       return_if(is_invalid(next));
    }
 
-   LOG_FMT(LFCN, "%s: orig_line=%zu] %s[%s] - parent=%s level=%zu/%zu, next=%s[%s] - level=%zu\n",
+   LOG_FMT(LFCN, "%s: orig_line=%zu] %s[%s] - parent=%s level=%zu/%zu, "
+         "next=%s[%s] - level=%zu\n",
            __func__, pc->orig_line, pc->text(),
            get_token_name(pc->type), get_token_name(pc->ptype),
            pc->level, pc->brace_level,
