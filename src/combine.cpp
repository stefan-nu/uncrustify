/**
 * @file combine.cpp
 * Labels the chunks as needed.
 *
 * @author  Ben Gardner
 * @author  Guy Maurel since version 0.62 for uncrustify4Qt
 *          October 2015, 2016
 * @license GPL v2+
 */
#include "combine.h"
#include "uncrustify_types.h"
#include "chunk_list.h"
#include "ChunkStack.h"
#include "uncrustify.h"
#include "lang_pawn.h"
#include "newlines.h"
#include "tokenize_cleanup.h"

#include <cstdio>
#include <cstdlib>
#include "unc_ctype.h"
#include <cassert>


/**
 * Flags everything from the open paren to the close paren.
 *
 * @param po   Pointer to the open parenthesis
 * @return     The token after the close paren
 */
static chunk_t *flag_parens(
   chunk_t   *po,
   UINT64    flags,
   c_token_t opentype,
   c_token_t parenttype,
   bool      parent_all
);


/**
 * Mark the parens and colons in:
 *   asm volatile ( "xx" : "xx" (l), "yy"(h) : ...  );
 *
 * @param pc the CT_ASM item
 */
static void flag_asm(
   chunk_t *pc
);


/**
 * Scan backwards to see if we might be on a type declaration
 */
static bool chunk_ends_type(
   chunk_t *start
);


/**
 * skip to the final word/type in a :: chain
 * pc is either a word or a ::
 */
static chunk_t *skip_dc_member(
   chunk_t *start
);


/**
 * Skips to the start of the next statement.
 */
static chunk_t *skip_to_next_statement(
   chunk_t *pc
);


/**
 * Skips everything until a comma or semicolon at the same level.
 * Returns the semicolon, comma, or close brace/paren or NULL.
 */
static chunk_t *skip_expression(
   chunk_t *start
);


/**
 * Skips the D 'align()' statement and the colon, if present.
 *    align(2) int foo;  -- returns 'int'
 *    align(4):          -- returns 'int'
 *    int bar;
 */
static chunk_t *skip_align(
   chunk_t *start
);

/**
 * Combines two tokens into {{ and }} if inside parens and nothing is between
 * either pair.
 */
static void check_double_brace_init(
   chunk_t *bo1
);

/**
 * Simply change any STAR to PTR_TYPE and WORD to TYPE
 *
 * @param start points to the open paren
 */
static void fix_fcn_def_params(
   chunk_t *pc
);


/**
 * We are on a typedef.
 * If the next word is not enum/union/struct, then the last word before the
 * next ',' or ';' or '__attribute__' is a type.
 *
 * typedef [type...] [*] type [, [*]type] ;
 * typedef <return type>([*]func)();
 * typedef <return type>([*]func)(params);
 * typedef <return type>(__stdcall *func)(); Bug # 633    MS-specific extension
 *                                           include the config-file "test/config/MS-calling_conventions.cfg"
 * typedef <return type>func(params);
 * typedef <enum/struct/union> [type] [*] type [, [*]type] ;
 * typedef <enum/struct/union> [type] { ... } [*] type [, [*]type] ;
 */
static void fix_typedef(
   chunk_t *pc
);


/**
 * We are on an enum/struct/union tag that is NOT inside a typedef.
 * If there is a {...} and words before the ';', then they are variables.
 *
 * tag { ... } [*] word [, [*]word] ;
 * tag [word/type] { ... } [*] word [, [*]word] ;
 * enum [word/type [: int_type]] { ... } [*] word [, [*]word] ;
 * tag [word/type] [word]; -- this gets caught later.
 * fcn(tag [word/type] [word])
 * a = (tag [word/type] [*])&b;
 *
 * REVISIT: should this be consolidated with the typedef code?
 */
static void fix_enum_struct_union(
   chunk_t *pc
);


/**
 * Checks to see if the current paren is part of a cast.
 * We already verified that this doesn't follow function, TYPE, IF, FOR,
 * SWITCH, or WHILE and is followed by WORD, TYPE, STRUCT, ENUM, or UNION.
 *
 * @param start   Pointer to the open paren
 */
static void fix_casts(
   chunk_t *pc
);


/**
 * CT_TYPE_CAST follows this pattern:
 * dynamic_cast<...>(...)
 *
 * Mark everything between the <> as a type and set the paren parent
 */
static void fix_type_cast(
   chunk_t *pc
);


/**
 * We are on the start of a sequence that could be a var def
 *  - FPAREN_OPEN (parent == CT_FOR)
 *  - BRACE_OPEN
 *  - SEMICOLON
 */
static chunk_t *fix_var_def(
   chunk_t *pc
);


/**
 * We are on a function word. we need to:
 *  - find out if this is a call or prototype or implementation
 *  - mark return type
 *  - mark parameter types
 *  - mark brace pair
 *
 * REVISIT:
 * This whole function is a mess.
 * It needs to be reworked to eliminate duplicate logic and determine the
 * function type more directly.
 *  1. Skip to the close paren and see what is after.
 *     a. semicolon - function call or function proto
 *     b. open brace - function call (ie, list_for_each) or function def
 *     c. open paren - function type or chained function call
 *     d. qualifier - function def or proto, continue to semicolon or open brace
 *  2. Examine the 'parameters' to see if it can be a proto/def
 *  3. Examine what is before the function name to see if it is a proto or call
 * Constructor/destructor detection should have already been done when the
 * 'class' token was encountered (see mark_class_ctor).
 */
static void mark_function(
   chunk_t *pc
);


/**
 * Checks to see if a series of chunks could be a C++ parameter
 * FOO foo(5, &val);
 *
 * WORD means CT_WORD or CT_TYPE
 *
 * "WORD WORD"          ==> true
 * "QUALIFIER ??"       ==> true
 * "TYPE"               ==> true
 * "WORD"               ==> true
 * "WORD.WORD"          ==> true
 * "WORD::WORD"         ==> true
 * "WORD * WORD"        ==> true
 * "WORD & WORD"        ==> true
 * "NUMBER"             ==> false
 * "STRING"             ==> false
 * "OPEN PAREN"         ==> false
 *
 * @param start the first chunk to look at
 * @param end   the chunk after the last one to look at
 */
static bool can_be_full_param(
   chunk_t *start,
   chunk_t *end
);


/**
 * Changes the return type to type and set the parent.
 *
 * @param pc the last chunk of the return type
 * @param parent_type CT_NONE (no change) or the new parent type
 */
static void mark_function_return_type(
   chunk_t   *fname,
   chunk_t   *pc,
   c_token_t parent_type
);


/**
 * Process a function type that is not in a typedef.
 * pc points to the first close paren.
 *
 * void (*func)(params);
 * const char * (*func)(params);
 * const char * (^func)(params);   -- Objective C
 *
 * @param pc   Points to the first closing paren
 * @return whether a function type was processed
 */
static bool mark_function_type(
   chunk_t *pc
);


/**
 * Examines the stuff between braces { }.
 * There should only be variable definitions and methods.
 * Skip the methods, as they will get handled elsewhere.
 */
static void mark_struct_union_body(
   chunk_t *start
);


/**
 * We are on the first word of a variable definition.
 * Mark all the variable names with PCF_VAR_1ST and PCF_VAR_DEF as appropriate.
 * Also mark any '*' encountered as a CT_PTR_TYPE.
 * Skip over []. Go until a ';' is hit.
 *
 * Example input:
 * int   a = 3, b, c = 2;              ## called with 'a'
 * foo_t f = {1, 2, 3}, g = {5, 6, 7}; ## called with 'f'
 * struct {...} *a, *b;                ## called with 'a' or '*'
 * myclass a(4);
 */
static chunk_t *mark_variable_definition(
   chunk_t *start
);


/**
 * Marks statement starts in a macro body.
 * REVISIT: this may already be done
 */
static void mark_define_expressions(void);


/**
 * tbd
 */
static void process_returns(void);


/**
 * Processes a return statement, labeling the parens and marking the parent.
 * May remove or add parens around the return statement
 *
 * @param pc   Pointer to the return chunk
 */
static chunk_t *process_return(
   chunk_t *pc
);


/**
 * We're on a 'class' or 'struct'.
 * Scan for CT_FUNCTION with a string that matches pclass->str
 */
static void mark_class_ctor(
   chunk_t *pclass
);


/**
 * We're on a 'namespace' skip the word and then set the parent of the braces.
 */
static void mark_namespace(
   chunk_t *pns
);


/**
 * tbd
 */
static void mark_cpp_constructor(
   chunk_t *pc
);


/**
 *  Just hit an assign. Go backwards until we hit an open brace/paren/square or
 * semicolon (TODO: other limiter?) and mark as a LValue.
 */
static void mark_lvalue(
   chunk_t *pc
);


/**
 * We are on a word followed by a angle open which is part of a template.
 * If the angle close is followed by a open paren, then we are on a template
 * function def or a template function call:
 *   Vector2<float>(...) [: ...[, ...]] { ... }
 * Or we could be on a variable def if it's followed by a word:
 *   Renderer<rgb32> rend;
 */
static void mark_template_func(
   chunk_t *pc,
   chunk_t *pc_next
);


/**
 * Just mark every CT_WORD until a semicolon as CT_SQL_WORD.
 * Adjust the levels if pc is CT_SQL_BEGIN
 */
static void mark_exec_sql(
   chunk_t *pc
);


/**
 * Process an ObjC 'class'
 * pc is the chunk after '@implementation' or '@interface' or '@protocol'.
 * Change colons, etc. Processes stuff until '@end'.
 * Skips anything in braces.
 */
static void handle_oc_class(
   chunk_t *pc
);


/**
 *  Mark Objective-C blocks (aka lambdas or closures)
 *  The syntax and usage is exactly like C function pointers
 *  but instead of an asterisk they have a caret as pointer symbol.
 *  Although it may look expensive this functions is only triggered
 *  on appearance of an OC_BLOCK_CARET for LANG_OC.
 *  repeat(10, ^{ putc('0'+d); });
 *  typedef void (^workBlk_t)(void);
 *
 * @param pc points to the '^'
 */
static void handle_oc_block_literal(
   chunk_t *pc
);


/**
 * Mark Objective-C block types.
 * The syntax and usage is exactly like C function pointers
 * but instead of an asterisk they have a caret as pointer symbol.
 *  typedef void (^workBlk_t)(void);
 *  const char * (^workVar)(void);
 *  -(void)Foo:(void(^)())blk { }
 *
 * This is triggered when the sequence '(' '^' is found.
 *
 * @param pc points to the '^'
 */
static void handle_oc_block_type(
   chunk_t *pc
);


/**
 * Process an ObjC message spec/dec
 *
 * Specs:
 * -(void) foo ARGS;
 *
 * Declaration:
 * -(void) foo ARGS {  }
 *
 * LABEL : (ARGTYPE) ARGNAME
 *
 * ARGS is ': (ARGTYPE) ARGNAME [MOREARGS...]'
 * MOREARGS is ' [ LABEL] : (ARGTYPE) ARGNAME '
 * -(void) foo: (int) arg: {  }
 * -(void) foo: (int) arg: {  }
 * -(void) insertObject:(id)anObject atIndex:(int)index
 */
static void handle_oc_message_decl(
   chunk_t *pc
);


/**
 * Process an ObjC message send statement:
 * [ class func: val1 name2: val2 name3: val3] ; // named params
 * [ class func: val1      : val2      : val3] ; // unnamed params
 * [ class <proto> self method ] ; // with protocol
 * [[NSMutableString alloc] initWithString: @"" ] // class from msg
 * [func(a,b,c) lastObject ] // class from func
 *
 * Mainly find the matching ']' and ';' and mark the colons.
 *
 * @param points to the open square '['
 */
static void handle_oc_message_send(
   chunk_t *pc
);


/**
 * Process @Property values and re-arrange them if necessary
 */
static void handle_oc_property_decl(
   chunk_t *pc
);


/**
 * Process a type that is enclosed in parens in message declarations.
 * TODO: handle block types, which get special formatting
 *
 * @param pc points to the open paren
 * @return the chunk after the type
 */
static chunk_t *handle_oc_md_type(
   chunk_t  *paren_open,
   c_token_t ptype,
   UINT64    flags,
   bool      &did_it
);

/**
 * Process an C# [] thingy:
 *    [assembly: xxx]
 *    [AttributeUsage()]
 *    [@X]
 *
 * Set the next chunk to a statement start after the close ']'
 *
 * @param points to the open square '['
 */
static void handle_cs_square_stmt(
   chunk_t *pc
);


/**
 * We are on a brace open that is preceded by a word or square close.
 * Set the brace parent to CT_CS_PROPERTY and find the first item in the
 * property and set its parent, too.
 */
static void handle_cs_property(
   chunk_t *pc
);


/**
 * We hit a ']' followed by a WORD. This may be a multidimensional array type.
 * Example: int[,,] x;
 * If there is nothing but commas between the open and close, then mark it.
 */
static void handle_cs_array_type(
   chunk_t *pc
);


/**
 * We are on the C++ 'template' keyword.
 * What follows should be the following:
 *
 * template <class identifier> function_declaration;
 * template <typename identifier> function_declaration;
 * template <class identifier> class class_declaration;
 * template <typename identifier> class class_declaration;
 *
 * Change the 'class' inside the <> to CT_TYPE.
 * Set the parent to the class after the <> to CT_TEMPLATE.
 * Set the parent of the semicolon to CT_TEMPLATE.
 */
static void handle_cpp_template(
   chunk_t *pc
);


/**
 * Verify and then mark C++ lambda expressions.
 * The expected format is '[...](...){...}' or '[...](...) -> type {...}'
 * sq_o is '[' CT_SQUARE_OPEN or '[]' CT_TSQUARE
 * Split the '[]' so we can control the space
 */
static void handle_cpp_lambda(
   chunk_t *pc
);


/**
 * We are on the D 'template' keyword.
 * What follows should be the following:
 *
 * template NAME ( TYPELIST ) { BODY }
 *
 * Set the parent of NAME to template, change NAME to CT_TYPE.
 * Set the parent of the parens and braces to CT_TEMPLATE.
 * Scan the body for each type in TYPELIST and change the type to CT_TYPE.
 */
static void handle_d_template(
   chunk_t *pc
);


/**
 * A func wrap chunk and what follows should be treated as a function name.
 * Create new text for the chunk and call it a CT_FUNCTION.
 *
 * A type wrap chunk and what follows should be treated as a simple type.
 * Create new text for the chunk and call it a CT_TYPE.
 */
static void handle_wrap(
   chunk_t *pc
);


/**
 * A proto wrap chunk and what follows should be treated as a function proto.
 *
 * RETTYPE PROTO_WRAP( NAME, PARAMS ); or RETTYPE PROTO_WRAP( NAME, (PARAMS) );
 * RETTYPE gets changed with make_type().
 * PROTO_WRAP is marked as CT_FUNC_PROTO or CT_FUNC_DEF.
 * NAME is marked as CT_WORD.
 * PARAMS is all marked as prototype parameters.
 */
static void handle_proto_wrap(
   chunk_t *pc
);


/**
 * tbd
 */
static bool is_oc_block(
   chunk_t *pc
);


/**
 * Java assert statements are: "assert EXP1 [: EXP2] ;"
 * Mark the parent of the colon and semicolon
 */
static void handle_java_assert(
   chunk_t *pc
);


/**
 * Parse off the types in the D template args, adds to cs
 * returns the close_paren
 */
static chunk_t *get_d_template_types(
   ChunkStack &cs,
   chunk_t    *open_paren
);


/**
 * tbd
 */
static bool chunkstack_match(
   const   ChunkStack &cs,
   chunk_t *pc
);


void make_type(chunk_t *pc)
{
   LOG_FUNC_ENTRY();
   if (pc != nullptr)
   {
      if      (pc->type == CT_WORD) { set_chunk_type(pc, CT_TYPE    ); }
      else if (chunk_is_star (pc) ||
               chunk_is_msref(pc))  { set_chunk_type(pc, CT_PTR_TYPE); }
      else if (chunk_is_addr (pc))  { set_chunk_type(pc, CT_BYREF   ); }
   }
}


void flag_series(chunk_t *start, chunk_t *end, UINT64 set_flags, UINT64 clr_flags, scope_e nav)
{
   LOG_FUNC_ENTRY();
   while ((start != NULL) &&
          (start != end ) )
   {
      chunk_flags_update(start, clr_flags, set_flags);
      start = chunk_get_next(start, nav);
   }

   if (end != NULL)
   {
      chunk_flags_update(end, clr_flags, set_flags);
   }
}


static chunk_t *flag_parens(chunk_t *po, UINT64 flags, c_token_t opentype,
                            c_token_t parenttype, bool parent_all)
{
   LOG_FUNC_ENTRY();
   chunk_t *paren_close;

   paren_close = chunk_skip_to_match(po, scope_e::PREPROC);
   if (paren_close == nullptr)
   {
      assert(po != NULL);
      LOG_FMT(LERR, "flag_parens: no match for [%s] at [%zu:%zu]",
              po->text(), po->orig_line, po->orig_col);
      log_func_stack_inline(LERR);
      cpd.error_count++;
      return(nullptr);
   }

   assert(po != NULL);
   LOG_FMT(LFLPAREN, "flag_parens: %zu:%zu [%s] and %zu:%zu [%s] type=%s ptype=%s",
           po->orig_line, po->orig_col, po->text(),
           paren_close->orig_line, paren_close->orig_col, paren_close->text(),
           get_token_name(opentype), get_token_name(parenttype));
   //log_func_stack_inline(LSETTYP);
   log_func_stack_inline(LFLPAREN);

   if (po != paren_close)
   {
      if ((flags != 0) ||
          (parent_all && (parenttype != CT_NONE)))
      {
         chunk_t *pc;
         for (pc = chunk_get_next(po, scope_e::PREPROC);
              pc != paren_close;
              pc = chunk_get_next(pc, scope_e::PREPROC))
         {
            chunk_flags_set(pc, flags);
            if (parent_all)
            {
               set_chunk_parent(pc, parenttype);
            }
         }
      }

      if (opentype != CT_NONE)
      {
         set_chunk_type(po, opentype);
         set_chunk_type(paren_close, get_inverse_type(opentype));
      }

      if (parenttype != CT_NONE)
      {
         set_chunk_parent(po, parenttype);
         set_chunk_parent(paren_close, parenttype);
      }
   }
   return(chunk_get_next_ncnl(paren_close, scope_e::PREPROC));
}


chunk_t *set_paren_parent(chunk_t *start, c_token_t parent)
{
   LOG_FUNC_ENTRY();
   chunk_t *end;

   end = chunk_skip_to_match(start, scope_e::PREPROC);
   if (end != nullptr)
   {
      assert(start != NULL);
      LOG_FMT(LFLPAREN, "set_paren_parent: %zu:%zu [%s] and %zu:%zu [%s] type=%s ptype=%s",
              start->orig_line, start->orig_col, start->text(),
              end->orig_line, end->orig_col, end->text(),
              get_token_name(start->type), get_token_name(parent));
      log_func_stack_inline(LFLPAREN);
      set_chunk_parent(start, parent);
      set_chunk_parent(end, parent);
   }
   return(chunk_get_next_ncnl(end, scope_e::PREPROC));
}


static void flag_asm(chunk_t *pc)
{
   LOG_FUNC_ENTRY();

   chunk_t *tmp = chunk_get_next_ncnl(pc, scope_e::PREPROC);
   if (!chunk_is_token(tmp, CT_QUALIFIER)) { return; }

   chunk_t *po = chunk_get_next_ncnl(tmp, scope_e::PREPROC);
   if (!chunk_is_paren_open(po)) { return; }

   chunk_t *end = chunk_skip_to_match(po, scope_e::PREPROC);
   if (!end) { return; }

   set_chunk_parent(po, CT_ASM);
   set_chunk_parent(end, CT_ASM);
   for (tmp = chunk_get_next_ncnl(po, scope_e::PREPROC);
        tmp != end;
        tmp = chunk_get_next_ncnl(tmp, scope_e::PREPROC))
   {
      assert(tmp != NULL);
      if (tmp->type == CT_COLON)
      {
         set_chunk_type(tmp, CT_ASM_COLON);
      }
      else if (tmp->type == CT_DC_MEMBER)
      {
         /* if there is a string on both sides, then this is two ASM_COLONs */
         if (chunk_is_token(chunk_get_next_ncnl(tmp, scope_e::PREPROC), CT_STRING) &&
             chunk_is_token(chunk_get_prev_ncnl(tmp, scope_e::PREPROC), CT_STRING) )
         {
            chunk_t nc;

            nc = *tmp;

            tmp->str.resize(1);
            tmp->orig_col_end = tmp->orig_col + 1;
            set_chunk_type(tmp, CT_ASM_COLON);

            nc.type = tmp->type;
            nc.str.pop_front();
            nc.orig_col++;
            nc.column++;
            chunk_add_after(&nc, tmp);
         }
      }
   }
   tmp = chunk_get_next_ncnl(end, scope_e::PREPROC);
   if (chunk_is_token(tmp, CT_SEMICOLON))
   {
      set_chunk_parent(tmp, CT_ASM);
   }
}


static bool chunk_ends_type(chunk_t *start)
{
   LOG_FUNC_ENTRY();

   if(start == NULL) { return false; }

   bool    ret       = false;
   size_t  cnt       = 0;
   bool    last_lval = false;

<<<<<<< HEAD
   chunk_t *pc       = start;
   for ( ; pc != NULL; pc = chunk_get_prev_ncnl(pc))
=======
   for (/* nada */; pc != nullptr; pc = chunk_get_prev_ncnl(pc))
>>>>>>> eb0fc6f7
   {
      LOG_FMT(LFTYPE, "%s: [%s] %s flags %" PRIx64 " on line %zu, col %zu\n",
              __func__, get_token_name(pc->type), pc->text(),
              pc->flags, pc->orig_line, pc->orig_col);

      if ((pc->type == CT_WORD     ) ||
          (pc->type == CT_TYPE     ) ||
          (pc->type == CT_PTR_TYPE ) ||
          (pc->type == CT_STRUCT   ) ||
          (pc->type == CT_DC_MEMBER) ||
          (pc->type == CT_QUALIFIER) )
      {
         cnt++;
         last_lval = (pc->flags & PCF_LVALUE) != 0;   // forcing value to bool
         continue;
      }

      if (((chunk_is_semicolon(pc)      ) &&
         ((pc->flags & PCF_IN_FOR) == 0)) ||
          (pc->type == CT_TYPEDEF      ) ||
          (pc->type == CT_BRACE_OPEN   ) ||
          (pc->type == CT_BRACE_CLOSE  ) ||
          (chunk_is_forin(pc)          ) ||
          ((pc->type  == CT_SPAREN_OPEN) &&
           (last_lval == true)         ) )
      {
         ret = cnt > 0;
      }
      break;
   }

<<<<<<< HEAD
   if (pc == NULL) { ret = true; } /* first token */
=======
   if (pc == nullptr)
   {
      /* first token */
      ret = true;
   }

>>>>>>> eb0fc6f7
   LOG_FMT(LFTYPE, "%s verdict: %s\n", __func__, ret ? "yes" : "no");
   return(ret);
}


static chunk_t *skip_dc_member(chunk_t *start)
{
   LOG_FUNC_ENTRY();
<<<<<<< HEAD
   if (start == NULL) { return(NULL); }
=======
   if (!start)
   {
      return(nullptr);
   }
>>>>>>> eb0fc6f7

   chunk_t *pc   = start;
   chunk_t *next = (pc->type == CT_DC_MEMBER) ? pc : chunk_get_next_ncnl(pc);
   while ((next       != NULL        ) &&
          (next->type == CT_DC_MEMBER) )
   {
      pc   = chunk_get_next_ncnl(next);
      next = chunk_get_next_ncnl(pc);
   }
   return(pc);
}


void do_symbol_check(chunk_t *prev, chunk_t *pc, chunk_t *next)
{
   LOG_FUNC_ENTRY();
   chunk_t *tmp;

#ifdef DEBUG
   LOG_FMT(LGUY, "(%d) ", __LINE__);
#endif
   if      (pc->type == CT_NEWLINE     ) { LOG_FMT(LGUY, "%s: %zu:%zu CT_NEWLINE\n",      __func__, pc->orig_line, pc->orig_col); }
   else if (pc->type == CT_VBRACE_OPEN ) { LOG_FMT(LGUY, "%s: %zu:%zu CT_VBRACE_OPEN\n",  __func__, pc->orig_line, pc->orig_col); }
   else if (pc->type == CT_VBRACE_CLOSE) { LOG_FMT(LGUY, "%s: %zu:%zu CT_VBRACE_CLOSE\n", __func__, pc->orig_line, pc->orig_col); }
   else                                  { LOG_FMT(LGUY, "%s: %zu:%zu %s:%s\n",           __func__, pc->orig_line, pc->orig_col, pc->text(), get_token_name(pc->type)); }
   // LOG_FMT(LSYS, " %3d > ['%s' %s] ['%s' %s] ['%s' %s]\n",
   //         pc->orig_line,
   //         prev->text(), get_token_name(prev->type),
   //         pc->text(), get_token_name(pc->type),
   //         next->text(), get_token_name(next->type));

   if (pc->type == CT_OC_AT)
   {
      if ((next->type == CT_PAREN_OPEN ) ||
          (next->type == CT_BRACE_OPEN ) ||
          (next->type == CT_SQUARE_OPEN) )
      {
         flag_parens(next, PCF_OC_BOXED, next->type, CT_OC_AT, false);
      }
      else
      {
         set_chunk_parent(next, CT_OC_AT);
      }
   }

   /* D stuff */
   if ((cpd.lang_flags & LANG_D    ) &&
       (pc->type == CT_QUALIFIER   ) &&
       chunk_is_str(pc, "const", 5 ) &&
       (next->type == CT_PAREN_OPEN) )
   {
      set_chunk_type(pc, CT_D_CAST);
      set_paren_parent(next, pc->type);
   }

   if ( (next->type == CT_PAREN_OPEN)   &&
       ((pc->type   == CT_D_CAST    ) ||
        (pc->type   == CT_DELEGATE  ) ||
        (pc->type   == CT_ALIGN     ) ) )
   {
      /* mark the parenthesis parent */
      tmp = set_paren_parent(next, pc->type);

      /* For a D cast - convert the next item */
      if ((pc->type == CT_D_CAST) && (tmp != nullptr))
      {
         if      (tmp->type == CT_STAR ) { set_chunk_type(tmp, CT_DEREF); }
         else if (tmp->type == CT_AMP  ) { set_chunk_type(tmp, CT_ADDR ); }
         else if (tmp->type == CT_MINUS) { set_chunk_type(tmp, CT_NEG  ); }
         else if (tmp->type == CT_PLUS ) { set_chunk_type(tmp, CT_POS  ); }
      }

      /* For a delegate, mark previous words as types and the item after the
       * close paren as a variable def
       */
      if (pc->type == CT_DELEGATE)
      {
         if (tmp != nullptr)
         {
            set_chunk_parent(tmp, CT_DELEGATE);
            if (tmp->level == tmp->brace_level)
            {
               chunk_flags_set(tmp, PCF_VAR_1ST_DEF);
            }
         }

         for (tmp = chunk_get_prev_ncnl(pc); tmp != nullptr; tmp = chunk_get_prev_ncnl(tmp))
         {
            if ((chunk_is_semicolon(tmp)    ) ||
                (tmp->type == CT_BRACE_OPEN ) ||
                (tmp->type == CT_VBRACE_OPEN) )
            {
               break;
            }
            make_type(tmp);
         }
      }

<<<<<<< HEAD
      if ((pc->type == CT_ALIGN) &&
          (tmp      != NULL    ) )
=======
      if ((pc->type == CT_ALIGN) && (tmp != nullptr))
>>>>>>> eb0fc6f7
      {
         if      (tmp->type == CT_BRACE_OPEN) { set_paren_parent(tmp, pc->type); }
         else if (tmp->type == CT_COLON     ) { set_chunk_parent(tmp, pc->type); }
      }
   } /* paren open + cast/align/delegate */

   if (pc->type == CT_INVARIANT)
   {
      if (next->type == CT_PAREN_OPEN)
      {
         set_chunk_parent(next, pc->type);
         tmp = chunk_get_next(next);
         while (tmp != nullptr)
         {
            if (tmp->type == CT_PAREN_CLOSE)
            {
               set_chunk_parent(tmp, pc->type);
               break;
            }
            make_type(tmp);
            tmp = chunk_get_next(tmp);
         }
      }
      else
      {
         set_chunk_type(pc, CT_QUALIFIER);
      }
   }

   if ((prev->type        == CT_BRACE_OPEN  )   &&
       (prev->parent_type != CT_CS_PROPERTY )   &&
       ((pc->type         == CT_GETSET      ) ||
        (pc->type         == CT_GETSET_EMPTY) ) )
   {
      flag_parens(prev, 0, CT_NONE, CT_GETSET, false);
   }

   if (pc->type == CT_ASM) { flag_asm(pc); }

   /* Objective C stuff */
   if (cpd.lang_flags & LANG_OC)
   {
      /* Check for message declarations */
      if (pc->flags & PCF_STMT_START)
      {
         if ((chunk_is_str(pc,   "-", 1) ||
              chunk_is_str(pc,   "+", 1) ) &&
              chunk_is_str(next, "(", 1)   )
         {
            handle_oc_message_decl(pc);
         }
      }
      if (pc->flags & PCF_EXPR_START)
      {
         if (pc->type == CT_SQUARE_OPEN) { handle_oc_message_send (pc); }
         if (pc->type == CT_CARET      ) { handle_oc_block_literal(pc); }
      }

      if (pc->type == CT_OC_PROPERTY)
      {
         handle_oc_property_decl(pc);
      }
   }


   /* C# stuff */
   if (cpd.lang_flags & LANG_CS)
   {
      /* '[assembly: xxx]' stuff */
      if ((pc->flags & PCF_EXPR_START) &&
          (pc->type == CT_SQUARE_OPEN))
      {
         handle_cs_square_stmt(pc);
      }

      if ((next->type        == CT_BRACE_OPEN  ) &&
          (next->parent_type == CT_NONE        ) &&
          ((pc->type         == CT_SQUARE_CLOSE) ||
           (pc->type         == CT_ANGLE_CLOSE ) ||
           (pc->type         == CT_WORD        ) ) )
      {
         handle_cs_property(next);
      }

      if ((pc->type   == CT_SQUARE_CLOSE) &&
          (next->type == CT_WORD        ) )
      {
         handle_cs_array_type(pc);
      }

      if ((((pc->type   == CT_LAMBDA    ) ||
            (pc->type   == CT_DELEGATE  ) ) ) &&
            (next->type == CT_BRACE_OPEN) )
      {
         set_paren_parent(next, pc->type);
      }

      if ((pc->type       == CT_WHEN       ) &&
          (pc->next->type != CT_SPAREN_OPEN) )
      {
         set_chunk_type(pc, CT_WORD);
      }
   }

   if (pc->type == CT_NEW)
   {
      chunk_t *ts = nullptr;
      tmp = next;
      if (tmp->type == CT_TSQUARE)
      {
         ts  = tmp;
         tmp = chunk_get_next_ncnl(tmp);
      }
      if ( (tmp       !=  NULL        ) &&
           (tmp->type == CT_BRACE_OPEN) )
      {
         set_paren_parent(tmp, pc->type);
         if (ts != NULL)
         {
            ts->parent_type = pc->type;
         }
      }
   }

   /* C++11 Lambda stuff */
   if ((cpd.lang_flags & LANG_CPP  )   &&
       ((pc->type == CT_SQUARE_OPEN) ||
        (pc->type == CT_TSQUARE    ) ) )
   {
      handle_cpp_lambda(pc);
   }

   /* FIXME: which language does this apply to? */
   if ((pc->type   == CT_ASSIGN     ) &&
       (next->type == CT_SQUARE_OPEN) )
   {
      set_paren_parent(next, CT_ASSIGN);

      /* Mark one-liner assignment */
      tmp = next;
      while ((tmp = chunk_get_next_nc(tmp)) != nullptr)
      {
         if (chunk_is_newline(tmp))
         {
            break;
         }
         if ((tmp->type == CT_SQUARE_CLOSE) && (next->level == tmp->level))
         {
            chunk_flags_set(tmp,  PCF_ONE_LINER);
            chunk_flags_set(next, PCF_ONE_LINER);
            break;
         }
      }
   }

   if (pc->type == CT_ASSERT)
   {
      handle_java_assert(pc);
   }
   if (pc->type == CT_ANNOTATION)
   {
      tmp = chunk_get_next_ncnl(pc);
      if (chunk_is_paren_open(tmp))
      {
         set_paren_parent(tmp, CT_ANNOTATION);
      }
   }

   /* A [] in C# and D only follows a type */
   if ((pc->type == CT_TSQUARE) &&
       (cpd.lang_flags & (LANG_D | LANG_CS | LANG_VALA)))
   {
      if (prev->type == CT_WORD) { set_chunk_type(prev, CT_TYPE);          }
      if (next->type == CT_WORD) { chunk_flags_set(next, PCF_VAR_1ST_DEF); }
   }

   if ((pc->type == CT_SQL_EXEC ) ||
       (pc->type == CT_SQL_BEGIN) ||
       (pc->type == CT_SQL_END  ) )
   {
      mark_exec_sql(pc);
   }

   if (pc->type == CT_PROTO_WRAP)
   {
      handle_proto_wrap(pc);
   }

   /* Handle the typedef */
   if (pc->type == CT_TYPEDEF)
   {
      fix_typedef(pc);
   }
   if ((pc->type == CT_ENUM  ) ||
       (pc->type == CT_STRUCT) ||
       (pc->type == CT_UNION ) )
   {
      if (prev->type != CT_TYPEDEF)
      {
         fix_enum_struct_union(pc);
      }
   }

   if (pc->type == CT_EXTERN)
   {
      if (chunk_is_paren_open(next))
      {
         tmp = flag_parens(next, 0, CT_NONE, CT_EXTERN, true);
         if (tmp && (tmp->type == CT_BRACE_OPEN))
         {
            set_paren_parent(tmp, CT_EXTERN);
         }
      }
      else
      {
         /* next likely is a string (see tokenize_cleanup.cpp) */
         set_chunk_parent(next, CT_EXTERN);
         tmp = chunk_get_next_ncnl(next);
         if (tmp && (tmp->type == CT_BRACE_OPEN))
         {
            set_paren_parent(tmp, CT_EXTERN);
         }
      }
   }

   if (pc->type == CT_TEMPLATE)
   {
      if (cpd.lang_flags & LANG_D) { handle_d_template  (pc); }
      else                         { handle_cpp_template(pc); }
   }

   if ((pc->type          == CT_WORD      ) &&
       (next->type        == CT_ANGLE_OPEN) &&
       (next->parent_type == CT_TEMPLATE  ) )
   {
      mark_template_func(pc, next);
   }

   if ((pc->type   == CT_SQUARE_CLOSE) &&
       (next->type == CT_PAREN_OPEN  ) )
   {
      flag_parens(next, 0, CT_FPAREN_OPEN, CT_NONE, false);
   }

   if (pc->type == CT_TYPE_CAST)
   {
      fix_type_cast(pc);
   }

   if ( (pc->parent_type == CT_ASSIGN     )   &&
       ((pc->type        == CT_BRACE_OPEN ) ||
        (pc->type        == CT_SQUARE_OPEN) ) )
   {
      /* Mark everything in here as in assign */
      flag_parens(pc, PCF_IN_ARRAY_ASSIGN, pc->type, CT_NONE, false);
   }

   if (pc->type == CT_D_TEMPLATE)
   {
      set_paren_parent(next, pc->type);
   }

   /**
    * A word before an open paren is a function call or definition.
    * CT_WORD => CT_FUNC_CALL or CT_FUNC_DEF
    */
   if (next->type == CT_PAREN_OPEN)
   {
      tmp = chunk_get_next_ncnl(next);
      if ((cpd.lang_flags & LANG_OC) &&
           chunk_is_token(tmp, CT_CARET))
      {
         handle_oc_block_type(tmp);

         // This is the case where a block literal is passed as the first argument of a C-style method invocation.
         assert(tmp != NULL);
         if ((tmp->type == CT_OC_BLOCK_CARET) &&
              (pc->type == CT_WORD          ) )
         {
            set_chunk_type(pc, CT_FUNC_CALL);
         }
      }
      else if ((pc->type == CT_WORD        ) ||
               (pc->type == CT_OPERATOR_VAL) )
      {
         set_chunk_type(pc, CT_FUNCTION);
      }
      else if (pc->type == CT_TYPE)
      {
         /**
          * If we are on a type, then we are either on a C++ style cast, a
          * function or we are on a function type.
          * The only way to tell for sure is to find the close paren and see
          * if it is followed by an open paren.
          * "int(5.6)"
          * "int()"
          * "int(foo)(void)"
          *
          * FIXME: this check can be done better...
          */
         tmp = chunk_get_next_type(next, CT_PAREN_CLOSE, (int)next->level);
         tmp = chunk_get_next(tmp);
<<<<<<< HEAD
         if ((tmp       != NULL         ) &&
             (tmp->type == CT_PAREN_OPEN) )
=======
         if ((tmp != nullptr) && (tmp->type == CT_PAREN_OPEN))
>>>>>>> eb0fc6f7
         {
            /* we have "TYPE(...)(" */
            set_chunk_type(pc, CT_FUNCTION);
         }
         else
         {
            if ((pc->parent_type == CT_NONE) &&
                ((pc->flags & PCF_IN_TYPEDEF) == 0))
            {
               tmp = chunk_get_next_ncnl(next);
<<<<<<< HEAD
               if ((tmp       != NULL          ) &&
                   (tmp->type == CT_PAREN_CLOSE) )
=======
               if ((tmp != nullptr) && (tmp->type == CT_PAREN_CLOSE))
>>>>>>> eb0fc6f7
               {
                  /* we have TYPE() */
                  set_chunk_type(pc, CT_FUNCTION);
               }
               else
               {
                  /* we have TYPE(...) */
                  set_chunk_type(pc, CT_CPP_CAST);
                  set_paren_parent(next, CT_CPP_CAST);
               }
            }
         }
      }
      else if (pc->type == CT_ATTRIBUTE)
      {
         flag_parens(next, 0, CT_FPAREN_OPEN, CT_ATTRIBUTE, false);
      }
   }
   if (cpd.lang_flags & LANG_PAWN)
   {
      if ((pc->type == CT_FUNCTION) && (pc->brace_level > 0))
      {
         set_chunk_type(pc, CT_FUNC_CALL);
      }
      if ((pc->type   == CT_STATE     ) &&
          (next->type == CT_PAREN_OPEN) )
      {
         set_paren_parent(next, pc->type);
      }
   }
   else
   {
      if ( (pc->type        == CT_FUNCTION     ) &&
          ((pc->parent_type == CT_OC_BLOCK_EXPR) || !is_oc_block(pc)))
      {
         mark_function(pc);
      }
   }

   /* Detect C99 member stuff */
   if ( (pc->type   == CT_MEMBER    )   &&
       ((prev->type == CT_COMMA     ) ||
        (prev->type == CT_BRACE_OPEN) ) )
   {
      set_chunk_type  (pc,   CT_C99_MEMBER);
      set_chunk_parent(next, CT_C99_MEMBER);
   }

   /* Mark function parens and braces */
   if ((pc->type == CT_FUNC_DEF      ) ||
       (pc->type == CT_FUNC_CALL     ) ||
       (pc->type == CT_FUNC_CALL_USER) ||
       (pc->type == CT_FUNC_PROTO    ) )
   {
      tmp = next;
      if (tmp->type == CT_SQUARE_OPEN)
      {
         tmp = set_paren_parent(tmp, pc->type);
      }
      else if ((tmp->type        == CT_TSQUARE ) ||
               (tmp->parent_type == CT_OPERATOR) )
      {
         tmp = chunk_get_next_ncnl(tmp);
      }

      if (tmp != nullptr)
      {
         if (chunk_is_paren_open(tmp))
         {
            tmp = flag_parens(tmp, 0, CT_FPAREN_OPEN, pc->type, false);
            if (tmp != nullptr)
            {
               if (tmp->type == CT_BRACE_OPEN)
               {
                  if ((tmp->parent_type != CT_DOUBLE_BRACE) &&
                      ((pc->flags & PCF_IN_CONST_ARGS) == 0))
                  {
                     set_paren_parent(tmp, pc->type);
                  }
               }
               else if (chunk_is_semicolon(tmp) && (pc->type == CT_FUNC_PROTO))
               {
                  set_chunk_parent(tmp, pc->type);
               }
            }
         }
      }
   }

   /* Mark the parameters in catch() */
   if ((pc->type   == CT_CATCH      ) &&
       (next->type == CT_SPAREN_OPEN) )
   {
      fix_fcn_def_params(next);
   }

   if ( (pc->type   == CT_THROW       ) &&
        (prev->type == CT_FPAREN_CLOSE) )
   {
      set_chunk_parent(pc, prev->parent_type);
      if (next->type == CT_PAREN_OPEN)
      {
         set_paren_parent(next, CT_THROW);
      }
   }

   /* Mark the braces in: "for_each_entry(xxx) { }" */
   if ((pc->type           == CT_BRACE_OPEN     ) &&
       (pc->parent_type    != CT_DOUBLE_BRACE   ) &&
       (prev->type         == CT_FPAREN_CLOSE   ) &&
       ((prev->parent_type == CT_FUNC_CALL      ) ||
        (prev->parent_type == CT_FUNC_CALL_USER)) &&
       ((pc->flags & PCF_IN_CONST_ARGS) == 0))
   {
      set_paren_parent(pc, CT_FUNC_CALL);
   }

   /* Check for a close paren followed by an open paren, which means that
    * we are on a function type declaration (C/C++ only?).
    * Note that typedefs are already taken care of.
    */
   if (((pc->flags & (PCF_IN_TYPEDEF | PCF_IN_TEMPLATE)) == 0) &&
       (pc->parent_type != CT_CPP_CAST   ) &&
       (pc->parent_type != CT_C_CAST     ) &&
       ((pc->flags & PCF_IN_PREPROC) == 0) &&
       (!is_oc_block(pc)                 ) &&
       (pc->parent_type != CT_OC_MSG_DECL) &&
       (pc->parent_type != CT_OC_MSG_SPEC) &&
       chunk_is_str(pc, ")", 1           ) &&
       chunk_is_str(next, "(", 1         ) )
   {
      if (cpd.lang_flags & LANG_D)
      {
         flag_parens(next, 0, CT_FPAREN_OPEN, CT_FUNC_CALL, false);
      }
      else
      {
         mark_function_type(pc);
      }
   }

   if (((pc->type == CT_CLASS       ) ||
        (pc->type == CT_STRUCT      ) ) &&
       (pc->level == pc->brace_level)   )
   {
      if ((pc->type != CT_STRUCT) ||
          ((cpd.lang_flags & LANG_C) == 0))
      {
         mark_class_ctor(pc);
      }
   }

   if (pc->type == CT_OC_CLASS)
   {
      handle_oc_class(pc);
   }

   if (pc->type == CT_NAMESPACE)
   {
      mark_namespace(pc);
   }

   /*TODO: Check for stuff that can only occur at the start of an statement */

   if ((cpd.lang_flags & LANG_D) == 0)
   {
      /**
       * Check a paren pair to see if it is a cast.
       * Note that SPAREN and FPAREN have already been marked.
       */
      if ((pc->type == CT_PAREN_OPEN) &&
          ((pc->parent_type == CT_NONE) ||
           (pc->parent_type == CT_OC_MSG) ||
           (pc->parent_type == CT_OC_BLOCK_EXPR)) &&
          ((next->type == CT_WORD) ||
           (next->type == CT_TYPE) ||
           (next->type == CT_STRUCT) ||
           (next->type == CT_QUALIFIER) ||
           (next->type == CT_MEMBER) ||
           (next->type == CT_DC_MEMBER) ||
           (next->type == CT_ENUM) ||
           (next->type == CT_UNION)) &&
           (prev->type != CT_SIZEOF) &&
           (prev->parent_type != CT_OPERATOR) &&
          ((pc->flags & PCF_IN_TYPEDEF) == 0) &&
          ((pc->flags & PCF_IN_FCN_DEF) == 0))  // issue # 222
      {
         fix_casts(pc);
      }
   }


   /* Check for stuff that can only occur at the start of an expression */
   if (pc->flags & PCF_EXPR_START)
   {
      /* Change STAR, MINUS, and PLUS in the easy cases */
      if (pc->type == CT_STAR)
      {
         // issue #596
         // [0x100062020:IN_SPAREN,IN_FOR,STMT_START,EXPR_START,PUNCTUATOR]
         // prev->type is CT_COLON ==> CT_DEREF
         if      (prev->type == CT_ANGLE_CLOSE) { set_chunk_type(pc, CT_PTR_TYPE); }
         else if (prev->type == CT_COLON      ) { set_chunk_type(pc, CT_DEREF);    }
         else                                   { set_chunk_type(pc, CT_DEREF);    }
      }
      if ((cpd.lang_flags & LANG_CPP   ) &&
          (pc->type   == CT_CARET      ) &&
          (prev->type == CT_ANGLE_CLOSE) ) { set_chunk_type(pc, CT_PTR_TYPE);      }
      if (pc->type == CT_MINUS)            { set_chunk_type(pc, CT_NEG);           }
      if (pc->type == CT_PLUS)             { set_chunk_type(pc, CT_POS);           }
      if (pc->type == CT_INCDEC_AFTER)     { set_chunk_type(pc, CT_INCDEC_BEFORE); }
      if (pc->type == CT_AMP)              { set_chunk_type(pc, CT_ADDR);          }

      if (pc->type == CT_CARET)
      {
         if (cpd.lang_flags & LANG_OC)
         {
            /* This is likely the start of a block literal */
            handle_oc_block_literal(pc);
         }
      }
   }

   /* Detect a variable definition that starts with struct/enum/union/class */
   if (((pc->flags & PCF_IN_TYPEDEF) == 0  ) &&
       (prev->parent_type != CT_CPP_CAST   ) &&
       ((prev->flags & PCF_IN_FCN_DEF) == 0) &&
       ((pc->type == CT_STRUCT) ||
        (pc->type == CT_UNION ) ||
        (pc->type == CT_CLASS ) ||
        (pc->type == CT_ENUM  ) ) )
   {
      tmp = skip_dc_member(next);
      if (tmp && ((tmp->type == CT_TYPE) || (tmp->type == CT_WORD)))
      {
         set_chunk_parent(tmp, pc->type);
         set_chunk_type(tmp, CT_TYPE);

         tmp = chunk_get_next_ncnl(tmp);
      }
<<<<<<< HEAD
      if ((tmp       != NULL         ) &&
          (tmp->type == CT_BRACE_OPEN) )
=======
      if ((tmp != nullptr) && (tmp->type == CT_BRACE_OPEN))
>>>>>>> eb0fc6f7
      {
         tmp = chunk_skip_to_match(tmp);
         tmp = chunk_get_next_ncnl(tmp);
      }
<<<<<<< HEAD
      if ((tmp         != NULL      ) &&
          (chunk_is_ptr_operator(tmp) ||
           (tmp->type == CT_WORD)))
=======
      if ((tmp != nullptr) && (chunk_is_ptr_operator(tmp) || (tmp->type == CT_WORD)))
>>>>>>> eb0fc6f7
      {
         mark_variable_definition(tmp);
      }
   }

   /**
    * Change the paren pair after a function/macrofunc.
    * CT_PAREN_OPEN => CT_FPAREN_OPEN
    */
   if (pc->type == CT_MACRO_FUNC)
   {
      flag_parens(next, PCF_IN_FCN_CALL, CT_FPAREN_OPEN, CT_MACRO_FUNC, false);
   }

   if ((pc->type == CT_MACRO_OPEN ) ||
       (pc->type == CT_MACRO_ELSE ) ||
       (pc->type == CT_MACRO_CLOSE) )
   {
      if (next->type == CT_PAREN_OPEN)
      {
         flag_parens(next, 0, CT_FPAREN_OPEN, pc->type, false);
      }
   }

   if ((pc->type   == CT_DELETE ) &&
       (next->type == CT_TSQUARE) )
   {
      set_chunk_parent(next, CT_DELETE);
   }

   /* Change CT_STAR to CT_PTR_TYPE or CT_ARITH or CT_DEREF */
   if (pc->type == CT_STAR ||
       ((cpd.lang_flags & LANG_CPP) &&
        (pc->type == CT_CARET)))
   {
      if (chunk_is_paren_close(next) ||
         (next->type == CT_COMMA))
      {
         set_chunk_type(pc, CT_PTR_TYPE);
      }
      else if ((cpd.lang_flags & LANG_OC) &&
               (next->type == CT_STAR))
      {
         /* Change pointer-to-pointer types in OC_MSG_DECLs
          * from ARITH <===> DEREF to PTR_TYPE <===> PTR_TYPE */
         set_chunk_type(pc, CT_PTR_TYPE);
         set_chunk_parent(pc, prev->parent_type);

         set_chunk_type(next, CT_PTR_TYPE);
         set_chunk_parent(next, pc->parent_type);
      }
      else if ((pc->type == CT_STAR) && ((prev->type == CT_SIZEOF) || (prev->type == CT_DELETE)))
      {
         set_chunk_type(pc, CT_DEREF);
      }
      else if (((prev->type == CT_WORD) && chunk_ends_type(prev)) ||
               (prev->type == CT_DC_MEMBER) || (prev->type == CT_PTR_TYPE))
      {
         set_chunk_type(pc, CT_PTR_TYPE);
      }
      else if ((next->type == CT_SQUARE_OPEN) &&
               !(cpd.lang_flags & LANG_OC))                // issue # 408
      {
         set_chunk_type(pc, CT_PTR_TYPE);
      }
      else if (pc->type == CT_STAR)
      {
         /* most PCF_PUNCTUATOR chunks except a paren close would make this
          * a deref. A paren close may end a cast or may be part of a macro fcn.
          */
         if (prev->type == CT_TYPE)
         {
            set_chunk_type(pc, CT_PTR_TYPE);
         }
         else
         {
            set_chunk_type(pc,
                           ((prev->flags & PCF_PUNCTUATOR) &&
                            (!chunk_is_paren_close(prev) ||
                             (prev->parent_type == CT_MACRO_FUNC)) &&
                            (prev->type != CT_SQUARE_CLOSE) &&
                            (prev->type != CT_DC_MEMBER)) ? CT_DEREF : CT_ARITH);
         }
      }
   }

   if (pc->type == CT_AMP)
   {
      if (prev->type == CT_DELETE)
      {
         set_chunk_type(pc, CT_ADDR);
      }
      else if (prev->type == CT_TYPE)
      {
         set_chunk_type(pc, CT_BYREF);
      }
      else if ((next->type == CT_FPAREN_CLOSE) ||
               (next->type == CT_COMMA))
      {
         // fix the bug #654
         // connect(&mapper, SIGNAL(mapped(QString &)), this, SLOT(onSomeEvent(QString &)));
         set_chunk_type(pc, CT_BYREF);
      }
      else
      {
         set_chunk_type(pc, CT_ARITH);
         if (prev->type == CT_WORD)
         {
            tmp = chunk_get_prev_ncnl(prev);
            if ((tmp != nullptr) &&
                (chunk_is_semicolon(tmp) ||
                 (tmp->type == CT_BRACE_OPEN) ||
                 (tmp->type == CT_QUALIFIER)))
            {
               set_chunk_type(prev, CT_TYPE);
               set_chunk_type(pc, CT_ADDR);
               chunk_flags_set(next, PCF_VAR_1ST);
            }
         }
      }
   }

   if ((pc->type == CT_MINUS) ||
       (pc->type == CT_PLUS ) )
   {
      if ((prev->type == CT_POS) ||
          (prev->type == CT_NEG) )
      {
         set_chunk_type(pc, (pc->type == CT_MINUS) ? CT_NEG : CT_POS);
      }
      else if (prev->type == CT_OC_CLASS)
      {
         set_chunk_type(pc, (pc->type == CT_MINUS) ? CT_NEG : CT_POS);
      }
      else
      {
         set_chunk_type(pc, CT_ARITH);
      }
   }

   /**
    * Bug # 634
    * Check for extern "C" NSString* i;
    * NSString is a type
    * change CT_WORD => CT_TYPE     for pc
    * change CT_STAR => CT_PTR_TYPE for pc-next
    */
   if (pc->type == CT_WORD)             // here NSString
   {
      if (pc->next != nullptr)          // here *
      {
         if (pc->next->type == CT_STAR) // here *
         {
            if (pc->prev != nullptr)
            {
               if (pc->prev->type == CT_STRING)
               {
                  /* compare text with "C" to find extern "C" instructions */
                  if (unc_text::compare(pc->prev->text(), "\"C\"") == 0)
                  {
                     if (pc->prev->prev->type == CT_EXTERN)
                     {
                        // change CT_WORD => CT_TYPE
                        set_chunk_type(pc, CT_TYPE);
                        // change CT_STAR => CT_PTR_TYPE
                        set_chunk_type(pc->next, CT_PTR_TYPE);
                     }
                  }
               }
            }
            // Issue #322 STDMETHOD(GetValues)(BSTR bsName, REFDATA** pData);
            if ((pc->next->next) && (pc->next->next->type == CT_STAR))
            {
               // change CT_STAR => CT_PTR_TYPE
               set_chunk_type(pc->next, CT_PTR_TYPE);
               set_chunk_type(pc->next->next, CT_PTR_TYPE);
            }
            // Issue #222 whatever3 *(func_ptr)( whatever4 *foo2, ...
            if ((pc->next->next                 ) &&
                (pc->next->next->type == CT_WORD) &&
                (pc->flags & PCF_IN_FCN_DEF     ) )
            {
               set_chunk_type(pc->next, CT_PTR_TYPE);
            }
         }
      }
   }

   /**
    * Bug # 634
    * Check for __attribute__((visibility ("default"))) NSString* i;
    * NSString is a type
    * change CT_WORD => CT_TYPE     for pc
    * change CT_STAR => CT_PTR_TYPE for pc-next
    */
   if (pc->type == CT_WORD)             // here NSString
   {
      if (pc->next != nullptr)          // here *
      {
         if (pc->next->type == CT_STAR) // here *
         {
            tmp = pc;
            while ((tmp != nullptr))
            {
               if (tmp->type == CT_ATTRIBUTE)
               {
                  LOG_FMT(LGUY, "ATTRIBUTE found %s:%s\n",
                          get_token_name(tmp->type), tmp->text());
                  LOG_FMT(LGUY, "for token %s:%s\n", get_token_name(pc->type), pc->text());
                  // change CT_WORD => CT_TYPE
                  set_chunk_type(pc, CT_TYPE);
                  // change CT_STAR => CT_PTR_TYPE
                  set_chunk_type(pc->next, CT_PTR_TYPE);
               }
               if (tmp->flags & PCF_STMT_START)
               {
                  // we are at beginning of the line
                  break;
               }
               tmp = chunk_get_prev(tmp);
            }
         }
      }
   }
}


static void check_double_brace_init(chunk_t *bo1)
{
   LOG_FUNC_ENTRY();
   LOG_FMT(LJDBI, "%s: %zu:%zu", __func__, bo1->orig_line, bo1->orig_col);
   chunk_t *pc = chunk_get_prev_ncnl(bo1);
   if (chunk_is_paren_close(pc))
   {
      chunk_t *bo2 = chunk_get_next(bo1);
      if (chunk_is_token(bo2, CT_BRACE_OPEN))
      {
         /* found a potential double brace */
         chunk_t *bc2 = chunk_skip_to_match(bo2);
         chunk_t *bc1 = chunk_get_next(bc2);
         if (chunk_is_token(bc1, CT_BRACE_CLOSE))
         {
            LOG_FMT(LJDBI, " - end %zu:%zu\n", bc2->orig_line, bc2->orig_col);
            /* delete bo2 and bc1 */
            assert(bo2 != NULL);
            bo1->str         += bo2->str;
            bo1->orig_col_end = bo2->orig_col_end;
            chunk_del(bo2);
            set_chunk_parent(bo1, CT_DOUBLE_BRACE);

            assert(bc1 != NULL);
            bc2->str         += bc1->str;
            bc2->orig_col_end = bc1->orig_col_end;
            chunk_del(bc1);
            set_chunk_parent(bc2, CT_DOUBLE_BRACE);
            return;
         }
      }
   }
   LOG_FMT(LJDBI, " - no\n");
}


void fix_symbols(void)
{
   LOG_FUNC_ENTRY();
   chunk_t *pc;
   chunk_t dummy;

   cpd.unc_stage = unc_stage_e::FIX_SYMBOLS;

   mark_define_expressions();

   bool is_java = (cpd.lang_flags & LANG_JAVA) != 0;   // forcing value to bool
   for (pc = chunk_get_head(); pc != nullptr; pc = chunk_get_next_ncnl(pc))
   {
      if ((pc->type == CT_FUNC_WRAP) ||
          (pc->type == CT_TYPE_WRAP) )
      {
         handle_wrap(pc);
      }

      if (pc->type == CT_ASSIGN)
      {
         mark_lvalue(pc);
      }

      if (is_java && (pc->type == CT_BRACE_OPEN))
      {
         check_double_brace_init(pc);
      }
   }

   pc = chunk_get_head();
   if(chunk_is_comment_or_newline(pc))
//   if (chunk_is_newline(pc) || chunk_is_comment(pc))
   {
      pc = chunk_get_next_ncnl(pc);
   }
   while (pc != nullptr)
   {
      chunk_t *prev = chunk_get_prev_ncnl(pc, scope_e::PREPROC);
<<<<<<< HEAD
      if (prev == NULL) { prev = &dummy; }

      chunk_t *next = chunk_get_next_ncnl(pc, scope_e::PREPROC);
      if (next == NULL) { next = &dummy; }

=======
      if (prev == nullptr)
      {
         prev = &dummy;
      }
      chunk_t *next = chunk_get_next_ncnl(pc, scope_e::PREPROC);
      if (next == nullptr)
      {
         next = &dummy;
      }
>>>>>>> eb0fc6f7
      do_symbol_check(prev, pc, next);
      pc = chunk_get_next_ncnl(pc);
   }

   pawn_add_virtual_semicolons();
   process_returns();

   /* 2nd pass - handle variable definitions
    * REVISIT: We need function params marked to do this (?) */
   pc = chunk_get_head();
   int square_level = -1;
   while (pc != nullptr)
   {
      /* Can't have a variable definition inside [ ] */
      if (square_level < 0)
      {
         if (pc->type == CT_SQUARE_OPEN)
         {
            square_level = (int)pc->level;
         }
      }
      else
      {
         if (pc->level <= (size_t)square_level)
         {
            square_level = -1;
         }
      }

      /* A variable definition is possible after at the start of a statement
       * that starts with: QUALIFIER, TYPE, or WORD */
      if ((square_level < 0          ) &&
          (pc->flags & PCF_STMT_START) &&
          ((pc->type == CT_QUALIFIER ) ||
           (pc->type == CT_TYPE      ) ||
           (pc->type == CT_TYPENAME  ) ||
           (pc->type == CT_WORD      )) &&
          (pc->parent_type != CT_ENUM) &&
          ((pc->flags & PCF_IN_ENUM) == 0))
      {
         pc = fix_var_def(pc);
      }
      else
      {
         pc = chunk_get_next_ncnl(pc);
      }
   }
}


static void mark_lvalue(chunk_t *pc)
{
   LOG_FUNC_ENTRY();

   if (pc->flags & PCF_IN_PREPROC)
   {
      return;
   }

   chunk_t *prev;
   for (prev = chunk_get_prev_ncnl(pc);
        prev != nullptr;
        prev = chunk_get_prev_ncnl(prev))
   {
      if ((prev->level < pc->level) ||
          (prev->type == CT_ASSIGN) ||
          (prev->type == CT_COMMA ) ||
          (prev->type == CT_BOOL  ) ||
          chunk_is_semicolon(prev)  ||
          chunk_is_str(prev, "(", 1) ||
          chunk_is_str(prev, "{", 1) ||
          chunk_is_str(prev, "[", 1) ||
          (prev->flags & PCF_IN_PREPROC))
      {
         break;
      }
      chunk_flags_set(prev, PCF_LVALUE);
      if ((prev->level == pc->level) &&
          chunk_is_str(prev, "&", 1))
      {
         make_type(prev);
      }
   }
}


static void mark_function_return_type(chunk_t *fname, chunk_t *start, c_token_t parent_type)
{
   LOG_FUNC_ENTRY();
   assert(fname != NULL);
   assert(start != NULL);
   chunk_t *pc = start;

   if (pc != NULL)
   {
      /* Step backwards from pc and mark the parent of the return type */
      LOG_FMT(LFCNR, "%s: (backwards) return type for '%s' @ %zu:%zu",
              __func__, fname->text(), fname->orig_line, fname->orig_col);

      chunk_t *first = pc;
      while (pc)
      {
         if ((!chunk_is_type(pc) &&
              (pc->type != CT_OPERATOR) &&
              (pc->type != CT_WORD) &&
              (pc->type != CT_ADDR)) ||
             (pc->flags & PCF_IN_PREPROC))
         {
            break;
         }
         if (!chunk_is_ptr_operator(pc))
         {
            first = pc;
         }
         pc = chunk_get_prev_ncnl(pc);
      }

      pc = first;
      while (pc)
      {
         LOG_FMT(LFCNR, " [%s|%s]", pc->text(), get_token_name(pc->type));

         if (parent_type != CT_NONE)
         {
            set_chunk_parent(pc, parent_type);
         }
         make_type(pc);
         if (pc == start)
         {
            break;
         }
         pc = chunk_get_next_ncnl(pc);
      }
      LOG_FMT(LFCNR, "\n");
   }
}


static bool mark_function_type(chunk_t *pc)
{
   LOG_FUNC_ENTRY();
   assert(pc != NULL);
   LOG_FMT(LFTYPE, "%s: [%s] %s @ %zu:%zu\n", __func__,
           get_token_name(pc->type), pc->text(), pc->orig_line, pc->orig_col);

   size_t    star_count = 0;
   size_t    word_count = 0;
   chunk_t   *ptrcnk    = nullptr;
   chunk_t   *tmp;
   chunk_t   *apo;
   chunk_t   *apc;
   chunk_t   *aft;
   bool      anon = false;
   c_token_t pt, ptp;

   /* Scan backwards across the name, which can only be a word and single star */
   chunk_t *varcnk = chunk_get_prev_ncnl(pc);
   if (!chunk_is_word(varcnk))
   {
      if ((cpd.lang_flags & LANG_OC) &&
           chunk_is_str(varcnk, "^", 1) &&
          chunk_is_paren_open(chunk_get_prev_ncnl(varcnk)))
      {
         /* anonymous ObjC block type -- RTYPE (^)(ARGS) */
         anon = true;
      }
      else
      {
         assert(varcnk != NULL);
         LOG_FMT(LFTYPE, "%s: not a word '%s' [%s] @ %zu:%zu\n",
                 __func__, varcnk->text(), get_token_name(varcnk->type),
                 varcnk->orig_line, varcnk->orig_col);
         goto nogo_exit;
      }
   }

   apo = chunk_get_next_ncnl(pc);
   apc = chunk_skip_to_match(apo);
   if (!chunk_is_paren_open(apo) || ((apc = chunk_skip_to_match(apo)) == nullptr))
   {
      LOG_FMT(LFTYPE, "%s: not followed by parens\n", __func__);
      goto nogo_exit;
   }
   aft = chunk_get_next_ncnl(apc);
   if (chunk_is_token(aft, CT_BRACE_OPEN))
   {
      pt = CT_FUNC_DEF;
   }
   else if (chunk_is_token(aft, CT_SEMICOLON) ||
            chunk_is_token(aft, CT_ASSIGN   ) )
   {
      pt = CT_FUNC_PROTO;
   }
   else
   {
      LOG_FMT(LFTYPE, "%s: not followed by '{' or ';'\n", __func__);
      goto nogo_exit;
   }
   ptp = (pc->flags & PCF_IN_TYPEDEF) ? CT_FUNC_TYPE : CT_FUNC_VAR;

   tmp = pc;
   while ((tmp = chunk_get_prev_ncnl(tmp)) != nullptr)
   {
      LOG_FMT(LFTYPE, " -- [%s] %s on line %zu, col %zu",
              get_token_name(tmp->type), tmp->text(),
              tmp->orig_line, tmp->orig_col);

      if (chunk_is_star (tmp             ) ||
          chunk_is_token(tmp, CT_PTR_TYPE) ||
          chunk_is_token(tmp, CT_CARET   ) )
      {
         star_count++;
         ptrcnk = tmp;
         LOG_FMT(LFTYPE, " -- PTR_TYPE\n");
      }
      else if (chunk_is_word(tmp    ) ||
               (tmp->type == CT_WORD) ||
               (tmp->type == CT_TYPE) )
      {
         word_count++;
         LOG_FMT(LFTYPE, " -- TYPE(%s)\n", tmp->text());
      }
      else if (tmp->type == CT_DC_MEMBER)
      {
         word_count = 0;
         LOG_FMT(LFTYPE, " -- :: reset word_count\n");
      }
      else if (chunk_is_str(tmp, "(", 1))
      {
         LOG_FMT(LFTYPE, " -- open paren (break)\n");
         break;
      }
      else
      {
         LOG_FMT(LFTYPE, " --  unexpected token [%s] %s on line %zu, col %zu\n",
                 get_token_name(tmp->type), tmp->text(),
                 tmp->orig_line, tmp->orig_col);
         goto nogo_exit;
      }
   }

   if ((star_count > 1) ||
       (word_count > 1) ||
       ((star_count + word_count) == 0))
   {
      LOG_FMT(LFTYPE, "%s: bad counts word:%zu, star:%zu\n", __func__,
              word_count, star_count);
      goto nogo_exit;
   }

   /* make sure what appears before the first open paren can be a return type */
   if (!chunk_ends_type(chunk_get_prev_ncnl(tmp)))
   {
      goto nogo_exit;
   }

   if (ptrcnk)
   {
      set_chunk_type(ptrcnk, CT_PTR_TYPE);
   }
   if (!anon)
   {
      if (pc->flags & PCF_IN_TYPEDEF)
      {
         set_chunk_type(varcnk, CT_TYPE);
      }
      else
      {
         set_chunk_type(varcnk, CT_FUNC_VAR);
         chunk_flags_set(varcnk, PCF_VAR_1ST_DEF);
      }
   }
   set_chunk_type(pc, CT_TPAREN_CLOSE);
   set_chunk_parent(pc, ptp);

   set_chunk_type    (apo, CT_FPAREN_OPEN);
   set_chunk_parent  (apo, pt);
   set_chunk_type    (apc, CT_FPAREN_CLOSE);
   set_chunk_parent  (apc, pt);
   fix_fcn_def_params(apo);

   if (chunk_is_semicolon(aft))
   {
      assert(aft != NULL);
      set_chunk_parent(aft, (aft->flags & PCF_IN_TYPEDEF) ? CT_TYPEDEF : CT_FUNC_VAR);
   }
   else if (chunk_is_token(aft, CT_BRACE_OPEN))
   {
      flag_parens(aft, 0, CT_NONE, pt, false);
   }

   /* Step backwards to the previous open paren and mark everything a
    */
   tmp = pc;
   while ((tmp = chunk_get_prev_ncnl(tmp)) != nullptr)
   {
      LOG_FMT(LFTYPE, " ++ [%s] %s on line %zu, col %zu\n",
              get_token_name(tmp->type), tmp->text(),
              tmp->orig_line, tmp->orig_col);

      if (*tmp->str.c_str() == '(')
      {
         if ((pc->flags & PCF_IN_TYPEDEF) == 0)
         {
            chunk_flags_set(tmp, PCF_VAR_1ST_DEF);
         }
         set_chunk_type(tmp, CT_TPAREN_OPEN);
         set_chunk_parent(tmp, ptp);

         tmp = chunk_get_prev_ncnl(tmp);
         if (tmp != nullptr)
         {
            if ((tmp->type == CT_FUNCTION      ) ||
                (tmp->type == CT_FUNC_CALL     ) ||
                (tmp->type == CT_FUNC_CALL_USER) ||
                (tmp->type == CT_FUNC_DEF      ) ||
                (tmp->type == CT_FUNC_PROTO    ) )
            {
               set_chunk_type(tmp, CT_TYPE);
               chunk_flags_clr(tmp, PCF_VAR_1ST_DEF);
            }
         }
         mark_function_return_type(varcnk, tmp, ptp);
         break;
      }
   }
   return(true);

nogo_exit:
   tmp = chunk_get_next_ncnl(pc);
   if (chunk_is_paren_open(tmp))
   {
      assert(tmp != NULL);
      LOG_FMT(LFTYPE, "%s:%d setting FUNC_CALL on %zu:%zu\n",
              __func__, __LINE__, tmp->orig_line, tmp->orig_col);
      flag_parens(tmp, 0, CT_FPAREN_OPEN, CT_FUNC_CALL, false);
   }
   return(false);
}


static void process_returns(void)
{
   LOG_FUNC_ENTRY();
<<<<<<< HEAD
   chunk_t *pc = chunk_get_head();
   while (pc != NULL)
=======
   chunk_t *pc;

   pc = chunk_get_head();
   while (pc != nullptr)
>>>>>>> eb0fc6f7
   {
      if ((pc->type != CT_RETURN) ||
          (pc->flags & PCF_IN_PREPROC))
      {
         pc = chunk_get_next_type(pc, CT_RETURN, -1);
         continue;
      }
      pc = process_return(pc);
   }
}


static chunk_t *process_return(chunk_t *pc)
{
   LOG_FUNC_ENTRY();

   /* grab next and bail if it is a semicolon */
<<<<<<< HEAD
   chunk_t *next = chunk_get_next_ncnl(pc);
   if ((next == NULL) ||
       chunk_is_semicolon(next))
=======
   next = chunk_get_next_ncnl(pc);
   if ((next == nullptr) || chunk_is_semicolon(next))
>>>>>>> eb0fc6f7
   {
      return(next);
   }

   if (cpd.settings[UO_nl_return_expr].a != AV_IGNORE)
   {
      newline_iarf(pc, cpd.settings[UO_nl_return_expr].a);
   }

   chunk_t *temp;
   chunk_t *semi;
   chunk_t *cpar;
   chunk_t chunk;
   if (next->type == CT_PAREN_OPEN)
   {
      /* See if the return is fully paren'd */
      cpar = chunk_get_next_type(next, CT_PAREN_CLOSE, (int)next->level);
      semi = chunk_get_next_ncnl(cpar);
      assert(semi != NULL);
      if (chunk_is_semicolon(semi))
      {
         if (cpd.settings[UO_mod_paren_on_return].a == AV_REMOVE)
         {
            LOG_FMT(LRETURN, "%s: removing parens on line %zu\n",
                    __func__, pc->orig_line);

            /* lower the level of everything */
            for (temp = next; temp != cpar; temp = chunk_get_next(temp))
            {
               temp->level--;
            }

            /* delete the parens */
            chunk_del(next);
            chunk_del(cpar);

            /* back up the semicolon */
            semi->column--;
            semi->orig_col--;
            semi->orig_col_end--;
         }
         else
         {
            LOG_FMT(LRETURN, "%s: keeping parens on line %zu\n",
                    __func__, pc->orig_line);

            /* mark & keep them */
            set_chunk_parent(next, CT_RETURN);
            set_chunk_parent(cpar, CT_RETURN);
         }
         return(semi);
      }
   }

   /* We don't have a fully paren'd return. Should we add some? */
   if ((cpd.settings[UO_mod_paren_on_return].a & AV_ADD) == 0) /*lint !e641 !e655 */
   {
      return(next);
   }

   /* find the next semicolon on the same level */
   semi = next;
   while ((semi = chunk_get_next(semi)) != nullptr)
   {
      if ((chunk_is_semicolon(semi) &&
          (pc->level == semi->level)) ||
          (semi->level < pc->level))
      {
         break;
      }
   }
   assert(semi != NULL);
   if ((chunk_is_semicolon(semi)) &&
       (pc->level == semi->level) )
   {
      /* add the parens */
      chunk.type        = CT_PAREN_OPEN;
      chunk.str         = "(";
      chunk.level       = pc->level;
      chunk.brace_level = pc->brace_level;
      chunk.orig_line   = pc->orig_line;
      chunk.parent_type = CT_RETURN;
      chunk.flags       = pc->flags & PCF_COPY_FLAGS;
      chunk_add_before(&chunk, next);

      chunk.type      = CT_PAREN_CLOSE;
      chunk.str       = ")";

      assert(semi != NULL);
      chunk.orig_line = semi->orig_line;
      cpar            = chunk_add_before(&chunk, semi);

      LOG_FMT(LRETURN, "%s: added parens on line %zu\n",
              __func__, pc->orig_line);

      for (temp = next; temp != cpar; temp = chunk_get_next(temp))
      {
         temp->level++;
      }
   }
   return(semi);
}


static bool is_ucase_str(const char *str, size_t len)
{
   while (len-- > 0)
   {
      if (unc_toupper(*str) != *str)
      {
         return(false);
      }
      str++;
   }
   return(true);
}


static bool is_oc_block(chunk_t *pc)
{
<<<<<<< HEAD
   return((pc != NULL) &&
          ((pc->parent_type == CT_OC_BLOCK_TYPE ) ||
           (pc->parent_type == CT_OC_BLOCK_EXPR ) ||
           (pc->parent_type == CT_OC_BLOCK_ARG  ) ||
           (pc->parent_type == CT_OC_BLOCK      ) ||
           (pc->type        == CT_OC_BLOCK_CARET) ||
           (pc->next != NULL && pc->next->type == CT_OC_BLOCK_CARET) ||
           (pc->prev != NULL && pc->prev->type == CT_OC_BLOCK_CARET)));
=======
   return((pc != nullptr) &&
          ((pc->parent_type == CT_OC_BLOCK_TYPE) ||
           (pc->parent_type == CT_OC_BLOCK_EXPR) ||
           (pc->parent_type == CT_OC_BLOCK_ARG) ||
           (pc->parent_type == CT_OC_BLOCK) ||
           (pc->type == CT_OC_BLOCK_CARET) ||
           (pc->next && pc->next->type == CT_OC_BLOCK_CARET) ||
           (pc->prev && pc->prev->type == CT_OC_BLOCK_CARET)));
>>>>>>> eb0fc6f7
}


static void fix_casts(chunk_t *start)
{
   LOG_FUNC_ENTRY();

   if(start == NULL) { return; };

   LOG_FMT(LCASTS, "%s:line %zu, col %zu:", __func__, start->orig_line, start->orig_col);

   const chunk_t *prev = chunk_get_prev_ncnl(start);
   if ((prev != NULL) &&
       (prev->type == CT_PP_DEFINED))
   {
      LOG_FMT(LCASTS, " -- not a cast - after defined\n");
      return;
   }

   chunk_t    *first;
   chunk_t    *after;
   chunk_t    *last = nullptr;
   chunk_t    *paren_close;
   const char *verb      = "likely";
   const char *detail    = "";
   size_t     count      = 0;
   int        word_count = 0;
   bool       nope;
   bool       doubtful_cast = false;

<<<<<<< HEAD
=======

   LOG_FMT(LCASTS, "%s:line %zu, col %zu:", __func__, start->orig_line, start->orig_col);

   prev = chunk_get_prev_ncnl(start);
   if ((prev != nullptr) && (prev->type == CT_PP_DEFINED))
   {
      LOG_FMT(LCASTS, " -- not a cast - after defined\n");
      return;
   }

>>>>>>> eb0fc6f7
   /* Make sure there is only WORD, TYPE, and '*' or '^' before the close paren */
   chunk_t *pc = chunk_get_next_ncnl(start);
   first = pc;
<<<<<<< HEAD
   while ((pc != NULL) && (chunk_is_type(pc         ) ||
                           (pc->type == CT_WORD     ) ||
                           (pc->type == CT_QUALIFIER) ||
                           (pc->type == CT_DC_MEMBER) ||
                           (pc->type == CT_STAR     ) ||
                           (pc->type == CT_CARET    ) ||
                           (pc->type == CT_TSQUARE  ) ||
                           (pc->type == CT_AMP      ) ) )
=======
   while ((pc != nullptr) && (chunk_is_type(pc) ||
                              (pc->type == CT_WORD) ||
                              (pc->type == CT_QUALIFIER) ||
                              (pc->type == CT_DC_MEMBER) ||
                              (pc->type == CT_STAR) ||
                              (pc->type == CT_CARET) ||
                              (pc->type == CT_TSQUARE) ||
                              (pc->type == CT_AMP)))
>>>>>>> eb0fc6f7
   {
      LOG_FMT(LCASTS, " [%s]", get_token_name(pc->type));

      if      (pc->type == CT_WORD     ) { word_count++; }
      else if (pc->type == CT_DC_MEMBER) { word_count--; }

      last = pc;
      pc   = chunk_get_next_ncnl(pc);
      count++;
   }

<<<<<<< HEAD
   assert(prev != NULL);
   if ((pc         == NULL          ) ||
       (pc->type   != CT_PAREN_CLOSE) ||
       (prev->type == CT_OC_CLASS   ) )
=======
   if ((pc == nullptr) || (pc->type != CT_PAREN_CLOSE) || (prev->type == CT_OC_CLASS))
>>>>>>> eb0fc6f7
   {
      LOG_FMT(LCASTS, " -- not a cast, hit [%s]\n",
              (pc == NULL) ? "NULL"  : get_token_name(pc->type));
      return;
   }

   if (word_count > 1)
   {
      LOG_FMT(LCASTS, " -- too many words: %d\n", word_count);
      return;
   }
   paren_close = pc;

   if (last == NULL) { return; }

   /* If last is a type or star/caret, we have a cast for sure */
   if ((last->type == CT_STAR    ) ||
       (last->type == CT_CARET   ) ||
       (last->type == CT_PTR_TYPE) ||
       (last->type == CT_TYPE    ) )
   {
      verb = "for sure";
   }
   else if (count == 1)
   {
      /* We are on a potential cast of the form "(word)".
       * We don't know if the word is a type. So lets guess based on some
       * simple rules:
       *  - if all caps, likely a type
       *  - if it ends in _t, likely a type
       *  - if it's objective-c and the type is id, likely valid */
      verb = "guessed";
      if ((last->len() > 3) &&
          (last->str[last->len() - 2] == '_') &&
          (last->str[last->len() - 1] == 't') )
      {
         detail = " -- '_t'";
      }
      else if (is_ucase_str(last->text(), last->len()))
      {
         detail = " -- upper case";
      }
      else if ((cpd.lang_flags & LANG_OC) &&
                 chunk_is_str(last, "id", 2))
      {
         detail = " -- Objective-C id";
      }
      else
      {
         /* If we can't tell for sure whether this is a cast, decide against it */
         detail        = " -- mixed case";
         doubtful_cast = true;
      }

      /* If the next item is a * or &, the next item after that can't be a
       * number or string.
       *
       * If the next item is a +, the next item has to be a number.
       *
       * If the next item is a -, the next item can't be a string.
       *
       * For this to be a cast, the close paren must be followed by:
       *  - constant (number or string)
       *  - paren open
       *  - word
       *
       * Find the next non-open paren item. */
      pc    = chunk_get_next_ncnl(paren_close);
      after = pc;
      do
      {
         after = chunk_get_next_ncnl(after);
      } while ((after != nullptr) && (after->type == CT_PAREN_OPEN));

      if (after == nullptr)
      {
         LOG_FMT(LCASTS, " -- not a cast - hit NULL\n");
         return;
      }

      assert(pc != NULL);
      nope = false;
      if (chunk_is_ptr_operator(pc))
      {
         /* star (*) and address (&) are ambiguous */
         if ((after->type == CT_NUMBER_FP) ||
             (after->type == CT_NUMBER   ) ||
             (after->type == CT_STRING   ) ||
             doubtful_cast                 )
         {
            nope = true;
         }
      }
      else if (pc->type == CT_MINUS)
      {
         /* (UINT8)-1 or (foo)-1 or (FOO)-'a' */
         if ((after->type == CT_STRING) ||
              doubtful_cast)
         {
            nope = true;
         }
      }
      else if (pc->type == CT_PLUS)
      {
         /* (UINT8)+1 or (foo)+1 */
         if (((after->type != CT_NUMBER   ) &&
              (after->type != CT_NUMBER_FP)) || doubtful_cast)
         {
            nope = true;
         }
      }
      else if ((pc->type != CT_NUMBER_FP     ) &&
               (pc->type != CT_NUMBER        ) &&
               (pc->type != CT_WORD          ) &&
               (pc->type != CT_THIS          ) &&
               (pc->type != CT_TYPE          ) &&
               (pc->type != CT_PAREN_OPEN    ) &&
               (pc->type != CT_STRING        ) &&
               (pc->type != CT_SIZEOF        ) &&
               (pc->type != CT_FUNC_CALL     ) &&
               (pc->type != CT_FUNC_CALL_USER) &&
               (pc->type != CT_FUNCTION      ) &&
               (pc->type != CT_BRACE_OPEN    ) &&
               (!((pc->type == CT_SQUARE_OPEN) &&
                  (cpd.lang_flags & LANG_OC  ))))
      {
         LOG_FMT(LCASTS, " -- not a cast - followed by '%s' %s\n",
                 pc->text(), get_token_name(pc->type));
         return;
      }

      if (nope)
      {
         LOG_FMT(LCASTS, " -- not a cast - '%s' followed by %s\n",
                 pc->text(), get_token_name(after->type));
         return;
      }
   }

   /* if the 'cast' is followed by a semicolon, comma or close paren, it isn't */
   pc = chunk_get_next_ncnl(paren_close);
   if (chunk_is_semicolon(pc) ||
       chunk_is_token(pc, CT_COMMA) ||
       chunk_is_paren_close(pc))
   {
      assert(pc != NULL);
      LOG_FMT(LCASTS, " -- not a cast - followed by %s\n", get_token_name(pc->type));
      return;
   }

   set_chunk_parent(start, CT_C_CAST);
   set_chunk_parent(paren_close, CT_C_CAST);

   LOG_FMT(LCASTS, " -- %s c-cast: (", verb);

   for (pc = first; pc != paren_close; pc = chunk_get_next_ncnl(pc))
   {
      assert(pc != NULL);
      set_chunk_parent(pc, CT_C_CAST);
      make_type(pc);
      LOG_FMT(LCASTS, " %s", pc->text());
   }
   LOG_FMT(LCASTS, " )%s\n", detail);

   /* Mark the next item as an expression start */
   pc = chunk_get_next_ncnl(paren_close);
   if (pc != nullptr)
   {
      chunk_flags_set(pc, PCF_EXPR_START);
      if (chunk_is_opening_brace(pc))
      {
         set_paren_parent(pc, start->parent_type);
      }
   }
}


static void fix_type_cast(chunk_t *start)
{
   LOG_FUNC_ENTRY();
   chunk_t *pc;

   pc = chunk_get_next_ncnl(start);
   if ((pc == nullptr) || (pc->type != CT_ANGLE_OPEN))
   {
      return;
   }

   while (((pc = chunk_get_next_ncnl(pc)) != nullptr) &&
          (pc->level >= start->level))
   {
      if ((pc->level == start->level) && (pc->type == CT_ANGLE_CLOSE))
      {
         pc = chunk_get_next_ncnl(pc);
         if (chunk_is_str(pc, "(", 1))
         {
            set_paren_parent(pc, CT_TYPE_CAST);
         }
         return;
      }
      make_type(pc);
   }
}


static void fix_enum_struct_union(chunk_t *pc)
{
   LOG_FUNC_ENTRY();
<<<<<<< HEAD
=======
   chunk_t *next;
   chunk_t *prev        = nullptr;
   size_t  flags        = PCF_VAR_1ST_DEF;
   size_t  in_fcn_paren = pc->flags & PCF_IN_FCN_DEF;
>>>>>>> eb0fc6f7

   if ( (pc == NULL                  ) || /* invalid parameter */
        (pc->parent_type == CT_C_CAST) )  /* Make sure this wasn't a cast */
   {
      return;
   }

   chunk_t *prev        = NULL;
   size_t  flags        = PCF_VAR_1ST_DEF;
   size_t  in_fcn_paren = pc->flags & PCF_IN_FCN_DEF;

   /* the next item is either a type or open brace */
   chunk_t *next = chunk_get_next_ncnl(pc);
   if (next && (next->type == CT_ENUM_CLASS))
   {
      next = chunk_get_next_ncnl(next);
   }
   if ((next != NULL) &&
       (next->type == CT_TYPE))
   {
      set_chunk_parent(next, pc->type);
      prev = next;
      next = chunk_get_next_ncnl(next);

      /* next up is either a colon, open brace, or open paren (pawn) */
      if (!next)
      {
         return;
      }
      else if ((cpd.lang_flags & LANG_PAWN) &&
               (next->type == CT_PAREN_OPEN))
      {
         next = set_paren_parent(next, CT_ENUM);
      }
      else if ((pc->type == CT_ENUM) &&
               (next->type == CT_COLON))
      {
         /* enum TYPE : INT_TYPE { */
         next = chunk_get_next_ncnl(next);
         if (next)
         {
            make_type(next);
            next = chunk_get_next_ncnl(next);
         }
      }
   }
   if (next && (next->type == CT_BRACE_OPEN))
   {
      flag_parens(next, (pc->type == CT_ENUM) ? PCF_IN_ENUM : PCF_IN_STRUCT,
                  CT_NONE, CT_NONE, false);

      if ((pc->type == CT_UNION) ||
          (pc->type == CT_STRUCT))
      {
         mark_struct_union_body(next);
      }

      /* Skip to the closing brace */
      set_chunk_parent(next, pc->type);
      next   = chunk_get_next_type(next, CT_BRACE_CLOSE, (int)pc->level);
      flags |= PCF_VAR_INLINE;
      if (next != nullptr)
      {
         set_chunk_parent(next, pc->type);
         next = chunk_get_next_ncnl(next);
      }
      prev = nullptr;
   }
   /* reset var name parent type */
   else if (next && prev)
   {
      set_chunk_parent(prev, CT_NONE);
   }

<<<<<<< HEAD
   if ((next == NULL) ||
       (next->type == CT_PAREN_CLOSE))
=======
   if ((next == nullptr) || (next->type == CT_PAREN_CLOSE))
>>>>>>> eb0fc6f7
   {
      return;
   }

   if (!chunk_is_semicolon(next))
   {
      /* Pawn does not require a semicolon after an enum */
      if (cpd.lang_flags & LANG_PAWN)
      {
         return;
      }

      /* D does not require a semicolon after an enum, but we add one to make
       * other code happy.*/
      if (cpd.lang_flags & LANG_D)
      {
         next = pawn_add_vsemi_after(chunk_get_prev_ncnl(next));
      }
   }

   /* We are either pointing to a ';' or a variable */
   while ((next != nullptr) && !chunk_is_semicolon(next) &&
          (next->type != CT_ASSIGN) &&
          ((in_fcn_paren ^ (next->flags & PCF_IN_FCN_DEF)) == 0))
   {
      if (next->level == pc->level)
      {
         if (next->type == CT_WORD)
         {
            chunk_flags_set(next, flags);
            flags &= ~PCF_VAR_1ST;       /* clear the first flag for the next items */
         }

         if (next->type == CT_STAR ||
             ((cpd.lang_flags & LANG_CPP) &&
              (next->type == CT_CARET)))
         {
            set_chunk_type(next, CT_PTR_TYPE);
         }

         /* If we hit a comma in a function param, we are done */
         if (((next->type == CT_COMMA) ||
              (next->type == CT_FPAREN_CLOSE)) &&
             (next->flags & (PCF_IN_FCN_DEF | PCF_IN_FCN_CALL)))
         {
            return;
         }
      }

      next = chunk_get_next_ncnl(next);
   }

   if (next && !prev && (next->type == CT_SEMICOLON))
   {
      set_chunk_parent(next, pc->type);
   }
}


static void fix_typedef(chunk_t *start)
{
   LOG_FUNC_ENTRY();

<<<<<<< HEAD
   if (start == NULL) { return; }
=======
   if (start == nullptr)
   {
      return;
   }
>>>>>>> eb0fc6f7

   LOG_FMT(LTYPEDEF, "%s: typedef @ %zu:%zu\n", __func__, start->orig_line, start->orig_col);

   chunk_t *the_type = nullptr;
   chunk_t *open_paren;
   chunk_t *last_op = nullptr;

   /* Mark everything in the typedef and scan for ")(", which makes it a
    * function type */
   chunk_t *next = start;
   while (((next = chunk_get_next_ncnl(next, scope_e::PREPROC)) != nullptr) &&
          (next->level >= start->level))
   {
      chunk_flags_set(next, PCF_IN_TYPEDEF);
      if (start->level == next->level)
      {
         if (chunk_is_semicolon(next))
         {
            set_chunk_parent(next, CT_TYPEDEF);
            break;
         }
         if (next->type == CT_ATTRIBUTE)
         {
            break;
         }
         if ((cpd.lang_flags & LANG_D) && (next->type == CT_ASSIGN))
         {
            set_chunk_parent(next, CT_TYPEDEF);
            break;
         }
         make_type(next);
         if (next->type == CT_TYPE)
         {
            the_type = next;
         }
         chunk_flags_clr(next, PCF_VAR_1ST_DEF);
         if (*next->str.c_str() == '(')
         {
            last_op = next;
         }
      }
   }

   /* avoid interpreting typedef NS_ENUM (NSInteger, MyEnum) as a function def */
   if (last_op && !((cpd.lang_flags & LANG_OC) &&
                    (last_op->parent_type == CT_ENUM)))
   {
      flag_parens(last_op, 0, CT_FPAREN_OPEN, CT_TYPEDEF, false);
      fix_fcn_def_params(last_op);

      open_paren = nullptr;
      the_type   = chunk_get_prev_ncnl(last_op, scope_e::PREPROC);
      if (chunk_is_paren_close(the_type))
      {
         open_paren = chunk_skip_to_match_rev(the_type);
         mark_function_type(the_type);
         the_type = chunk_get_prev_ncnl(the_type, scope_e::PREPROC);
      }
      else
      {
         /* must be: "typedef <return type>func(params);" */
         set_chunk_type(the_type, CT_FUNC_TYPE);
      }
      set_chunk_parent(the_type, CT_TYPEDEF);

      assert(the_type != NULL);
      LOG_FMT(LTYPEDEF, "%s: fcn typedef [%s] on line %zu\n",
              __func__, the_type->text(), the_type->orig_line);

      /* If we are aligning on the open paren, grab that instead */
      if (open_paren && (cpd.settings[UO_align_typedef_func].u == 1))
      {
         the_type = open_paren;
      }
      if (cpd.settings[UO_align_typedef_func].u != 0)
      {
         LOG_FMT(LTYPEDEF, "%s:  -- align anchor on [%s] @ %zu:%zu\n",
                 __func__, the_type->text(), the_type->orig_line, the_type->orig_col);
         chunk_flags_set(the_type, PCF_ANCHOR);
      }

      /* already did everything we need to do */
      return;
   }

   /* Skip over enum/struct/union stuff, as we know it isn't a return type
    * for a function type */
   next = chunk_get_next_ncnl(start, scope_e::PREPROC);
<<<<<<< HEAD
   if (next == NULL) { return; }

   if ((next->type != CT_ENUM  ) &&
=======
   if (next == nullptr)
   {
      return;
   }
   if ((next->type != CT_ENUM) &&
>>>>>>> eb0fc6f7
       (next->type != CT_STRUCT) &&
       (next->type != CT_UNION ) )
   {
      if (the_type != nullptr)
      {
         /* We have just a regular typedef */
         LOG_FMT(LTYPEDEF, "%s: regular typedef [%s] on line %zu\n",
                 __func__, the_type->text(), the_type->orig_line);
         chunk_flags_set(the_type, PCF_ANCHOR);
      }
      return;
   }

   /* We have a struct/union/enum type, set the parent */
   c_token_t tag = next->type;

   /* the next item should be either a type or { */
   next = chunk_get_next_ncnl(next, scope_e::PREPROC);
<<<<<<< HEAD
   if (next == NULL) { return; }

=======
   if (next == nullptr)
   {
      return;
   }
>>>>>>> eb0fc6f7
   if (next->type == CT_TYPE)
   {
      next = chunk_get_next_ncnl(next, scope_e::PREPROC);
   }
<<<<<<< HEAD
   if (next == NULL) { return; }

=======
   if (next == nullptr)
   {
      return;
   }
>>>>>>> eb0fc6f7
   if (next->type == CT_BRACE_OPEN)
   {
      set_chunk_parent(next, tag);
      /* Skip to the closing brace */
<<<<<<< HEAD
      next = chunk_get_next_type(next, CT_BRACE_CLOSE, (int)next->level, scope_e::PREPROC);
      if (next != NULL)
=======
      next = chunk_get_next_type(next, CT_BRACE_CLOSE, next->level, scope_e::PREPROC);
      if (next != nullptr)
>>>>>>> eb0fc6f7
      {
         set_chunk_parent(next, tag);
      }
   }

   if (the_type != nullptr)
   {
      LOG_FMT(LTYPEDEF, "%s: %s typedef [%s] on line %zu\n",
              __func__, get_token_name(tag), the_type->text(), the_type->orig_line);
      chunk_flags_set(the_type, PCF_ANCHOR);
   }
}


static bool cs_top_is_question(const ChunkStack &cs, size_t level)
{
<<<<<<< HEAD
#if 0
   const chunk_t *pc = cs.Empty() ? NULL : cs.Top()->m_pc;
#else
   const chunk_t *pc;
   if(cs.Empty() == true)
   {
      pc = NULL;
   }
   else
   {
      pc = cs.Top()->m_pc; /*lint !e613 */
   }
#endif
=======
   chunk_t *pc = cs.Empty() ? nullptr : cs.Top()->m_pc;
>>>>>>> eb0fc6f7

   return((pc        != NULL       ) &&
          (pc->type  == CT_QUESTION) &&
          (pc->level == level      ) );
}


void combine_labels(void)
{
   LOG_FUNC_ENTRY();

   chunk_t *tmp;
   bool    hit_case  = false;
   bool    hit_class = false;

   cpd.unc_stage = unc_stage_e::COMBINE_LABELS;

   // need a stack to handle nesting inside of OC messages, which reset the scope
   ChunkStack cs;

   chunk_t *prev = chunk_get_head();
   chunk_t *cur  = chunk_get_next_nc(prev);
   chunk_t *next = chunk_get_next_nc(cur);

   /* unlikely that the file will start with a label... */
   while (next != nullptr)
   {
#ifdef DEBUG
      LOG_FMT(LGUY, "(%d) ", __LINE__);
#endif

      assert(cur != NULL);
      if      (cur->type == CT_NEWLINE     ) { LOG_FMT(LGUY, "%s: %zu:%zu CT_NEWLINE\n",      __func__, cur->orig_line, cur->orig_col); }
      else if (cur->type == CT_VBRACE_OPEN ) { LOG_FMT(LGUY, "%s: %zu:%zu CT_VBRACE_OPEN\n",  __func__, cur->orig_line, cur->orig_col); }
      else if (cur->type == CT_VBRACE_CLOSE) { LOG_FMT(LGUY, "%s: %zu:%zu CT_VBRACE_CLOSE\n", __func__, cur->orig_line, cur->orig_col); }
      else                                   { LOG_FMT(LGUY, "%s: %zu:%zu %s\n",              __func__, cur->orig_line, cur->orig_col, cur->text()); }

      if (!(next->flags & PCF_IN_OC_MSG) && /* filter OC case of [self class] msg send */
          ((next->type == CT_CLASS   ) ||
           (next->type == CT_OC_CLASS) ||
           (next->type == CT_TEMPLATE) ) )
      {
         hit_class = true;
      }
      if (chunk_is_semicolon(next) ||
         (next->type == CT_BRACE_OPEN))
      {
         hit_class = false;
      }

      if (prev->type         == CT_SQUARE_OPEN &&
          prev->parent_type == CT_OC_MSG       )
      {
         cs.Push_Back(prev);
      }
      else if (next->type        == CT_SQUARE_CLOSE &&
               next->parent_type == CT_OC_MSG       )
      {
         /* pop until we hit '[' */
         while (!cs.Empty())
         {
            const chunk_t *t2 = cs.Top()->m_pc; /*lint !e613 */
            cs.Pop_Back();
            if (t2->type == CT_SQUARE_OPEN)
            {
               break;
            }
         }
      }

      if (next->type == CT_QUESTION)
      {
         cs.Push_Back(next);
      }
      else if (next->type == CT_CASE)
      {
         if (cur->type == CT_GOTO)
         {
            /* handle "goto case x;" */
            set_chunk_type(next, CT_QUALIFIER);
         }
         else
         {
            hit_case = true;
         }
      }
      else if ((next->type == CT_COLON) ||
               ((next->type == CT_OC_COLON) &&
                cs_top_is_question(cs, next->level)))
      {
         if (cur->type == CT_DEFAULT)
         {
            set_chunk_type(cur, CT_CASE);
            hit_case = true;
         }
         if (cs_top_is_question(cs, next->level))
         {
            set_chunk_type(next, CT_COND_COLON);
            cs.Pop_Back();
         }
         else if (hit_case)
         {
            hit_case = false;
            set_chunk_type(next, CT_CASE_COLON);
            tmp = chunk_get_next_ncnl(next);
            if ((tmp != nullptr) && (tmp->type == CT_BRACE_OPEN))
            {
               set_chunk_parent(tmp, CT_CASE);
<<<<<<< HEAD
               tmp = chunk_get_next_type(tmp, CT_BRACE_CLOSE, (int)tmp->level);
               if (tmp != NULL)
=======
               tmp = chunk_get_next_type(tmp, CT_BRACE_CLOSE, tmp->level);
               if (tmp != nullptr)
>>>>>>> eb0fc6f7
               {
                  set_chunk_parent(tmp, CT_CASE);
               }
            }
         }
         else
         {
            const chunk_t *nextprev = chunk_get_prev_ncnl(next);

            if (cpd.lang_flags & LANG_PAWN)
            {
               if ((cur->type == CT_WORD       ) ||
                   (cur->type == CT_BRACE_CLOSE) )
               {
                  c_token_t new_type = CT_TAG;

                  tmp = chunk_get_next_nc(next);
                  if (chunk_is_newline(prev) &&
                      chunk_is_newline(tmp))
                  {
                     new_type = CT_LABEL;
                     set_chunk_type(next, CT_LABEL_COLON);
                  }
                  else
                  {
                     set_chunk_type(next, CT_TAG_COLON);
                  }
                  if (cur->type == CT_WORD)
                  {
                     set_chunk_type(cur, new_type);
                  }
               }
            }
            else if (next->flags & PCF_IN_ARRAY_ASSIGN) { set_chunk_type(next, CT_D_ARRAY_COLON); }
            else if (next->flags & PCF_IN_FOR         ) { set_chunk_type(next, CT_FOR_COLON    ); }
            else if (next->flags & PCF_OC_BOXED       ) { set_chunk_type(next, CT_OC_DICT_COLON); }
            else if (cur->type == CT_WORD)
            {
               tmp = chunk_get_next_nc(next, scope_e::PREPROC);
               assert(tmp != NULL);
#ifdef DEBUG
               LOG_FMT(LGUY, "(%d) ", __LINE__);
#endif
               LOG_FMT(LGUY, "%s: %zu:%zu, tmp=%s\n", __func__, tmp->orig_line,
                       tmp->orig_col, (tmp->type == CT_NEWLINE) ? "<NL>" : tmp->text());
               log_pcf_flags(LGUY, tmp->flags);
               if (next->flags & PCF_IN_FCN_CALL)
               {
                  /* Must be a macro thingy, assume some sort of label */
                  set_chunk_type(next, CT_LABEL_COLON);
               }
<<<<<<< HEAD
               else if (((tmp->type != CT_NUMBER) &&
=======
               else if ((tmp == nullptr) ||
                        ((tmp->type != CT_NUMBER) &&
>>>>>>> eb0fc6f7
                         (tmp->type != CT_SIZEOF) &&
                         !(tmp->flags & (PCF_IN_STRUCT | PCF_IN_CLASS))) ||
                        (tmp->type == CT_NEWLINE) )
               {
                  /* the CT_SIZEOF isn't great - test 31720 happens to use a sizeof expr,
                   * but this really should be able to handle any constant expr */
                  set_chunk_type(cur,  CT_LABEL);
                  set_chunk_type(next, CT_LABEL_COLON);
               }
               else if (next->flags & (PCF_IN_STRUCT | PCF_IN_CLASS | PCF_IN_TYPEDEF))
               {
                  set_chunk_type(next, CT_BIT_COLON);

                  tmp = chunk_get_next(next);
                  while ((tmp = chunk_get_next(tmp)) != nullptr)
                  {
                     if (tmp->type == CT_SEMICOLON) { break; }
                     if (tmp->type == CT_COLON    ) { set_chunk_type(tmp, CT_BIT_COLON); }
                  }
               }
            }
            else if ((nextprev != NULL) && (nextprev->type == CT_FPAREN_CLOSE)) { set_chunk_type(next, CT_CLASS_COLON); /* it's a class colon */ }
            else if ( cur->type == CT_TYPE)                      { set_chunk_type(next, CT_BIT_COLON); }
            else if ((cur->type == CT_ENUM        ) ||
                     (cur->type == CT_PRIVATE     ) ||
                     (cur->type == CT_QUALIFIER   ) ||
                     (cur->parent_type == CT_ALIGN))             { /* ignore it - bit field, align or public/private, etc */ }
            else if ((cur->type == CT_ANGLE_CLOSE) || hit_class) { /* ignore it - template thingy */ }
            else if (cur->parent_type == CT_SQL_EXEC)            { /* ignore it - SQL variable name */ }
            else if (next->parent_type == CT_ASSERT)             { /* ignore it - Java assert thing */ }
            else if (next->level > next->brace_level)            { /* ignore it, as it is inside a paren */ }
            else
            {
               tmp = chunk_get_next_ncnl(next);
               if ((tmp != nullptr) && ((tmp->type == CT_BASE) ||
                                        (tmp->type == CT_THIS)))
               {
                  /* ignore it, as it is a C# base thingy */
               }
               else
               {
                  LOG_FMT(LWARN, "%s:%zu unexpected colon in col %zu n-parent=%s c-parent=%s l=%zu bl=%zu\n",
                          cpd.filename, next->orig_line, next->orig_col,
                          get_token_name(next->parent_type),
                          get_token_name(cur->parent_type),
                          next->level, next->brace_level);
                  cpd.error_count++;
               }
            }
         }
      }
      prev = cur;
      cur  = next;
      next = chunk_get_next_nc(cur);
   }
}


static void mark_variable_stack(ChunkStack &cs, log_sev_t sev)
{
   UNUSED(sev);
   LOG_FUNC_ENTRY();

   /* throw out the last word and mark the rest */
   chunk_t *var_name = cs.Pop_Back();
   if (var_name && (var_name->prev->type == CT_DC_MEMBER))
   {
      cs.Push_Back(var_name);
   }

   if (var_name != nullptr)
   {
      LOG_FMT(LFCNP, "%s: parameter on line %zu :", __func__, var_name->orig_line);

      size_t  word_cnt = 0;
      chunk_t *word_type;
      while ((word_type = cs.Pop_Back()) != nullptr)
      {
         if ((word_type->type == CT_WORD) ||
             (word_type->type == CT_TYPE) )
         {
            LOG_FMT(LFCNP, " <%s>", word_type->text());

            set_chunk_type(word_type, CT_TYPE);
            chunk_flags_set(word_type, PCF_VAR_TYPE);
         }
         word_cnt++;
      }

      if (var_name->type == CT_WORD)
      {
         if (word_cnt)
         {
            LOG_FMT(LFCNP, " [%s]\n", var_name->text());
            chunk_flags_set(var_name, PCF_VAR_DEF);
         }
         else
         {
            LOG_FMT(LFCNP, " <%s>\n", var_name->text());
            set_chunk_type(var_name, CT_TYPE);
            chunk_flags_set(var_name, PCF_VAR_TYPE);
         }
      }
   }
}


static void fix_fcn_def_params(chunk_t *start)
{
   LOG_FUNC_ENTRY();

<<<<<<< HEAD
   if (start == NULL) { return; }
=======
   if (start == nullptr)
   {
      return;
   }
>>>>>>> eb0fc6f7

   LOG_FMT(LFCNP, "%s: %s [%s] on line %zu, level %zu\n",
           __func__, start->text(), get_token_name(start->type), start->orig_line, start->level);

   while ((start != nullptr) && !chunk_is_paren_open(start))
   {
      start = chunk_get_next_ncnl(start);
   }

<<<<<<< HEAD
   if (start == NULL) { return; }

   /* ensure start chunk holds a single '(' character */
   size_t len        = start->len();
   char   first_char = start->str[0]; /*lint !e734 */
   assert( (len == 1) && (first_char == '(' ));
=======
   if (start == nullptr)// Coverity CID 76003, 1100782
   {
      return;
   }
   assert((start->len() == 1) && (start->str[0] == '('));
>>>>>>> eb0fc6f7

   ChunkStack cs;
   size_t     level = start->level + 1;
   chunk_t    *pc   = start;

   while ((pc = chunk_get_next_ncnl(pc)) != nullptr)
   {
      if (((start->len() == 1) && (start->str[0] == ')')) ||
          (pc->level < level))
      {
         LOG_FMT(LFCNP, "%s: bailed on %s on line %zu\n",
                 __func__, pc->text(), pc->orig_line);
         break;
      }

      LOG_FMT(LFCNP, "%s: %s %s on line %zu, level %zu\n",
              __func__, (pc->level > level) ? "skipping" : "looking at",
              pc->text(), pc->orig_line, pc->level);

      if (pc->level > level)
      {
         continue;
      }
      if (chunk_is_star (pc) ||
          chunk_is_msref(pc) )
      {
         set_chunk_type(pc, CT_PTR_TYPE);
         cs.Push_Back(pc);
      }
      else if ((pc->type == CT_AMP) ||
               ((cpd.lang_flags & LANG_CPP) && chunk_is_str(pc, "&&", 2)))
      {
         set_chunk_type(pc, CT_BYREF);
         cs.Push_Back(pc);
      }
      else if (pc->type == CT_TYPE_WRAP)
      {
         cs.Push_Back(pc);
      }
      else if ((pc->type == CT_WORD) ||
               (pc->type == CT_TYPE) )
      {
         cs.Push_Back(pc);
      }
      else if ((pc->type == CT_COMMA ) ||
               (pc->type == CT_ASSIGN) )
      {
         mark_variable_stack(cs, LFCNP);
         if (pc->type == CT_ASSIGN)
         {
            /* Mark assignment for default param spacing */
            set_chunk_parent(pc, CT_FUNC_PROTO);
         }
      }
   }
   mark_variable_stack(cs, LFCNP);
}


static chunk_t *skip_to_next_statement(chunk_t *pc)
{
<<<<<<< HEAD
   while ((pc != NULL) &&
          !chunk_is_semicolon(pc) &&
          (pc->type != CT_BRACE_OPEN ) &&
          (pc->type != CT_BRACE_CLOSE) )
=======
   while ((pc != nullptr) && !chunk_is_semicolon(pc) &&
          (pc->type != CT_BRACE_OPEN) &&
          (pc->type != CT_BRACE_CLOSE))
>>>>>>> eb0fc6f7
   {
      pc = chunk_get_next_ncnl(pc);
   }
   return(pc);
}


static chunk_t *fix_var_def(chunk_t *start)
{
   LOG_FUNC_ENTRY();

   if(start == NULL) { return start; };

   chunk_t *pc = start;

   LOG_FMT(LFVD, "%s: start[%zu:%zu]", __func__, pc->orig_line, pc->orig_col);

   ChunkStack cs;

   /* Scan for words and types and stars oh my! */
<<<<<<< HEAD
   while ((pc != NULL) &&
          ((pc->type == CT_TYPE     ) ||
           (pc->type == CT_WORD     ) ||
=======
   while ((pc != nullptr) &&
          ((pc->type == CT_TYPE) ||
           (pc->type == CT_WORD) ||
>>>>>>> eb0fc6f7
           (pc->type == CT_QUALIFIER) ||
           (pc->type == CT_TYPENAME ) ||
           (pc->type == CT_DC_MEMBER) ||
           (pc->type == CT_MEMBER   ) ||
           chunk_is_ptr_operator(pc)) )
   {
      LOG_FMT(LFVD, " %s[%s]", pc->text(), get_token_name(pc->type));
      cs.Push_Back(pc);
      pc = chunk_get_next_ncnl(pc);

      /* Skip templates and attributes */
      pc = skip_template_next(pc);
      pc = skip_attribute_next(pc);
      if (cpd.lang_flags & LANG_JAVA)
      {
         pc = skip_tsquare_next(pc);
      }
   }
   chunk_t *end = pc;

   LOG_FMT(LFVD, " end=[%s]\n", (end != NULL) ? get_token_name(end->type) : "NULL");

<<<<<<< HEAD
   if (end == NULL) { return(end); }
=======
   if (end == nullptr)
   {
      return(nullptr);
   }
>>>>>>> eb0fc6f7

   /* Function defs are handled elsewhere */
   if ((cs.Len() <= 1                   ) ||
       (end->type == CT_FUNC_DEF        ) ||
       (end->type == CT_FUNC_PROTO      ) ||
       (end->type == CT_FUNC_CLASS_DEF  ) ||
       (end->type == CT_FUNC_CLASS_PROTO) ||
       (end->type == CT_OPERATOR        ) )
   {
      return(skip_to_next_statement(end));
   }

   /* ref_idx points to the alignable part of the var def */
   int ref_idx = (int)cs.Len() - 1;
   chunk_t *tmp_pc;

   assert(cs.Get(0) != NULL);
   /* Check for the '::' stuff: "char *Engine::name" */
   if ((cs.Len() >= 3) &&
       ((cs.Get(cs.Len() - 2)->m_pc->type == CT_MEMBER   ) || /*lint !e613 */
        (cs.Get(cs.Len() - 2)->m_pc->type == CT_DC_MEMBER))) /*lint !e613 */
   {
      int idx = (int)cs.Len() - 2;
      while (idx > 0)
      {
         tmp_pc = cs.Get((size_t)idx)->m_pc; /*lint !e613 */
         if ((tmp_pc->type != CT_DC_MEMBER) &&
             (tmp_pc->type != CT_MEMBER   ) )
         {
            break;
         }
         idx--;
         tmp_pc = cs.Get((size_t)idx)->m_pc; /*lint !e613 */
         if ((tmp_pc->type != CT_WORD) &&
             (tmp_pc->type != CT_TYPE) )
         {
            break;
         }
         make_type(tmp_pc);
         idx--;
      }
      ref_idx = idx + 1;
   }
   tmp_pc = cs.Get((size_t)ref_idx)->m_pc;  /*lint !e613 */
   LOG_FMT(LFVD, " ref_idx(%d) => %s\n", ref_idx, tmp_pc->text());

   /* No type part found! */
   if (ref_idx <= 0)
   {
      return(skip_to_next_statement(end));
   }

   LOG_FMT(LFVD2, "%s:%zu TYPE : ", __func__, start->orig_line);
   for (size_t idxForCs = 0; idxForCs < cs.Len() - 1; idxForCs++)
   {
      tmp_pc = cs.Get(idxForCs)->m_pc; /*lint !e613 */
      make_type(tmp_pc);
      chunk_flags_set(tmp_pc, PCF_VAR_TYPE);
      LOG_FMT(LFVD2, " %s[%s]", tmp_pc->text(), get_token_name(tmp_pc->type));
   }
   LOG_FMT(LFVD2, "\n");

   /* OK we have two or more items, mark types up to the end. */
   mark_variable_definition(cs.Get(cs.Len() - 1)->m_pc); /*lint !e613 */
   if (end->type == CT_COMMA)
   {
      return(chunk_get_next_ncnl(end));
   }
   return(skip_to_next_statement(end));
}


static chunk_t *skip_expression(chunk_t *start)
{
   chunk_t *pc = start;

   while ((pc != nullptr) && (pc->level >= start->level))
   {
      if ((pc->level == start->level) &&
          (chunk_is_semicolon(pc) ||
          (pc->type == CT_COMMA)))
      {
         return(pc);
      }
      pc = chunk_get_next_ncnl(pc);
   }
   return(pc);
}


bool go_on(chunk_t *pc, chunk_t *start)
{
<<<<<<< HEAD
   if ((pc    == NULL) ||
       (start == NULL) ||
=======
   if ((pc == nullptr) ||
>>>>>>> eb0fc6f7
       (pc->level != start->level))
   {
      return(false);
   }
   if (pc->flags & PCF_IN_FOR)
   {
      return((!chunk_is_semicolon(pc)) &&
             (!(pc->type == CT_COLON)));
   }
   else
   {
      return(!chunk_is_semicolon(pc));
   }
}


static chunk_t *mark_variable_definition(chunk_t *start)
{
   LOG_FUNC_ENTRY();

<<<<<<< HEAD
   if (start == NULL) { return(NULL); }
=======
   if (start == nullptr)
   {
      return(nullptr);
   }
>>>>>>> eb0fc6f7

   chunk_t *pc   = start;
   size_t  flags = PCF_VAR_1ST_DEF;

   LOG_FMT(LVARDEF, "%s: line %zu, col %zu '%s' type %s\n",
           __func__, pc->orig_line, pc->orig_col, pc->text(),
           get_token_name(pc->type));

   pc = start;
   // issue #596
   while (go_on(pc, start))
   {
      if ((pc->type == CT_WORD         ) ||
          (pc->type == CT_FUNC_CTOR_VAR) )
      {
         UINT64 flg = pc->flags;
         if ((pc->flags & PCF_IN_ENUM) == 0)
         {
            chunk_flags_set(pc, flags);
         }
         flags &= ~PCF_VAR_1ST;

         LOG_FMT(LVARDEF, "%s:%zu marked '%s'[%s] in col %zu flags: %#" PRIx64 " -> %#" PRIx64 "\n",
                 __func__, pc->orig_line, pc->text(),
                 get_token_name(pc->type), pc->orig_col, flg, pc->flags);
      }
      else if (chunk_is_star (pc) ||
               chunk_is_msref(pc) )
      {
         set_chunk_type(pc, CT_PTR_TYPE);
      }
      else if (chunk_is_addr(pc))
      {
         set_chunk_type(pc, CT_BYREF);
      }
      else if ((pc->type == CT_SQUARE_OPEN) ||
               (pc->type == CT_ASSIGN     ) )
      {
         pc = skip_expression(pc);
         continue;
      }
      pc = chunk_get_next_ncnl(pc);
   }
   return(pc);
}


static bool can_be_full_param(chunk_t *start, chunk_t *end)
{
   LOG_FUNC_ENTRY();

   LOG_FMT(LFPARAM, "%s:", __func__);

   int     word_cnt   = 0;
   size_t  type_count = 0;
   chunk_t *pc;

   for (pc = start; pc != end; pc = chunk_get_next_ncnl(pc, scope_e::PREPROC))
   {
      assert(pc != NULL);
      LOG_FMT(LFPARAM, " [%s]", pc->text());

      if ((pc->type == CT_QUALIFIER) ||
          (pc->type == CT_STRUCT   ) ||
          (pc->type == CT_ENUM     ) ||
          (pc->type == CT_UNION    ) ||
          (pc->type == CT_TYPENAME ) )
      {
         LOG_FMT(LFPARAM, " <== %s! (yes)\n", get_token_name(pc->type));
         return(true);
      }

      if ((pc->type == CT_WORD) ||
          (pc->type == CT_TYPE) )
      {
         word_cnt++;
         if (pc->type == CT_TYPE)
         {
            type_count++;
         }
      }
      else if ((pc->type == CT_MEMBER   ) ||
               (pc->type == CT_DC_MEMBER) )
      {
         if (word_cnt > 0)
         {
            word_cnt--;
         }
      }
      else if ((pc != start) && chunk_is_ptr_operator(pc))
      {
         /* chunk is OK */
      }
      else if (pc->type == CT_ASSIGN)
      {
         /* chunk is OK (default values) */
         break;
      }
      else if (pc->type == CT_ANGLE_OPEN)
      {
         LOG_FMT(LFPARAM, " <== template\n");
         return(true);
      }
      else if (pc->type == CT_ELLIPSIS)
      {
         LOG_FMT(LFPARAM, " <== elipses\n");
         return(true);
      }
      else if ((word_cnt == 0) && (pc->type == CT_PAREN_OPEN))
      {
         /* Check for old-school func proto param '(type)' */
         chunk_t *tmp1 = chunk_skip_to_match(pc,   scope_e::PREPROC);
         chunk_t *tmp2 = chunk_get_next_ncnl(tmp1, scope_e::PREPROC);

         if (chunk_is_token(tmp2, CT_COMMA) ||
             chunk_is_paren_close(tmp2))
         {
            do
            {
               pc = chunk_get_next_ncnl(pc, scope_e::PREPROC);
               assert(pc != NULL);
               LOG_FMT(LFPARAM, " [%s]", pc->text());
            } while (pc != tmp1);

            /* reset some vars to allow [] after parens */
            word_cnt   = 1;
            type_count = 1;
         }
         else
         {
            LOG_FMT(LFPARAM, " <== [%s] not fcn type!\n", get_token_name(pc->type));
            return(false);
         }
      }
      else if (((word_cnt == 1) ||
               ((size_t)word_cnt == type_count)) &&
               (pc->type == CT_PAREN_OPEN))
      {
         /* Check for func proto param 'void (*name)' or 'void (*name)(params)' */
         chunk_t *tmp1 = chunk_get_next_ncnl(pc,   scope_e::PREPROC);
         chunk_t *tmp2 = chunk_get_next_ncnl(tmp1, scope_e::PREPROC);
         chunk_t *tmp3 = chunk_get_next_ncnl(tmp2, scope_e::PREPROC);

         if (!chunk_is_str(tmp3, ")", 1) ||
             !chunk_is_str(tmp1, "*", 1) ||
             ((tmp2 != NULL) && (tmp2->type != CT_WORD)) )
         {
            LOG_FMT(LFPARAM, " <== [%s] not fcn type!\n", get_token_name(pc->type));
            return(false);
         }
         LOG_FMT(LFPARAM, " <skip fcn type>");
         tmp1 = chunk_get_next_ncnl(tmp3, scope_e::PREPROC);
//       tmp2 = chunk_get_next_ncnl(tmp1, scope_e::PREPROC); /* \todo where is tmp2 used? */
         if (chunk_is_str(tmp1, "(", 1))
         {
            tmp3 = chunk_skip_to_match(tmp1, scope_e::PREPROC);
         }
         pc = tmp3;

         /* reset some vars to allow [] after parens */
         word_cnt   = 1;
         type_count = 1;
      }
      else if (pc->type == CT_TSQUARE)
      {
         /* ignore it */
      }
      else if ((word_cnt == 1) &&
               (pc->type == CT_SQUARE_OPEN))
      {
         /* skip over any array stuff */
         pc = chunk_skip_to_match(pc, scope_e::PREPROC);
      }
      else if ((word_cnt == 2) &&
               (pc->type == CT_SQUARE_OPEN))
      {
         /* Bug #671: is it such as: bool foo[FOO_MAX] */
         pc = chunk_skip_to_match(pc, scope_e::PREPROC);
      }
      else if ((word_cnt == 1) &&
               (cpd.lang_flags & LANG_CPP) &&
               chunk_is_str(pc, "&&", 2))
      {
         /* ignore possible 'move' operator */
      }
      else
      {
         LOG_FMT(LFPARAM, " <== [%s] no way! tc=%zu wc=%d\n",
                 get_token_name(pc->type), type_count, word_cnt);
         return(false);
      }
   }

   chunk_t *last = chunk_get_prev_ncnl(pc);
   if (chunk_is_ptr_operator(last))
   {
      if (pc != NULL)
      {
         LOG_FMT(LFPARAM, " <== [%s] sure!\n", get_token_name(pc->type));
      }
      return(true);
   }

   bool ret = ( (word_cnt >= 2) ||
               ((word_cnt == 1) && (type_count == 1)));

   if (pc != NULL)
   {
      LOG_FMT(LFPARAM, " <== [%s] %s!\n",
              get_token_name(pc->type), ret ? "Yup" : "Unlikely");
   }
   return(ret);
}


static void mark_function(chunk_t *pc)
{
   LOG_FUNC_ENTRY();
   assert(pc != NULL);
   chunk_t *prev = chunk_get_prev_ncnlnp(pc);
   chunk_t *next = chunk_get_next_ncnlnp(pc);
<<<<<<< HEAD
   if (next == NULL) { return; }
=======
   if (next == nullptr)
   {
      return;
   }
>>>>>>> eb0fc6f7

   chunk_t *tmp;
   chunk_t *semi = nullptr;
   chunk_t *paren_open;
   chunk_t *paren_close;

   /* Find out what is before the operator */
   if (pc->parent_type == CT_OPERATOR)
   {
<<<<<<< HEAD
      const chunk_t *pc_op = chunk_get_prev_type(pc, CT_OPERATOR, (int)pc->level);
      if ((pc_op != NULL) && (pc_op->flags & PCF_EXPR_START))
=======
      chunk_t *pc_op = chunk_get_prev_type(pc, CT_OPERATOR, pc->level);
      if ((pc_op != nullptr) && (pc_op->flags & PCF_EXPR_START))
>>>>>>> eb0fc6f7
      {
         set_chunk_type(pc, CT_FUNC_CALL);
      }
      if (cpd.lang_flags & LANG_CPP)
      {
         tmp = pc;
         while ((tmp = chunk_get_prev_ncnl(tmp)) != nullptr)
         {
            if ((tmp->type == CT_BRACE_CLOSE) ||
                (tmp->type == CT_BRACE_OPEN) ||  // Issue 575
                (tmp->type == CT_SEMICOLON)) {                                   break; }
            if (chunk_is_paren_open(tmp)   ) { set_chunk_type(pc, CT_FUNC_CALL); break; }
            if (tmp->type == CT_ASSIGN     ) { set_chunk_type(pc, CT_FUNC_CALL); break; }
            if (tmp->type == CT_TEMPLATE   ) { set_chunk_type(pc, CT_FUNC_DEF ); break; }
            if (tmp->type == CT_BRACE_OPEN)
            {
               if (tmp->parent_type == CT_FUNC_DEF)
               {
                  set_chunk_type(pc, CT_FUNC_CALL);
               }
               if ((tmp->parent_type == CT_CLASS ) ||
                   (tmp->parent_type == CT_STRUCT) )
               {
                  set_chunk_type(pc, CT_FUNC_DEF);
               }
               break;
            }
         }
<<<<<<< HEAD
         if ((tmp != NULL) &&
              (pc->type != CT_FUNC_CALL))
=======
         if ((tmp != nullptr) && (pc->type != CT_FUNC_CALL))
>>>>>>> eb0fc6f7
         {
            /* Mark the return type */
            while ((tmp = chunk_get_next_ncnl(tmp)) != pc)
            {
               make_type(tmp);
            }
         }
      }
   }

   if (chunk_is_ptr_operator(next))
   {
      next = chunk_get_next_ncnlnp(next);
      if (next == nullptr)
      {
         return;
      }
   }

#ifdef DEBUG
   LOG_FMT(LFCN, "\n(%d) ", __LINE__);
#endif
   LOG_FMT(LFCN, "%s: orig_line=%zu] %s[%s] - parent=%s level=%zu/%zu, next=%s[%s] - level=%zu\n",
           __func__, pc->orig_line, pc->text(),
           get_token_name(pc->type), get_token_name(pc->parent_type),
           pc->level, pc->brace_level,
           next->text(), get_token_name(next->type), next->level);

   if (pc->flags & PCF_IN_CONST_ARGS)
   {
      set_chunk_type(pc, CT_FUNC_CTOR_VAR);
#ifdef DEBUG
      LOG_FMT(LFCN, "(%d) ", __LINE__);
#endif
      LOG_FMT(LFCN, "  1) Marked [%s] as FUNC_CTOR_VAR on line %zu col %zu\n",
              pc->text(), pc->orig_line, pc->orig_col);
      next = skip_template_next(next);
      if (next == nullptr)
      {
         return;
      }
      flag_parens(next, 0, CT_FPAREN_OPEN, pc->type, true);
      return;
   }

   /* Skip over any template and attribute madness */
   next = skip_template_next(next);
   if (next == nullptr)
   {
      return;
   }
   next = skip_attribute_next(next);
   if (next == nullptr)
   {
      return;
   }

   /* Find the open and close paren */
   paren_open  = chunk_get_next_str(pc, "(", 1, (int)pc->level);
   paren_close = chunk_get_next_str(paren_open, ")", 1, (int)pc->level);

   if ((paren_open == nullptr) || (paren_close == nullptr))
   {
#ifdef DEBUG
      LOG_FMT(LFCN, "(%d) ", __LINE__);
#endif
      LOG_FMT(LFCN, "No parens found for [%s] on line %zu col %zu\n",
              pc->text(), pc->orig_line, pc->orig_col);
      return;
   }

   /**
    * This part detects either chained function calls or a function ptr definition.
    * MYTYPE (*func)(void);
    * mWriter( "class Clst_"c )( somestr.getText() )( " : Cluster {"c ).newline;
    *
    * For it to be a function variable def, there must be a '*' followed by a
    * single word.
    *
    * Otherwise, it must be chained function calls.
    */
   tmp = chunk_get_next_ncnl(paren_close);
   if (chunk_is_str(tmp, "(", 1))
   {
      chunk_t *tmp1, *tmp2, *tmp3;

      /* skip over any leading class/namespace in: "T(F::*A)();" */
      tmp1 = chunk_get_next_ncnl(next);
      while (tmp1)
      {
         tmp2 = chunk_get_next_ncnl(tmp1);
         if (!chunk_is_word(tmp1) || !chunk_is_token(tmp2, CT_DC_MEMBER))
         {
            break;
         }
         tmp1 = chunk_get_next_ncnl(tmp2);
      }

      tmp2 = chunk_get_next_ncnl(tmp1);
      if (chunk_is_str(tmp2, ")", 1))
      {
         tmp3 = tmp2;
         tmp2 = nullptr;
      }
      else
      {
         tmp3 = chunk_get_next_ncnl(tmp2);
      }

      if (chunk_is_str(tmp3, ")", 1) &&
          (chunk_is_star(tmp1) || chunk_is_msref(tmp1) ||
           ((cpd.lang_flags & LANG_OC) && chunk_is_token(tmp1, CT_CARET)))
          &&
          ((tmp2 == nullptr) || (tmp2->type == CT_WORD)))
      {
         if (tmp2)
         {
#ifdef DEBUG
            LOG_FMT(LFCN, "(%d) ", __LINE__);
#endif
            LOG_FMT(LFCN, "%s: [%zu/%zu] function variable [%s], changing [%s] into a type\n",
                    __func__, pc->orig_line, pc->orig_col, tmp2->text(), pc->text());
            set_chunk_type(tmp2, CT_FUNC_VAR);
            flag_parens(paren_open, 0, CT_PAREN_OPEN, CT_FUNC_VAR, false);

#ifdef DEBUG
            LOG_FMT(LFCN, "(%d) ", __LINE__);
#endif
            LOG_FMT(LFCN, "%s: paren open @ %zu:%zu\n",
                    __func__, paren_open->orig_line, paren_open->orig_col);
         }
         else
         {
#ifdef DEBUG
            LOG_FMT(LFCN, "(%d) ", __LINE__);
#endif
            LOG_FMT(LFCN, "%s: [%zu/%zu] function type, changing [%s] into a type\n",
                    __func__, pc->orig_line, pc->orig_col, pc->text());
            if (tmp2)
            {
               set_chunk_type(tmp2, CT_FUNC_TYPE);
            }
            flag_parens(paren_open, 0, CT_PAREN_OPEN, CT_FUNC_TYPE, false);
         }

         set_chunk_type(pc, CT_TYPE);
         set_chunk_type(tmp1, CT_PTR_TYPE);
         chunk_flags_clr(pc, PCF_VAR_1ST_DEF);
         if (tmp2 != nullptr)
         {
            chunk_flags_set(tmp2, PCF_VAR_1ST_DEF);
         }
         flag_parens(tmp, 0, CT_FPAREN_OPEN, CT_FUNC_PROTO, false);
         fix_fcn_def_params(tmp);
         return;
      }

#ifdef DEBUG
      LOG_FMT(LFCN, "(%d) ", __LINE__);
#endif
      LOG_FMT(LFCN, "%s: chained function calls? [%zu.%zu] [%s]\n",
              __func__, pc->orig_line, pc->orig_col, pc->text());
   }

   /* Assume it is a function call if not already labeled */
   if (pc->type == CT_FUNCTION)
   {
#ifdef DEBUG
      LOG_FMT(LFCN, "(%d) ", __LINE__);
#endif
      LOG_FMT(LFCN, "%s: examine [%zu.%zu] [%s], type %s\n",
              __func__, pc->orig_line, pc->orig_col, pc->text(), get_token_name(pc->type));
      // look for an assigment. Issue 575
<<<<<<< HEAD
      chunk_t *temp = chunk_get_next_type(pc, CT_ASSIGN, (int)pc->level);
      if (temp != NULL)
=======
      chunk_t *temp = chunk_get_next_type(pc, CT_ASSIGN, pc->level);
      if (temp != nullptr)
>>>>>>> eb0fc6f7
      {
         LOG_FMT(LFCN, "%s: assigment found [%zu.%zu] [%s]\n",
                 __func__, temp->orig_line, temp->orig_col, temp->text());
         set_chunk_type(pc, CT_FUNC_CALL);
      }
      else
      {
         set_chunk_type(pc, (pc->parent_type == CT_OPERATOR) ? CT_FUNC_DEF : CT_FUNC_CALL);
      }
   }

   /* Check for C++ function def */
   if ((pc->type == CT_FUNC_CLASS_DEF) ||
       ((prev != nullptr) && ((prev->type == CT_DC_MEMBER) ||
                              (prev->type == CT_INV))))
   {
<<<<<<< HEAD
      const chunk_t *destr = NULL;
      assert(prev != NULL);
=======
      chunk_t *destr = nullptr;
>>>>>>> eb0fc6f7
      if (prev->type == CT_INV)
      {
         /* TODO: do we care that this is the destructor? */
         set_chunk_type(prev, CT_DESTRUCTOR);
         set_chunk_type(pc, CT_FUNC_CLASS_DEF);

         set_chunk_parent(pc, CT_DESTRUCTOR);

         destr = prev;
         prev  = chunk_get_prev_ncnlnp(prev);
      }

      if ((prev != nullptr) && (prev->type == CT_DC_MEMBER))
      {
         prev = chunk_get_prev_ncnlnp(prev);
         // LOG_FMT(LSYS, "%s: prev1 = %s (%s)\n", __func__,
         //         get_token_name(prev->type), prev->text());
         prev = skip_template_prev(prev);
         prev = skip_attribute_prev(prev);
         // LOG_FMT(LSYS, "%s: prev2 = %s [%d](%s) pc = %s [%d](%s)\n", __func__,
         //         get_token_name(prev->type), prev->len, prev->text(),
         //         get_token_name(pc->type), pc->len, pc->text());
         if ((prev != nullptr) && ((prev->type == CT_WORD) || (prev->type == CT_TYPE)))
         {
            if (pc->str.equals(prev->str))
            {
               set_chunk_type(pc, CT_FUNC_CLASS_DEF);
#ifdef DEBUG
               LOG_FMT(LFCN, "(%d) ", __LINE__);
#endif
               LOG_FMT(LFCN, "(%d) %zu:%zu - FOUND %sSTRUCTOR for %s[%s]\n", __LINE__,
                       prev->orig_line, prev->orig_col,
                       (destr != NULL) ? "DE" : "CON",
                       prev->text(), get_token_name(prev->type));

               mark_cpp_constructor(pc);
               return;
            }
            else
            {
               /* Point to the item previous to the class name */
               prev = chunk_get_prev_ncnlnp(prev);
            }
         }
      }
   }

   /* Determine if this is a function call or a function def/proto
    * We check for level==1 to allow the case that a function prototype is
    * wrapped in a macro: "MACRO(void foo(void));"
    */
   if ((pc->type == CT_FUNC_CALL) &&
       ((pc->level == pc->brace_level) || (pc->level == 1)) &&
       ((pc->flags & PCF_IN_ARRAY_ASSIGN) == 0))
   {
      bool isa_def  = false;
      bool hit_star = false;
#ifdef DEBUG
      LOG_FMT(LFCN, "(%d) ", __LINE__);
#endif
      LOG_FMT(LFCN, "  Checking func call: prev=%s", (prev == NULL) ? "<null>" : get_token_name(prev->type));

      // if (!chunk_ends_type(prev))
      // {
      //    goto bad_ret_type;
      // }

      /**
       * REVISIT:
       * a function def can only occur at brace level, but not inside an
       * assignment, structure, enum, or union.
       * The close paren must be followed by an open brace, with an optional
       * qualifier (const) in between.
       * There can be all sorts of template stuff and/or '[]' in the type.
       * This hack mostly checks that.
       *
       * Examples:
       * foo->bar(maid);                   -- fcn call
       * FOO * bar();                      -- fcn proto or class variable
       * FOO foo();                        -- fcn proto or class variable
       * FOO foo(1);                       -- class variable
       * a = FOO * bar();                  -- fcn call
       * a.y = foo() * bar();              -- fcn call
       * static const char * const fizz(); -- fcn def
       */
      while (prev != nullptr)
      {
         if (prev->flags & PCF_IN_PREPROC)
         {
            prev = chunk_get_prev_ncnlnp(prev);
            continue;
         }

         /* Some code slips an attribute between the type and function */
         if ((prev->type == CT_FPAREN_CLOSE) &&
             (prev->parent_type == CT_ATTRIBUTE))
         {
            prev = skip_attribute_prev(prev);
            continue;
         }

         /* skip const(TYPE) */
         if ((prev->type == CT_PAREN_CLOSE) &&
             (prev->parent_type == CT_D_CAST))
         {
#ifdef DEBUG
            LOG_FMT(LFCN, "(%d) ", __LINE__);
#endif
            LOG_FMT(LFCN, " --> For sure a prototype or definition\n");
            isa_def = true;
            break;
         }

         /** Skip the word/type before the '.' or '::' */
         if ((prev->type == CT_DC_MEMBER) ||
             (prev->type == CT_MEMBER))
         {
            prev = chunk_get_prev_ncnlnp(prev);
            if ((prev == nullptr) ||
                ((prev->type != CT_WORD) &&
                 (prev->type != CT_TYPE) &&
                 (prev->type != CT_THIS)))
            {
#ifdef DEBUG
               LOG_FMT(LFCN, "(%d) ", __LINE__);
#endif
               LOG_FMT(LFCN, " --? Skipped MEMBER and landed on %s\n",
                       (prev == NULL) ? "<null>" : get_token_name(prev->type));
               set_chunk_type(pc, CT_FUNC_CALL);
               isa_def = false;
               break;
            }
            LOG_FMT(LFCN, " <skip %s>", prev->text());
            prev = chunk_get_prev_ncnlnp(prev);
            continue;
         }

         /* If we are on a TYPE or WORD, then we must be on a proto or def */
         if ((prev->type == CT_TYPE) ||
             (prev->type == CT_WORD))
         {
            if (!hit_star)
            {
#ifdef DEBUG
               LOG_FMT(LFCN, "\n(%d) ", __LINE__);
#endif
               LOG_FMT(LFCN, " --> For sure a prototype or definition\n");
               isa_def = true;
               break;
            }
#ifdef DEBUG
            LOG_FMT(LFCN, "(%d) ", __LINE__);
#endif
            LOG_FMT(LFCN, " --> maybe a proto/def\n");
            isa_def = true;
         }

         if (chunk_is_ptr_operator(prev))
         {
            hit_star = true;
         }

         if ((prev->type != CT_OPERATOR) &&
             (prev->type != CT_TSQUARE) &&
             (prev->type != CT_ANGLE_CLOSE) &&
             (prev->type != CT_QUALIFIER) &&
             (prev->type != CT_TYPE) &&
             (prev->type != CT_WORD) &&
             !chunk_is_ptr_operator(prev))
         {
#ifdef DEBUG
            LOG_FMT(LFCN, "\n(%d) ", __LINE__);
#endif
            LOG_FMT(LFCN, " --> Stopping on %s [%s]\n",
                    prev->text(), get_token_name(prev->type));
            /* certain tokens are unlikely to precede a proto or def */
            if ((prev->type == CT_ARITH) ||
                (prev->type == CT_ASSIGN) ||
                (prev->type == CT_COMMA) ||
                (prev->type == CT_STRING) ||
                (prev->type == CT_STRING_MULTI) ||
                (prev->type == CT_NUMBER) ||
                (prev->type == CT_NUMBER_FP))
            {
               isa_def = false;
            }
            break;
         }

         /* Skip over template and attribute stuff */
         if (prev->type == CT_ANGLE_CLOSE)
         {
            prev = skip_template_prev(prev);
         }
         else
         {
            prev = chunk_get_prev_ncnlnp(prev);
         }
      }

      //LOG_FMT(LFCN, " -- stopped on %s [%s]\n",
      //        prev->text(), get_token_name(prev->type));

      if (isa_def && (prev != nullptr) &&
          ((chunk_is_paren_close(prev) && (prev->parent_type != CT_D_CAST)) ||
           (prev->type == CT_ASSIGN) ||
           (prev->type == CT_RETURN)))
      {
#ifdef DEBUG
         LOG_FMT(LFCN, "(%d) ", __LINE__);
#endif
         LOG_FMT(LFCN, " -- overriding DEF due to %s [%s]\n",
                 prev->text(), get_token_name(prev->type));
         isa_def = false;
      }
      if (isa_def)
      {
         set_chunk_type(pc, CT_FUNC_DEF);
#ifdef DEBUG
         LOG_FMT(LFCN, "(%d) ", __LINE__);
#endif
         LOG_FMT(LFCN, "%s: '%s' is FCN_DEF:", __func__, pc->text());
         if (prev == nullptr)
         {
            prev = chunk_get_head();
         }
         for (tmp = prev; tmp != pc; tmp = chunk_get_next_ncnl(tmp))
         {
            LOG_FMT(LFCN, " %s[%s]",
                    tmp->text(), get_token_name(tmp->type));
            make_type(tmp);
         }
         LOG_FMT(LFCN, "\n");
      }
   }

   if (pc->type != CT_FUNC_DEF)
   {
#ifdef DEBUG
      LOG_FMT(LFCN, "(%d) ", __LINE__);
#endif
      LOG_FMT(LFCN, "  Detected %s '%s' on line %zu col %zu\n",
              get_token_name(pc->type),
              pc->text(), pc->orig_line, pc->orig_col);

      tmp = flag_parens(next, PCF_IN_FCN_CALL, CT_FPAREN_OPEN, CT_FUNC_CALL, false);
      if (tmp && (tmp->type == CT_BRACE_OPEN) && (tmp->parent_type != CT_DOUBLE_BRACE))
      {
         set_paren_parent(tmp, pc->type);
      }
      return;
   }

   /* We have a function definition or prototype
    * Look for a semicolon or a brace open after the close paren to figure
    * out whether this is a prototype or definition
    */

   /* See if this is a prototype or implementation */

   /* FIXME: this doesn't take the old K&R parameter definitions into account */

   /* Scan tokens until we hit a brace open (def) or semicolon (proto) */
   tmp = paren_close;
   while ((tmp = chunk_get_next_ncnl(tmp)) != nullptr)
   {
      /* Only care about brace or semi on the same level */
      if (tmp->level < pc->level)
      {
         /* No semicolon - guess that it is a prototype */
         set_chunk_type(pc, CT_FUNC_PROTO);
         break;
      }
      else if (tmp->level == pc->level)
      {
         if (tmp->type == CT_BRACE_OPEN)
         {
            /* its a function def for sure */
            break;
         }
         else if (chunk_is_semicolon(tmp))
         {
            /* Set the parent for the semi for later */
            semi = tmp;
            set_chunk_type(pc, CT_FUNC_PROTO);
#ifdef DEBUG
            LOG_FMT(LFCN, "(%d) ", __LINE__);
#endif
            LOG_FMT(LFCN, "  2) Marked [%s] as FUNC_PROTO on line %zu col %zu\n",
                    pc->text(), pc->orig_line, pc->orig_col);
            break;
         }
         else if (pc->type == CT_COMMA)
         {
            set_chunk_type(pc, CT_FUNC_CTOR_VAR);
#ifdef DEBUG
            LOG_FMT(LFCN, "(%d) ", __LINE__);
#endif
            LOG_FMT(LFCN, "  2) Marked [%s] as FUNC_CTOR_VAR on line %zu col %zu\n",
                    pc->text(), pc->orig_line, pc->orig_col);
            break;
         }
      }
   }

   /* C++ syntax is wacky. We need to check to see if a prototype is really a
    * variable definition with parameters passed into the constructor.
    * Unfortunately, the only mostly reliable way to do so is to guess that
    * it is a constructor variable if inside a function body and scan the
    * 'parameter list' for items that are not allowed in a prototype.
    * We search backwards and checking the parent of the containing open braces.
    * If the parent is a class or namespace, then it probably is a prototype */
   if ((cpd.lang_flags & LANG_CPP) &&
       (pc->type == CT_FUNC_PROTO) &&
       (pc->parent_type != CT_OPERATOR))
   {
#ifdef DEBUG
      LOG_FMT(LFPARAM, "(%d) ", __LINE__);
#endif
      LOG_FMT(LFPARAM, "%s :: checking '%s' for constructor variable %s %s\n",
              __func__, pc->text(),
              get_token_name(paren_open->type),
              get_token_name(paren_close->type));

      /* Scan the parameters looking for:
       *  - constant strings
       *  - numbers
       *  - non-type fields
       *  - function calls
       */
      chunk_t *ref = chunk_get_next_ncnl(paren_open);
      chunk_t *tmp2;
      bool    is_param = true;
      tmp = ref;
      while (tmp != paren_close)
      {
         tmp2 = chunk_get_next_ncnl(tmp);
         if ((tmp != NULL                          ) &&
             (tmp->type  == CT_COMMA               ) &&
             (tmp->level == (paren_open->level + 1)) )
         {
            if (!can_be_full_param(ref, tmp))
            {
               is_param = false;
               break;
            }
            ref = tmp2;
         }
         tmp = tmp2;
      }
      if (is_param && (ref != tmp))
      {
         if (!can_be_full_param(ref, tmp))
         {
            is_param = false;
         }
      }
      if (!is_param)
      {
         set_chunk_type(pc, CT_FUNC_CTOR_VAR);
#ifdef DEBUG
         LOG_FMT(LFCN, "(%d) ", __LINE__);
#endif
         LOG_FMT(LFCN, "  3) Marked [%s] as FUNC_CTOR_VAR on line %zu col %zu\n",
                 pc->text(), pc->orig_line, pc->orig_col);
      }
      else if (pc->brace_level > 0)
      {
         const chunk_t *br_open = chunk_get_prev_type(pc, CT_BRACE_OPEN, (int)pc->brace_level - 1);

         if ((br_open != nullptr) &&
             (br_open->parent_type != CT_EXTERN) &&
             (br_open->parent_type != CT_NAMESPACE))
         {
            /* Do a check to see if the level is right */
            prev = chunk_get_prev_ncnl(pc);
            if (!chunk_is_str(prev, "*", 1) && !chunk_is_str(prev, "&", 1))
            {
<<<<<<< HEAD
               const chunk_t *p_op = chunk_get_prev_type(pc, CT_BRACE_OPEN, (int)pc->brace_level - 1);
               if ((p_op != NULL) &&
=======
               chunk_t *p_op = chunk_get_prev_type(pc, CT_BRACE_OPEN, pc->brace_level - 1);
               if ((p_op != nullptr) &&
>>>>>>> eb0fc6f7
                   (p_op->parent_type != CT_CLASS) &&
                   (p_op->parent_type != CT_STRUCT) &&
                   (p_op->parent_type != CT_NAMESPACE))
               {
                  set_chunk_type(pc, CT_FUNC_CTOR_VAR);
#ifdef DEBUG
                  LOG_FMT(LFCN, "(%d) ", __LINE__);
#endif
                  LOG_FMT(LFCN, "  4) Marked [%s] as FUNC_CTOR_VAR on line %zu col %zu\n",
                          pc->text(), pc->orig_line, pc->orig_col);
               }
            }
         }
      }
   }

   if (semi != nullptr)
   {
      set_chunk_parent(semi, pc->type);
   }

   flag_parens(paren_open, PCF_IN_FCN_DEF, CT_FPAREN_OPEN, pc->type, false);

   if (pc->type == CT_FUNC_CTOR_VAR)
   {
      chunk_flags_set(pc, PCF_VAR_1ST_DEF);
      return;
   }

   if (next->type == CT_TSQUARE)
   {
      next = chunk_get_next_ncnl(next);
      if (next == nullptr)
      {
         return;
      }
   }

   /* Mark parameters and return type */
   fix_fcn_def_params(next);
   mark_function_return_type(pc, chunk_get_prev_ncnl(pc), pc->type);

   /* Find the brace pair and set the parent */
   if (pc->type == CT_FUNC_DEF)
   {
      tmp = chunk_get_next_ncnl(paren_close);
      while ((tmp != nullptr) &&
             (tmp->type != CT_BRACE_OPEN))
      {
         //LOG_FMT(LSYS, "%s: set parent to FUNC_DEF on line %d: [%s]\n", __func__, tmp->orig_line, tmp->text());
         set_chunk_parent(tmp, CT_FUNC_DEF);
         if (!chunk_is_semicolon(tmp))
         {
            chunk_flags_set(tmp, PCF_OLD_FCN_PARAMS);
         }
         tmp = chunk_get_next_ncnl(tmp);
      }
      if ((tmp != nullptr) && (tmp->type == CT_BRACE_OPEN))
      {
         set_chunk_parent(tmp, CT_FUNC_DEF);
         tmp = chunk_skip_to_match(tmp);
         if (tmp != nullptr)
         {
            set_chunk_parent(tmp, CT_FUNC_DEF);
         }
      }
   }
}


static void mark_cpp_constructor(chunk_t *pc)
{
   LOG_FUNC_ENTRY();

   if(pc == NULL) { return; }

   bool    is_destr = false;
   chunk_t *tmp     = chunk_get_prev_ncnl(pc);
   assert(tmp != NULL);
   if ((tmp->type == CT_INV) || (tmp->type == CT_DESTRUCTOR))
   {
      set_chunk_type(tmp, CT_DESTRUCTOR);
      set_chunk_parent(pc, CT_DESTRUCTOR);
      is_destr = true;
   }

   LOG_FMT(LFTOR, "(%d) %zu:%zu FOUND %sSTRUCTOR for %s[%s] prev=%s[%s]",
           __LINE__, pc->orig_line, pc->orig_col, is_destr ? "DE" : "CON",
           pc->text(), get_token_name(pc->type), tmp->text(), get_token_name(tmp->type));

   chunk_t *paren_open = skip_template_next(chunk_get_next_ncnl(pc));
   if (!chunk_is_str(paren_open, "(", 1))
   {
      assert(paren_open != NULL);
      LOG_FMT(LWARN, "%s:%zu Expected '(', got: [%s]\n", cpd.filename,
              paren_open->orig_line, paren_open->text());
      return;
   }

   /* Mark parameters */
   fix_fcn_def_params(paren_open);
   chunk_t *after = flag_parens(paren_open, PCF_IN_FCN_CALL, CT_FPAREN_OPEN, CT_FUNC_CLASS_PROTO, false);

   assert(after != NULL);
   LOG_FMT(LFTOR, "[%s]\n", after->text());

   /* Scan until the brace open, mark everything */
   chunk_t *var;
   tmp = paren_open;
   bool hit_colon = false;
   while ((tmp != nullptr) && (tmp->type != CT_BRACE_OPEN) &&
          !chunk_is_semicolon(tmp))
   {
      chunk_flags_set(tmp, PCF_IN_CONST_ARGS);
      tmp = chunk_get_next_ncnl(tmp);
      assert(paren_open != NULL);
      assert(tmp        != NULL);
      if (chunk_is_str(tmp, ":", 1) && (tmp->level == paren_open->level))
      {
         set_chunk_type(tmp, CT_CONSTR_COLON);
         hit_colon = true;
      }
      if (hit_colon &&
          (chunk_is_paren_open(tmp) ||
           chunk_is_opening_brace(tmp)) &&
          (tmp->level == paren_open->level))
      {
         var = skip_template_prev(chunk_get_prev_ncnl(tmp));
         assert(var != NULL);
         if ((var->type == CT_TYPE) || (var->type == CT_WORD))
         {
            set_chunk_type(var, CT_FUNC_CTOR_VAR);
            flag_parens(tmp, PCF_IN_FCN_CALL, CT_FPAREN_OPEN, CT_FUNC_CTOR_VAR, false);
         }
      }
   }
   if (tmp != nullptr)
   {
      if (tmp->type == CT_BRACE_OPEN)
      {
         set_paren_parent(paren_open, CT_FUNC_CLASS_DEF);
         set_paren_parent(tmp, CT_FUNC_CLASS_DEF);
      }
      else
      {
         set_chunk_parent(tmp, CT_FUNC_CLASS_PROTO);
         set_chunk_type(pc, CT_FUNC_CLASS_PROTO);
         LOG_FMT(LFCN, "  2) Marked [%s] as FUNC_CLASS_PROTO on line %zu col %zu\n",
                 pc->text(), pc->orig_line, pc->orig_col);
      }
   }
}


static void mark_class_ctor(chunk_t *start)
{
   LOG_FUNC_ENTRY();

   chunk_t *pclass = chunk_get_next_ncnl(start, scope_e::PREPROC);
   if ((pclass == nullptr) ||
       ((pclass->type != CT_TYPE) &&
        (pclass->type != CT_WORD)))
   {
      return;
   }

   chunk_t *next = chunk_get_next_ncnl(pclass, scope_e::PREPROC);
   while ((next != nullptr) &&
          ((next->type == CT_TYPE) ||
           (next->type == CT_WORD) ||
           (next->type == CT_DC_MEMBER)))
   {
      pclass = next;
      next   = chunk_get_next_ncnl(next, scope_e::PREPROC);
   }

   chunk_t *pc   = chunk_get_next_ncnl(pclass, scope_e::PREPROC);
   size_t  level = pclass->brace_level + 1;

   if (pc == nullptr)
   {
      LOG_FMT(LFTOR, "%s: Called on %s on line %zu. Bailed on NULL\n",
              __func__, pclass->text(), pclass->orig_line);
      return;
   }

   /* Add the class name */
   ChunkStack cs;
   cs.Push_Back(pclass);

   LOG_FMT(LFTOR, "%s: Called on %s on line %zu (next='%s')\n",
           __func__, pclass->text(), pclass->orig_line, pc->text());

   /* detect D template class: "class foo(x) { ... }" */
   if (next != nullptr)              // Coverity CID 76004
   {
      if ((cpd.lang_flags & LANG_D) && (next->type == CT_PAREN_OPEN))
      {
         set_chunk_parent(next, CT_TEMPLATE);

         next = get_d_template_types(cs, next);
         if (next && (next->type == CT_PAREN_CLOSE))
         {
            set_chunk_parent(next, CT_TEMPLATE);
         }
      }
   }

   /* Find the open brace, abort on semicolon */
   size_t flags = 0;
   while ((pc != nullptr) && (pc->type != CT_BRACE_OPEN))
   {
      LOG_FMT(LFTOR, " [%s]", pc->text());

      if (chunk_is_str(pc, ":", 1))
      {
         set_chunk_type(pc, CT_CLASS_COLON);
         flags |= PCF_IN_CLASS_BASE;
         LOG_FMT(LFTOR, "%s: class colon on line %zu\n",
                 __func__, pc->orig_line);
      }

      if (chunk_is_semicolon(pc))
      {
         LOG_FMT(LFTOR, "%s: bailed on semicolon on line %zu\n",
                 __func__, pc->orig_line);
         return;
      }
      chunk_flags_set(pc, flags);
      pc = chunk_get_next_ncnl(pc, scope_e::PREPROC);
   }

   if (pc == nullptr)
   {
      LOG_FMT(LFTOR, "%s: bailed on NULL\n", __func__);
      return;
   }

   set_paren_parent(pc, start->type);

   pc = chunk_get_next_ncnl(pc, scope_e::PREPROC);
   while (pc != nullptr)
   {
      chunk_flags_set(pc, PCF_IN_CLASS);

      if ((pc->brace_level > level) ||
          (pc->level > pc->brace_level) ||
          (pc->flags & PCF_IN_PREPROC))
      {
         pc = chunk_get_next_ncnl(pc);
         continue;
      }

      if ((pc->type == CT_BRACE_CLOSE) && (pc->brace_level < level))
      {
         LOG_FMT(LFTOR, "%s: %zu] Hit brace close\n", __func__, pc->orig_line);
         pc = chunk_get_next_ncnl(pc, scope_e::PREPROC);
         if (pc && (pc->type == CT_SEMICOLON))
         {
            set_chunk_parent(pc, start->type);
         }
         return;
      }

      next = chunk_get_next_ncnl(pc, scope_e::PREPROC);
      if (chunkstack_match(cs, pc))
      {
         if ((next != nullptr) && (next->len() == 1) && (next->str[0] == '('))
         {
            set_chunk_type(pc, CT_FUNC_CLASS_DEF);
            LOG_FMT(LFTOR, "(%d) %zu] Marked CTor/DTor %s\n", __LINE__, pc->orig_line, pc->text());
            mark_cpp_constructor(pc);
         }
         else
         {
            make_type(pc);
         }
      }
      pc = next;
   }
}


static void mark_namespace(chunk_t *pns)
{
   LOG_FUNC_ENTRY();

   bool is_using = false;

   chunk_t *pc = chunk_get_prev_ncnl(pns);
   if (chunk_is_token(pc, CT_USING))
   {
      is_using = true;
      set_chunk_parent(pns, CT_USING);
   }

   chunk_t *br_close;
   pc = chunk_get_next_ncnl(pns);
   while (pc != nullptr)
   {
      set_chunk_parent(pc, CT_NAMESPACE);
      if (pc->type != CT_BRACE_OPEN)
      {
         if (pc->type == CT_SEMICOLON)
         {
            if (is_using)
            {
               set_chunk_parent(pc, CT_USING);
            }
            return;
         }
         pc = chunk_get_next_ncnl(pc);
         continue;
      }

      if ((cpd.settings[UO_indent_namespace_limit].u > 0) &&
          ((br_close = chunk_skip_to_match(pc)) != nullptr))
      {
         // br_close->orig_line is always >= pc->orig_line;
         size_t diff = br_close->orig_line - pc->orig_line;

         if (diff > cpd.settings[UO_indent_namespace_limit].u)
         {
            chunk_flags_set(pc, PCF_LONG_BLOCK);
            chunk_flags_set(br_close, PCF_LONG_BLOCK);
         }
      }
      flag_parens(pc, PCF_IN_NAMESPACE, CT_NONE, CT_NAMESPACE, false);
      return;
   }
}


static chunk_t *skip_align(chunk_t *start)
{
   assert(start != NULL);
   chunk_t *pc = start;

   if (pc->type == CT_ALIGN)
   {
      pc = chunk_get_next_ncnl(pc);
      assert(pc != NULL);
      if (pc->type == CT_PAREN_OPEN)
      {
         pc = chunk_get_next_type(pc, CT_PAREN_CLOSE, (int)pc->level);
         pc = chunk_get_next_ncnl(pc);
         assert(pc != NULL);
         if (pc->type == CT_COLON)
         {
            pc = chunk_get_next_ncnl(pc);
         }
      }
   }
   return(pc);
}


static void mark_struct_union_body(chunk_t *start)
{
   LOG_FUNC_ENTRY();
   chunk_t *pc = start;

   while ((pc != nullptr) &&
          (pc->level >= start->level) &&
          !((pc->level == start->level) && (pc->type == CT_BRACE_CLOSE)))
   {
      // LOG_FMT(LSYS, "%s: %d:%d %s:%s\n", __func__, pc->orig_line, pc->orig_col,
      //         pc->text(), get_token_name(pc->parent_type));
      if ((pc->type == CT_BRACE_OPEN) ||
          (pc->type == CT_BRACE_CLOSE) ||
          (pc->type == CT_SEMICOLON))
      {
         pc = chunk_get_next_ncnl(pc);
         if (pc == nullptr)
         {
            break;
         }
      }
      if (pc->type == CT_ALIGN)
      {
         pc = skip_align(pc); // "align(x)" or "align(x):"
         if (pc == nullptr)
         {
            break;
         }
      }
      else
      {
         pc = fix_var_def(pc);
         if (pc == nullptr)
         {
            break;
         }
      }
   }
}


void mark_comments(void)
{
   LOG_FUNC_ENTRY();

   cpd.unc_stage = unc_stage_e::MARK_COMMENTS;

   bool    prev_nl = true;
   chunk_t *cur    = chunk_get_head();

   while (cur != nullptr)
   {
      chunk_t *next   = chunk_get_next_nvb(cur);
      bool    next_nl = (next == nullptr) || chunk_is_newline(next);

      if (chunk_is_comment(cur))
      {
         if      (next_nl && prev_nl) { set_chunk_parent(cur, CT_COMMENT_WHOLE); }
         else if (next_nl)            { set_chunk_parent(cur, CT_COMMENT_END  ); }
         else if (prev_nl)            { set_chunk_parent(cur, CT_COMMENT_START); }
         else                         { set_chunk_parent(cur, CT_COMMENT_EMBED); }
      }

      prev_nl = chunk_is_newline(cur);
      cur     = next;
   }
}


static void mark_define_expressions(void)
{
   LOG_FUNC_ENTRY();

   bool    in_define = false;
   bool    first     = true;
   chunk_t *pc       = chunk_get_head();
   chunk_t *prev     = pc;

   while (pc != nullptr)
   {
      if (!in_define)
      {
         if ((pc->type == CT_PP_DEFINE) ||
             (pc->type == CT_PP_IF) ||
             (pc->type == CT_PP_ELSE))
         {
            in_define = true;
            first     = true;
         }
      }
      else
      {
         if (((pc->flags & PCF_IN_PREPROC) == 0) || (pc->type == CT_PREPROC))
         {
            in_define = false;
         }
         else
         {
            if ((pc->type != CT_MACRO) &&
                (first ||
                 (prev->type == CT_PAREN_OPEN) ||
                 (prev->type == CT_ARITH) ||
                 (prev->type == CT_CARET) ||
                 (prev->type == CT_ASSIGN) ||
                 (prev->type == CT_COMPARE) ||
                 (prev->type == CT_RETURN) ||
                 (prev->type == CT_GOTO) ||
                 (prev->type == CT_CONTINUE) ||
                 (prev->type == CT_FPAREN_OPEN) ||
                 (prev->type == CT_SPAREN_OPEN) ||
                 (prev->type == CT_BRACE_OPEN) ||
                 chunk_is_semicolon(prev) ||
                 (prev->type == CT_COMMA) ||
                 (prev->type == CT_COLON) ||
                 (prev->type == CT_QUESTION)))
            {
               chunk_flags_set(pc, PCF_EXPR_START);
               first = false;
            }
         }
      }

      prev = pc;
      pc   = chunk_get_next(pc);
   }
}


static void handle_cpp_template(chunk_t *pc)
{
   LOG_FUNC_ENTRY();

   chunk_t *tmp = chunk_get_next_ncnl(pc);
   assert(tmp != NULL);
   if (tmp->type != CT_ANGLE_OPEN)
   {
      return;
   }
   set_chunk_parent(tmp, CT_TEMPLATE);

   size_t level = tmp->level;

   while ((tmp = chunk_get_next(tmp)) != nullptr)
   {
      if ((tmp->type == CT_CLASS) ||
          (tmp->type == CT_STRUCT))
      {
         set_chunk_type(tmp, CT_TYPE);
      }
      else if ((tmp->type == CT_ANGLE_CLOSE) && (tmp->level == level))
      {
         set_chunk_parent(tmp, CT_TEMPLATE);
         break;
      }
   }
   if (tmp != nullptr)
   {
      tmp = chunk_get_next_ncnl(tmp);
      if ((tmp != nullptr) &&
          ((tmp->type == CT_CLASS) || (tmp->type == CT_STRUCT)))
      {
         set_chunk_parent(tmp, CT_TEMPLATE);

         /* REVISIT: This may be a bit risky - might need to track the { }; */
<<<<<<< HEAD
         tmp = chunk_get_next_type(tmp, CT_SEMICOLON, (int)tmp->level);
         if (tmp != NULL)
=======
         tmp = chunk_get_next_type(tmp, CT_SEMICOLON, tmp->level);
         if (tmp != nullptr)
>>>>>>> eb0fc6f7
         {
            set_chunk_parent(tmp, CT_TEMPLATE);
         }
      }
   }
}


static void handle_cpp_lambda(chunk_t *sq_o)
{
   LOG_FUNC_ENTRY();

   chunk_t *ret = nullptr;

   chunk_t *sq_c = sq_o; /* assuming '[]' */
   if (sq_o->type == CT_SQUARE_OPEN)
   {
      /* make sure there is a ']' */
      sq_c = chunk_skip_to_match(sq_o);
      if (!sq_c)
      {
         return;
      }
   }

   /* Make sure a '(' is next */
   chunk_t *pa_o = chunk_get_next_ncnl(sq_c);
   if (!pa_o || (pa_o->type != CT_PAREN_OPEN))
   {
      return;
   }
   /* and now find the ')' */
   chunk_t *pa_c = chunk_skip_to_match(pa_o);
   if (!pa_c)
   {
      return;
   }

   /* Check if keyword 'mutable' is before '->' */
   chunk_t *br_o = chunk_get_next_ncnl(pa_c);
   assert(br_o != NULL);
   if (chunk_is_str(br_o, "mutable", 7))
   {
      br_o = chunk_get_next_ncnl(br_o);
   }
   assert(br_o != NULL);

   /* Make sure a '{' or '->' is next */
   if (chunk_is_str(br_o, "->", 2))
   {
      ret = br_o;
      /* REVISIT: really should check the stuff we are skipping */
      br_o = chunk_get_next_type(br_o, CT_BRACE_OPEN, (int)br_o->level);
   }
   if (!br_o || (br_o->type != CT_BRACE_OPEN))
   {
      return;
   }
   /* and now find the '}' */
   chunk_t *br_c = chunk_skip_to_match(br_o);
   if (!br_c)
   {
      return;
   }

   /* This looks like a lambda expression */
   if (sq_o->type == CT_TSQUARE)
   {
      /* split into two chunks */
      chunk_t nc;

      nc = *sq_o;
      set_chunk_type(sq_o, CT_SQUARE_OPEN);
      sq_o->str.resize(1);
      // bug # 664
      // The original orig_col of CT_SQUARE_CLOSE is stored at orig_col_end of CT_TSQUARE.
      // CT_SQUARE_CLOSE orig_col and orig_col_end values are calculate from orig_col_end of CT_TSQUARE.
      nc.orig_col        = sq_o->orig_col_end - 1;
      nc.column          = nc.orig_col;
      nc.orig_col_end    = sq_o->orig_col_end;
      sq_o->orig_col_end = sq_o->orig_col + 1;

      nc.type = CT_SQUARE_CLOSE;
      nc.str.pop_front();
      sq_c = chunk_add_after(&nc, sq_o);
   }
   set_chunk_parent(sq_o, CT_CPP_LAMBDA  );
   set_chunk_parent(sq_c, CT_CPP_LAMBDA  );
   set_chunk_type  (pa_o, CT_FPAREN_OPEN );
   set_chunk_parent(pa_o, CT_CPP_LAMBDA  );
   set_chunk_type  (pa_c, CT_FPAREN_CLOSE);
   set_chunk_parent(pa_c, CT_CPP_LAMBDA  );
   set_chunk_parent(br_o, CT_CPP_LAMBDA  );
   set_chunk_parent(br_c, CT_CPP_LAMBDA  );

   if (ret)
   {
      set_chunk_type(ret, CT_CPP_LAMBDA_RET);
      ret = chunk_get_next_ncnl(ret);
      while (ret != br_o)
      {
         make_type(ret);
         ret = chunk_get_next_ncnl(ret);
      }
   }

   fix_fcn_def_params(pa_o);
}


static chunk_t *get_d_template_types(ChunkStack &cs, chunk_t *open_paren)
{
   LOG_FUNC_ENTRY();
   chunk_t *tmp       = open_paren;
   bool    maybe_type = true;

   while (((tmp = chunk_get_next_ncnl(tmp)) != nullptr) &&
          (tmp->level > open_paren->level))
   {
      if ((tmp->type == CT_TYPE) || (tmp->type == CT_WORD))
      {
         if (maybe_type)
         {
            make_type(tmp);
            cs.Push_Back(tmp);
         }
         maybe_type = false;
      }
      else if (tmp->type == CT_COMMA)
      {
         maybe_type = true;
      }
   }
   return(tmp);
}


static bool chunkstack_match(const ChunkStack &cs, chunk_t *pc)
{
   for (size_t idx = 0; idx < cs.Len(); idx++)
   {
      const chunk_t *tmp = cs.GetChunk(idx);
      assert(tmp != NULL);
      if (pc->str.equals(tmp->str))
      {
         return(true);
      }
   }
   return(false);
}


static void handle_d_template(chunk_t *pc)
{
   LOG_FUNC_ENTRY();

   chunk_t *name = chunk_get_next_ncnl(pc);
   chunk_t *po   = chunk_get_next_ncnl(name);
   //if (!name || ((name->type != CT_WORD) && (name->type != CT_WORD)))  Coverity CID 76000 Same on both sides, 2016-03-16
   if (!name || (name->type != CT_WORD))
   {
      /* TODO: log an error, expected NAME */
      return;
   }
   if (!po || (po->type != CT_PAREN_OPEN))
   {
      /* TODO: log an error, expected '(' */
      return;
   }

   set_chunk_type(name, CT_TYPE);
   set_chunk_parent(name, CT_TEMPLATE);
   set_chunk_parent(po, CT_TEMPLATE);

   ChunkStack cs;
   chunk_t    *tmp = get_d_template_types(cs, po);

   if (!tmp || (tmp->type != CT_PAREN_CLOSE))
   {
      /* TODO: log an error, expected ')' */
      return;
   }
   set_chunk_parent(tmp, CT_TEMPLATE);

   tmp = chunk_get_next_ncnl(tmp);
   assert(tmp != NULL);
   if (tmp->type != CT_BRACE_OPEN)
   {
      /* TODO: log an error, expected '{' */
      return;
   }
   set_chunk_parent(tmp, CT_TEMPLATE);
   po = tmp;

   tmp = po;
   while (((tmp = chunk_get_next_ncnl(tmp)) != nullptr) &&
          (tmp->level > po->level))
   {
      if ((tmp->type == CT_WORD) && chunkstack_match(cs, tmp))
      {
         set_chunk_type(tmp, CT_TYPE);
      }
   }
   assert(tmp != NULL);
   if (tmp->type != CT_BRACE_CLOSE)
   {
      /* TODO: log an error, expected '}' */
   }
   set_chunk_parent(tmp, CT_TEMPLATE);
}


static void mark_template_func(chunk_t *pc, chunk_t *pc_next)
{
   LOG_FUNC_ENTRY();

   /* We know angle_close must be there... */
   chunk_t *angle_close = chunk_get_next_type(pc_next, CT_ANGLE_CLOSE, (int)pc->level);
   chunk_t *after       = chunk_get_next_ncnl(angle_close);
   if (after != nullptr)
   {
      if (chunk_is_str(after, "(", 1))
      {
         assert(angle_close != NULL);
         if (angle_close->flags & PCF_IN_FCN_CALL)
         {
            LOG_FMT(LTEMPFUNC, "%s: marking '%s' in line %zu as a FUNC_CALL\n",
                    __func__, pc->text(), pc->orig_line);
            set_chunk_type(pc, CT_FUNC_CALL);
            flag_parens(after, PCF_IN_FCN_CALL, CT_FPAREN_OPEN, CT_FUNC_CALL, false);
         }
         else
         {
            /* Might be a function def. Must check what is before the template:
             * Func call:
             *   BTree.Insert(std::pair<int, double>(*it, double(*it) + 1.0));
             *   a = Test<int>(j);
             *   std::pair<int, double>(*it, double(*it) + 1.0));
             */

            LOG_FMT(LTEMPFUNC, "%s: marking '%s' in line %zu as a FUNC_CALL 2\n",
                    __func__, pc->text(), pc->orig_line);
            // its a function!!!
            set_chunk_type(pc, CT_FUNC_CALL);
            mark_function(pc);
         }
      }
      else if (after->type == CT_WORD)
      {
         // its a type!
         set_chunk_type(pc, CT_TYPE);
         chunk_flags_set(pc, PCF_VAR_TYPE);
         chunk_flags_set(after, PCF_VAR_DEF);
      }
   }
}


static void mark_exec_sql(chunk_t *pc)
{
   LOG_FUNC_ENTRY();
   chunk_t *tmp;

   /* Change CT_WORD to CT_SQL_WORD */
   for (tmp = chunk_get_next(pc); tmp != nullptr; tmp = chunk_get_next(tmp))
   {
      set_chunk_parent(tmp, pc->type);
      if (tmp->type == CT_WORD)
      {
         set_chunk_type(tmp, CT_SQL_WORD);
      }
      if (tmp->type == CT_SEMICOLON)
      {
         break;
      }
   }

   if ((pc->type != CT_SQL_BEGIN) ||
       (tmp == nullptr) || (tmp->type != CT_SEMICOLON))
   {
      return;
   }

   for (tmp = chunk_get_next(tmp);
        (tmp != nullptr) && (tmp->type != CT_SQL_END);
        tmp = chunk_get_next(tmp))
   {
      tmp->level++;
   }
}


chunk_t *skip_template_next(chunk_t *ang_open)
{
   if ((ang_open != nullptr) && (ang_open->type == CT_ANGLE_OPEN))
   {
      chunk_t *pc = chunk_get_next_type(ang_open, CT_ANGLE_CLOSE, (int)ang_open->level);
      return(chunk_get_next_ncnl(pc));
   }
   return(ang_open);
}


chunk_t *skip_template_prev(chunk_t *ang_close)
{
   if ((ang_close != nullptr) && (ang_close->type == CT_ANGLE_CLOSE))
   {
      chunk_t *pc = chunk_get_prev_type(ang_close, CT_ANGLE_OPEN, (int)ang_close->level);
      return(chunk_get_prev_ncnl(pc));
   }
   return(ang_close);
}


chunk_t *skip_tsquare_next(chunk_t *ary_def)
{
   if (ary_def && ((ary_def->type == CT_SQUARE_OPEN) ||
                   (ary_def->type == CT_TSQUARE)))
   {
      return(chunk_get_next_nisq(ary_def));
   }
   return(ary_def);
}


chunk_t *skip_attribute_next(chunk_t *attr)
{
   if ((attr != nullptr) && (attr->type == CT_ATTRIBUTE))
   {
      chunk_t *pc = chunk_get_next(attr);
      if ((pc != nullptr) && (pc->type == CT_FPAREN_OPEN))
      {
         pc = chunk_get_next_type(attr, CT_FPAREN_CLOSE, (int)attr->level);
         return(chunk_get_next_ncnl(pc));
      }
      return(pc);
   }
   return(attr);
}


chunk_t *skip_attribute_prev(chunk_t *fp_close)
{
   if ((fp_close != nullptr) &&
       (fp_close->type == CT_FPAREN_CLOSE) &&
       (fp_close->parent_type == CT_ATTRIBUTE))
   {
      chunk_t *pc = chunk_get_prev_type(fp_close, CT_ATTRIBUTE, (int)fp_close->level);
      return(chunk_get_prev_ncnl(pc));
   }
   return(fp_close);
}


static void handle_oc_class(chunk_t *pc)
{
   enum class angle_state_e : unsigned int
   {
      NONE  = 0,
      OPEN  = 1, // '<' found
      CLOSE = 2  // '>' found
   };

   LOG_FUNC_ENTRY();
   chunk_t       *tmp;
   bool          hit_scope     = false;
   bool          passed_name   = false; // Did we pass the name of the class and now there can be only protocols, not generics
   int           generic_level = 0;     // level of depth of generic
   angle_state_e as            = angle_state_e::NONE;

   LOG_FMT(LOCCLASS, "%s: start [%s] [%s] line %zu\n",
           __func__, pc->text(), get_token_name(pc->parent_type), pc->orig_line);

   if (pc->parent_type == CT_OC_PROTOCOL)
   {
      tmp = chunk_get_next_ncnl(pc);
      if (chunk_is_semicolon(tmp))
      {
         set_chunk_parent(tmp, pc->parent_type);
         LOG_FMT(LOCCLASS, "%s:   bail on semicolon\n", __func__);
         return;
      }
   }

   tmp = pc;
   while ((tmp = chunk_get_next_nnl(tmp)) != nullptr)
   {
      LOG_FMT(LOCCLASS, "%s:       %zu [%s]\n",
              __func__, tmp->orig_line, tmp->text());

      if (tmp->type == CT_OC_END)
      {
         break;
      }
      if (tmp->type == CT_PAREN_OPEN)
      {
         passed_name = true;
      }
      if (chunk_is_str(tmp, "<", 1))
      {
         set_chunk_type(tmp, CT_ANGLE_OPEN);
         if (passed_name)
         {
            set_chunk_parent(tmp, CT_OC_PROTO_LIST);
         }
         else
         {
            set_chunk_parent(tmp, CT_OC_GENERIC_SPEC);
            generic_level++;
         }
         as = angle_state_e::OPEN;
      }
      if (chunk_is_str(tmp, ">", 1))
      {
         set_chunk_type(tmp, CT_ANGLE_CLOSE);
         if (passed_name)
         {
            set_chunk_parent(tmp, CT_OC_PROTO_LIST);
            as = angle_state_e::CLOSE;
         }
         else
         {
            set_chunk_parent(tmp, CT_OC_GENERIC_SPEC);
            generic_level--;
            if (generic_level == 0)
            {
               as = angle_state_e::CLOSE;
            }
         }
      }
      if (chunk_is_str(tmp, ">>", 2))
      {
         set_chunk_type(tmp, CT_ANGLE_CLOSE);
         set_chunk_parent(tmp, CT_OC_GENERIC_SPEC);
         split_off_angle_close(tmp);
         generic_level -= 1;
         if (generic_level == 0)
         {
            as = angle_state_e::CLOSE;
         }
      }
      if (tmp->type == CT_BRACE_OPEN)
      {
         as = angle_state_e::CLOSE;
         set_chunk_parent(tmp, CT_OC_CLASS);
<<<<<<< HEAD
         tmp = chunk_get_next_type(tmp, CT_BRACE_CLOSE, (int)tmp->level);
         if (tmp != NULL)
=======
         tmp = chunk_get_next_type(tmp, CT_BRACE_CLOSE, tmp->level);
         if (tmp != nullptr)
>>>>>>> eb0fc6f7
         {
            set_chunk_parent(tmp, CT_OC_CLASS);
         }
      }
      else if (tmp->type == CT_COLON)
      {
         if (as != angle_state_e::OPEN)
         {
            passed_name = true;
         }
         set_chunk_type(tmp, hit_scope ? CT_OC_COLON : CT_CLASS_COLON);
         if (tmp->type == CT_CLASS_COLON)
         {
            set_chunk_parent(tmp, CT_OC_CLASS);
         }
      }
      else if (chunk_is_str(tmp, "-", 1) || chunk_is_str(tmp, "+", 1))
      {
         as = angle_state_e::CLOSE;
         if (chunk_is_newline(chunk_get_prev(tmp)))
         {
            set_chunk_type(tmp, CT_OC_SCOPE);
            chunk_flags_set(tmp, PCF_STMT_START);
            hit_scope = true;
         }
      }
      if (as == angle_state_e::OPEN)
      {
         if (passed_name) { set_chunk_parent(tmp, CT_OC_PROTO_LIST  ); }
         else             { set_chunk_parent(tmp, CT_OC_GENERIC_SPEC); }
      }
   }

   if ((tmp != nullptr) && (tmp->type == CT_BRACE_OPEN))
   {
<<<<<<< HEAD
      tmp = chunk_get_next_type(tmp, CT_BRACE_CLOSE, (int)tmp->level);
      if (tmp != NULL)
=======
      tmp = chunk_get_next_type(tmp, CT_BRACE_CLOSE, tmp->level);
      if (tmp != nullptr)
>>>>>>> eb0fc6f7
      {
         set_chunk_parent(tmp, CT_OC_CLASS);
      }
   }
}


static void handle_oc_block_literal(chunk_t *pc)
{
   LOG_FUNC_ENTRY();
   const chunk_t *prev = chunk_get_prev_ncnl(pc);
   chunk_t *next = chunk_get_next_ncnl(pc);

   if (!pc || !prev || !next)
   {
      return; /* let's be paranoid */
   }

   /* block literal: '^ RTYPE ( ARGS ) { }'
    * RTYPE and ARGS are optional
    */
   LOG_FMT(LOCBLK, "%s: block literal @ %zu:%zu\n", __func__, pc->orig_line, pc->orig_col);

   chunk_t *apo = nullptr; /* arg paren open */
   chunk_t *bbo = nullptr; /* block brace open */
   chunk_t *bbc;           /* block brace close */

   LOG_FMT(LOCBLK, "%s:  + scan", __func__);
   chunk_t *tmp;
   for (tmp = next; tmp; tmp = chunk_get_next_ncnl(tmp))
   {
      LOG_FMT(LOCBLK, " %s", tmp->text());
      if ((tmp->level < pc->level) || (tmp->type == CT_SEMICOLON))
      {
         LOG_FMT(LOCBLK, "[DONE]");
         break;
      }
      if (tmp->level == pc->level)
      {
         if (chunk_is_paren_open(tmp))
         {
            apo = tmp;
            LOG_FMT(LOCBLK, "[PAREN]");
         }
         if (tmp->type == CT_BRACE_OPEN)
         {
            LOG_FMT(LOCBLK, "[BRACE]");
            bbo = tmp;
            break;
         }
      }
   }

   /* make sure we have braces */
   bbc = chunk_skip_to_match(bbo);
   if (!bbo || !bbc)
   {
      LOG_FMT(LOCBLK, " -- no braces found\n");
      return;
   }
   LOG_FMT(LOCBLK, "\n");

   /* we are on a block literal for sure */
   set_chunk_type(pc, CT_OC_BLOCK_CARET);
   set_chunk_parent(pc, CT_OC_BLOCK_EXPR);

   /* handle the optional args */
   chunk_t *lbp; /* last before paren - end of return type, if any */
   if (apo)
   {
      chunk_t *apc = chunk_skip_to_match(apo);  /* arg paren close */
      if (chunk_is_paren_close(apc))
      {
         LOG_FMT(LOCBLK, " -- marking parens @ %zu:%zu and %zu:%zu\n",
                 apo->orig_line, apo->orig_col, apc->orig_line, apc->orig_col);
         flag_parens(apo, PCF_OC_ATYPE, CT_FPAREN_OPEN, CT_OC_BLOCK_EXPR, true);
         fix_fcn_def_params(apo);
      }
      lbp = chunk_get_prev_ncnl(apo);
   }
   else
   {
      lbp = chunk_get_prev_ncnl(bbo);
   }

   /* mark the return type, if any */
   while (lbp != pc)
   {
      assert(lbp != NULL);
      LOG_FMT(LOCBLK, " -- lbp %s[%s]\n", lbp->text(), get_token_name(lbp->type));
      make_type(lbp);
      chunk_flags_set(lbp, PCF_OC_RTYPE);
      set_chunk_parent(lbp, CT_OC_BLOCK_EXPR);
      lbp = chunk_get_prev_ncnl(lbp);
   }
   /* mark the braces */
   set_chunk_parent(bbo, CT_OC_BLOCK_EXPR);
   set_chunk_parent(bbc, CT_OC_BLOCK_EXPR);
}


static void handle_oc_block_type(chunk_t *pc)
{
   LOG_FUNC_ENTRY();
   if (!pc)
   {
      return;
   }

   if (pc->flags & PCF_IN_TYPEDEF)
   {
      LOG_FMT(LOCBLK, "%s: skip block type @ %zu:%zu -- in typedef\n",
              __func__, pc->orig_line, pc->orig_col);
      return;
   }

   /* make sure we have '( ^' */
   chunk_t *tpo = chunk_get_prev_ncnl(pc); /* type paren open */
   if (chunk_is_paren_open(tpo))
   {
      /* block type: 'RTYPE (^LABEL)(ARGS)'
       * LABEL is optional.
       */
      chunk_t *tpc = chunk_skip_to_match(tpo);  /* type close paren (after '^') */
      chunk_t *nam = chunk_get_prev_ncnl(tpc);  /* name (if any) or '^' */
      chunk_t *apo = chunk_get_next_ncnl(tpc);  /* arg open paren */
      chunk_t *apc = chunk_skip_to_match(apo);  /* arg close paren */

      // If this is a block literal instead of a block type, 'nam' will actually
      // be the closing bracket of the block.
      // We run into this situation if a block literal is enclosed in parentheses.
      if (chunk_is_closing_brace(nam))
      {
         return(handle_oc_block_literal(pc));
      }

      if (chunk_is_paren_close(apc))
      {
         chunk_t   *aft = chunk_get_next_ncnl(apc);
         c_token_t pt;

         if (chunk_is_str(nam, "^", 1))
         {
            set_chunk_type(nam, CT_PTR_TYPE);
            pt = CT_FUNC_TYPE;
         }
         else if (chunk_is_token(aft, CT_ASSIGN) || chunk_is_token(aft, CT_SEMICOLON))
         {
            set_chunk_type(nam, CT_FUNC_VAR);
            pt = CT_FUNC_VAR;
         }
         else
         {
            set_chunk_type(nam, CT_FUNC_TYPE);
            pt = CT_FUNC_TYPE;
         }
         assert(nam != NULL);
         LOG_FMT(LOCBLK, "%s: block type @ %zu:%zu (%s)[%s]\n",
                 __func__, pc->orig_line, pc->orig_col, nam->text(), get_token_name(nam->type));
         set_chunk_type(pc, CT_PTR_TYPE);
         set_chunk_parent(pc, pt);  //CT_OC_BLOCK_TYPE;
         set_chunk_type(tpo, CT_TPAREN_OPEN);
         set_chunk_parent(tpo, pt); //CT_OC_BLOCK_TYPE;
         set_chunk_type(tpc, CT_TPAREN_CLOSE);
         set_chunk_parent(tpc, pt); //CT_OC_BLOCK_TYPE;
         set_chunk_type(apo, CT_FPAREN_OPEN);
         set_chunk_parent(apo, CT_FUNC_PROTO);
         set_chunk_type(apc, CT_FPAREN_CLOSE);
         set_chunk_parent(apc, CT_FUNC_PROTO);
         fix_fcn_def_params(apo);
         mark_function_return_type(nam, chunk_get_prev_ncnl(tpo), pt);
      }
   }
}


static chunk_t *handle_oc_md_type(chunk_t *paren_open, c_token_t ptype, UINT64 flags, bool &did_it)
{
   chunk_t *paren_close;

   if (!chunk_is_paren_open(paren_open) ||
       ((paren_close = chunk_skip_to_match(paren_open)) == nullptr))
   {
      did_it = false;
      return(paren_open);
   }

   did_it = true;

   set_chunk_parent(paren_open, ptype);
   chunk_flags_set(paren_open, flags);
   set_chunk_parent(paren_close, ptype);
   chunk_flags_set(paren_close, flags);

   for (chunk_t *cur = chunk_get_next_ncnl(paren_open);
        cur != paren_close;
        cur = chunk_get_next_ncnl(cur))
   {
      assert(cur != NULL);
      LOG_FMT(LOCMSGD, " <%s|%s>", cur->text(), get_token_name(cur->type));
      chunk_flags_set(cur, flags);
      make_type(cur);
   }

   /* returning the chunk after the paren close */
   return(chunk_get_next_ncnl(paren_close));
}


static void handle_oc_message_decl(chunk_t *pc)
{
   LOG_FUNC_ENTRY();

   bool did_it;
   //bool      in_paren  = false;
   //int       paren_cnt = 0;
   //int       arg_cnt   = 0;

   /* Figure out if this is a spec or decl */
   chunk_t *tmp = pc;
   while ((tmp = chunk_get_next(tmp)) != nullptr)
   {
      if (tmp->level < pc->level)
      {
         /* should not happen */
         return;
      }
      if ((tmp->type == CT_SEMICOLON) ||
          (tmp->type == CT_BRACE_OPEN))
      {
         break;
      }
   }
   if (tmp == nullptr)
   {
      return;
   }
   c_token_t pt = (tmp->type == CT_SEMICOLON) ? CT_OC_MSG_SPEC : CT_OC_MSG_DECL;

   set_chunk_type(pc, CT_OC_SCOPE);
   set_chunk_parent(pc, pt);

   LOG_FMT(LOCMSGD, "%s: %s @ %zu:%zu -", __func__, get_token_name(pt), pc->orig_line, pc->orig_col);

   /* format: -(TYPE) NAME [: (TYPE)NAME */

   /* handle the return type */
   tmp = handle_oc_md_type(chunk_get_next_ncnl(pc), pt, PCF_OC_RTYPE, did_it);
   if (!did_it)
   {
      LOG_FMT(LOCMSGD, " -- missing type parens\n");
      return;
   }

   /* expect the method name/label */
   if (!chunk_is_token(tmp, CT_WORD))
   {
      LOG_FMT(LOCMSGD, " -- missing method name\n");
      return;
   }

   chunk_t *label = tmp;
   set_chunk_type(tmp, pt);
   set_chunk_parent(tmp, pt);
   pc = chunk_get_next_ncnl(tmp);
   assert(pc != NULL);
   LOG_FMT(LOCMSGD, " [%s]%s", pc->text(), get_token_name(pc->type));

   /* if we have a colon next, we have args */
   if ((pc->type == CT_COLON) || (pc->type == CT_OC_COLON))
   {
      pc = label;

      while (true)
      {
         /* skip optional label */
         if (chunk_is_token(pc, CT_WORD) || chunk_is_token(pc, pt))
         {
            set_chunk_parent(pc, pt);
            pc = chunk_get_next_ncnl(pc);
         }
         /* a colon must be next */
         if (!chunk_is_str(pc, ":", 1))
         {
            break;
         }
         set_chunk_type(pc, CT_OC_COLON);
         set_chunk_parent(pc, pt);
         pc = chunk_get_next_ncnl(pc);
         assert(pc != NULL);

         /* next is the type in parens */
         LOG_FMT(LOCMSGD, "  (%s)", pc->text());
         tmp = handle_oc_md_type(pc, pt, PCF_OC_ATYPE, did_it);
         if (!did_it)
         {
            LOG_FMT(LWARN, "%s: %zu:%zu expected type\n", __func__, pc->orig_line, pc->orig_col);
            break;
         }
         pc = tmp;
         assert(pc != NULL);
         /* we should now be on the arg name */
         chunk_flags_set(pc, PCF_VAR_DEF);
         LOG_FMT(LOCMSGD, " arg[%s]", pc->text());
         pc = chunk_get_next_ncnl(pc);
      }
   }

   assert(pc != NULL);
   LOG_FMT(LOCMSGD, " end[%s]", pc->text());

   if (chunk_is_token(pc, CT_BRACE_OPEN))
   {
      set_chunk_parent(pc, pt);
      pc = chunk_skip_to_match(pc);
      if (pc)
      {
         set_chunk_parent(pc, pt);
      }
   }
   else if (chunk_is_token(pc, CT_SEMICOLON))
   {
      set_chunk_parent(pc, pt);
   }

   LOG_FMT(LOCMSGD, "\n");

   /* Mark everything */
   // 76020 Structurally dead code, 2016-03-16
   //tmp = pc;
   //while ((tmp = chunk_get_next(tmp)) != NULL)
   //{
   //   LOG_FMT(LOCMSGD, " [%s]", tmp->text());

   //   if ((tmp->type == CT_SEMICOLON) ||
   //       (tmp->type == CT_BRACE_OPEN))
   //   {
   //      set_chunk_parent(tmp, pt);
   //      break;
   //   }

   //   /* Mark first parens as return type */
   //   if ((arg_cnt == 0) &&
   //       ((tmp->type == CT_PAREN_OPEN) ||
   //        (tmp->type == CT_PAREN_CLOSE)))
   //   {
   //      set_chunk_parent(tmp, CT_OC_RTYPE);
   //      in_paren = (tmp->type == CT_PAREN_OPEN);
   //      if (!in_paren)
   //      {
   //         paren_cnt++;
   //         arg_cnt++;
   //      }
   //   }
   //   else if ((tmp->type == CT_PAREN_OPEN) ||
   //            (tmp->type == CT_PAREN_CLOSE))
   //   {
   //      set_chunk_parent(tmp, pt);
   //      in_paren = (tmp->type == CT_PAREN_OPEN);
   //      if (!in_paren)
   //      {
   //         paren_cnt++;
   //      }
   //   }
   //   else if (tmp->type == CT_WORD)
   //   {
   //      if (in_paren)
   //      {
   //         set_chunk_type(tmp, CT_TYPE);
   //         set_chunk_parent(tmp, pt);
   //      }
   //      else if (paren_cnt == 1)
   //      {
   //         set_chunk_type(tmp, pt);
   //      }
   //      else
   //      {
   //         tmp->flags |= PCF_VAR_DEF;
   //      }
   //   }
   //   else if (tmp->type == CT_COLON)
   //   {
   //      set_chunk_type(tmp, CT_OC_COLON);
   //      set_chunk_parent(tmp, pt);
   //   }
   //}

   //if ((tmp != NULL) && (tmp->type == CT_BRACE_OPEN))
   //{
   //   tmp = chunk_skip_to_match(tmp);
   //   if (tmp)
   //   {
   //      set_chunk_parent(tmp, pt);
   //   }
   //}
   //LOG_FMT(LOCMSGD, "\n");
} // handle_oc_message_decl


static void handle_oc_message_send(chunk_t *os)
{
   LOG_FUNC_ENTRY();

   chunk_t *cs = chunk_get_next(os);

   while ((cs != nullptr) && (cs->level > os->level))
   {
      cs = chunk_get_next(cs);
   }

   if ((cs == nullptr) || (cs->type != CT_SQUARE_CLOSE))
   {
      return;
   }

   LOG_FMT(LOCMSG, "%s: line %zu, col %zu\n", __func__, os->orig_line, os->orig_col);

   chunk_t *tmp = chunk_get_next_ncnl(cs);
   if (chunk_is_semicolon(tmp))
   {
      set_chunk_parent(tmp, CT_OC_MSG);
   }

   set_chunk_parent(os, CT_OC_MSG);
   chunk_flags_set(os, PCF_IN_OC_MSG);
   set_chunk_parent(cs, CT_OC_MSG);
   chunk_flags_set(cs, PCF_IN_OC_MSG);

   /* expect a word first thing or [...] */
   tmp = chunk_get_next_ncnl(os);
   assert(tmp != NULL);
   if ((tmp->type == CT_SQUARE_OPEN) || (tmp->type == CT_PAREN_OPEN))
   {
      tmp = chunk_skip_to_match(tmp);
   }
   else if ((tmp->type != CT_WORD) && (tmp->type != CT_TYPE) && (tmp->type != CT_STRING))
   {
      LOG_FMT(LOCMSG, "%s: %zu:%zu expected identifier, not '%s' [%s]\n",
              __func__, tmp->orig_line, tmp->orig_col,
              tmp->text(), get_token_name(tmp->type));
      return;
   }
   else
   {
      chunk_t *tt = chunk_get_next_ncnl(tmp);
      if (chunk_is_paren_open(tt))
      {
         set_chunk_type(tmp, CT_FUNC_CALL);
         tmp = chunk_get_prev_ncnl(set_paren_parent(tt, CT_FUNC_CALL));
      }
      else
      {
         set_chunk_type(tmp, CT_OC_MSG_CLASS);
      }
   }

   /* handle '< protocol >' */
   tmp = chunk_get_next_ncnl(tmp);
   if (chunk_is_str(tmp, "<", 1))
   {
      chunk_t *ao = tmp;
      assert(ao != NULL);
      chunk_t *ac = chunk_get_next_str(ao, ">", 1, (int)ao->level);

      if (ac)
      {
         set_chunk_type(ao, CT_ANGLE_OPEN);
         set_chunk_parent(ao, CT_OC_PROTO_LIST);
         set_chunk_type(ac, CT_ANGLE_CLOSE);
         set_chunk_parent(ac, CT_OC_PROTO_LIST);
         for (tmp = chunk_get_next(ao); tmp != ac; tmp = chunk_get_next(tmp))
         {
            assert(tmp != NULL);
            tmp->level += 1;
            set_chunk_parent(tmp, CT_OC_PROTO_LIST);
         }
      }
      tmp = chunk_get_next_ncnl(ac);
   }
   /* handle 'object.property' and 'collection[index]' */
   else
   {
      while (tmp)
      {
         if (tmp->type == CT_MEMBER)  /* move past [object.prop1.prop2  */
         {
            chunk_t *typ = chunk_get_next_ncnl(tmp);
            if (typ && ((typ->type == CT_WORD) || (typ->type == CT_TYPE)))
            {
               tmp = chunk_get_next_ncnl(typ);
            }
            else
            {
               break;
            }
         }
         else if (tmp->type == CT_SQUARE_OPEN)  /* move past [collection[index]  */
         {
            chunk_t *tcs = chunk_get_next_ncnl(tmp);
            while (tcs && (tcs->level > tmp->level))
            {
               tcs = chunk_get_next_ncnl(tcs);
            }
            if (tcs && (tcs->type == CT_SQUARE_CLOSE))
            {
               tmp = chunk_get_next_ncnl(tcs);
            }
            else
            {
               break;
            }
         }
         else
         {
            break;
         }
      }
   }

   if (tmp && ((tmp->type == CT_WORD) || (tmp->type == CT_TYPE)))
   {
      set_chunk_type(tmp, CT_OC_MSG_FUNC);
   }

   chunk_t *prev = nullptr;

   for (tmp = chunk_get_next(os); tmp != cs; tmp = chunk_get_next(tmp))
   {
      assert(tmp != NULL);
      chunk_flags_set(tmp, PCF_IN_OC_MSG);
      if (tmp->level == cs->level + 1)
      {
         if (tmp->type == CT_COLON)
         {
            set_chunk_type(tmp, CT_OC_COLON);
            if ((prev != nullptr) && ((prev->type == CT_WORD) || (prev->type == CT_TYPE)))
            {
               /* Might be a named param, check previous block */
<<<<<<< HEAD
               const chunk_t *pp = chunk_get_prev(prev);
               if ((pp != NULL) &&
=======
               chunk_t *pp = chunk_get_prev(prev);
               if ((pp != nullptr) &&
>>>>>>> eb0fc6f7
                   (pp->type != CT_OC_COLON) &&
                   (pp->type != CT_ARITH) &&
                   (pp->type != CT_CARET))
               {
                  set_chunk_type(prev, CT_OC_MSG_NAME);
                  set_chunk_parent(tmp, CT_OC_MSG_NAME);
               }
            }
         }
      }
      prev = tmp;
   }
}


static void handle_oc_property_decl(chunk_t *os)
{
   if (cpd.settings[UO_mod_sort_oc_properties].b)
   {
      typedef std::vector<chunk_t *> ChunkGroup;

<<<<<<< HEAD
      chunk_t *open_paren = NULL;
      chunk_t *next       = chunk_get_next(os);
      assert(next != NULL);
=======
      chunk_t                 *next       = chunk_get_next(os);
      chunk_t                 *open_paren = nullptr;
>>>>>>> eb0fc6f7

      std::vector<ChunkGroup> thread_chunks;      // atomic/nonatomic
      std::vector<ChunkGroup> readwrite_chunks;   // readwrite, readonly
      std::vector<ChunkGroup> ref_chunks;         // retain, copy, assign, weak, strong, unsafe_unretained
      std::vector<ChunkGroup> getter_chunks;      // getter
      std::vector<ChunkGroup> setter_chunks;      // setter
      std::vector<ChunkGroup> nullability_chunks; // nonnull/nullable


      if (next->type == CT_PAREN_OPEN)
      {
         open_paren = next;
         next       = chunk_get_next(next);

         // Determine location of the property attributes
         // NOTE: Did not do this in the combine.cpp do_symbol_check as I was not sure
         // what the ramifications of adding a new type for each of the below types would
         // be. It did break some items when I attempted to add them so this is my hack for
         // now.
         while (next != nullptr && next->type != CT_PAREN_CLOSE)
         {
            if (next->type == CT_WORD)
            {
               if (chunk_is_str(next, "atomic", 6))
               {
                  ChunkGroup chunkGroup;
                  chunkGroup.push_back(next);
                  thread_chunks.push_back(chunkGroup);
               }
               else if (chunk_is_str(next, "nonatomic", 9))
               {
                  ChunkGroup chunkGroup;
                  chunkGroup.push_back(next);
                  thread_chunks.push_back(chunkGroup);
               }
               else if (chunk_is_str(next, "readonly", 8))
               {
                  ChunkGroup chunkGroup;
                  chunkGroup.push_back(next);
                  readwrite_chunks.push_back(chunkGroup);
               }
               else if (chunk_is_str(next, "readwrite", 9))
               {
                  ChunkGroup chunkGroup;
                  chunkGroup.push_back(next);
                  readwrite_chunks.push_back(chunkGroup);
               }
               else if (chunk_is_str(next, "assign", 6))
               {
                  ChunkGroup chunkGroup;
                  chunkGroup.push_back(next);
                  ref_chunks.push_back(chunkGroup);
               }
               else if (chunk_is_str(next, "retain", 6))
               {
                  ChunkGroup chunkGroup;
                  chunkGroup.push_back(next);
                  ref_chunks.push_back(chunkGroup);
               }
               else if (chunk_is_str(next, "copy", 4))
               {
                  ChunkGroup chunkGroup;
                  chunkGroup.push_back(next);
                  ref_chunks.push_back(chunkGroup);
               }
               else if (chunk_is_str(next, "strong", 6))
               {
                  ChunkGroup chunkGroup;
                  chunkGroup.push_back(next);
                  ref_chunks.push_back(chunkGroup);
               }
               else if (chunk_is_str(next, "weak", 4))
               {
                  ChunkGroup chunkGroup;
                  chunkGroup.push_back(next);
                  ref_chunks.push_back(chunkGroup);
               }
               else if (chunk_is_str(next, "unsafe_unretained", 17))
               {
                  ChunkGroup chunkGroup;
                  chunkGroup.push_back(next);
                  ref_chunks.push_back(chunkGroup);
               }
               else if (chunk_is_str(next, "getter", 6))
               {
                  ChunkGroup chunkGroup;
                  do
                  {
                     chunkGroup.push_back(next);
                     next = chunk_get_next(next);
                  } while (next && next->type != CT_COMMA && next->type != CT_PAREN_CLOSE);
                  assert(next != NULL);
                  next = next->prev;
                  // coverity CID 160946
                  if (next == nullptr)
                  {
                     break;
                  }
                  getter_chunks.push_back(chunkGroup);
               }
               else if (chunk_is_str(next, "setter", 6))
               {
                  ChunkGroup chunkGroup;
                  do
                  {
                     chunkGroup.push_back(next);
                     next = chunk_get_next(next);
                  } while (next && next->type != CT_COMMA && next->type != CT_PAREN_CLOSE);
                  assert(next != NULL);
                  next = next->prev;
                  if (next == nullptr)
                  {
                     break;
                  }
                  setter_chunks.push_back(chunkGroup);
               }
               else if (chunk_is_str(next, "nullable", 8))
               {
                  ChunkGroup chunkGroup;
                  chunkGroup.push_back(next);
                  nullability_chunks.push_back(chunkGroup);
               }
               else if (chunk_is_str(next, "nonnull", 7))
               {
                  ChunkGroup chunkGroup;
                  chunkGroup.push_back(next);
                  nullability_chunks.push_back(chunkGroup);
               }
            }
            next = chunk_get_next(next);
         }

         int thread_w      = cpd.settings[UO_mod_sort_oc_property_thread_safe_weight].n;
         int readwrite_w   = cpd.settings[UO_mod_sort_oc_property_readwrite_weight  ].n;
         int ref_w         = cpd.settings[UO_mod_sort_oc_property_reference_weight  ].n;
         int getter_w      = cpd.settings[UO_mod_sort_oc_property_getter_weight     ].n;
         int setter_w      = cpd.settings[UO_mod_sort_oc_property_setter_weight     ].n;
         int nullability_w = cpd.settings[UO_mod_sort_oc_property_nullability_weight].n;

         std::multimap<int, std::vector<ChunkGroup> > sorted_chunk_map;
         sorted_chunk_map.insert(pair<int, std::vector<ChunkGroup> >(thread_w,      thread_chunks));
         sorted_chunk_map.insert(pair<int, std::vector<ChunkGroup> >(readwrite_w,   readwrite_chunks));
         sorted_chunk_map.insert(pair<int, std::vector<ChunkGroup> >(ref_w,         ref_chunks));
         sorted_chunk_map.insert(pair<int, std::vector<ChunkGroup> >(getter_w,      getter_chunks));
         sorted_chunk_map.insert(pair<int, std::vector<ChunkGroup> >(setter_w,      setter_chunks));
         sorted_chunk_map.insert(pair<int, std::vector<ChunkGroup> >(nullability_w, nullability_chunks));

         chunk_t *curr_chunk = open_paren;
         for (multimap<int, std::vector<ChunkGroup> >::reverse_iterator it = sorted_chunk_map.rbegin(); it != sorted_chunk_map.rend(); ++it)
         {
            std::vector<ChunkGroup> chunk_groups = (*it).second;
            for (std::vector<int>::size_type i = 0; i < chunk_groups.size(); i++)
            {
               ChunkGroup chunk_group = chunk_groups[i];
               for (std::vector<int>::size_type j = 0; j < chunk_group.size(); j++)
               {
                  chunk_t *chunk = chunk_group[j];
                  chunk->orig_prev_sp = 0;
                  if (chunk != curr_chunk)
                  {
                     chunk_move_after(chunk, curr_chunk);
                     curr_chunk = chunk;
                  }
                  else
                  {
                     curr_chunk = chunk_get_next(curr_chunk);
                  }
               }

               /* add the parens */
               assert(curr_chunk != NULL);
               chunk_t endchunk;
               endchunk.type        = CT_COMMA;
               endchunk.str         = ", ";
               endchunk.level       = curr_chunk->level;
               endchunk.brace_level = curr_chunk->brace_level;
               endchunk.orig_line   = curr_chunk->orig_line;
               endchunk.column      = curr_chunk->orig_col_end + 1u;
               endchunk.parent_type = curr_chunk->parent_type;
               endchunk.flags       = curr_chunk->flags & PCF_COPY_FLAGS;
               chunk_add_after(&endchunk, curr_chunk);
               curr_chunk = curr_chunk->next;
            }
         }

         // Remove the extra comma's that we did not move
         while (curr_chunk && curr_chunk->type != CT_PAREN_CLOSE)
         {
            chunk_t *rm_chunk = curr_chunk;
            curr_chunk = chunk_get_next(curr_chunk);
            chunk_del(rm_chunk);
         }
      }
   }


   chunk_t *tmp = chunk_get_next_ncnl(os);
   if (chunk_is_paren_open(tmp))
   {
      tmp = chunk_get_next_ncnl(chunk_skip_to_match(tmp));
   }
   fix_var_def(tmp);
}


static void handle_cs_square_stmt(chunk_t *os)
{
   LOG_FUNC_ENTRY();

   chunk_t *cs = chunk_get_next(os);
   while ((cs != nullptr) && (cs->level > os->level))
   {
      cs = chunk_get_next(cs);
   }

   if ((cs == nullptr) || (cs->type != CT_SQUARE_CLOSE))
   {
      return;
   }

   set_chunk_parent(os, CT_CS_SQ_STMT);
   set_chunk_parent(cs, CT_CS_SQ_STMT);

   chunk_t *tmp;
   for (tmp = chunk_get_next(os); tmp != cs; tmp = chunk_get_next(tmp))
   {
      assert(tmp != NULL);
      set_chunk_parent(tmp, CT_CS_SQ_STMT);
      if (tmp->type == CT_COLON)
      {
         set_chunk_type(tmp, CT_CS_SQ_COLON);
      }
   }

   tmp = chunk_get_next_ncnl(cs);
   if (tmp != nullptr)
   {
      chunk_flags_set(tmp, PCF_STMT_START | PCF_EXPR_START);
   }
}


static void handle_cs_property(chunk_t *bro)
{
   LOG_FUNC_ENTRY();

   set_paren_parent(bro, CT_CS_PROPERTY);

   bool    did_prop = false;
   chunk_t *pc      = bro;
   while ((pc = chunk_get_prev_ncnl(pc)) != nullptr)
   {
      if (pc->level == bro->level)
      {
         if (!did_prop && ((pc->type == CT_WORD) || (pc->type == CT_THIS)))
         {
            set_chunk_type(pc, CT_CS_PROPERTY);
            did_prop = true;
         }
         else
         {
            set_chunk_parent(pc, CT_CS_PROPERTY);
            make_type(pc);
         }
         if (pc->flags & PCF_STMT_START)
         {
            break;
         }
      }
   }
}


static void handle_cs_array_type(chunk_t *pc)
{
   chunk_t *prev;

   for (prev = chunk_get_prev(pc);
        prev && (prev->type == CT_COMMA);
        prev = chunk_get_prev(prev))
   {
      /* empty */
   }

   if (prev && (prev->type == CT_SQUARE_OPEN))
   {
      while (pc != prev)
      {
         pc->parent_type = CT_TYPE;
         pc              = chunk_get_prev(pc);
      }
      prev->parent_type = CT_TYPE;
   }
}


void remove_extra_returns(void)
{
   LOG_FUNC_ENTRY();

   chunk_t *pc = chunk_get_head();
   while (pc != nullptr)
   {
      if ((pc->type == CT_RETURN) && ((pc->flags & PCF_IN_PREPROC) == 0))
      {
         chunk_t *semi  = chunk_get_next_ncnl(pc);
         chunk_t *cl_br = chunk_get_next_ncnl(semi);

         if ((semi != nullptr) && (semi->type == CT_SEMICOLON) &&
             (cl_br != nullptr) && (cl_br->type == CT_BRACE_CLOSE) &&
             ((cl_br->parent_type == CT_FUNC_DEF) ||
              (cl_br->parent_type == CT_FUNC_CLASS_DEF)))
         {
            LOG_FMT(LRMRETURN, "Removed 'return;' on line %zu\n", pc->orig_line);
            chunk_del(pc);
            chunk_del(semi);
            pc = cl_br;
         }
      }

      pc = chunk_get_next(pc);
   }
}


static void handle_wrap(chunk_t *pc)
{
   LOG_FUNC_ENTRY();
   chunk_t  *opp  = chunk_get_next(pc);
   chunk_t  *name = chunk_get_next(opp);
   chunk_t  *clp  = chunk_get_next(name);
   assert(opp  != NULL);
   assert(name != NULL);
   assert(clp  != NULL);

   argval_t pav = (pc->type == CT_FUNC_WRAP) ?
                  cpd.settings[UO_sp_func_call_paren].a :
                  cpd.settings[UO_sp_cpp_cast_paren].a;

   const argval_t av = (pc->type == CT_FUNC_WRAP) ?
                 cpd.settings[UO_sp_inside_fparen].a :
                 cpd.settings[UO_sp_inside_paren_cast].a;

   if ((clp != nullptr) &&
       (opp->type == CT_PAREN_OPEN) &&
       ((name->type == CT_WORD) || (name->type == CT_TYPE)) &&
       (clp->type == CT_PAREN_CLOSE))
   {
      const char *psp = is_option_set(pav, AV_ADD) ? " " : "";
      const char *fsp = is_option_set(av,  AV_ADD) ? " " : "";

      pc->str.append(psp);
      pc->str.append("(");
      pc->str.append(fsp);
      pc->str.append(name->str);
      pc->str.append(fsp);
      pc->str.append(")");

      set_chunk_type(pc, (pc->type == CT_FUNC_WRAP) ? CT_FUNCTION : CT_TYPE);

      pc->orig_col_end = pc->orig_col + pc->len();

      chunk_del(opp);
      chunk_del(name);
      chunk_del(clp);
   }
}


static void handle_proto_wrap(chunk_t *pc)
{
   LOG_FUNC_ENTRY();
   chunk_t *opp  = chunk_get_next_ncnl(pc);
   chunk_t *name = chunk_get_next_ncnl(opp);
   chunk_t *tmp  = chunk_get_next_ncnl(chunk_get_next_ncnl(name));
   chunk_t *clp  = chunk_skip_to_match(opp);
   const chunk_t *cma  = chunk_get_next_ncnl(clp);

   if (!opp || !name || !clp || !cma || !tmp ||
       ((name->type != CT_WORD) && (name->type != CT_TYPE)) ||
       (opp->type != CT_PAREN_OPEN))
   {
      return;
   }
   if      (cma->type == CT_SEMICOLON ) { set_chunk_type(pc, CT_FUNC_PROTO); }
   else if (cma->type == CT_BRACE_OPEN) { set_chunk_type(pc, CT_FUNC_DEF  ); }
   else                                 { return; }

   set_chunk_parent(opp, pc->type);
   set_chunk_parent(clp, pc->type);

   set_chunk_parent(tmp, CT_PROTO_WRAP);

   if (tmp->type == CT_PAREN_OPEN)
   {
      fix_fcn_def_params(tmp);
   }
   else
   {
      fix_fcn_def_params(opp);
      set_chunk_type(name, CT_WORD);
   }

   tmp = chunk_skip_to_match(tmp);
   if (tmp)
   {
      set_chunk_parent(tmp, CT_PROTO_WRAP);
   }

   /* Mark return type (TODO: move to own function) */
   tmp = pc;
   while ((tmp = chunk_get_prev_ncnl(tmp)) != nullptr)
   {
      if (!chunk_is_type(tmp) &&
          (tmp->type != CT_OPERATOR) &&
          (tmp->type != CT_WORD) &&
          (tmp->type != CT_ADDR))
      {
         break;
      }
      set_chunk_parent(tmp, pc->type);
      make_type(tmp);
   }
}


static void handle_java_assert(chunk_t *pc)
{
   LOG_FUNC_ENTRY();
   bool    did_colon = false;
   chunk_t *tmp      = pc;

   while ((tmp = chunk_get_next(tmp)) != nullptr)
   {
      if (tmp->level == pc->level)
      {
         if (!did_colon && (tmp->type == CT_COLON))
         {
            did_colon = true;
            set_chunk_parent(tmp, pc->type);
         }
         if (tmp->type == CT_SEMICOLON)
         {
            set_chunk_parent(tmp, pc->type);
            break;
         }
      }
   }
}<|MERGE_RESOLUTION|>--- conflicted
+++ resolved
@@ -791,12 +791,8 @@
    size_t  cnt       = 0;
    bool    last_lval = false;
 
-<<<<<<< HEAD
    chunk_t *pc       = start;
-   for ( ; pc != NULL; pc = chunk_get_prev_ncnl(pc))
-=======
-   for (/* nada */; pc != nullptr; pc = chunk_get_prev_ncnl(pc))
->>>>>>> eb0fc6f7
+   for ( ; pc != nullptr; pc = chunk_get_prev_ncnl(pc))
    {
       LOG_FMT(LFTYPE, "%s: [%s] %s flags %" PRIx64 " on line %zu, col %zu\n",
               __func__, get_token_name(pc->type), pc->text(),
@@ -828,16 +824,7 @@
       break;
    }
 
-<<<<<<< HEAD
-   if (pc == NULL) { ret = true; } /* first token */
-=======
-   if (pc == nullptr)
-   {
-      /* first token */
-      ret = true;
-   }
-
->>>>>>> eb0fc6f7
+   if (pc == nullptr) { ret = true; } /* first token */
    LOG_FMT(LFTYPE, "%s verdict: %s\n", __func__, ret ? "yes" : "no");
    return(ret);
 }
@@ -846,14 +833,7 @@
 static chunk_t *skip_dc_member(chunk_t *start)
 {
    LOG_FUNC_ENTRY();
-<<<<<<< HEAD
-   if (start == NULL) { return(NULL); }
-=======
-   if (!start)
-   {
-      return(nullptr);
-   }
->>>>>>> eb0fc6f7
+   if (start == nullptr) { return(nullptr); }
 
    chunk_t *pc   = start;
    chunk_t *next = (pc->type == CT_DC_MEMBER) ? pc : chunk_get_next_ncnl(pc);
@@ -952,12 +932,8 @@
          }
       }
 
-<<<<<<< HEAD
       if ((pc->type == CT_ALIGN) &&
-          (tmp      != NULL    ) )
-=======
-      if ((pc->type == CT_ALIGN) && (tmp != nullptr))
->>>>>>> eb0fc6f7
+          (tmp      != nullptr ) )
       {
          if      (tmp->type == CT_BRACE_OPEN) { set_paren_parent(tmp, pc->type); }
          else if (tmp->type == CT_COLON     ) { set_chunk_parent(tmp, pc->type); }
@@ -1260,12 +1236,8 @@
           */
          tmp = chunk_get_next_type(next, CT_PAREN_CLOSE, (int)next->level);
          tmp = chunk_get_next(tmp);
-<<<<<<< HEAD
-         if ((tmp       != NULL         ) &&
+         if ((tmp       != nullptr      ) &&
              (tmp->type == CT_PAREN_OPEN) )
-=======
-         if ((tmp != nullptr) && (tmp->type == CT_PAREN_OPEN))
->>>>>>> eb0fc6f7
          {
             /* we have "TYPE(...)(" */
             set_chunk_type(pc, CT_FUNCTION);
@@ -1276,12 +1248,8 @@
                 ((pc->flags & PCF_IN_TYPEDEF) == 0))
             {
                tmp = chunk_get_next_ncnl(next);
-<<<<<<< HEAD
-               if ((tmp       != NULL          ) &&
+               if ((tmp       != nullptr       ) &&
                    (tmp->type == CT_PAREN_CLOSE) )
-=======
-               if ((tmp != nullptr) && (tmp->type == CT_PAREN_CLOSE))
->>>>>>> eb0fc6f7
                {
                   /* we have TYPE() */
                   set_chunk_type(pc, CT_FUNCTION);
@@ -1522,23 +1490,15 @@
 
          tmp = chunk_get_next_ncnl(tmp);
       }
-<<<<<<< HEAD
-      if ((tmp       != NULL         ) &&
+      if ((tmp       != nullptr      ) &&
           (tmp->type == CT_BRACE_OPEN) )
-=======
-      if ((tmp != nullptr) && (tmp->type == CT_BRACE_OPEN))
->>>>>>> eb0fc6f7
       {
          tmp = chunk_skip_to_match(tmp);
          tmp = chunk_get_next_ncnl(tmp);
       }
-<<<<<<< HEAD
-      if ((tmp         != NULL      ) &&
+      if ((tmp         != nullptr   ) &&
           (chunk_is_ptr_operator(tmp) ||
            (tmp->type == CT_WORD)))
-=======
-      if ((tmp != nullptr) && (chunk_is_ptr_operator(tmp) || (tmp->type == CT_WORD)))
->>>>>>> eb0fc6f7
       {
          mark_variable_definition(tmp);
       }
@@ -1841,23 +1801,11 @@
    while (pc != nullptr)
    {
       chunk_t *prev = chunk_get_prev_ncnl(pc, scope_e::PREPROC);
-<<<<<<< HEAD
-      if (prev == NULL) { prev = &dummy; }
+      if (prev == nullptr) { prev = &dummy; }
 
       chunk_t *next = chunk_get_next_ncnl(pc, scope_e::PREPROC);
-      if (next == NULL) { next = &dummy; }
-
-=======
-      if (prev == nullptr)
-      {
-         prev = &dummy;
-      }
-      chunk_t *next = chunk_get_next_ncnl(pc, scope_e::PREPROC);
-      if (next == nullptr)
-      {
-         next = &dummy;
-      }
->>>>>>> eb0fc6f7
+      if (next == nullptr) { next = &dummy; }
+
       do_symbol_check(prev, pc, next);
       pc = chunk_get_next_ncnl(pc);
    }
@@ -2202,15 +2150,8 @@
 static void process_returns(void)
 {
    LOG_FUNC_ENTRY();
-<<<<<<< HEAD
    chunk_t *pc = chunk_get_head();
-   while (pc != NULL)
-=======
-   chunk_t *pc;
-
-   pc = chunk_get_head();
    while (pc != nullptr)
->>>>>>> eb0fc6f7
    {
       if ((pc->type != CT_RETURN) ||
           (pc->flags & PCF_IN_PREPROC))
@@ -2228,14 +2169,9 @@
    LOG_FUNC_ENTRY();
 
    /* grab next and bail if it is a semicolon */
-<<<<<<< HEAD
    chunk_t *next = chunk_get_next_ncnl(pc);
-   if ((next == NULL) ||
+   if ((next == nullptr) ||
        chunk_is_semicolon(next))
-=======
-   next = chunk_get_next_ncnl(pc);
-   if ((next == nullptr) || chunk_is_semicolon(next))
->>>>>>> eb0fc6f7
    {
       return(next);
    }
@@ -2356,8 +2292,7 @@
 
 static bool is_oc_block(chunk_t *pc)
 {
-<<<<<<< HEAD
-   return((pc != NULL) &&
+   return((pc != nullptr) &&
           ((pc->parent_type == CT_OC_BLOCK_TYPE ) ||
            (pc->parent_type == CT_OC_BLOCK_EXPR ) ||
            (pc->parent_type == CT_OC_BLOCK_ARG  ) ||
@@ -2365,16 +2300,6 @@
            (pc->type        == CT_OC_BLOCK_CARET) ||
            (pc->next != NULL && pc->next->type == CT_OC_BLOCK_CARET) ||
            (pc->prev != NULL && pc->prev->type == CT_OC_BLOCK_CARET)));
-=======
-   return((pc != nullptr) &&
-          ((pc->parent_type == CT_OC_BLOCK_TYPE) ||
-           (pc->parent_type == CT_OC_BLOCK_EXPR) ||
-           (pc->parent_type == CT_OC_BLOCK_ARG) ||
-           (pc->parent_type == CT_OC_BLOCK) ||
-           (pc->type == CT_OC_BLOCK_CARET) ||
-           (pc->next && pc->next->type == CT_OC_BLOCK_CARET) ||
-           (pc->prev && pc->prev->type == CT_OC_BLOCK_CARET)));
->>>>>>> eb0fc6f7
 }
 
 
@@ -2405,41 +2330,17 @@
    bool       nope;
    bool       doubtful_cast = false;
 
-<<<<<<< HEAD
-=======
-
-   LOG_FMT(LCASTS, "%s:line %zu, col %zu:", __func__, start->orig_line, start->orig_col);
-
-   prev = chunk_get_prev_ncnl(start);
-   if ((prev != nullptr) && (prev->type == CT_PP_DEFINED))
-   {
-      LOG_FMT(LCASTS, " -- not a cast - after defined\n");
-      return;
-   }
-
->>>>>>> eb0fc6f7
    /* Make sure there is only WORD, TYPE, and '*' or '^' before the close paren */
    chunk_t *pc = chunk_get_next_ncnl(start);
    first = pc;
-<<<<<<< HEAD
-   while ((pc != NULL) && (chunk_is_type(pc         ) ||
-                           (pc->type == CT_WORD     ) ||
-                           (pc->type == CT_QUALIFIER) ||
-                           (pc->type == CT_DC_MEMBER) ||
-                           (pc->type == CT_STAR     ) ||
-                           (pc->type == CT_CARET    ) ||
-                           (pc->type == CT_TSQUARE  ) ||
-                           (pc->type == CT_AMP      ) ) )
-=======
-   while ((pc != nullptr) && (chunk_is_type(pc) ||
-                              (pc->type == CT_WORD) ||
+   while ((pc != nullptr) && (chunk_is_type(pc         ) ||
+                              (pc->type == CT_WORD     ) ||
                               (pc->type == CT_QUALIFIER) ||
                               (pc->type == CT_DC_MEMBER) ||
-                              (pc->type == CT_STAR) ||
-                              (pc->type == CT_CARET) ||
-                              (pc->type == CT_TSQUARE) ||
-                              (pc->type == CT_AMP)))
->>>>>>> eb0fc6f7
+                              (pc->type == CT_STAR     ) ||
+                              (pc->type == CT_CARET    ) ||
+                              (pc->type == CT_TSQUARE  ) ||
+                              (pc->type == CT_AMP      ) ) )
    {
       LOG_FMT(LCASTS, " [%s]", get_token_name(pc->type));
 
@@ -2451,14 +2352,10 @@
       count++;
    }
 
-<<<<<<< HEAD
-   assert(prev != NULL);
-   if ((pc         == NULL          ) ||
+   assert(prev != nullptr);
+   if ((pc         == nullptr       ) ||
        (pc->type   != CT_PAREN_CLOSE) ||
        (prev->type == CT_OC_CLASS   ) )
-=======
-   if ((pc == nullptr) || (pc->type != CT_PAREN_CLOSE) || (prev->type == CT_OC_CLASS))
->>>>>>> eb0fc6f7
    {
       LOG_FMT(LCASTS, " -- not a cast, hit [%s]\n",
               (pc == NULL) ? "NULL"  : get_token_name(pc->type));
@@ -2667,15 +2564,8 @@
 static void fix_enum_struct_union(chunk_t *pc)
 {
    LOG_FUNC_ENTRY();
-<<<<<<< HEAD
-=======
-   chunk_t *next;
-   chunk_t *prev        = nullptr;
-   size_t  flags        = PCF_VAR_1ST_DEF;
-   size_t  in_fcn_paren = pc->flags & PCF_IN_FCN_DEF;
->>>>>>> eb0fc6f7
-
-   if ( (pc == NULL                  ) || /* invalid parameter */
+
+   if ( (pc == nullptr               ) || /* invalid parameter */
         (pc->parent_type == CT_C_CAST) )  /* Make sure this wasn't a cast */
    {
       return;
@@ -2748,12 +2638,8 @@
       set_chunk_parent(prev, CT_NONE);
    }
 
-<<<<<<< HEAD
-   if ((next == NULL) ||
+   if ((next == nullptr) ||
        (next->type == CT_PAREN_CLOSE))
-=======
-   if ((next == nullptr) || (next->type == CT_PAREN_CLOSE))
->>>>>>> eb0fc6f7
    {
       return;
    }
@@ -2817,14 +2703,7 @@
 {
    LOG_FUNC_ENTRY();
 
-<<<<<<< HEAD
-   if (start == NULL) { return; }
-=======
-   if (start == nullptr)
-   {
-      return;
-   }
->>>>>>> eb0fc6f7
+   if (start == nullptr) { return; }
 
    LOG_FMT(LTYPEDEF, "%s: typedef @ %zu:%zu\n", __func__, start->orig_line, start->orig_col);
 
@@ -2913,17 +2792,9 @@
    /* Skip over enum/struct/union stuff, as we know it isn't a return type
     * for a function type */
    next = chunk_get_next_ncnl(start, scope_e::PREPROC);
-<<<<<<< HEAD
-   if (next == NULL) { return; }
+   if (next == nullptr) { return; }
 
    if ((next->type != CT_ENUM  ) &&
-=======
-   if (next == nullptr)
-   {
-      return;
-   }
-   if ((next->type != CT_ENUM) &&
->>>>>>> eb0fc6f7
        (next->type != CT_STRUCT) &&
        (next->type != CT_UNION ) )
    {
@@ -2942,39 +2813,20 @@
 
    /* the next item should be either a type or { */
    next = chunk_get_next_ncnl(next, scope_e::PREPROC);
-<<<<<<< HEAD
-   if (next == NULL) { return; }
-
-=======
-   if (next == nullptr)
-   {
-      return;
-   }
->>>>>>> eb0fc6f7
+   if (next == nullptr) { return; }
+
    if (next->type == CT_TYPE)
    {
       next = chunk_get_next_ncnl(next, scope_e::PREPROC);
    }
-<<<<<<< HEAD
-   if (next == NULL) { return; }
-
-=======
-   if (next == nullptr)
-   {
-      return;
-   }
->>>>>>> eb0fc6f7
+   if (next == nullptr) { return; }
+
    if (next->type == CT_BRACE_OPEN)
    {
       set_chunk_parent(next, tag);
       /* Skip to the closing brace */
-<<<<<<< HEAD
       next = chunk_get_next_type(next, CT_BRACE_CLOSE, (int)next->level, scope_e::PREPROC);
-      if (next != NULL)
-=======
-      next = chunk_get_next_type(next, CT_BRACE_CLOSE, next->level, scope_e::PREPROC);
       if (next != nullptr)
->>>>>>> eb0fc6f7
       {
          set_chunk_parent(next, tag);
       }
@@ -2991,23 +2843,19 @@
 
 static bool cs_top_is_question(const ChunkStack &cs, size_t level)
 {
-<<<<<<< HEAD
 #if 0
-   const chunk_t *pc = cs.Empty() ? NULL : cs.Top()->m_pc;
+   const chunk_t *pc = cs.Empty() ? nullptr : cs.Top()->m_pc;
 #else
    const chunk_t *pc;
    if(cs.Empty() == true)
    {
-      pc = NULL;
+      pc = nullptr;
    }
    else
    {
       pc = cs.Top()->m_pc; /*lint !e613 */
    }
 #endif
-=======
-   chunk_t *pc = cs.Empty() ? nullptr : cs.Top()->m_pc;
->>>>>>> eb0fc6f7
 
    return((pc        != NULL       ) &&
           (pc->type  == CT_QUESTION) &&
@@ -3116,13 +2964,8 @@
             if ((tmp != nullptr) && (tmp->type == CT_BRACE_OPEN))
             {
                set_chunk_parent(tmp, CT_CASE);
-<<<<<<< HEAD
                tmp = chunk_get_next_type(tmp, CT_BRACE_CLOSE, (int)tmp->level);
-               if (tmp != NULL)
-=======
-               tmp = chunk_get_next_type(tmp, CT_BRACE_CLOSE, tmp->level);
                if (tmp != nullptr)
->>>>>>> eb0fc6f7
                {
                   set_chunk_parent(tmp, CT_CASE);
                }
@@ -3174,12 +3017,7 @@
                   /* Must be a macro thingy, assume some sort of label */
                   set_chunk_type(next, CT_LABEL_COLON);
                }
-<<<<<<< HEAD
                else if (((tmp->type != CT_NUMBER) &&
-=======
-               else if ((tmp == nullptr) ||
-                        ((tmp->type != CT_NUMBER) &&
->>>>>>> eb0fc6f7
                          (tmp->type != CT_SIZEOF) &&
                          !(tmp->flags & (PCF_IN_STRUCT | PCF_IN_CLASS))) ||
                         (tmp->type == CT_NEWLINE) )
@@ -3291,14 +3129,7 @@
 {
    LOG_FUNC_ENTRY();
 
-<<<<<<< HEAD
-   if (start == NULL) { return; }
-=======
-   if (start == nullptr)
-   {
-      return;
-   }
->>>>>>> eb0fc6f7
+   if (start == nullptr) { return; }
 
    LOG_FMT(LFCNP, "%s: %s [%s] on line %zu, level %zu\n",
            __func__, start->text(), get_token_name(start->type), start->orig_line, start->level);
@@ -3308,20 +3139,12 @@
       start = chunk_get_next_ncnl(start);
    }
 
-<<<<<<< HEAD
-   if (start == NULL) { return; }
+   if (start == nullptr) { return; }
 
    /* ensure start chunk holds a single '(' character */
    size_t len        = start->len();
    char   first_char = start->str[0]; /*lint !e734 */
    assert( (len == 1) && (first_char == '(' ));
-=======
-   if (start == nullptr)// Coverity CID 76003, 1100782
-   {
-      return;
-   }
-   assert((start->len() == 1) && (start->str[0] == '('));
->>>>>>> eb0fc6f7
 
    ChunkStack cs;
    size_t     level = start->level + 1;
@@ -3383,16 +3206,10 @@
 
 static chunk_t *skip_to_next_statement(chunk_t *pc)
 {
-<<<<<<< HEAD
-   while ((pc != NULL) &&
+   while ((pc != nullptr) &&
           !chunk_is_semicolon(pc) &&
           (pc->type != CT_BRACE_OPEN ) &&
           (pc->type != CT_BRACE_CLOSE) )
-=======
-   while ((pc != nullptr) && !chunk_is_semicolon(pc) &&
-          (pc->type != CT_BRACE_OPEN) &&
-          (pc->type != CT_BRACE_CLOSE))
->>>>>>> eb0fc6f7
    {
       pc = chunk_get_next_ncnl(pc);
    }
@@ -3413,15 +3230,9 @@
    ChunkStack cs;
 
    /* Scan for words and types and stars oh my! */
-<<<<<<< HEAD
-   while ((pc != NULL) &&
+   while ((pc != nullptr) &&
           ((pc->type == CT_TYPE     ) ||
            (pc->type == CT_WORD     ) ||
-=======
-   while ((pc != nullptr) &&
-          ((pc->type == CT_TYPE) ||
-           (pc->type == CT_WORD) ||
->>>>>>> eb0fc6f7
            (pc->type == CT_QUALIFIER) ||
            (pc->type == CT_TYPENAME ) ||
            (pc->type == CT_DC_MEMBER) ||
@@ -3444,14 +3255,7 @@
 
    LOG_FMT(LFVD, " end=[%s]\n", (end != NULL) ? get_token_name(end->type) : "NULL");
 
-<<<<<<< HEAD
-   if (end == NULL) { return(end); }
-=======
-   if (end == nullptr)
-   {
-      return(nullptr);
-   }
->>>>>>> eb0fc6f7
+   if (end == nullptr) { return(end); }
 
    /* Function defs are handled elsewhere */
    if ((cs.Len() <= 1                   ) ||
@@ -3544,12 +3348,8 @@
 
 bool go_on(chunk_t *pc, chunk_t *start)
 {
-<<<<<<< HEAD
-   if ((pc    == NULL) ||
-       (start == NULL) ||
-=======
-   if ((pc == nullptr) ||
->>>>>>> eb0fc6f7
+   if ((pc    == nullptr) ||
+       (start == nullptr) ||
        (pc->level != start->level))
    {
       return(false);
@@ -3570,14 +3370,7 @@
 {
    LOG_FUNC_ENTRY();
 
-<<<<<<< HEAD
-   if (start == NULL) { return(NULL); }
-=======
-   if (start == nullptr)
-   {
-      return(nullptr);
-   }
->>>>>>> eb0fc6f7
+   if (start == nullptr) { return(nullptr); }
 
    chunk_t *pc   = start;
    size_t  flags = PCF_VAR_1ST_DEF;
@@ -3799,14 +3592,7 @@
    assert(pc != NULL);
    chunk_t *prev = chunk_get_prev_ncnlnp(pc);
    chunk_t *next = chunk_get_next_ncnlnp(pc);
-<<<<<<< HEAD
-   if (next == NULL) { return; }
-=======
-   if (next == nullptr)
-   {
-      return;
-   }
->>>>>>> eb0fc6f7
+   if (next == nullptr) { return; }
 
    chunk_t *tmp;
    chunk_t *semi = nullptr;
@@ -3816,13 +3602,8 @@
    /* Find out what is before the operator */
    if (pc->parent_type == CT_OPERATOR)
    {
-<<<<<<< HEAD
       const chunk_t *pc_op = chunk_get_prev_type(pc, CT_OPERATOR, (int)pc->level);
-      if ((pc_op != NULL) && (pc_op->flags & PCF_EXPR_START))
-=======
-      chunk_t *pc_op = chunk_get_prev_type(pc, CT_OPERATOR, pc->level);
       if ((pc_op != nullptr) && (pc_op->flags & PCF_EXPR_START))
->>>>>>> eb0fc6f7
       {
          set_chunk_type(pc, CT_FUNC_CALL);
       }
@@ -3851,12 +3632,8 @@
                break;
             }
          }
-<<<<<<< HEAD
-         if ((tmp != NULL) &&
+         if ((tmp != nullptr) &&
               (pc->type != CT_FUNC_CALL))
-=======
-         if ((tmp != nullptr) && (pc->type != CT_FUNC_CALL))
->>>>>>> eb0fc6f7
          {
             /* Mark the return type */
             while ((tmp = chunk_get_next_ncnl(tmp)) != pc)
@@ -4030,13 +3807,8 @@
       LOG_FMT(LFCN, "%s: examine [%zu.%zu] [%s], type %s\n",
               __func__, pc->orig_line, pc->orig_col, pc->text(), get_token_name(pc->type));
       // look for an assigment. Issue 575
-<<<<<<< HEAD
       chunk_t *temp = chunk_get_next_type(pc, CT_ASSIGN, (int)pc->level);
-      if (temp != NULL)
-=======
-      chunk_t *temp = chunk_get_next_type(pc, CT_ASSIGN, pc->level);
       if (temp != nullptr)
->>>>>>> eb0fc6f7
       {
          LOG_FMT(LFCN, "%s: assigment found [%zu.%zu] [%s]\n",
                  __func__, temp->orig_line, temp->orig_col, temp->text());
@@ -4053,12 +3825,8 @@
        ((prev != nullptr) && ((prev->type == CT_DC_MEMBER) ||
                               (prev->type == CT_INV))))
    {
-<<<<<<< HEAD
-      const chunk_t *destr = NULL;
-      assert(prev != NULL);
-=======
-      chunk_t *destr = nullptr;
->>>>>>> eb0fc6f7
+      const chunk_t *destr = nullptr;
+      assert(prev != nullptr);
       if (prev->type == CT_INV)
       {
          /* TODO: do we care that this is the destructor? */
@@ -4437,13 +4205,8 @@
             prev = chunk_get_prev_ncnl(pc);
             if (!chunk_is_str(prev, "*", 1) && !chunk_is_str(prev, "&", 1))
             {
-<<<<<<< HEAD
                const chunk_t *p_op = chunk_get_prev_type(pc, CT_BRACE_OPEN, (int)pc->brace_level - 1);
-               if ((p_op != NULL) &&
-=======
-               chunk_t *p_op = chunk_get_prev_type(pc, CT_BRACE_OPEN, pc->brace_level - 1);
                if ((p_op != nullptr) &&
->>>>>>> eb0fc6f7
                    (p_op->parent_type != CT_CLASS) &&
                    (p_op->parent_type != CT_STRUCT) &&
                    (p_op->parent_type != CT_NAMESPACE))
@@ -4965,13 +4728,8 @@
          set_chunk_parent(tmp, CT_TEMPLATE);
 
          /* REVISIT: This may be a bit risky - might need to track the { }; */
-<<<<<<< HEAD
          tmp = chunk_get_next_type(tmp, CT_SEMICOLON, (int)tmp->level);
-         if (tmp != NULL)
-=======
-         tmp = chunk_get_next_type(tmp, CT_SEMICOLON, tmp->level);
          if (tmp != nullptr)
->>>>>>> eb0fc6f7
          {
             set_chunk_parent(tmp, CT_TEMPLATE);
          }
@@ -5417,13 +5175,8 @@
       {
          as = angle_state_e::CLOSE;
          set_chunk_parent(tmp, CT_OC_CLASS);
-<<<<<<< HEAD
          tmp = chunk_get_next_type(tmp, CT_BRACE_CLOSE, (int)tmp->level);
-         if (tmp != NULL)
-=======
-         tmp = chunk_get_next_type(tmp, CT_BRACE_CLOSE, tmp->level);
          if (tmp != nullptr)
->>>>>>> eb0fc6f7
          {
             set_chunk_parent(tmp, CT_OC_CLASS);
          }
@@ -5459,13 +5212,8 @@
 
    if ((tmp != nullptr) && (tmp->type == CT_BRACE_OPEN))
    {
-<<<<<<< HEAD
       tmp = chunk_get_next_type(tmp, CT_BRACE_CLOSE, (int)tmp->level);
-      if (tmp != NULL)
-=======
-      tmp = chunk_get_next_type(tmp, CT_BRACE_CLOSE, tmp->level);
       if (tmp != nullptr)
->>>>>>> eb0fc6f7
       {
          set_chunk_parent(tmp, CT_OC_CLASS);
       }
@@ -5932,9 +5680,9 @@
 
       if (ac)
       {
-         set_chunk_type(ao, CT_ANGLE_OPEN);
+         set_chunk_type  (ao, CT_ANGLE_OPEN   );
          set_chunk_parent(ao, CT_OC_PROTO_LIST);
-         set_chunk_type(ac, CT_ANGLE_CLOSE);
+         set_chunk_type  (ac, CT_ANGLE_CLOSE  );
          set_chunk_parent(ac, CT_OC_PROTO_LIST);
          for (tmp = chunk_get_next(ao); tmp != ac; tmp = chunk_get_next(tmp))
          {
@@ -5965,7 +5713,8 @@
          else if (tmp->type == CT_SQUARE_OPEN)  /* move past [collection[index]  */
          {
             chunk_t *tcs = chunk_get_next_ncnl(tmp);
-            while (tcs && (tcs->level > tmp->level))
+            while ((tcs       != nullptr   ) &&
+                   (tcs->level > tmp->level) )
             {
                tcs = chunk_get_next_ncnl(tcs);
             }
@@ -5985,7 +5734,9 @@
       }
    }
 
-   if (tmp && ((tmp->type == CT_WORD) || (tmp->type == CT_TYPE)))
+   if ( (tmp != nullptr       )   &&
+        ((tmp->type == CT_WORD) ||
+         (tmp->type == CT_TYPE) ) )
    {
       set_chunk_type(tmp, CT_OC_MSG_FUNC);
    }
@@ -6001,22 +5752,19 @@
          if (tmp->type == CT_COLON)
          {
             set_chunk_type(tmp, CT_OC_COLON);
-            if ((prev != nullptr) && ((prev->type == CT_WORD) || (prev->type == CT_TYPE)))
+            if ((prev        != nullptr)   &&
+                ((prev->type == CT_WORD) ||
+                 (prev->type == CT_TYPE) ) )
             {
                /* Might be a named param, check previous block */
-<<<<<<< HEAD
                const chunk_t *pp = chunk_get_prev(prev);
-               if ((pp != NULL) &&
-=======
-               chunk_t *pp = chunk_get_prev(prev);
-               if ((pp != nullptr) &&
->>>>>>> eb0fc6f7
+               if ((pp       != nullptr    ) &&
                    (pp->type != CT_OC_COLON) &&
-                   (pp->type != CT_ARITH) &&
-                   (pp->type != CT_CARET))
+                   (pp->type != CT_ARITH   ) &&
+                   (pp->type != CT_CARET   ) )
                {
-                  set_chunk_type(prev, CT_OC_MSG_NAME);
-                  set_chunk_parent(tmp, CT_OC_MSG_NAME);
+                  set_chunk_type  (prev, CT_OC_MSG_NAME);
+                  set_chunk_parent(tmp,  CT_OC_MSG_NAME);
                }
             }
          }
@@ -6032,14 +5780,9 @@
    {
       typedef std::vector<chunk_t *> ChunkGroup;
 
-<<<<<<< HEAD
-      chunk_t *open_paren = NULL;
+      chunk_t *open_paren = nullptr;
       chunk_t *next       = chunk_get_next(os);
-      assert(next != NULL);
-=======
-      chunk_t                 *next       = chunk_get_next(os);
-      chunk_t                 *open_paren = nullptr;
->>>>>>> eb0fc6f7
+      assert(next != nullptr);
 
       std::vector<ChunkGroup> thread_chunks;      // atomic/nonatomic
       std::vector<ChunkGroup> readwrite_chunks;   // readwrite, readonly
