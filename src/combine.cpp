--- conflicted
+++ resolved
@@ -5052,18 +5052,9 @@
 {
    if (is_true(UO_mod_sort_oc_properties))
    {
-<<<<<<< HEAD
       typedef std::vector<chunk_t*> ChunkGroup;
-      std::vector<ChunkGroup> thread_chunks;      // atomic/nonatomic
-=======
-      typedef std::vector<chunk_t *> ChunkGroup;
-
-      chunk_t                 *next       = chunk_get_next(os);
-      chunk_t                 *open_paren = nullptr;
-
       std::vector<ChunkGroup> class_chunks;       // class
       std::vector<ChunkGroup> thread_chunks;      // atomic, nonatomic
->>>>>>> 79ba971f
       std::vector<ChunkGroup> readwrite_chunks;   // readwrite, readonly
       std::vector<ChunkGroup> ref_chunks;         // retain, copy, assign, weak, strong, unsafe_unretained
       std::vector<ChunkGroup> getter_chunks;      // getter
@@ -5085,34 +5076,21 @@
           * when I attempted to add them so this is my hack for now. */
          while (not_type(next, CT_PAREN_CLOSE))
          {
-<<<<<<< HEAD
-            if (is_type(next, CT_WORD))
+            if (is_type(next, CT_OC_PROPERTY_ATTR))
             {
                ChunkGroup chunkGroup;
-               if      (is_str(next, "atomic"   ) ||
-                        is_str(next, "nonatomic") )
-=======
-            if (next->type == CT_OC_PROPERTY_ATTR)
-            {
-               if (chunk_is_str(next, "atomic", 6) ||
-                   chunk_is_str(next, "nonatomic", 9))
->>>>>>> 79ba971f
+               if (is_str(next, "atomic"   ) ||
+                   is_str(next, "nonatomic") )
                {
                   chunkGroup.push_back(next);
                   thread_chunks.push_back(chunkGroup);
                }
-<<<<<<< HEAD
                else if (is_str(next, "readonly" ) ||
                         is_str(next, "readwrite") )
-=======
-               else if (chunk_is_str(next, "readonly", 8) ||
-                        chunk_is_str(next, "readwrite", 9))
->>>>>>> 79ba971f
                {
                   chunkGroup.push_back(next);
                   readwrite_chunks.push_back(chunkGroup);
                }
-<<<<<<< HEAD
                else if (is_str(next, "assign"           ) ||
                         is_str(next, "retain"           ) ||
                         is_str(next, "copy"             ) ||
@@ -5125,14 +5103,6 @@
                }
                else if (is_str(next, "getter") ||
                         is_str(next, "setter") )
-=======
-               else if (chunk_is_str(next, "assign", 6) ||
-                        chunk_is_str(next, "retain", 6) ||
-                        chunk_is_str(next, "copy", 4) ||
-                        chunk_is_str(next, "strong", 6) ||
-                        chunk_is_str(next, "weak", 4) ||
-                        chunk_is_str(next, "unsafe_unretained", 17))
->>>>>>> 79ba971f
                {
                   do
                   {
@@ -5141,33 +5111,20 @@
                   } while (not_type(next, CT_COMMA, CT_PAREN_CLOSE));
                   assert(is_valid(next));
                   next = next->prev;
-<<<<<<< HEAD
                   break_if(is_invalid(next));
 
                   if (is_str(next, "getter")) { getter_chunks.push_back(chunkGroup); }
                   else  /* str=="setter" */   { setter_chunks.push_back(chunkGroup); }
                }
-               else if (is_str(next, "nullable") ||
-                        is_str(next, "nonnull" ) )
-=======
-                  if (next == nullptr)
-                  {
-                     break;
-                  }
-                  setter_chunks.push_back(chunkGroup);
-               }
-               else if (chunk_is_str(next, "nullable", 8) ||
-                        chunk_is_str(next, "nonnull", 7) ||
-                        chunk_is_str(next, "null_resettable", 15) ||
-                        chunk_is_str(next, "null_unspecified", 16)
-                        )
+               else if (is_str(next, "nullable"        ) ||
+                        is_str(next, "nonnull"         ) ||
+                        is_str(next, "null_resettable" ) ||
+                        is_str(next, "null_unspecified") )
                {
-                  ChunkGroup chunkGroup;
                   chunkGroup.push_back(next);
                   nullability_chunks.push_back(chunkGroup);
                }
-               else if (chunk_is_str(next, "class", 5))
->>>>>>> 79ba971f
+               else if (is_str(next, "class"))
                {
                   chunkGroup.push_back(next);
                   class_chunks.push_back(chunkGroup);
@@ -5176,7 +5133,7 @@
             next = chunk_get_next(next);
          }
 
-<<<<<<< HEAD
+         int32_t class_w       = get_ival(UO_mod_sort_oc_property_class_weight      );
          int32_t thread_w      = get_ival(UO_mod_sort_oc_property_thread_safe_weight);
          int32_t readwrite_w   = get_ival(UO_mod_sort_oc_property_readwrite_weight  );
          int32_t ref_w         = get_ival(UO_mod_sort_oc_property_reference_weight  );
@@ -5185,38 +5142,18 @@
          int32_t nullability_w = get_ival(UO_mod_sort_oc_property_nullability_weight);
 
          std::multimap<int32_t, std::vector<ChunkGroup>> sorted_chunk_map;
-         sorted_chunk_map.insert(pair<int32_t, std::vector<ChunkGroup> >(thread_w,      thread_chunks));
-         sorted_chunk_map.insert(pair<int32_t, std::vector<ChunkGroup> >(readwrite_w,   readwrite_chunks));
-         sorted_chunk_map.insert(pair<int32_t, std::vector<ChunkGroup> >(ref_w,         ref_chunks));
-         sorted_chunk_map.insert(pair<int32_t, std::vector<ChunkGroup> >(getter_w,      getter_chunks));
-         sorted_chunk_map.insert(pair<int32_t, std::vector<ChunkGroup> >(setter_w,      setter_chunks));
+         sorted_chunk_map.insert(pair<int32_t, std::vector<ChunkGroup> >(class_w,       class_chunks      ));
+         sorted_chunk_map.insert(pair<int32_t, std::vector<ChunkGroup> >(thread_w,      thread_chunks     ));
+         sorted_chunk_map.insert(pair<int32_t, std::vector<ChunkGroup> >(readwrite_w,   readwrite_chunks  ));
+         sorted_chunk_map.insert(pair<int32_t, std::vector<ChunkGroup> >(ref_w,         ref_chunks        ));
+         sorted_chunk_map.insert(pair<int32_t, std::vector<ChunkGroup> >(getter_w,      getter_chunks     ));
+         sorted_chunk_map.insert(pair<int32_t, std::vector<ChunkGroup> >(setter_w,      setter_chunks     ));
          sorted_chunk_map.insert(pair<int32_t, std::vector<ChunkGroup> >(nullability_w, nullability_chunks));
 
          chunk_t* curr_chunk = open_paren;
          for (multimap<int32_t, std::vector<ChunkGroup>>::reverse_iterator it = sorted_chunk_map.rbegin();
               it != sorted_chunk_map.rend();
               ++it)
-=======
-         int                                          class_w       = cpd.settings[UO_mod_sort_oc_property_class_weight].n;
-         int                                          thread_w      = cpd.settings[UO_mod_sort_oc_property_thread_safe_weight].n;
-         int                                          readwrite_w   = cpd.settings[UO_mod_sort_oc_property_readwrite_weight].n;
-         int                                          ref_w         = cpd.settings[UO_mod_sort_oc_property_reference_weight].n;
-         int                                          getter_w      = cpd.settings[UO_mod_sort_oc_property_getter_weight].n;
-         int                                          setter_w      = cpd.settings[UO_mod_sort_oc_property_setter_weight].n;
-         int                                          nullability_w = cpd.settings[UO_mod_sort_oc_property_nullability_weight].n;
-
-         std::multimap<int, std::vector<ChunkGroup> > sorted_chunk_map;
-         sorted_chunk_map.insert(pair<int, std::vector<ChunkGroup> >(class_w, class_chunks));
-         sorted_chunk_map.insert(pair<int, std::vector<ChunkGroup> >(thread_w, thread_chunks));
-         sorted_chunk_map.insert(pair<int, std::vector<ChunkGroup> >(readwrite_w, readwrite_chunks));
-         sorted_chunk_map.insert(pair<int, std::vector<ChunkGroup> >(ref_w, ref_chunks));
-         sorted_chunk_map.insert(pair<int, std::vector<ChunkGroup> >(getter_w, getter_chunks));
-         sorted_chunk_map.insert(pair<int, std::vector<ChunkGroup> >(setter_w, setter_chunks));
-         sorted_chunk_map.insert(pair<int, std::vector<ChunkGroup> >(nullability_w, nullability_chunks));
-
-         chunk_t *curr_chunk = open_paren;
-         for (multimap<int, std::vector<ChunkGroup> >::reverse_iterator it = sorted_chunk_map.rbegin(); it != sorted_chunk_map.rend(); ++it)
->>>>>>> 79ba971f
          {
             std::vector<ChunkGroup> chunk_groups = (*it).second;
             for (auto chunk_group : chunk_groups)
@@ -5261,7 +5198,6 @@
       }
    }
 
-
    chunk_t* tmp = get_next_ncnl(os);
    if (is_paren_open(tmp))
    {
