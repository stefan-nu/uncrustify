/**
 * @file combine.cpp
 * Labels the chunks as needed.
 *
 * @author  Ben Gardner
 * @author  Guy Maurel since version 0.62 for uncrustify4Qt
 *          October 2015, 2016
 * @license GPL v2+
 */
#include "combine.h"
#include "uncrustify_types.h"
#include "chunk_list.h"
#include "ChunkStack.h"
#include "uncrustify.h"
#include "lang_pawn.h"
#include "newlines.h"
#include "tokenize_cleanup.h"

#include <cstdio>
#include <cstdlib>
#include "unc_ctype.h"
#include <cassert>


/**
 * Flags all chunks from the open parenthesis to the close parenthesis.
 *
 * @return The token after the close parenthesis
 */
static chunk_t* flag_parens(
   chunk_t*  po,        /**< [in] Pointer to the open parenthesis */
   uint64_t  flags,     /**< [in] flags to add */
   c_token_t opentype,  /**< [in]  */
   c_token_t ptype,     /**< [in]  */
   bool      parent_all /**< [in]  */
);


/**
 * Mark the parenthesis and colons in:
 *   asm volatile ( "xx" : "xx" (l), "yy"(h) : ...  );
 */
static void flag_asm(
   chunk_t* pc /**< [in] the CT_ASM item */
);


/**
 * Scan backwards to see if we might be on a type declaration
 */
static bool chunk_ends_type(
   chunk_t* start /**< [in]  */
);


/**
 * skip to the final word/type in a :: chain
 * pc is either a word or a ::
 */
static chunk_t* skip_dc_member(
   chunk_t* start /**< [in]  */
);


/**
 * Skips to the start of the next statement.
 */
static chunk_t* skip_to_next_statement(
   chunk_t* pc /**< [in]  */
);


/**
 * Skips everything until a comma or semicolon at the same level.
 * Returns the semicolon, comma, or close brace/parenthesis or nullptr.
 */
static chunk_t* skip_expression(
   chunk_t* start /**< [in]  */
);


/**
 * Skips the D 'align()' statement and the colon, if present.
 *    align(2) int foo;  -- returns 'int'
 *    align(4):          -- returns 'int'
 *    int32_t bar;
 */
static chunk_t* skip_align(
   chunk_t* start /**< [in]  */
);


/**
 * Combines two tokens into {{ and }} if inside parenthesis and nothing is between
 * either pair.
 */
static void check_double_brace_init(
   chunk_t* bo1 /**< [in]  */
);


/**
 * Simply change any STAR to PTR_TYPE and WORD to TYPE
 */
static void fix_fcn_def_params(
   chunk_t* pc /**< [in] points to the function's open parenthesis */
);


/**
 * We are on a typedef.
 * If the next word is not enum/union/struct, then the last word before the
 * next ',' or ';' or '__attribute__' is a type.
 *
 * typedef [type...] [*] type [, [*]type] ;
 * typedef <return type>([*]func)();
 * typedef <return type>([*]func)(params);
 * typedef <return type>(__stdcall *func)(); Bug # 633 MS-specific extension
 *         include the config-file "test/config/MS-calling_conventions.cfg"
 * typedef <return type>func(params);
 * typedef <enum/struct/union> [type] [*] type [, [*]type] ;
 * typedef <enum/struct/union> [type] { ... } [*] type [, [*]type] ;
 */
static void fix_typedef(
   chunk_t* pc /**< [in]  */
);


/**
 * We are on an enum/struct/union tag that is NOT inside a typedef.
 * If there is a {...} and words before the ';', then they are variables.
 *
 * tag { ... } [*] word [, [*]word] ;
 * tag [word/type] { ... } [*] word [, [*]word] ;
 * enum [word/type [: int_type]] { ... } [*] word [, [*]word] ;
 * tag [word/type] [word]; -- this gets caught later.
 * fcn(tag [word/type] [word])
 * a = (tag [word/type] [*])&b;
 *
 * REVISIT: should this be consolidated with the typedef code?
 */
static void fix_enum_struct_union(
   chunk_t* pc /**< [in]  */
);


/**
 * Checks to see if the current parenthesis is part of a cast.
 * We already verified that this doesn't follow function, TYPE, IF, FOR,
 * SWITCH, or WHILE and is followed by WORD, TYPE, STRUCT, ENUM, or UNION.
 */
static void fix_casts(
   chunk_t* pc /**< [in]  */
);


/**
 * CT_TYPE_CAST follows this pattern:
 * dynamic_cast<...>(...)
 *
 * Mark everything between the <> as a type and set the paren parent
 */
static void fix_type_cast(
   chunk_t* pc /**< [in]  */
);


/**
 * We are on the start of a sequence that could be a var def
 *  - FPAREN_OPEN (parent == CT_FOR)
 *  - BRACE_OPEN
 *  - SEMICOLON
 */
static chunk_t* fix_var_def(
   chunk_t* pc /**< [in]  */
);


/**
 * We are on a function word. we need to:
 *  - find out if this is a call or prototype or implementation
 *  - mark return type
 *  - mark parameter types
 *  - mark brace pair
 *
 * REVISIT:
 * This whole function is a mess.
 * It needs to be reworked to eliminate duplicate logic and determine the
 * function type more directly.
 *  1. Skip to the close parenthesis and see what is after.
 *     a. semicolon - function call or function prototype
 *     b. open brace - function call (i.e., list_for_each) or function def
 *     c. open paren - function type or chained function call
 *     d. qualifier - function def or prototype, continue to semicolon or open brace
 *  2. Examine the 'parameters' to see if it can be a prototype/definition
 *  3. Examine what is before the function name to see if it is a prototype or call
 * Constructor/destructor detection should have already been done when the
 * 'class' token was encountered (see mark_class_ctor).
 */
static void mark_function(
   chunk_t* pc /**< [in]  */
);


/**
 * Checks to see if a series of chunks could be a C++ parameter
 * FOO foo(5, &val);
 *
 * WORD means CT_WORD or CT_TYPE
 *
 * "WORD WORD"          ==> true
 * "QUALIFIER ??"       ==> true
 * "TYPE"               ==> true
 * "WORD"               ==> true
 * "WORD.WORD"          ==> true
 * "WORD::WORD"         ==> true
 * "WORD * WORD"        ==> true
 * "WORD & WORD"        ==> true
 * "NUMBER"             ==> false
 * "STRING"             ==> false
 * "OPEN PAREN"         ==> false
 */
static bool can_be_full_param(
   chunk_t* start, /**< [in] the first chunk to look at */
   chunk_t* end    /**< [in] the chunk after the last one to look at */
);


/**
 * Changes the return type to type and set the parent.
 */
static void mark_function_return_type(
   chunk_t*  fname,      /**< [in]  */
   chunk_t*  pc,         /**< [in] the last chunk of the return type */
   c_token_t parent_type /**< [in] CT_NONE (no change) or the new parent type */
);


/**
 * Process a function type that is not in a typedef.
 * pc points to the first close parenthesis.
 *
 * void (*func)(params);
 * const char * (*func)(params);
 * const char * (^func)(params);   -- Objective C
 *
 * @return whether a function type was processed
 */
static bool mark_function_type(
   chunk_t* pc /**< [in] Points to the first closing parenthesis */
);


/**
 * Examines the stuff between braces { }.
 * There should only be variable definitions and methods.
 * Skip the methods, as they will get handled elsewhere.
 */
static void mark_struct_union_body(
   chunk_t* start /**< [in]  */
);


/**
 * We are on the first word of a variable definition.
 * Mark all the variable names with PCF_VAR_1ST and PCF_VAR_DEF as
 * appropriate. Also mark any '*' encountered as a CT_PTR_TYPE.
 * Skip over []. Go until a ';' is hit.
 *
 * Example input:
 * int   a = 3, b, c = 2;              ## called with 'a'
 * foo_t f = {1, 2, 3}, g = {5, 6, 7}; ## called with 'f'
 * struct {...} *a, *b;                ## called with 'a' or '*'
 * myclass a(4);
 */
static chunk_t* mark_variable_definition(
   chunk_t* start /**< [in]  */
);


/**
 * Marks statement starts in a macro body.
 * REVISIT: this may already be done
 */
static void mark_define_expressions(void);


/**
 * tbd
 */
static void process_returns(void);


/**
 * Processes a return statement, labeling the parenthesis and marking
 * the parent. May remove or add parenthesis around the return statement
 */
static chunk_t* process_return(
   chunk_t* pc /**< [in] Pointer to the return chunk */
);


/**
 * We're on a 'class' or 'struct'.
 * Scan for CT_FUNCTION with a string that matches pclass->str
 */
static void mark_class_ctor(
   chunk_t* pclass /**< [in]  */
);


/**
 * We're on a 'namespace' skip the word and then set the parent of the braces.
 */
static void mark_namespace(
   chunk_t* pns /**< [in]  */
);


/**
 * tbd
 */
static void mark_cpp_constructor(
   chunk_t* pc /**< [in]  */
);


/**
 * Just hit an assign. Go backwards until we hit an open
 * brace/parenthesis/square or semicolon
 * (TODO: other limiter?) and mark as a LValue.
 */
static void mark_lvalue(
   chunk_t* pc /**< [in]  */
);


/**
 * We are on a word followed by a angle open which is part of a template.
 * If the angle close is followed by a open paren, then we are on a
 * template function def or a template function call:
 *   Vector2<float>(...) [: ...[, ...]] { ... }
 * Or we could be on a variable def if it's followed by a word:
 *   Renderer<rgb32> rend;
 */
static void mark_template_func(
   chunk_t* pc,     /**< [in]  */
   chunk_t* pc_next /**< [in]  */
);


/**
 * Just mark every CT_WORD until a semicolon as CT_SQL_WORD.
 * Adjust the levels if pc is CT_SQL_BEGIN
 */
static void mark_exec_sql(
   chunk_t* pc /**< [in]  */
);


/**
 * Process an ObjC 'class'
 * pc is the chunk after '@implementation' or '@interface' or '@protocol'.
 * Change colons, etc. Processes stuff until '@end'.
 * Skips anything in braces.
 */
static void handle_oc_class(
   chunk_t* pc /**< [in]  */
);


/**
 *  Mark Objective-C blocks (aka lambdas or closures)
 *  The syntax and usage is exactly like C function pointers
 *  but instead of an asterisk they have a caret as pointer symbol.
 *  Although it may look expensive this functions is only triggered
 *  on appearance of an OC_BLOCK_CARET for LANG_OC.
 *  repeat(10, ^{ putc('0'+d); });
 *  typedef void (^workBlk_t)(void);
 */
static void handle_oc_block_literal(
   chunk_t* pc /**< [in] points to the '^' */
);


/**
 * Mark Objective-C block types.
 * The syntax and usage is exactly like C function pointers
 * but instead of an asterisk they have a caret as pointer symbol.
 *  typedef void (^workBlk_t)(void);
 *  const char * (^workVar)(void);
 *  -(void)Foo:(void(^)())blk { }
 *
 * This is triggered when the sequence '(' '^' is found.
 */
static void handle_oc_block_type(
   chunk_t* pc /**< [in] points to the '^' */
);


/**
 * Process an ObjC message specification/declaration
 *
 * Specs:
 * -(void) foo ARGS;
 *
 * Declaration:
 * -(void) foo ARGS {  }
 *
 * LABEL : (ARGTYPE) ARGNAME
 *
 * ARGS is ': (ARGTYPE) ARGNAME [MOREARGS...]'
 * MOREARGS is ' [ LABEL] : (ARGTYPE) ARGNAME '
 * -(void) foo: (int32_t) arg: {  }
 * -(void) foo: (int32_t) arg: {  }
 * -(void) insertObject:(id)anObject atIndex:(int32_t)index
 */
static void handle_oc_message_decl(
   chunk_t* pc /**< [in]  */
);


/**
 * Process an ObjC message send statement:
 * [ class func: val1 name2: val2 name3: val3] ; // named params
 * [ class func: val1      : val2      : val3] ; // unnamed params
 * [ class <proto> self method ] ; // with protocol
 * [[NSMutableString alloc] initWithString: @"" ] // class from msg
 * [func(a,b,c) lastObject ] // class from func
 *
 * Mainly find the matching ']' and ';' and mark the colons.
 */
static void handle_oc_message_send(
   chunk_t* pc /**< [in] points to the open square '[' */
);


/**
 * Process @Property values and re-arrange them if necessary
 */
static void handle_oc_property_decl(
   chunk_t* pc /**< [in]  */
);


/**
 * Process a type that is enclosed in parenthesis in message declarations.
 * TODO: handle block types, which get special formatting
 *
 * @param pc points to the open parenthesis
 * @return the chunk after the type
 */
static chunk_t* handle_oc_md_type(
   chunk_t*  paren_open, /**< [in]  */
   c_token_t ptype,      /**< [in]  */
   uint64_t  flags,      /**< [in]  */
   bool&     did_it      /**< [in]  */
);


/**
 * Process an C# [] thingy:
 *    [assembly: xxx]
 *    [AttributeUsage()]
 *    [@X]
 *
 * Set the next chunk to a statement start after the close ']'
 */
static void handle_cs_square_stmt(
   chunk_t* pc /**< [in] points to the open square '[' */
);


/**
 * We are on a brace open that is preceded by a word or square close.
 * Set the brace parent to CT_CS_PROPERTY and find the first item in the
 * property and set its parent, too.
 */
static void handle_cs_property(
   chunk_t* pc /**< [in]  */
);


/**
 * We hit a ']' followed by a WORD. This may be a multidimensional array type.
 * Example: int[,,] x;
 * If there is nothing but commas between the open and close, then mark it.
 */
static void handle_cs_array_type(
   chunk_t* pc /**< [in]  */
);


/**
 * We are on the C++ 'template' keyword.
 * What follows should be the following:
 *
 * template <class identifier> function_declaration;
 * template <typename identifier> function_declaration;
 * template <class identifier> class class_declaration;
 * template <typename identifier> class class_declaration;
 *
 * Change the 'class' inside the <> to CT_TYPE.
 * Set the parent to the class after the <> to CT_TEMPLATE.
 * Set the parent of the semicolon to CT_TEMPLATE.
 */
static void handle_cpp_template(
   chunk_t* pc /**< [in]  */
);


/**
 * Verify and then mark C++ lambda expressions.
 * The expected format is '[...](...){...}' or '[...](...) -> type {...}'
 * sq_o is '[' CT_SQUARE_OPEN or '[]' CT_TSQUARE
 * Split the '[]' so we can control the space
 */
static void handle_cpp_lambda(
   chunk_t* pc /**< [in]  */
);


/**
 * We are on the D 'template' keyword.
 * What follows should be the following:
 *
 * template NAME ( TYPELIST ) { BODY }
 *
 * Set the parent of NAME to template, change NAME to CT_TYPE.
 * Set the parent of the parens and braces to CT_TEMPLATE.
 * Scan the body for each type in TYPELIST and change the type to CT_TYPE.
 */
static void handle_d_template(
   chunk_t* pc /**< [in]  */
);


/**
 * A func wrap chunk and what follows should be treated as a function name.
 * Create new text for the chunk and call it a CT_FUNCTION.
 *
 * A type wrap chunk and what follows should be treated as a simple type.
 * Create new text for the chunk and call it a CT_TYPE.
 */
static void handle_wrap(
   chunk_t* pc /**< [in]  */
);


/**
 * A prototype wrap chunk and what follows should be treated as a
 * function prototype.
 *
 * RETTYPE PROTO_WRAP(NAME, PARAMS); or RETTYPE PROTO_WRAP(NAME, (PARAMS));
 * RETTYPE gets changed with make_type().
 * PROTO_WRAP is marked as CT_FUNC_PROTO or CT_FUNC_DEF.
 * NAME is marked as CT_WORD.
 * PARAMS is all marked as prototype parameters.
 */
static void handle_proto_wrap(
   chunk_t* pc /**< [in]  */
);


/**
 * tbd
 */
static bool is_oc_block(
   chunk_t* pc /**< [in]  */
);


/**
 * Java assert statements are: "assert EXP1 [: EXP2] ;"
 * Mark the parent of the colon and semicolon
 */
static void handle_java_assert(
   chunk_t* pc /**< [in]  */
);


/**
 * Parse off the types in the D template args, adds to C-sharp
 * returns the close_paren
 */
static chunk_t* get_d_template_types(
   ChunkStack& cs,        /**< [in]  */
   chunk_t*    open_paren /**< [in]  */
);


/**
 * tbd
 */
static bool chunkstack_match(
   const ChunkStack& cs, /**< [in]  */
         chunk_t*    pc  /**< [in]  */
);


void make_type(chunk_t* pc)
{
   LOG_FUNC_ENTRY();
   if(is_type (pc, CT_WORD)) { set_type(pc, CT_TYPE    ); }
   else if (is_star (pc) ||
            is_msref(pc))    { set_type(pc, CT_PTR_TYPE); }
   else if (is_addr (pc))    { set_type(pc, CT_BYREF   ); }
}


void flag_series(chunk_t* start, chunk_t* end, uint64_t set_flags,
                 uint64_t clr_flags, scope_e nav)
{
   LOG_FUNC_ENTRY();
<<<<<<< HEAD
   while ((is_valid(start)) && (start != end))
=======
   while ((start != nullptr) && (start != end))
>>>>>>> c83d7068
   {
      update_flags(start, clr_flags, set_flags);
      start = chunk_get_next(start, nav);
      if (start == nullptr)
      {
         return;
      }
   }
<<<<<<< HEAD

   if (is_valid(end))
=======
   if (end != nullptr)
>>>>>>> c83d7068
   {
      update_flags(end, clr_flags, set_flags);
   }
}


static chunk_t* flag_parens(chunk_t* po, uint64_t flags, c_token_t opentype,
                            c_token_t ptype, bool parent_all)
{
   LOG_FUNC_ENTRY();
   assert(is_valid(po));

   chunk_t* paren_close = chunk_skip_to_match(po, scope_e::PREPROC);
   if (is_invalid(paren_close))
   {
      LOG_FMT(LERR, "flag_parens: no match for [%s] at [%u:%u]",
              po->text(), po->orig_line, po->orig_col);
      log_func_stack_inline(LERR);
      cpd.error_count++;
      return(nullptr);
   }

   LOG_FMT(LFLPAREN, "flag_parens: %u:%u [%s] and %u:%u [%s] type=%s ptype=%s",
           po->orig_line, po->orig_col, po->text(),
           paren_close->orig_line, paren_close->orig_col, paren_close->text(),
           get_token_name(opentype), get_token_name(ptype));
   log_func_stack_inline(LFLPAREN);

   if (po != paren_close)
   {
      if ((flags != 0) ||
          (parent_all && (ptype != CT_NONE)))
      {
         chunk_t* pc;
         for (pc = chunk_get_next(po, scope_e::PREPROC);
              (pc != nullptr) && (pc != paren_close);
              pc = chunk_get_next(pc, scope_e::PREPROC))
         {
<<<<<<< HEAD
            set_flags(pc, flags);
=======
            if (pc == nullptr)
            {
               return(nullptr);
            }
            chunk_flags_set(pc, flags);
>>>>>>> c83d7068
            if (parent_all)
            {
               set_ptype(pc, ptype);
            }
         }
      }

      if (opentype != CT_NONE)
      {
         set_type(po, opentype);
         set_type(paren_close, get_inverse_type(opentype));
      }

      if (ptype != CT_NONE)
      {
         set_ptype(po,          ptype);
         set_ptype(paren_close, ptype);
      }
   }
   return(get_next_ncnl(paren_close, scope_e::PREPROC));
}


chunk_t* set_paren_parent(chunk_t* start, c_token_t parent)
{
   LOG_FUNC_ENTRY();

   chunk_t* end = chunk_skip_to_match(start, scope_e::PREPROC);
   if (is_valid(end))
   {
      assert(is_valid(start));
      LOG_FMT(LFLPAREN, "set_paren_parent: %u:%u [%s] and %u:%u [%s] type=%s ptype=%s",
              start->orig_line, start->orig_col, start->text(),
              end->orig_line,   end->orig_col,   end->text(),
              get_token_name(start->type), get_token_name(parent));
      log_func_stack_inline(LFLPAREN);
      set_ptype(start, parent);
      set_ptype(end,   parent);
   }
   return(get_next_ncnl(end, scope_e::PREPROC));
}


static void flag_asm(chunk_t* pc)
{
   LOG_FUNC_ENTRY();

   chunk_t* tmp = get_next_ncnl(pc, scope_e::PREPROC);
   return_if(!is_type(tmp, CT_QUALIFIER));

   chunk_t* po = get_next_ncnl(tmp, scope_e::PREPROC);
   return_if(!is_paren_open(po));

   chunk_t* end = chunk_skip_to_match(po, scope_e::PREPROC);
   return_if(is_invalid(end));

<<<<<<< HEAD
   set_ptype(po,  CT_ASM);
   set_ptype(end, CT_ASM);
   for (tmp = get_next_ncnl(po,  scope_e::PREPROC);
        tmp != end;
        tmp = get_next_ncnl(tmp, scope_e::PREPROC))
   {
      assert(is_valid(tmp));
      if (is_type(tmp, CT_COLON))
=======
   set_chunk_parent(po, CT_ASM);
   set_chunk_parent(end, CT_ASM);
   for (tmp = chunk_get_next_ncnl(po, scope_e::PREPROC);
        (tmp != nullptr) && (tmp != end);
        tmp = chunk_get_next_ncnl(tmp, scope_e::PREPROC))
   {
      if (tmp == nullptr)
      {
         return;
      }
      if (tmp->type == CT_COLON)
>>>>>>> c83d7068
      {
         set_type(tmp, CT_ASM_COLON);
      }
      else if (is_type(tmp, CT_DC_MEMBER))
      {
         /* if there is a string on both sides, then this is two ASM_COLONs */
         if (is_type(get_next_ncnl(tmp, scope_e::PREPROC), CT_STRING) &&
             is_type(get_prev_ncnl(tmp, scope_e::PREPROC), CT_STRING) )
         {
            chunk_t nc = *tmp;
            tmp->str.resize(1);
            tmp->orig_col_end = tmp->orig_col + 1;
            set_type(tmp, CT_ASM_COLON);

            nc.type = tmp->type;
            nc.str.pop_front();
            nc.orig_col++;
            nc.column++;
            chunk_add_after(&nc, tmp);
         }
      }
   }
<<<<<<< HEAD
   tmp = get_next_ncnl(end, scope_e::PREPROC);
   if (is_type(tmp, CT_SEMICOLON))
=======
   tmp = chunk_get_next_ncnl(end, scope_e::PREPROC);
   if (tmp == nullptr)
   {
      return;
   }
   if (chunk_is_token(tmp, CT_SEMICOLON))
>>>>>>> c83d7068
   {
      set_ptype(tmp, CT_ASM);
   }
}


static bool chunk_ends_type(chunk_t* start)
{
   LOG_FUNC_ENTRY();
   retval_if(is_invalid(start), false);

   bool     ret       = false;
   uint32_t cnt       = 0;
   bool     last_lval = false;

   chunk_t* pc = start;
   for ( ; is_valid(pc); pc = get_prev_ncnl(pc))
   {
      LOG_FMT(LFTYPE, "%s: [%s] %s flags %" PRIx64 " on line %u, col %u\n",
              __func__, get_token_name(pc->type), pc->text(),
              get_flags(pc), pc->orig_line, pc->orig_col);

      if(is_type(pc, 6, CT_QUALIFIER, CT_WORD, CT_STRUCT,
                        CT_DC_MEMBER, CT_TYPE, CT_PTR_TYPE))
      {
         cnt++;
         last_lval = is_flag(pc, PCF_LVALUE);
         continue;
      }

      if ((is_semicolon(pc) && not_flag(pc, PCF_IN_FOR)) ||
          is_type(pc, CT_TYPEDEF, CT_BRACE_OPEN, CT_BRACE_CLOSE) ||
          is_forin(pc) ||
          (is_type(pc, CT_SPAREN_OPEN) &&
          (last_lval == true)        ) )
      {
         ret = cnt > 0;
      }
      break;
   }

   if (is_invalid(pc)) { ret = true; } /* first token */
   LOG_FMT(LFTYPE, "%s verdict: %s\n", __func__, ret ? "yes" : "no");
   return(ret);
}


static chunk_t* skip_dc_member(chunk_t* start)
{
   LOG_FUNC_ENTRY();
   retval_if(is_invalid(start), start);

<<<<<<< HEAD
   chunk_t* pc   = start;
   chunk_t* next = (is_type(pc, CT_DC_MEMBER)) ? pc : get_next_ncnl(pc);
   while (is_type(next, CT_DC_MEMBER))
   {
      pc   = get_next_ncnl(next);
      next = get_next_ncnl(pc);
=======
   chunk_t *pc   = start;
   chunk_t *next = (pc->type == CT_DC_MEMBER) ? pc : chunk_get_next_ncnl(pc);
   while ((next != nullptr) && (next->type == CT_DC_MEMBER))
   {
      pc = chunk_get_next_ncnl(next);
      if (pc == nullptr)
      {
         return(nullptr);
      }
      next = chunk_get_next_ncnl(pc);
>>>>>>> c83d7068
   }
   return(pc);
}


void do_symbol_check(chunk_t* prev, chunk_t* pc, chunk_t* next)
{
   LOG_FUNC_ENTRY();
   LOG_FMT(LGUY, "%s: %u:%u %s:%s\n", __func__, pc->orig_line, pc->orig_col,
           pc->text(), get_token_name(pc->type));

   if (is_type(pc, CT_OC_AT))
   {
      if(is_type(next, CT_PAREN_OPEN, CT_BRACE_OPEN, CT_SQUARE_OPEN))
      {
         flag_parens(next, PCF_OC_BOXED, next->type, CT_OC_AT, false);
      }
      else
      {
         set_ptype(next, CT_OC_AT);
      }
   }

   /* D stuff */
   if (is_lang(cpd,  LANG_D       ) &&
       is_type(pc,   CT_QUALIFIER ) &&
       is_str (pc,   "const"  ) &&
       is_type(next, CT_PAREN_OPEN) )
   {
      set_type(pc, CT_D_CAST);
      set_paren_parent(next, pc->type);
   }

   if ( is_type(next, CT_PAREN_OPEN                   ) &&
        is_type(pc,   CT_D_CAST, CT_DELEGATE, CT_ALIGN) )
   {
      /* mark the parenthesis parent */
      chunk_t* tmp = set_paren_parent(next, pc->type);

      /* For a D cast - convert the next item */
      if (is_type (pc, CT_D_CAST) && is_valid(tmp))
      {
         switch(tmp->type)
         {
            case(CT_STAR ): set_type(tmp, CT_DEREF); break;
            case(CT_AMP  ): set_type(tmp, CT_ADDR ); break;
            case(CT_MINUS): set_type(tmp, CT_NEG  ); break;
            case(CT_PLUS ): set_type(tmp, CT_POS  ); break;
            default:       /*ignore unexpected type*/break;
         }
      }

      /* For a delegate, mark previous words as types and the item after the
       * close paren as a variable def
       */
      if (is_type(pc, CT_DELEGATE))
      {
         if (is_valid(tmp))
         {
            set_ptype(tmp, CT_DELEGATE);
            if (is_level(tmp, tmp->brace_level))
            {
               set_flags(tmp, PCF_VAR_1ST_DEF);
            }
         }

         for (tmp = get_prev_ncnl(pc); is_valid(tmp); tmp = get_prev_ncnl(tmp))
         {
            break_if(is_semicolon(tmp) || is_opening_brace(tmp));
            make_type(tmp);
         }
      }

      if (is_type(pc, CT_ALIGN))
      {
         if (is_opening_rbrace(tmp)) { set_paren_parent(tmp, pc->type); }
         if (is_type(tmp, CT_COLON)) { set_ptype       (tmp, pc->type); }
      }
   }

   if (is_type(pc, CT_INVARIANT))
   {
      if (is_type(next, CT_PAREN_OPEN))
      {
         set_ptype(next, pc->type);
         chunk_t* tmp = chunk_get_next(next);
         while (is_valid(tmp))
         {
            if (is_type(tmp, CT_PAREN_CLOSE))
            {
               set_ptype(tmp, pc->type);
               break;
            }
            make_type(tmp);
            tmp = chunk_get_next(tmp);
         }
      }
      else
      {
         set_type(pc, CT_QUALIFIER);
      }
   }

   if (is_type_and_not_ptype(prev, CT_BRACE_OPEN, CT_CS_PROPERTY) &&
       (is_type(pc, CT_GETSET, CT_GETSET_EMPTY)))
   {
      flag_parens(prev, 0, CT_NONE, CT_GETSET, false);
   }

   if (is_type(pc, CT_ASM)) { flag_asm(pc); }

   /* Objective C stuff */
   if(is_lang(cpd, LANG_OC))
   {
      /* Check for message declarations */
      if (is_flag(pc, PCF_STMT_START))
      {
         if ((is_str(pc,   "-") ||
              is_str(pc,   "+") ) &&
              is_str(next, "(")   )
         {
            handle_oc_message_decl(pc);
         }
      }
      if (is_flag(pc, PCF_EXPR_START))
      {
         if (is_type(pc, CT_SQUARE_OPEN)) { handle_oc_message_send (pc); }
         if (is_type(pc, CT_CARET      )) { handle_oc_block_literal(pc); }
      }
      if (is_type(pc, CT_OC_PROPERTY))
      {
         handle_oc_property_decl(pc);
      }
   }


   /* C# stuff */
   if (is_lang(cpd, LANG_CS))
   {
      /* '[assembly: xxx]' stuff */
      if (is_type_and_flag(pc, CT_SQUARE_OPEN, PCF_EXPR_START))
      {
         handle_cs_square_stmt(pc);
      }

      if (is_type_and_ptype(next,  CT_BRACE_OPEN,   CT_NONE                ) &&
          is_type          (pc, 3, CT_SQUARE_CLOSE, CT_ANGLE_CLOSE, CT_WORD) )
      {
         handle_cs_property(next);
      }
      if (are_types(pc, CT_SQUARE_CLOSE, next, CT_WORD))
      {
         handle_cs_array_type(pc);
      }

      if (is_type(pc,   CT_LAMBDA, CT_DELEGATE) &&
          is_type(next, CT_BRACE_OPEN         ) )
      {
         set_paren_parent(next, pc->type);
      }

      if (is_type (pc,       CT_WHEN       ) &&
          not_type(pc->next, CT_SPAREN_OPEN) )
      {
         set_type(pc, CT_WORD);
      }
   }

   if (is_type(pc, CT_NEW))
   {
      chunk_t* ts  = nullptr;
      chunk_t* tmp = next;
      if (is_type(tmp, CT_TSQUARE))
      {
         ts  = tmp;
         tmp = get_next_ncnl(tmp);
      }
<<<<<<< HEAD
      if (is_type(tmp, CT_BRACE_OPEN, CT_PAREN_OPEN))
=======
      if ((tmp != nullptr) && (tmp->type == CT_BRACE_OPEN || CT_PAREN_OPEN))
>>>>>>> c83d7068
      {
         set_paren_parent(tmp, pc->type);
         if (is_valid(ts))
         {
            ts->ptype = pc->type;
         }
      }
   }

   /* C++11 Lambda stuff */
   if (is_lang(cpd, LANG_CPP) &&
       (is_type(pc, CT_SQUARE_OPEN, CT_TSQUARE)))
   {
      handle_cpp_lambda(pc);
   }

   /* FIXME: which language does this apply to? */
   if (are_types(pc, CT_ASSIGN, next, CT_SQUARE_OPEN))
   {
      set_paren_parent(next, CT_ASSIGN);

      /* Mark one-liner assignment */
      chunk_t* tmp = next;
      while ((tmp = get_next_nc(tmp)) != nullptr)
      {
         break_if(is_nl(tmp));

         if (is_type(tmp, CT_SQUARE_CLOSE) && is_level(next, tmp->level))
         {
            set_flags(tmp,  PCF_ONE_LINER);
            set_flags(next, PCF_ONE_LINER);
            break;
         }
      }
   }

   if (is_type(pc, CT_ASSERT))
   {
      handle_java_assert(pc);
   }
   if (is_type(pc, CT_ANNOTATION))
   {
      chunk_t* tmp = get_next_ncnl(pc);
      if (is_paren_open(tmp))
      {
         set_paren_parent(tmp, CT_ANNOTATION);
      }
   }

   /* A [] in C# and D only follows a type */
   if (is_type(pc, CT_TSQUARE) && is_lang(cpd, LANG_DCSV))
   {
      if (is_type(prev, CT_WORD)) { set_type(prev, CT_TYPE);          }
      if (is_type(next, CT_WORD)) { set_flags(next, PCF_VAR_1ST_DEF); }
   }

   if (is_type(pc, 3, CT_SQL_EXEC, CT_SQL_BEGIN, CT_SQL_END))
   {
      mark_exec_sql(pc);
   }

   if (is_type(pc, CT_PROTO_WRAP))
   {
      handle_proto_wrap(pc);
   }

   /* Handle the typedef */
   if (is_type(pc, CT_TYPEDEF))
   {
      fix_typedef(pc);
   }
   if (is_type(pc, CT_ENUM, CT_STRUCT, CT_UNION))
   {
      if (not_type(prev, CT_TYPEDEF))
      {
         fix_enum_struct_union(pc);
      }
   }

   if (is_type(pc, CT_EXTERN))
   {
      if (is_paren_open(next))
      {
         chunk_t* tmp = flag_parens(next, 0, CT_NONE, CT_EXTERN, true);
         if (is_opening_rbrace(tmp))
         {
            set_paren_parent(tmp, CT_EXTERN);
         }
      }
      else
      {
         /* next likely is a string (see tokenize_cleanup.cpp) */
<<<<<<< HEAD
         set_ptype(next, CT_EXTERN);
         chunk_t* tmp = get_next_ncnl(next);
         if (is_opening_rbrace(tmp))
=======
         set_chunk_parent(next, CT_EXTERN);
         tmp = chunk_get_next_ncnl(next);
         if ((tmp != nullptr) && (tmp->type == CT_BRACE_OPEN))
>>>>>>> c83d7068
         {
            set_paren_parent(tmp, CT_EXTERN);
         }
      }
   }

   if (is_type(pc, CT_TEMPLATE))
   {
      if (is_lang(cpd, LANG_D)) { handle_d_template  (pc); }
      else                      { handle_cpp_template(pc); }
   }

   if (is_type          (pc,   CT_WORD) &&
       is_type_and_ptype(next, CT_ANGLE_OPEN, CT_TEMPLATE))
   {
      mark_template_func(pc, next);
   }

   if (are_types(pc, CT_SQUARE_CLOSE, next, CT_PAREN_OPEN))
   {
      flag_parens(next, 0, CT_FPAREN_OPEN, CT_NONE, false);
   }

   if (is_type(pc, CT_TYPE_CAST))
   {
      fix_type_cast(pc);
   }

   if (is_ptype(pc, CT_ASSIGN                    ) &&
       is_type (pc, CT_BRACE_OPEN, CT_SQUARE_OPEN) )
   {
      /* Mark everything in here as in assign */
      flag_parens(pc, PCF_IN_ARRAY_ASSIGN, pc->type, CT_NONE, false);
   }

   if (is_type(pc, CT_D_TEMPLATE))
   {
      set_paren_parent(next, pc->type);
   }

   /* A word before an open paren is a function call or definition.
    * CT_WORD => CT_FUNC_CALL or CT_FUNC_DEF */
   if (is_type(next, CT_PAREN_OPEN))
   {
      chunk_t* tmp = get_next_ncnl(next);
      if (is_lang(cpd, LANG_OC) && is_type(tmp, CT_CARET))
      {
         handle_oc_block_type(tmp);

         /* This is the case where a block literal is passed as the
          * first argument of a C-style method invocation. */
         assert(is_valid(tmp));
         if (are_types(tmp, CT_OC_BLOCK_CARET, pc, CT_WORD))
         {
            set_type(pc, CT_FUNC_CALL);
         }
      }
      else if (is_type(pc, CT_WORD, CT_OPERATOR_VAL))
      {
         set_type(pc, CT_FUNCTION);
      }
      else if (is_type(pc, CT_TYPE))
      {
         /* If we are on a type, then we are either on a C++ style cast, a
          * function or we are on a function type.
          * The only way to tell for sure is to find the close paren and see
          * if it is followed by an open paren.
          * "int(5.6)"
          * "int()"
          * "int(foo)(void)"
          *
          * FIXME: this check can be done better... */
         chunk_t* tmp = get_next_type(next, CT_PAREN_CLOSE, (int32_t)next->level);
         if(tmp != nullptr)
         {
            chunk_t* tmpA = get_next_type(tmp, CT_ASSIGN, pc->level);
            tmp = chunk_get_next(tmp);
            if (is_type(tmp, CT_PAREN_OPEN))
            {
               if (is_type(tmpA, CT_ASSIGN))
               {
                  // we have "TYPE(...)(...) =" such as
                  // Issue #1041
                  // void (*g_func_table[32])(void) =
               }
               else
               {
                  /* we have "TYPE(...)(" */
                  set_type(pc, CT_FUNCTION);
               }
            }
            else
            {
               if (is_ptype(pc, CT_NONE       ) &&
                   not_flag(pc, PCF_IN_TYPEDEF) )
               {
                  tmp = get_next_ncnl(next);
                  if (is_type(tmp, CT_PAREN_CLOSE))
                  {
                     /* we have TYPE() */
                     set_type(pc, CT_FUNCTION);
                  }
                  else
                  {
                     /* we have TYPE(...) */
                     set_type        (pc,   CT_CPP_CAST);
                     set_paren_parent(next, CT_CPP_CAST);
                  }
               }
            }
         }
      }
      else if (is_type(pc, CT_ATTRIBUTE))
      {
         flag_parens(next, 0, CT_FPAREN_OPEN, CT_ATTRIBUTE, false);
      }
   }
   if (is_lang(cpd, LANG_PAWN))
   {
      if (is_type(pc, CT_FUNCTION) && (pc->brace_level > 0))
      {
         set_type(pc, CT_FUNC_CALL);
      }
      if (are_types(pc, CT_STATE, next, CT_PAREN_OPEN))
      {
         set_paren_parent(next, pc->type);
      }
   }
   else
   {
      if ( is_type (pc, CT_FUNCTION     ) &&
          (is_ptype(pc, CT_OC_BLOCK_EXPR) || !is_oc_block(pc)))
      {
         mark_function(pc);
      }
   }

   /* Detect C99 member stuff */
   if (is_type(pc,   CT_MEMBER              ) &&
       is_type(prev, CT_COMMA, CT_BRACE_OPEN) )
   {
      set_type (pc,   CT_C99_MEMBER);
      set_ptype(next, CT_C99_MEMBER);
   }

   /* Mark function parenthesis and braces */
   if (is_type(pc, CT_FUNC_CALL, CT_FUNC_CALL_USER,
                   CT_FUNC_DEF,  CT_FUNC_PROTO))
   {
      chunk_t* tmp = next;
      if (is_type(tmp, CT_SQUARE_OPEN))
      {
         tmp = set_paren_parent(tmp, pc->type);
      }
      else if (is_type (tmp, CT_TSQUARE ) ||
               is_ptype(tmp, CT_OPERATOR) )
      {
         tmp = get_next_ncnl(tmp);
      }

      if (is_valid(tmp))
      {
         if (is_paren_open(tmp))
         {
            tmp = flag_parens(tmp, 0, CT_FPAREN_OPEN, pc->type, false);
            if (is_valid(tmp))
            {
               if (is_opening_rbrace(tmp))
               {
                  if (not_ptype(tmp, CT_DOUBLE_BRACE) &&
                      not_flag(pc, PCF_IN_CONST_ARGS) )
                  {
                     set_paren_parent(tmp, pc->type);
                  }
               }
               else if (is_semicolon(tmp) && is_type(pc, CT_FUNC_PROTO))
               {
                  set_ptype(tmp, pc->type);
               }
            }
         }
      }
   }

   /* Mark the parameters in catch() */
   if (are_types(pc, CT_CATCH, next, CT_SPAREN_OPEN))
   {
      fix_fcn_def_params(next);
   }

   if (are_types(pc, CT_THROW, prev, CT_FPAREN_CLOSE))
   {
      set_ptype(pc, prev->ptype);
      if (is_type(next, CT_PAREN_OPEN))
      {
         set_paren_parent(next, CT_THROW);
      }
   }

   /* Mark the braces in: "for_each_entry(xxx) { }" */
   if (is_type_and_not_ptype(pc, CT_BRACE_OPEN, CT_DOUBLE_BRACE) &&
       is_type (prev, CT_FPAREN_CLOSE                ) &&
       is_ptype(prev, CT_FUNC_CALL, CT_FUNC_CALL_USER) &&
       not_flag(pc, PCF_IN_CONST_ARGS                ) )
   {
      set_paren_parent(pc, CT_FUNC_CALL);
   }

   /* Check for a close parenthesis followed by an open parenthesis,
    * which means that we are on a function type declaration (C/C++ only?).
    * Note that typedefs are already taken care of. */
   if (not_flag(pc, (PCF_IN_TYPEDEF | PCF_IN_TEMPLATE)) &&
       not_ptype(pc, CT_CPP_CAST,    CT_C_CAST     ) &&
       not_ptype(pc, CT_OC_MSG_DECL, CT_OC_MSG_SPEC) &&
       !is_preproc (pc) &&
       !is_oc_block(pc) &&
       is_str(pc,  ")") &&
       is_str(next,"(") )
   {
      if (is_lang(cpd, LANG_D))
      {
         flag_parens(next, 0, CT_FPAREN_OPEN, CT_FUNC_CALL, false);
      }
      else
      {
         mark_function_type(pc);
      }
   }

   if (is_type (pc, CT_CLASS, CT_STRUCT) &&
       is_level(pc, pc->brace_level    ) )
   {
      if (not_type(pc, CT_STRUCT) ||
          ((cpd.lang_flags & LANG_C) == 0))
      {
         mark_class_ctor(pc);
      }
   }

   if (is_type(pc, CT_OC_CLASS )) { handle_oc_class(pc); }
   if (is_type(pc, CT_NAMESPACE)) { mark_namespace (pc); }

   /*TODO: Check for stuff that can only occur at the start of an statement */

   if ((cpd.lang_flags & LANG_D) == 0)
   {
      /* Check a parenthesis pair to see if it is a cast.
       * Note that SPAREN and FPAREN have already been marked. */
      if (is_type (pc,      CT_PAREN_OPEN                              ) &&
          is_ptype(pc,      CT_NONE, CT_OC_MSG, CT_OC_BLOCK_EXPR       ) &&
          is_type (next, 8, CT_WORD,   CT_TYPE, CT_QUALIFIER, CT_STRUCT,
                            CT_MEMBER, CT_ENUM, CT_DC_MEMBER, CT_UNION ) &&
          not_type (prev, CT_SIZEOF                                    ) &&
          not_ptype(prev, CT_OPERATOR                                  ) &&
          not_flag (pc,   PCF_IN_TYPEDEF                               ) )
      {
         fix_casts(pc);
      }
   }

   if ((cpd.lang_flags & LANG_CPP) != 0)
   {
      // check for type initializer list: auto a = ... int{0};
      if ((pc->type == CT_WORD || pc->type == CT_TYPE))
      {
         auto brace_open = get_next_ncnl(pc);
         if (is_type(brace_open, CT_BRACE_OPEN)
             && brace_open->ptype != CT_STRUCT
             && brace_open->ptype != CT_ENUM
             && brace_open->ptype != CT_CLASS
             && brace_open->ptype != CT_NAMESPACE
             && brace_open->ptype != CT_FUNC_DEF    // guard arrow return type
             && brace_open->ptype != CT_FUNC_PROTO  // --||--
             && brace_open->ptype != CT_CPP_LAMBDA) // --||--
         {
            chunk_t* brace_close = chunk_skip_to_match(next);
            if (is_type(brace_close, CT_BRACE_CLOSE))
            {
               pc->type           = CT_TYPE;
               brace_close->ptype = CT_TYPE;
               brace_open->ptype  = CT_TYPE;
            }
         }
      }
   }

   /* Check for stuff that can only occur at the start of an expression */
   if (is_flag(pc, PCF_EXPR_START))
   {
      switch(pc->type)
      {
         case(CT_STAR): /* Change STAR, MINUS, and PLUS in the easy cases */
         // [0x100062020:IN_SPAREN,IN_FOR,STMT_START,EXPR_START,PUNCTUATOR]
         // prev->type is CT_COLON ==> CT_DEREF
            switch(prev->type)
            {
               case(CT_ANGLE_CLOSE): set_type(pc, CT_PTR_TYPE); break;
               case(CT_COLON      ): set_type(pc, CT_DEREF   ); break;
               default:              set_type(pc, CT_DEREF   ); break;
            }
         break;

         case(CT_CARET):
            if (is_lang(cpd, LANG_CPP) && is_type(prev, CT_ANGLE_CLOSE))
            {
               set_type(pc, CT_PTR_TYPE);
            }
            if (is_lang(cpd, LANG_OC))
            {
               /* This is likely the start of a block literal */
               handle_oc_block_literal(pc);
            }
         break;

         case(CT_MINUS       ): set_type(pc, CT_NEG          ); break;
         case(CT_PLUS        ): set_type(pc, CT_POS          ); break;
         case(CT_INCDEC_AFTER): set_type(pc, CT_INCDEC_BEFORE); break;
         case(CT_AMP         ): set_type(pc, CT_ADDR         ); break;
         default:               /* unexpected type */           break;
      }
   }

   /* Detect a variable definition that starts with struct/enum/union/class */
   if (not_flag (pc,   PCF_IN_TYPEDEF) &&
       not_ptype(prev, CT_CPP_CAST   ) &&
       not_flag (prev, PCF_IN_FCN_DEF) &&
       is_type(pc, CT_STRUCT, CT_UNION, CT_CLASS, CT_ENUM) )
   {
      chunk_t* tmp = skip_dc_member(next);
      if (is_type(tmp, CT_TYPE, CT_WORD))
      {
         set_type_and_ptype(tmp, CT_TYPE, pc->type);

         tmp = get_next_ncnl(tmp);
      }
      if (is_opening_rbrace(tmp))
      {
         tmp = chunk_skip_to_match(tmp);
<<<<<<< HEAD
         tmp = get_next_ncnl(tmp);
=======
         if (tmp != nullptr)
         {
            tmp = chunk_get_next_ncnl(tmp);
         }
>>>>>>> c83d7068
      }
      if (is_ptr_operator(tmp) || is_type(tmp, CT_WORD))
      {
         mark_variable_definition(tmp);
      }
   }

   /* Change the parenthesis pair after a function/macro-function
    * CT_PAREN_OPEN => CT_FPAREN_OPEN */
   if (is_type(pc, CT_MACRO_FUNC))
   {
      flag_parens(next, PCF_IN_FCN_CALL, CT_FPAREN_OPEN, CT_MACRO_FUNC, false);
   }

   if (is_type(pc, CT_MACRO_OPEN, CT_MACRO_ELSE, CT_MACRO_CLOSE))
   {
      if (is_type(next, CT_PAREN_OPEN))
      {
         flag_parens(next, 0, CT_FPAREN_OPEN, pc->type, false);
      }
   }

   if (are_types(pc, CT_DELETE, next, CT_TSQUARE))
   {
      set_ptype(next, CT_DELETE);
   }

   /* Change CT_STAR to CT_PTR_TYPE or CT_ARITH or CT_DEREF */
   if ( is_type(pc, CT_STAR                            ) ||
       (is_type(pc, CT_CARET) && is_lang(cpd, LANG_CPP)) )
   {
      if (is_paren_close(next) ||
         (is_type(next, CT_COMMA)))
      {
         set_type(pc, CT_PTR_TYPE);
      }
      else if (is_lang(cpd, LANG_OC) && (is_type(next, CT_STAR)))
      {
         /* Change pointer-to-pointer types in OC_MSG_DECLs
          * from ARITH <===> DEREF to PTR_TYPE <===> PTR_TYPE */
         set_type_and_ptype(pc,   CT_PTR_TYPE, prev->ptype);
         set_type_and_ptype(next, CT_PTR_TYPE, pc->ptype  );
      }
      else if (is_type(pc,   CT_STAR             ) &&
               is_type(prev, CT_SIZEOF, CT_DELETE) )
      {
         set_type(pc, CT_DEREF);
      }
      else if ((is_type(prev, CT_WORD) && chunk_ends_type(prev)) ||
                is_type(prev, CT_DC_MEMBER, CT_PTR_TYPE)         )
      {
         set_type(pc, CT_PTR_TYPE);
      }
      else if (is_type(next, CT_SQUARE_OPEN) &&
               !is_lang(cpd, LANG_OC))
      {
         set_type(pc, CT_PTR_TYPE);
      }
      else if (is_type(pc, CT_STAR))
      {
         /* A star can have three meanings
          * 1. CT_DEREF    = pointer dereferencing
          * 2. CT_PTR_TYPE = pointer definition
          * 3. CT_ARITH    = arithmetic multiplication */
         if (is_type(prev, CT_TYPE))
         {
            set_type(pc, CT_PTR_TYPE);
         }
         else
         {
            const c_token_t type = ( is_flag(prev, PCF_PUNCTUATOR)                    &&
                             (!is_paren_close(prev) || is_ptype(prev, CT_MACRO_FUNC)) &&
                               not_type(prev, CT_SQUARE_CLOSE, CT_DC_MEMBER)        ) ?
                               CT_DEREF : CT_ARITH;
            set_type(pc, type);
         }
      }
   }

   if (is_type(pc, CT_AMP))
   {
      if      (is_type(prev, CT_DELETE)) { set_type(pc, CT_ADDR ); }
      else if (is_type(prev, CT_TYPE  )) { set_type(pc, CT_BYREF); }
      else if (is_type(next, CT_FPAREN_CLOSE, CT_COMMA))
      {
         // connect(&mapper, SIGNAL(mapped(QString &)), this, SLOT(onSomeEvent(QString &)));
         set_type(pc, CT_BYREF);
      }
      else
      {
         set_type(pc, CT_ARITH);
         if (is_type(prev, CT_WORD))
         {
            chunk_t* tmp = get_prev_ncnl(prev);
            if (is_valid(tmp))
            {
               if (is_type(tmp, CT_SEMICOLON,  CT_VSEMICOLON,
                                CT_BRACE_OPEN, CT_QUALIFIER))
               {
                  set_type (prev, CT_TYPE);
                  set_type (pc,   CT_ADDR);
                  set_flags(next, PCF_VAR_1ST);
               }
               else if (is_type(tmp, CT_DC_MEMBER))
               {
                  set_type(prev, CT_TYPE);
                  set_type(pc,   CT_BYREF);
               }
            }
         }
      }
   }

   if (is_type(pc, CT_MINUS, CT_PLUS))
   {
      const bool pc_is_minus = is_type(pc, CT_MINUS);
      const c_token_t pc_new_type = (pc_is_minus) ? CT_NEG : CT_POS;
      switch(prev->type)
      {
         case(CT_POS     ): /* fallthrough */
         case(CT_NEG     ): /* fallthrough */
         case(CT_OC_CLASS): set_type(pc, pc_new_type); break;
         default:           set_type(pc, CT_ARITH   ); break;
      }
   }

   /* Check for extern "C" NSString* i;
    * NSString is a type
    * change CT_WORD => CT_TYPE     for pc
    * change CT_STAR => CT_PTR_TYPE for pc-next */
   if (is_type(pc, CT_WORD))      // here NSString
   {
      if (is_type(pc->next, CT_STAR)) // here *
      {
         if (is_type(pc->prev, CT_STRING))
         {
            /* compare text with "C" to find extern "C" instructions */
            if (unc_text::compare(pc->prev->text(), "\"C\"") == 0)
            {
               if (is_type(pc->prev->prev, CT_EXTERN))
               {
                  set_type(pc,       CT_TYPE    ); // change CT_WORD => CT_TYPE
                  set_type(pc->next, CT_PTR_TYPE); // change CT_STAR => CT_PTR_TYPE
               }
            }
         }
         // Issue #322 STDMETHOD(GetValues)(BSTR bsName, REFDATA** pData);
         if (is_type(pc->next->next, CT_STAR) &&
             is_flag(pc, PCF_IN_CONST_ARGS  ) )
         {
            // change CT_STAR => CT_PTR_TYPE
            set_type(pc->next,       CT_PTR_TYPE);
            set_type(pc->next->next, CT_PTR_TYPE);
         }
         // Issue #222 whatever3 *(func_ptr)( whatever4 *foo2, ...
         if (is_type(pc->next->next, CT_WORD) &&
             is_flag(pc, PCF_IN_FCN_DEF     ) )
         {
            set_type(pc->next, CT_PTR_TYPE);
         }
      }
   }

   /* Check for __attribute__((visibility ("default"))) NSString* i;
    * NSString is a type
    * change CT_WORD => CT_TYPE     for pc
    * change CT_STAR => CT_PTR_TYPE for pc-next */
   if (is_type(pc, CT_WORD))      // here NSString
   {
      if (is_type(pc->next, CT_STAR)) // here *
      {
         chunk_t* tmp = pc;
         while (is_valid(tmp))
         {
            if (is_type(tmp, CT_ATTRIBUTE))
            {
               LOG_FMT(LGUY, "ATTRIBUTE found %s:%s\n", get_token_name(tmp->type), tmp->text());
               LOG_FMT(LGUY, "for token %s:%s\n",       get_token_name(pc->type ), pc->text() );

               set_type(pc,       CT_TYPE    ); /* change CT_WORD => CT_TYPE */
               set_type(pc->next, CT_PTR_TYPE); /* change CT_STAR => CT_PTR_TYPE */
            }
            break_if(is_flag(tmp, PCF_STMT_START));  /* we are at beginning of the line */

            tmp = chunk_get_prev(tmp);
         }
      }
   }

   /* Issue #548
    * inline T && someFunc(foo * *p, bar && q) { } */
   if (is_type(pc, CT_BOOL) &&
       is_str (pc, "&&"   ) &&
       chunk_ends_type(pc->prev))
   {
      set_type(pc, CT_BYREF);
   }
}


static void check_double_brace_init(chunk_t* bo1)
{
   LOG_FUNC_ENTRY();
<<<<<<< HEAD
   LOG_FMT(LJDBI, "%s: %u:%u", __func__, bo1->orig_line, bo1->orig_col);
   chunk_t* pc = get_prev_ncnl(bo1);
   if (is_paren_close(pc))
   {
      chunk_t* bo2 = chunk_get_next(bo1);
      if (is_opening_rbrace(bo2))
      {
         /* found a potential double brace */
         chunk_t* bc2 = chunk_skip_to_match(bo2);
         chunk_t* bc1 = chunk_get_next     (bc2);
         if (is_closing_rbrace(bc1))
=======
   LOG_FMT(LJDBI, "%s: %zu:%zu", __func__, bo1->orig_line, bo1->orig_col);
   chunk_t *pc = chunk_get_prev_ncnl(bo1);
   if (pc == nullptr)
   {
      return;
   }
   if (chunk_is_paren_close(pc))
   {
      chunk_t *bo2 = chunk_get_next(bo1);
      if (bo2 == nullptr)
      {
         return;
      }
      if (chunk_is_token(bo2, CT_BRACE_OPEN))
      {
         /* found a potential double brace */
         chunk_t *bc2 = chunk_skip_to_match(bo2);
         if (bc2 == nullptr)
         {
            return;
         }
         chunk_t *bc1 = chunk_get_next(bc2);
         if (bc1 == nullptr)
         {
            return;
         }
         if (chunk_is_token(bc1, CT_BRACE_CLOSE))
>>>>>>> c83d7068
         {
            LOG_FMT(LJDBI, " - end %u:%u\n", bc2->orig_line, bc2->orig_col);
            /* delete bo2 and bc1 */
            assert(is_valid(bo2));
            bo1->str         += bo2->str;
            bo1->orig_col_end = bo2->orig_col_end;
            chunk_del(bo2);
            set_ptype(bo1, CT_DOUBLE_BRACE);

            assert(is_valid(bc1));
            bc2->str         += bc1->str;
            bc2->orig_col_end = bc1->orig_col_end;
            chunk_del(bc1);
            set_ptype(bc2, CT_DOUBLE_BRACE);
            return;
         }
      }
   }
   LOG_FMT(LJDBI, " - no\n");
} // check_double_brace_init


void fix_symbols(void)
{
   LOG_FUNC_ENTRY();

   cpd.unc_stage = unc_stage_e::FIX_SYMBOLS;
   mark_define_expressions();

   bool is_java = (cpd.lang_flags & LANG_JAVA) != 0;
   chunk_t* pc;
   for (pc = chunk_get_head(); is_valid(pc); pc = get_next_ncnl(pc))
   {
      if (is_type(pc, CT_FUNC_WRAP, CT_TYPE_WRAP))
      {
         handle_wrap(pc);
      }

      if (             is_type(pc, CT_ASSIGN)) { mark_lvalue            (pc); }
      if ((is_java) && is_opening_rbrace(pc )) { check_double_brace_init(pc); }
   }

   pc = chunk_get_head();
<<<<<<< HEAD
   if(is_cmt_or_nl(pc))
=======
   if (pc == nullptr)
   {
      return;
   }
   if (chunk_is_newline(pc) || chunk_is_comment(pc))
>>>>>>> c83d7068
   {
      pc = get_next_ncnl(pc);
   }
   chunk_t dummy;
   while (is_valid(pc))
   {
      chunk_t* prev = get_prev_ncnl(pc, scope_e::PREPROC);
      if (is_invalid(prev)) { prev = &dummy; }

      chunk_t* next = get_next_ncnl(pc, scope_e::PREPROC);
      if (is_invalid(next)) { next = &dummy; }

      do_symbol_check(prev, pc, next);
      pc = get_next_ncnl(pc);
   }

   pawn_add_virtual_semicolons();
   process_returns();

   /* 2nd pass - handle variable definitions
    * REVISIT: We need function params marked to do this (?) */
   pc = chunk_get_head();
   int32_t square_level = ANY_LEVEL;
   while (is_valid(pc))
   {
      /* Can't have a variable definition inside [ ] */
      if (square_level < 0)
      {
         if (is_type(pc, CT_SQUARE_OPEN))
         {
            square_level = (int32_t)pc->level;
         }
      }
      else
      {
         if (pc->level <= static_cast<uint32_t>(square_level))
         {
            square_level = ANY_LEVEL;
         }
      }

      /* A variable definition is possible after at the start of a statement
       * that starts with: QUALIFIER, TYPE, or WORD */
      if ((square_level < 0          ) &&
           is_flag(pc, PCF_STMT_START) &&
          (is_type(pc, CT_QUALIFIER, CT_TYPE, CT_TYPENAME, CT_WORD)) &&
           not_ptype(pc, CT_ENUM    ) &&
           not_flag (pc, PCF_IN_ENUM) )
      {
         pc = fix_var_def(pc);
      }
      else
      {
         pc = get_next_ncnl(pc);
      }
   }
}


static void mark_lvalue(chunk_t* pc)
{
   LOG_FUNC_ENTRY();
   return_if(is_preproc(pc));

   chunk_t* prev;
   for (prev = get_prev_ncnl(pc);
        is_valid(prev);
        prev = get_prev_ncnl(prev))
   {
      if ((prev->level < pc->level) ||
          is_type(prev, CT_ASSIGN, CT_COMMA, CT_BOOL) ||
          is_semicolon(prev) ||
          is_str(prev, "(" ) ||
          is_str(prev, "{" ) ||
          is_str(prev, "[" ) ||
          is_preproc(prev))
      {
         break;
      }
      set_flags(prev, PCF_LVALUE);
      if (is_level(prev, pc->level) &&
          is_str  (prev, "&"      ) )
      {
         make_type(prev);
      }
   }
}


static void mark_function_return_type(chunk_t* fname, chunk_t* start, c_token_t parent_type)
{
   LOG_FUNC_ENTRY();
   assert(are_valid(fname, start));
   chunk_t* pc = start;

   if (is_valid(pc))
   {
      /* Step backwards from pc and mark the parent of the return type */
      LOG_FMT(LFCNR, "%s: (backwards) return type for '%s' @ %u:%u",
              __func__, fname->text(), fname->orig_line, fname->orig_col);
#ifdef DEBUG
      LOG_FMT(LFCN, "\n");
#endif

      chunk_t* first = pc;
      chunk_t* save;
      while (is_valid(pc))
      {
         LOG_FMT(LFCNR, "%s(%d): pc: %s, type is %s\n", __func__, __LINE__, pc->text(), get_token_name(pc->type));
#ifdef DEBUG
         log_pcf_flags(LFCNR, pc->flags);
#endif
         break_if((!is_var_type(pc) &&
                   not_type(pc, CT_OPERATOR, CT_WORD, CT_ADDR)) || is_preproc(pc));

         if (!is_ptr_operator(pc))
         {
            first = pc;
         }
         save = pc; /* keep a copy */
         pc   = get_prev_ncnl(pc);
         if (is_valid(pc))
         {
            log_pcf_flags(LFCNR, pc->flags);
            if ((pc->flags & PCF_IN_TEMPLATE) &&
                (pc->type == CT_ANGLE_CLOSE))
            {
               /* search the opening angle */
               pc = get_prev_type(pc, CT_ANGLE_OPEN, (int32_t)save->level);
               if (is_valid(pc))
               {
                  pc = chunk_get_prev(pc);
                  if (is_valid(pc))
                  {
                     if (pc->type == CT_TYPE)
                     {
                        first = save;
                        break;
                     }
                  }
               }
            }
         }
      }

      pc = first;
      while (is_valid(pc))
      {
         LOG_FMT(LFCNR, " [%s|%s]", pc->text(), get_token_name(pc->type));

         if (parent_type != CT_NONE) { set_ptype(pc, parent_type); }
         make_type(pc);
         break_if(pc == start);
         pc = get_next_ncnl(pc);
      }
      LOG_FMT(LFCNR, "\n");
   }
}


static bool mark_function_type(chunk_t* pc)
{
   LOG_FUNC_ENTRY();
   assert(is_valid(pc));
   LOG_FMT(LFTYPE, "%s: [%s] %s @ %u:%u\n", __func__,
           get_token_name(pc->type), pc->text(), pc->orig_line, pc->orig_col);

   /* note cannot move variable definitions below due to switch */
   uint32_t  star_count = 0;
   uint32_t  word_count = 0;
   chunk_t*  ptrcnk     = nullptr;
   chunk_t*  tmp;
   chunk_t*  apo;
   chunk_t*  apc;
   chunk_t*  aft;
   bool      anon = false;
   c_token_t pt, ptp;

   /* Scan backwards across the name, which can only be a word and single star */
<<<<<<< HEAD
   chunk_t* varcnk = get_prev_ncnl(pc);
   if (!is_word(varcnk))
=======
   chunk_t *varcnk = chunk_get_prev_ncnl(pc);
   if ((varcnk != nullptr) && !chunk_is_word(varcnk))
>>>>>>> c83d7068
   {
      if (is_lang(cpd, LANG_OC) &&
          is_str (varcnk, "^" ) &&
          is_paren_open(get_prev_ncnl(varcnk)))
      {
         /* anonymous ObjC block type -- RTYPE (^)(ARGS) */
         anon = true;
      }
      else
      {
         assert(is_valid(varcnk));
         LOG_FMT(LFTYPE, "%s: not a word '%s' [%s] @ %u:%u\n",
                 __func__, varcnk->text(), get_token_name(varcnk->type),
                 varcnk->orig_line, varcnk->orig_col);
         goto nogo_exit;
      }
   }

<<<<<<< HEAD
   apo = get_next_ncnl(pc);
   apc = chunk_skip_to_match(apo);
   if (!is_paren_open(apo) ||
       ((apc = chunk_skip_to_match(apo)) == nullptr))
=======
   apo = chunk_get_next_ncnl(pc);
   if (apo == nullptr)
   {
      return(false);
   }
   apc = chunk_skip_to_match(apo);
   if ((apc != nullptr) && (!chunk_is_paren_open(apo) || ((apc = chunk_skip_to_match(apo)) == nullptr)))
>>>>>>> c83d7068
   {
      LOG_FMT(LFTYPE, "%s: not followed by parens\n", __func__);
      goto nogo_exit;
   }
   aft = get_next_ncnl(apc);

   switch(aft->type)
   {
      case(CT_BRACE_OPEN): pt = CT_FUNC_DEF;   break;
      case(CT_SEMICOLON ): /* fallthrough */
      case(CT_ASSIGN    ): pt = CT_FUNC_PROTO; break;
      default:
         LOG_FMT(LFTYPE, "%s: not followed by '{' or ';'\n", __func__);
         goto nogo_exit;
   }

   ptp = (is_flag(pc, PCF_IN_TYPEDEF)) ? CT_FUNC_TYPE : CT_FUNC_VAR;

   tmp = pc;
   while ((tmp = get_prev_ncnl(tmp)) != nullptr)
   {
      LOG_FMT(LFTYPE, " -- [%s] %s on line %u, col %u",
              get_token_name(tmp->type), tmp->text(),
              tmp->orig_line, tmp->orig_col);

      if (is_star(tmp) || is_type(tmp, CT_PTR_TYPE, CT_CARET))
      {
         star_count++;
         ptrcnk = tmp;
         LOG_FMT(LFTYPE, " -- PTR_TYPE\n");
      }
      else if (is_word(tmp) || is_type(tmp, CT_WORD, CT_TYPE))
      {
         word_count++;
         LOG_FMT(LFTYPE, " -- TYPE(%s)\n", tmp->text());
      }
      else if (is_type(tmp, CT_DC_MEMBER))
      {
         word_count = 0;
         LOG_FMT(LFTYPE, " -- :: reset word_count\n");
      }
      else if (is_str(tmp, "("))
      {
         LOG_FMT(LFTYPE, " -- open parenthesis (break)\n");
         break;
      }
      else
      {
         LOG_FMT(LFTYPE, " --  unexpected token [%s] %s on line %u, col %u\n",
                 get_token_name(tmp->type), tmp->text(),
                 tmp->orig_line, tmp->orig_col);
         goto nogo_exit;
      }
   }

   if ((star_count > 1) ||
       (word_count > 1) ||
       ((star_count + word_count) == 0))
   {
      LOG_FMT(LFTYPE, "%s: bad counts word:%u, star:%u\n", __func__,
              word_count, star_count);
      goto nogo_exit;
   }

   /* make sure what appears before the first open paren can be a return type */
   if (!chunk_ends_type(get_prev_ncnl(tmp)))
   {
      goto nogo_exit;
   }

   if (ptrcnk) { set_type(ptrcnk, CT_PTR_TYPE); }

   if (anon == false)
   {
      if (is_flag(pc, PCF_IN_TYPEDEF))
      {
         set_type(varcnk, CT_TYPE);
      }
      else
      {
         set_type(varcnk, CT_FUNC_VAR);
         set_flags(varcnk, PCF_VAR_1ST_DEF);
      }
   }
   set_type_and_ptype(pc,  CT_TPAREN_CLOSE, ptp);
   set_type_and_ptype(apo, CT_FPAREN_OPEN,  pt);
   set_type_and_ptype(apc, CT_FPAREN_CLOSE, pt);
   fix_fcn_def_params(apo);

   if (is_semicolon(aft))
   {
      set_ptype(aft, (is_flag(aft, PCF_IN_TYPEDEF)) ? CT_TYPEDEF : CT_FUNC_VAR);
   }
   else if (is_opening_rbrace(aft))
   {
      flag_parens(aft, 0, CT_NONE, pt, false);
   }

   /* Step backwards to the previous open paren and mark everything a */
   tmp = pc;
   while ((tmp = get_prev_ncnl(tmp)) != nullptr)
   {
      LOG_FMT(LFTYPE, " ++ [%s] %s on line %u, col %u\n",
              get_token_name(tmp->type), tmp->text(),
              tmp->orig_line, tmp->orig_col);

      if (*tmp->str.c_str() == '(')
      {
         if (not_flag(pc, PCF_IN_TYPEDEF))
         {
            set_flags(tmp, PCF_VAR_1ST_DEF);
         }
         set_type_and_ptype(tmp, CT_TPAREN_OPEN, ptp);

         tmp = get_prev_ncnl(tmp);
         if (is_type(tmp, 5, CT_FUNCTION, CT_FUNC_CALL, CT_FUNC_CALL_USER,
                             CT_FUNC_DEF, CT_FUNC_PROTO))
         {
            set_type       (tmp, CT_TYPE);
            clr_flags(tmp, PCF_VAR_1ST_DEF);
         }
         mark_function_return_type(varcnk, tmp, ptp);
         break;
      }
   }
   return(true);

nogo_exit:
   tmp = get_next_ncnl(pc);
   if (is_paren_open(tmp))
   {
      assert(is_valid(tmp));
      LOG_FMT(LFTYPE, "%s:%d setting FUNC_CALL on %u:%u\n",
              __func__, __LINE__, tmp->orig_line, tmp->orig_col);
      flag_parens(tmp, 0, CT_FPAREN_OPEN, CT_FUNC_CALL, false);
   }
   return(false);
}


static void process_returns(void)
{
   LOG_FUNC_ENTRY();
   chunk_t* pc = chunk_get_head();
   while (is_valid(pc))
   {
      if (not_type(pc, CT_RETURN) || is_preproc(pc))
      {
         pc = get_next_type(pc, CT_RETURN);
         continue;
      }
      pc = process_return(pc);
   }
}


static chunk_t* process_return(chunk_t* pc)
{
   LOG_FUNC_ENTRY();

   /* grab next and bail if it is a semicolon */
   chunk_t* next = get_next_ncnl(pc);
   retval_if((is_invalid(next) || is_semicolon(next)), next);

   if (not_ignore(UO_nl_return_expr))
   {
      nl_iarf(pc, get_arg(UO_nl_return_expr));
   }

   chunk_t* temp;
   chunk_t* semi;
   chunk_t* cpar;
   chunk_t  chunk;
   if (is_type(next, CT_PAREN_OPEN))
   {
      /* See if the return is fully paren'd */
<<<<<<< HEAD
      cpar = get_next_type(next, CT_PAREN_CLOSE, (int32_t)next->level);
      semi = get_next_ncnl(cpar);
      assert(is_valid(semi));
      if (is_semicolon(semi))
=======
      cpar = chunk_get_next_type(next, CT_PAREN_CLOSE, next->level);
      if (cpar == nullptr)
      {
         return(nullptr);
      }
      semi = chunk_get_next_ncnl(cpar);
      if (semi == nullptr)
      {
         return(nullptr);
      }
      if (chunk_is_semicolon(semi))
>>>>>>> c83d7068
      {
         if (cpd.settings[UO_mod_paren_on_return].a == AV_REMOVE)
         {
            LOG_FMT(LRETURN, "%s: removing parens on line %u\n",
                    __func__, pc->orig_line);

            /* lower the level of everything */
            for (temp = next; temp != cpar; temp = chunk_get_next(temp))
            {
               temp->level--;
            }

            /* delete the parenthesis */
            chunk_del(next);
            chunk_del(cpar);

            /* back up the semicolon */
            semi->column--;
            semi->orig_col--;
            semi->orig_col_end--;
         }
         else
         {
            LOG_FMT(LRETURN, "%s: keeping parenthesis on line %u\n",
                    __func__, pc->orig_line);

            /* mark & keep them */
            set_ptype(next, CT_RETURN);
            set_ptype(cpar, CT_RETURN);
         }
         return(semi);
      }
   }

   /* We don't have a fully paren'd return. Should we add some? */
   if ((cpd.settings[UO_mod_paren_on_return].a & AV_ADD) == 0) /*lint !e641 !e655 */
   {
      return(next);
   }

   /* find the next semicolon on the same level */
   semi = next;
   while ((semi = chunk_get_next(semi)) != nullptr)
   {
      break_if((is_semicolon(semi) && is_level(pc, semi->level)) ||
               (semi->level < pc->level));
   }
   assert(is_valid(semi));
   if (is_semicolon(semi) && is_level(pc, semi->level))
   {
      /* add the parenthesis */
      chunk.type        = CT_PAREN_OPEN;
      chunk.ptype       = CT_RETURN;
      chunk.str         = "(";
      chunk.level       = pc->level;
      chunk.brace_level = pc->brace_level;
      chunk.orig_line   = pc->orig_line;
      set_flags(&chunk, get_flags(pc, PCF_COPY_FLAGS));
      chunk_add_before(&chunk, next);

      chunk.type = CT_PAREN_CLOSE;
      chunk.str  = ")";

      assert(is_valid(semi));
      chunk.orig_line = semi->orig_line;
      cpar            = chunk_add_before(&chunk, semi);

      LOG_FMT(LRETURN, "%s: added parens on line %u\n",
              __func__, pc->orig_line);

      for (temp = next; temp != cpar; temp = chunk_get_next(temp))
      {
         temp->level++;
      }
   }
   return(semi);
}


static bool is_ucase_str(const char* str, uint32_t len)
{
   while (len-- > 0)
   {
      retval_if(unc_toupper(char2uint32(*str)) != char2uint32(*str), false);
      str++;
   }
   return(true);
}


static bool is_oc_block(chunk_t* pc)
{
   return(is_ptype(pc, 4, CT_OC_BLOCK_TYPE, CT_OC_BLOCK_EXPR,
                          CT_OC_BLOCK_ARG,  CT_OC_BLOCK) ||
           is_type(pc,       CT_OC_BLOCK_CARET) ||
           is_type(pc->next, CT_OC_BLOCK_CARET) ||
           is_type(pc->prev, CT_OC_BLOCK_CARET));
}


static void fix_casts(chunk_t* start)
{
   LOG_FUNC_ENTRY();
   return_if(is_invalid(start));
   LOG_FMT(LCASTS, "%s:line %u, col %u:", __func__, start->orig_line, start->orig_col);

   chunk_t* prev = get_prev_ncnl(start);
   return_if(is_invalid(prev));

   if (is_type(prev, CT_PP_DEFINED))
   {
      LOG_FMT(LCASTS, " -- not a cast - after defined\n");
      return;
   }

   chunk_t*    first;
   chunk_t*    after;
   chunk_t*    last = nullptr;
   chunk_t*    paren_close;
   const char* verb       = "likely";
   const char* detail     = "";
   uint32_t    count      = 0;
   int         word_count = 0;
   bool        nope;
   bool        doubtful_cast = false;

   /* Make sure there is only WORD, TYPE, and '*' or '^' before the close parenthesis */
   chunk_t* pc = get_next_ncnl(start);
   first = pc;
   while (is_var_type(pc) ||
          is_type(pc, 7, CT_WORD, CT_QUALIFIER, CT_AMP,
           CT_DC_MEMBER, CT_STAR, CT_TSQUARE,   CT_CARET))
   {
      LOG_FMT(LCASTS, " [%s]", get_token_name(pc->type));

      if      (is_type(pc, CT_WORD     )) { word_count++; }
      else if (is_type(pc, CT_DC_MEMBER)) { word_count--; }

      last = pc;
      pc   = get_next_ncnl(pc);
      count++;
   }

   assert(is_valid(prev));
   if (not_type(pc,   CT_PAREN_CLOSE) ||
       is_type (prev, CT_OC_CLASS   ) )
   {
      LOG_FMT(LCASTS, " -- not a cast, hit [%s]\n",
              (is_invalid(pc)) ? "nullptr"  : get_token_name(pc->type));
      return;
   }

   if (word_count > 1)
   {
      LOG_FMT(LCASTS, " -- too many words: %d\n", word_count);
      return;
   }
   paren_close = pc;

   return_if(is_invalid(last));

   /* If last is a type or star/caret, we have a cast for sure */
   if (is_type(last, CT_STAR, CT_CARET, CT_PTR_TYPE, CT_TYPE) )
   {
      verb = "for sure";
   }
   else if (count == 1)
   {
      /* We are on a potential cast of the form "(word)".
       * We don't know if the word is a type. So lets guess based on some
       * simple rules:
       *  - if all caps, likely a type
       *  - if it ends in _t, likely a type
       *  - if it's objective-c and the type is id, likely valid */
      verb = "guessed";
      if ((last->len() > 3) &&
          (last->str[last->len() - 2] == '_') &&
          (last->str[last->len() - 1] == 't') )
      {
         detail = " -- '_t'";
      }
      else if (is_ucase_str(last->text(), last->len()))
      {
         detail = " -- upper case";
      }
      else if (is_lang(cpd, LANG_OC) && is_str(last, "id"))
      {
         detail = " -- Objective-C id";
      }
      else
      {
         /* If we can't tell for sure whether this is a cast, decide against it */
         detail        = " -- mixed case";
         doubtful_cast = true;
      }

      /* If the next item is a * or &, the next item after that can't be a
       * number or string.
       *
       * If the next item is a +, the next item has to be a number.
       * If the next item is a -, the next item can't be a string.
       *
       * For this to be a cast, the close parenthesis must be followed by:
       *  - constant (number or string)
       *  - parenthesis open
       *  - word
       *
       * Find the next non-open parenthesis item. */
      pc    = get_next_ncnl(paren_close);
      after = pc;
      do
      {
         after = get_next_ncnl(after);
      } while (is_type(after, CT_PAREN_OPEN));

      if (is_invalid(after))
      {
         LOG_FMT(LCASTS, " -- not a cast - hit nullptr\n");
         return;
      }

      assert(is_valid(pc));
      nope = false;
      if (is_ptr_operator(pc))
      {
         /* star (*) and address (&) are ambiguous */
         if (is_type(after, CT_NUMBER_FP, CT_NUMBER, CT_STRING) ||
             doubtful_cast)
         {
            nope = true;
         }
      }
      else if (is_type(pc, CT_MINUS))
      {
         /* (uint8_t)-1 or (foo)-1 or (FOO)-'a' */
         if(is_type(after, CT_STRING) || doubtful_cast)
         {
            nope = true;
         }
      }
      else if (is_type(pc, CT_PLUS))
      {
         /* (uint8_t)+1 or (foo)+1 */
         if(not_type(after, CT_NUMBER, CT_NUMBER_FP) || doubtful_cast)
         {
            nope = true;
         }
      }
      else if (not_type(pc, 12, CT_FUNC_CALL_USER,     CT_WORD, CT_STRING,
            CT_BRACE_OPEN, CT_NUMBER_FP, CT_FUNC_CALL, CT_THIS, CT_SIZEOF,
            CT_PAREN_OPEN, CT_FUNCTION,  CT_NUMBER,    CT_TYPE) &&
            (!(is_type(pc, CT_SQUARE_OPEN) && is_lang(cpd, LANG_OC))))
      {
         LOG_FMT(LCASTS, " -- not a cast - followed by '%s' %s\n",
                 pc->text(), get_token_name(pc->type));
         return;
      }

      if (nope)
      {
         LOG_FMT(LCASTS, " -- not a cast - '%s' followed by %s\n",
                 pc->text(), get_token_name(after->type));
         return;
      }
   }

<<<<<<< HEAD
   /* if the 'cast' is followed by a semicolon, comma or close parenthesis, it isn't */
   pc = get_next_ncnl(paren_close);
   if (is_semicolon(pc) || is_type(pc, CT_COMMA) || is_paren_close(pc))
=======
   /* if the 'cast' is followed by a semicolon, comma or close paren, it isn't */
   pc = chunk_get_next_ncnl(paren_close);
   if (pc == nullptr)
   {
      return;
   }
   if (chunk_is_semicolon(pc) || chunk_is_token(pc, CT_COMMA) || chunk_is_paren_close(pc))
>>>>>>> c83d7068
   {
      assert(is_valid(pc));
      LOG_FMT(LCASTS, " -- not a cast - followed by %s\n", get_token_name(pc->type));
      return;
   }

   set_ptype(start,       CT_C_CAST);
   set_ptype(paren_close, CT_C_CAST);

   LOG_FMT(LCASTS, " -- %s c-cast: (", verb);

<<<<<<< HEAD
   for (pc = first; pc != paren_close; pc = get_next_ncnl(pc))
=======
   for (pc = first; (pc != nullptr) && (pc != paren_close); pc = chunk_get_next_ncnl(pc))
>>>>>>> c83d7068
   {
      assert(is_valid(pc));
      set_ptype(pc, CT_C_CAST);
      make_type(pc);
      LOG_FMT(LCASTS, " %s", pc->text());
   }
   LOG_FMT(LCASTS, " )%s\n", detail);

   /* Mark the next item as an expression start */
   pc = get_next_ncnl(paren_close);
   if (is_valid(pc))
   {
      set_flags(pc, PCF_EXPR_START);
      if (is_opening_brace(pc))
      {
         set_paren_parent(pc, start->ptype);
      }
   }
}


static void fix_type_cast(chunk_t* start)
{
   LOG_FUNC_ENTRY();
   chunk_t* pc;

   pc = get_next_ncnl(start);
   return_if(is_invalid_or_not_type(pc, CT_ANGLE_OPEN));

   while (((pc = get_next_ncnl(pc)) != nullptr) &&
          (pc->level >= start->level))
   {
      if (is_type_and_level(pc, CT_ANGLE_CLOSE, (int32_t)start->level))
      {
<<<<<<< HEAD
         pc = get_next_ncnl(pc);
         if (is_str(pc, "("))
=======
         pc = chunk_get_next_ncnl(pc);
         if (pc == nullptr)
         {
            return;
         }
         if (chunk_is_str(pc, "(", 1))
>>>>>>> c83d7068
         {
            set_paren_parent(pc, CT_TYPE_CAST);
         }
         return;
      }
      make_type(pc);
   }
}


static void fix_enum_struct_union(chunk_t* pc)
{
   LOG_FUNC_ENTRY();

   /* Make sure this wasn't a cast */
   return_if(is_invalid_or_type(pc, CT_C_CAST));

   chunk_t* prev         = nullptr;
   uint64_t flags        = PCF_VAR_1ST_DEF;
   uint64_t in_fcn_paren = (get_flags(pc, PCF_IN_FCN_DEF) != 0);

   /* the next item is either a type or open brace */
   chunk_t* next = get_next_ncnl(pc);
   /* the enum-key might be enum, enum class or enum struct (TODO) */
   if (is_type(next, CT_ENUM_CLASS))
   {
      next = get_next_ncnl(next); // get the next one
   }
<<<<<<< HEAD
   /* the next item is either a type, an attribute (TODO), an identifier, a colon or open brace */
   if (is_type(next, CT_TYPE))
=======

   next = chunk_get_next_ncnl(pc);
   // the enum-key might be enum, enum class or enum struct (TODO)
   if ((next != nullptr) && (next->type == CT_ENUM_CLASS))
   {
      // get the next one
      next = chunk_get_next_ncnl(next);
   }
   /* the next item is either a type, an attribut (TODO), an identifier, a colon or open brace */
   if ((next != nullptr) && (next->type == CT_TYPE))
>>>>>>> c83d7068
   {
      // i.e. "enum xyz : unsigned int { ... };"
      // i.e. "enum class xyz : unsigned int { ... };"
      // xyz is a type
<<<<<<< HEAD
      set_ptype(next, pc->type);
      prev = next;
      next = get_next_ncnl(next);
      // set_ptype(next, pc->type); //  \todo SN is this needed ?
=======
      set_chunk_parent(next, pc->type);
      prev = next;  // save xyz
      next = chunk_get_next_ncnl(next);
      if (next == nullptr)
      {
         return;
      }
      set_chunk_parent(next, pc->type);
>>>>>>> c83d7068

      /* next up is either a colon, open brace, or open parenthesis (pawn) */
      return_if(is_invalid(next));

      if (is_lang(cpd, LANG_PAWN) && is_type(next, CT_PAREN_OPEN))
      {
         next = set_paren_parent(next, CT_ENUM);
      }
      else if (are_types(pc, CT_ENUM, next, CT_COLON))
      {
<<<<<<< HEAD
         /* enum TYPE : INT_TYPE { ... }; */
         next = get_next_ncnl(next);
         if (is_valid(next))
         {
            make_type(next);
            next = get_next_ncnl(next);
         }
      }
   }
   if (is_opening_rbrace(next))
=======
         // enum TYPE : INT_TYPE { ... };
         next = chunk_get_next_ncnl(next);
         if (next != nullptr)
         {
            make_type(next);
            next = chunk_get_next_ncnl(next);
            // enum TYPE : unsigned int { ... };
            if ((next != nullptr) && (next->type == CT_TYPE))
            {
               // get the next part of the type
               next = chunk_get_next_ncnl(next);
            }
         }
      }
   }
   if ((next != nullptr) && (next->type == CT_BRACE_OPEN))
>>>>>>> c83d7068
   {
      /* \todo SN which function is the right one? */
//    flag_series(pc, next, (is_type(pc, CT_ENUM)) ? PCF_IN_ENUM : PCF_IN_STRUCT);
      flag_parens(next, (is_type(pc, CT_ENUM)) ? PCF_IN_ENUM : PCF_IN_STRUCT,
                  CT_NONE, CT_NONE, false);

      if (is_type(pc, CT_UNION, CT_STRUCT))
      {
         mark_struct_union_body(next);
      }

      /* Skip to the closing brace */
      set_ptype(next, pc->type);
      next   = get_next_type(next, CT_BRACE_CLOSE, (int32_t)pc->level);
      flags |= PCF_VAR_INLINE;
      if (is_valid(next))
      {
         set_ptype(next, pc->type);
         next = get_next_ncnl(next);
      }
      prev = nullptr;
   }
   /* reset var name parent type */
   else if (are_valid(next, prev))
   {
      set_ptype(prev, CT_NONE);
   }

   return_if(is_type(next, CT_PAREN_CLOSE));

   if (!is_semicolon(next))
   {
      /* Pawn does not require a semicolon after an enum */
      return_if(is_lang(cpd, LANG_PAWN));

      /* D does not require a semicolon after an enum, but we add one to make
       * other code happy.*/
      if (is_lang(cpd, LANG_D))
      {
         next = pawn_add_vsemi_after(get_prev_ncnl(next));
      }
   }

   /* We are either pointing to a ';' or a variable */
   while (not_type(next, CT_ASSIGN) && !is_semicolon(next) &&
          (in_fcn_paren ^ (not_flag(next, PCF_IN_FCN_DEF))))
   {
      if (is_level(next, pc->level))
      {
         if (is_type(next, CT_WORD))
         {
            set_flags(next, flags);
            flags &= ~PCF_VAR_1ST; /* clear the first flag for the next items */
         }

         if ((is_type(next, CT_STAR )                                ) ||
             (is_type(next, CT_CARET) && is_lang(cpd, LANG_CPP)) )
         {
            set_type(next, CT_PTR_TYPE);
         }

         /* If we hit a comma in a function param, we are done */
         return_if(is_type(next, CT_COMMA, CT_FPAREN_CLOSE ) &&
                   is_flag(next, (PCF_IN_FCN_DEF | PCF_IN_FCN_CALL)));
      }

      next = get_next_ncnl(next);
   }

<<<<<<< HEAD
   if (is_type(next, CT_SEMICOLON) && is_invalid(prev))
=======
   if ((next != nullptr) && !prev && (next->type == CT_SEMICOLON))
>>>>>>> c83d7068
   {
      set_ptype(next, pc->type);
   }
}


static void fix_typedef(chunk_t* start)
{
   LOG_FUNC_ENTRY();
   return_if(is_invalid(start));
   LOG_FMT(LTYPEDEF, "%s: typedef @ %u:%u\n", __func__,
           start->orig_line, start->orig_col);

   chunk_t* the_type = nullptr;
   chunk_t* last_op  = nullptr;
   chunk_t* open_paren;

   /* Mark everything in the typedef and scan for ")(", which makes it a
    * function type */
   chunk_t* next = start;
   while (((next = get_next_ncnl(next, scope_e::PREPROC)) != nullptr) &&
          (next->level >= start->level))
   {
      set_flags(next, PCF_IN_TYPEDEF);
      if (is_level(start, next->level))
      {
         if (is_semicolon(next))
         {
            set_ptype(next, CT_TYPEDEF);
            break;
         }
         break_if(is_type(next, CT_ATTRIBUTE));

         if (is_lang(cpd, LANG_D) && is_type(next, CT_ASSIGN))
         {
            set_ptype(next, CT_TYPEDEF);
            break;
         }
         make_type(next);
         if (is_type(next, CT_TYPE)) { the_type = next; }

         clr_flags(next, PCF_VAR_1ST_DEF);
         if (*next->str.c_str() == '(') { last_op = next; }
      }
   }

   /* avoid interpreting typedef NS_ENUM (NSInteger, MyEnum) as a function def */
   if ( is_valid(last_op)                                     &&
       !(is_lang(cpd, LANG_OC) && is_ptype(last_op, CT_ENUM)) )
   {
      flag_parens(last_op, 0, CT_FPAREN_OPEN, CT_TYPEDEF, false);
      fix_fcn_def_params(last_op);

      open_paren = nullptr;
<<<<<<< HEAD
      the_type   = get_prev_ncnl(last_op, scope_e::PREPROC);
      if (is_paren_close(the_type))
      {
         open_paren = chunk_skip_to_match_rev(the_type);
         mark_function_type(the_type);
         the_type = get_prev_ncnl(the_type, scope_e::PREPROC);
=======
      the_type   = chunk_get_prev_ncnl(last_op, scope_e::PREPROC);
      if (the_type == nullptr)
      {
         return;
      }
      if (chunk_is_paren_close(the_type))
      {
         open_paren = chunk_skip_to_match_rev(the_type);
         mark_function_type(the_type);
         the_type = chunk_get_prev_ncnl(the_type, scope_e::PREPROC);
         if (the_type == nullptr)
         {
            return;
         }
>>>>>>> c83d7068
      }
      else
      {
         /* must be: "typedef <return type>func(params);" */
         set_type(the_type, CT_FUNC_TYPE);
      }
      set_ptype(the_type, CT_TYPEDEF);

      assert(is_valid(the_type));
      LOG_FMT(LTYPEDEF, "%s: function typedef [%s] on line %u\n",
              __func__, the_type->text(), the_type->orig_line);

      /* If we are aligning on the open parenthesis, grab that instead */
      if (is_valid(open_paren) &&
         (get_uval(UO_align_typedef_func) == 1))
      {
         the_type = open_paren;
      }
      if (get_uval(UO_align_typedef_func) != 0)
      {
         LOG_FMT(LTYPEDEF, "%s:  -- align anchor on [%s] @ %u:%u\n",
                 __func__, the_type->text(), the_type->orig_line, the_type->orig_col);
         set_flags(the_type, PCF_ANCHOR);
      }
      return; /* already did everything we need to do */
   }

   /* Skip over enum/struct/union stuff, as we know it isn't
    * a return type for a function type */
   next = get_next_ncnl(start, scope_e::PREPROC);
   return_if(is_invalid(next));

   if (not_type(next, CT_ENUM, CT_STRUCT, CT_UNION ))
   {
      if (is_valid(the_type))
      {
         /* We have just a regular typedef */
         LOG_FMT(LTYPEDEF, "%s: regular typedef [%s] on line %u\n",
                 __func__, the_type->text(), the_type->orig_line);
         set_flags(the_type, PCF_ANCHOR);
      }
      return;
   }

   /* We have a struct/union/enum type, set the parent */
   c_token_t tag = next->type;

   /* the next item should be either a type or { */
   next = get_next_ncnl(next, scope_e::PREPROC);
   return_if(is_invalid(next));

   if (is_type(next, CT_TYPE))
   {
      next = get_next_ncnl(next, scope_e::PREPROC);
   }
   return_if(is_invalid(next));

   if (is_opening_rbrace(next))
   {
      set_ptype(next, tag);
      /* Skip to the closing brace */
      next = get_next_type(next, CT_BRACE_CLOSE, (int32_t)next->level, scope_e::PREPROC);
      if (is_valid(next)) { set_ptype(next, tag); }
   }

   if (is_valid(the_type))
   {
      LOG_FMT(LTYPEDEF, "%s: %s typedef [%s] on line %u\n",
              __func__, get_token_name(tag), the_type->text(), the_type->orig_line);
      set_flags(the_type, PCF_ANCHOR);
   }
}


static bool cs_top_is_question(const ChunkStack& cs, uint32_t level)
{
   chunk_t* pc = cs.Empty() ? nullptr : cs.Top()->m_pc;
   return(is_type_and_level(pc, CT_QUESTION, (int32_t)level));
}


void combine_labels(void)
{
   LOG_FUNC_ENTRY();

   bool hit_case  = false;
   bool hit_class = false;
   cpd.unc_stage = unc_stage_e::COMBINE_LABELS;

<<<<<<< HEAD
   ChunkStack cs; /* stack to handle nesting inside of OC messages, which reset the scope */
   chunk_t* prev = chunk_get_head();
   chunk_t* cur  = get_next_nc(prev);
   chunk_t* next = get_next_nc(cur);
=======
   // need a stack to handle nesting inside of OC messages, which reset the scope
   ChunkStack cs;

   prev = chunk_get_head();
   if (prev == nullptr)
   {
      return;
   }
   cur = chunk_get_next_nc(prev);
   if (cur == nullptr)
   {
      return;
   }
   next = chunk_get_next_nc(cur);
>>>>>>> c83d7068

   /* unlikely that the file will start with a label... */
   while (is_valid(next))
   { /* \todo better use a switch for next->type */
      assert(is_valid(cur));
      LOG_FMT(LGUY, "%s: %u:%u %s\n", __func__,
            cur->orig_line, cur->orig_col, get_token_name(cur->type));

      if (not_flag(next, PCF_IN_OC_MSG) && /* filter OC case of [self class] msg send */
          is_type(next, CT_CLASS, CT_OC_CLASS, CT_TEMPLATE))
      {
         hit_class = true;
      }
      if (is_semicolon(next) || is_opening_rbrace(next))
      {
         hit_class = false;
      }
      if (is_type_and_ptype(prev, CT_SQUARE_OPEN, CT_OC_MSG))
      {
         cs.Push_Back(prev);
      }
      else if (is_type_and_ptype(next, CT_SQUARE_CLOSE, CT_OC_MSG))
      {
         /* pop until we hit '[' */
         while (!cs.Empty())
         {
            chunk_t* t2 = cs.Top()->m_pc; /*lint !e613 */
            cs.Pop_Back();
            break_if(is_type(t2, CT_SQUARE_OPEN));
         }
      }

      if (is_type(next, CT_QUESTION))
      {
         cs.Push_Back(next);
      }
      else if (is_type(next, CT_CASE))
      {
         if (is_type(cur, CT_GOTO)) { set_type(next, CT_QUALIFIER); } /* handle "goto case x;" */
         else                       { hit_case = true; }
      }
      else if ( is_type(next, CT_COLON                                           ) ||
               (is_type(next, CT_OC_COLON) && cs_top_is_question(cs, next->level)) )
      {
         if (is_type(cur, CT_DEFAULT))
         {
            set_type(cur, CT_CASE);
            hit_case = true;
         }
         if (cs_top_is_question(cs, next->level))
         {
            set_type(next, CT_COND_COLON);
            cs.Pop_Back();
         }
         else if (hit_case)
         {
            hit_case = false;
            set_type(next, CT_CASE_COLON);
            chunk_t* tmp = get_next_ncnl(next);
            if (is_type(tmp, CT_BRACE_OPEN))
            {
               set_ptype(tmp, CT_CASE);
               tmp = get_next_type(tmp, CT_BRACE_CLOSE, (int32_t)tmp->level);
               if (is_valid(tmp))
               {
                  set_ptype(tmp, CT_CASE);
               }
            }
         }
         else
         {
<<<<<<< HEAD
            chunk_t* nextprev = get_prev_ncnl(next);

            if (is_lang(cpd, LANG_PAWN))
=======
            chunk_t *nextprev = chunk_get_prev_ncnl(next);
            if (nextprev == nullptr)
            {
               return;
            }
            if (cpd.lang_flags & LANG_PAWN)
>>>>>>> c83d7068
            {
               if (is_type(cur, CT_WORD, CT_BRACE_CLOSE))
               {
                  c_token_t new_type = CT_TAG;

<<<<<<< HEAD
                  chunk_t* tmp = get_next_nc(next);
                  if (is_nl(prev) && is_nl(tmp))
=======
                  tmp = chunk_get_next_nc(next);
                  if (tmp == nullptr)
                  {
                     return;
                  }
                  if (chunk_is_newline(prev) && chunk_is_newline(tmp))
>>>>>>> c83d7068
                  {
                     new_type = CT_LABEL;
                     set_type(next, CT_LABEL_COLON);
                  }
                  else
                  {
                     set_type(next, CT_TAG_COLON);
                  }
                  if (is_type(cur, CT_WORD))
                  {
                     set_type(cur, new_type);
                  }
               }
            }
            else if (is_flag(next, PCF_IN_ARRAY_ASSIGN)) { set_type(next, CT_D_ARRAY_COLON); }
            else if (is_flag(next, PCF_IN_FOR         )) { set_type(next, CT_FOR_COLON    ); }
            else if (is_flag(next, PCF_OC_BOXED       )) { set_type(next, CT_OC_DICT_COLON); }
            else if (is_type(cur, CT_WORD))
            {
<<<<<<< HEAD
               chunk_t* tmp = get_next_nc(next, scope_e::PREPROC);
               assert(is_valid(tmp));

               LOG_FMT(LGUY, "%s: %u:%u, tmp=%s\n", __func__, tmp->orig_line,
                       tmp->orig_col, (is_type(tmp, CT_NEWLINE)) ? "<NL>" : tmp->text());
               log_pcf_flags(LGUY, get_flags(tmp));
               if (is_flag(next, PCF_IN_FCN_CALL))
=======
               tmp = chunk_get_next_nc(next, scope_e::PREPROC);
               // Issue #1187
               if (tmp == nullptr)
               {
                  return;
               }
#ifdef DEBUG
               LOG_FMT(LGUY, "(%d) ", __LINE__);
#endif
               LOG_FMT(LGUY, "%s: %zu:%zu, tmp=%s\n",
                       __func__, tmp->orig_line, tmp->orig_col, (tmp->type == CT_NEWLINE) ? "<NL>" : tmp->text());
               log_pcf_flags(LGUY, tmp->flags);
               if (next->flags & PCF_IN_FCN_CALL)
>>>>>>> c83d7068
               {
                  /* Must be a macro thingy, assume some sort of label */
                  set_type(next, CT_LABEL_COLON);
               }
               else if ( is_invalid(tmp) ||
                         is_type (tmp, CT_NEWLINE) ||
                        (not_type(tmp, CT_NUMBER, CT_SIZEOF) && not_flag(tmp, (PCF_IN_STRUCT | PCF_IN_CLASS))))
               {
                  /* the CT_SIZEOF isn't great - test 31720 happens to use a sizeof expr,
                   * but this really should be able to handle any constant expr */
                  set_type(cur,  CT_LABEL      );
                  set_type(next, CT_LABEL_COLON);
               }
               else if (is_flag(next, PCF_IN_STRUCT ) ||
                        is_flag(next, PCF_IN_CLASS  ) ||
                        is_flag(next, PCF_IN_TYPEDEF))
               {
                  set_type(next, CT_BIT_COLON);

                  tmp = chunk_get_next(next);
                  if (tmp == nullptr)
                  {
                     return;
                  }
                  while ((tmp = chunk_get_next(tmp)) != nullptr)
                  {
                     if (is_type(tmp, CT_SEMICOLON)) { break; }
                     if (is_type(tmp, CT_COLON    )) { set_type(tmp, CT_BIT_COLON); }
                  }
               }
            }
            else if (is_type (nextprev, CT_FPAREN_CLOSE))        { set_type(next, CT_CLASS_COLON); /* it's a class colon */ }
            else if (is_type (cur, CT_TYPE))                     { set_type(next, CT_BIT_COLON); }
            else if (is_type (cur, CT_ENUM, CT_PRIVATE, CT_QUALIFIER) ||
                     is_ptype(cur, CT_ALIGN))                    { /* ignore it - bit field, align or public/private, etc */ }
            else if (is_type (cur, CT_ANGLE_CLOSE) || hit_class) { /* ignore it - template thingy */ }
            else if (is_ptype(cur, CT_SQL_EXEC))                 { /* ignore it - SQL variable name */ }
            else if (is_ptype(next,CT_ASSERT))                   { /* ignore it - Java assert thing */ }
            else if (next->level > next->brace_level)            { /* ignore it, as it is inside a parenthesis */ }
            else
            {
               chunk_t* tmp = get_next_ncnl(next);
               if (is_type(tmp, CT_BASE, CT_THIS))
               {
                  /* ignore it, as it is a C# base thingy */
               }
               else
               {
                  LOG_FMT(LWARN, "%s line %u unexpected colon in column %u next-parent=%s current-parent=%s level=%u bracelevel=%u\n",
                          cpd.filename, next->orig_line, next->orig_col, get_token_name(next->ptype),
                          get_token_name(cur->ptype), next->level, next->brace_level);
                  cpd.error_count++;
               }
            }
         }
      }
      prev = cur;
      cur  = next;
      next = get_next_nc(cur);
   }
}


static void mark_variable_stack(ChunkStack& cs, log_sev_t sev)
{
   UNUSED(sev);
   LOG_FUNC_ENTRY();

   /* throw out the last word and mark the rest */
   chunk_t* var_name = cs.Pop_Back();
   if (is_valid(var_name) && is_type(var_name->prev, CT_DC_MEMBER))
   {
      cs.Push_Back(var_name);
   }

   if (is_valid(var_name))
   {
      LOG_FMT(LFCNP, "%s: parameter on line %u :",
              __func__, var_name->orig_line);

      uint32_t word_cnt = 0;
      chunk_t* word_type;
      while ((word_type = cs.Pop_Back()) != nullptr)
      {
         if (is_type(word_type, CT_WORD, CT_TYPE) )
         {
            LOG_FMT(LFCNP, " <%s>", word_type->text());
            set_type(word_type, CT_TYPE);
            set_flags(word_type, PCF_VAR_TYPE);
         }
         word_cnt++;
      }

      if (is_type(var_name, CT_WORD))
      {
         LOG_FMT(LFCNP, " [%s]\n", var_name->text());
         if (word_cnt > 0)
         {
            set_flags(var_name, PCF_VAR_DEF);
         }
         else
         {
            set_type (var_name, CT_TYPE);
            set_flags(var_name, PCF_VAR_TYPE);
         }
      }
   }
}


static void fix_fcn_def_params(chunk_t* start)
{
   LOG_FUNC_ENTRY();
   return_if(is_invalid(start));

   LOG_FMT(LFCNP, "%s: %s [%s] on line %u, level %u\n",
         __func__, start->text(), get_token_name(start->type),
         start->orig_line, start->level);

   while (is_valid(start) && !is_paren_open(start))
   {
      start = get_next_ncnl(start);
   }

   return_if(is_invalid(start));

   /* ensure start chunk holds a single '(' character */
   uint32_t len        = start->len();
   char   first_char = start->str[0]; /*lint !e734 */
   return_if((len != 1) || (first_char != '(' ));

   ChunkStack cs;
   uint32_t   level = start->level + 1;
   chunk_t*   pc    = start;

   while ((pc = get_next_ncnl(pc)) != nullptr)
   {
      if (((start->len()  == 1   ) &&
           (start->str[0] == ')')) ||
           (pc->level < level))
      {
         LOG_FMT(LFCNP, "%s: bailed on %s on line %u\n",
                 __func__, pc->text(), pc->orig_line);
         break;
      }

      LOG_FMT(LFCNP, "%s: %s %s on line %u, level %u\n",
              __func__, (pc->level > level) ? "skipping" : "looking at",
              pc->text(), pc->orig_line, pc->level);

      continue_if(pc->level > level);

      if (is_star (pc) ||
          is_msref(pc) )
      {
         set_type(pc, CT_PTR_TYPE);
         cs.Push_Back(pc);
      }
      else if (is_type(pc, CT_AMP) ||
               (is_lang(cpd, LANG_CPP) && is_str(pc, "&&")))
      {
         set_type(pc, CT_BYREF);
         cs.Push_Back(pc);
      }
      else if (is_type(pc, CT_TYPE_WRAP       )) { cs.Push_Back(pc); }
      else if (is_type(pc, CT_WORD,  CT_TYPE  )) { cs.Push_Back(pc); }
      else if (is_type(pc, CT_COMMA, CT_ASSIGN))
      {
         mark_variable_stack(cs, LFCNP);
         if (is_type(pc, CT_ASSIGN))
         {
            /* Mark assignment for default param spacing */
            set_ptype(pc, CT_FUNC_PROTO);
         }
      }
   }
   mark_variable_stack(cs, LFCNP);
}


static chunk_t* skip_to_next_statement(chunk_t* pc)
{
   while ( not_type(pc, CT_BRACE_OPEN, CT_BRACE_CLOSE) &&
          !is_semicolon(pc                           ) )
   {
      pc = get_next_ncnl(pc);
   }
   return(pc);
}


static chunk_t* fix_var_def(chunk_t* start)
{
   LOG_FUNC_ENTRY();
   retval_if(is_invalid(start), start);

   chunk_t* pc = start;
   LOG_FMT(LFVD, "%s: start[%u:%u]",
         __func__, pc->orig_line, pc->orig_col);

   ChunkStack cs;

   /* Scan for words and types and stars oh my! */
   while (is_type(pc, 6, CT_TYPE, CT_MEMBER,   CT_QUALIFIER,
                         CT_WORD, CT_TYPENAME, CT_DC_MEMBER) ||
          is_ptr_operator(pc) )
   {
      LOG_FMT(LFVD, " %s[%s]", pc->text(), get_token_name(pc->type));
      cs.Push_Back(pc);
<<<<<<< HEAD
      pc = get_next_ncnl(pc);
=======
      pc = chunk_get_next_ncnl(pc);
      if (pc == nullptr)
      {
         return(nullptr);
      }
>>>>>>> c83d7068

      /* Skip templates and attributes */
      pc = skip_template_next(pc);
      if (pc == nullptr)
      {
         return(nullptr);
      }
      pc = skip_attribute_next(pc);
<<<<<<< HEAD
      if (is_lang(cpd, LANG_JAVA))
=======
      if (pc == nullptr)
      {
         return(nullptr);
      }
      if (cpd.lang_flags & LANG_JAVA)
>>>>>>> c83d7068
      {
         pc = skip_tsquare_next(pc);
      }
   }
   chunk_t* end = pc;

   LOG_FMT(LFVD, " end=[%s]\n",
         (is_valid(end)) ? get_token_name(end->type) : "nullptr");
   retval_if(is_invalid(end), end);

   /* Function defs are handled elsewhere */
   if ((cs.Len()  <= 1) ||
        is_type(end, 5, CT_OPERATOR, CT_FUNC_DEF, CT_FUNC_PROTO,
                        CT_FUNC_CLASS_PROTO, CT_FUNC_CLASS_DEF) )
   {
      return(skip_to_next_statement(end));
   }

   /* ref_idx points to the alignable part of the var def */
   int32_t ref_idx = (int32_t)cs.Len() - 1;
   chunk_t* tmp_pc;

   assert(ptr_is_valid(cs.Get(0)));
   /* Check for the '::' stuff: "char *Engine::name" */
   if ((cs.Len() >= 3) &&
       ((cs.Get(cs.Len() - 2)->m_pc->type == CT_MEMBER   ) || /*lint !e613 */
        (cs.Get(cs.Len() - 2)->m_pc->type == CT_DC_MEMBER)))  /*lint !e613 */
   {
      int32_t idx = (int32_t)cs.Len() - 2;
      while (idx > 0)
      {
         tmp_pc = cs.Get((uint32_t)idx)->m_pc; /*lint !e613 */
         break_if(not_type(tmp_pc, CT_DC_MEMBER, CT_MEMBER));

         idx--;
         tmp_pc = cs.Get((uint32_t)idx)->m_pc; /*lint !e613 */
         break_if(not_type(tmp_pc, CT_WORD, CT_TYPE));

         make_type(tmp_pc);
         idx--;
      }
      ref_idx = idx + 1;
   }
   tmp_pc = cs.Get((uint32_t)ref_idx)->m_pc;  /*lint !e613 */
   LOG_FMT(LFVD, " ref_idx(%d) => %s\n", ref_idx, tmp_pc->text());

   /* No type part found! */
   retval_if(ref_idx <= 0, skip_to_next_statement(end));

   LOG_FMT(LFVD2, "%s:%u TYPE : ", __func__, start->orig_line);
   for (uint32_t idxForCs = 0; idxForCs < cs.Len() - 1; idxForCs++)
   {
      tmp_pc = cs.Get(idxForCs)->m_pc; /*lint !e613 */
      make_type(tmp_pc);
      set_flags(tmp_pc, PCF_VAR_TYPE);
      LOG_FMT(LFVD2, " %s[%s]", tmp_pc->text(), get_token_name(tmp_pc->type));
   }
   LOG_FMT(LFVD2, "\n");

   /* OK we have two or more items, mark types up to the end. */
   mark_variable_definition(cs.Get(cs.Len() - 1)->m_pc); /*lint !e613 */
   return (is_type(end, CT_COMMA)) ?
         get_next_ncnl   (end) :
         skip_to_next_statement(end);
}


static chunk_t* skip_expression(chunk_t* start)
{
   chunk_t* pc = start;
   while (is_valid(pc) && (pc->level >= start->level))
   {
      if (is_level(pc, start->level) &&
          is_type (pc, CT_COMMA, CT_SEMICOLON, CT_VSEMICOLON))
      {
         return(pc);
      }
      pc = get_next_ncnl(pc);
   }
   return(pc);
}


bool go_on(chunk_t* pc, chunk_t* start)
{
   if ((are_invalid(pc, start)) || (pc->level != start->level))
   {
      return(false);
   }
   if (is_flag(pc, PCF_IN_FOR))
   {
      return(!is_semicolon(pc) && not_type(pc, CT_COLON));
   }
   else
   {
      return(!is_semicolon(pc));
   }
}


static chunk_t* mark_variable_definition(chunk_t* start)
{
   LOG_FUNC_ENTRY();
   retval_if(is_invalid(start), start);

   chunk_t* pc    = start;
   uint64_t flags = PCF_VAR_1ST_DEF;

   LOG_FMT(LVARDEF, "%s: line %u, col %u '%s' type %s\n", __func__,
         pc->orig_line, pc->orig_col, pc->text(), get_token_name(pc->type));

   pc = start;
   while (go_on(pc, start))
   {
      if (is_type(pc, CT_WORD, CT_FUNC_CTOR_VAR))
      {
         uint64_t flg = get_flags(pc);
         if (not_flag(pc, PCF_IN_ENUM))
         {
            set_flags(pc, flags);
         }
         flags &= ~PCF_VAR_1ST;

         LOG_FMT(LVARDEF, "%s:%u marked '%s'[%s] in col %u flags: %#" PRIx64 " -> %#" PRIx64 "\n",
                 __func__, pc->orig_line, pc->text(),
                 get_token_name(pc->type), pc->orig_col, flg, get_flags(pc));
      }
      else if (is_star (pc) ||
               is_msref(pc) )
      {
         set_type(pc, CT_PTR_TYPE);
      }
      else if (is_addr(pc))
      {
         set_type(pc, CT_BYREF);
      }
      else if (is_type(pc, CT_SQUARE_OPEN, CT_ASSIGN))
      {
         pc = skip_expression(pc);
         continue;
      }
      pc = get_next_ncnl(pc);
   }
   return(pc);
}


static bool can_be_full_param(chunk_t* start, chunk_t* end)
{
   LOG_FUNC_ENTRY();
   LOG_FMT(LFPARAM, "%s:", __func__);

<<<<<<< HEAD
   int32_t   word_cnt   = 0;
   uint32_t  type_count = 0;
   chunk_t* pc;
   for (pc = start; pc != end; pc = get_next_ncnl(pc, scope_e::PREPROC))
=======
   int     word_cnt   = 0;
   size_t  type_count = 0;
   chunk_t *pc;

   for (pc = start; (pc != nullptr) && (pc != end); pc = chunk_get_next_ncnl(pc, scope_e::PREPROC))
>>>>>>> c83d7068
   {
      assert(is_valid(pc));
      LOG_FMT(LFPARAM, " [%s]", pc->text());

      switch(pc->type)
      {
         case(CT_QUALIFIER): /* fallthrough */
         case(CT_STRUCT):    /* fallthrough */
         case(CT_ENUM):      /* fallthrough */
         case(CT_TYPENAME):  /* fallthrough */
         case(CT_UNION):
            LOG_FMT(LFPARAM, " <== %s! (yes)\n", get_token_name(pc->type));
            return(true);

         case(CT_WORD):      /* fallthrough */
         case(CT_TYPE):
            word_cnt++;
            if (is_type(pc, CT_TYPE)) { type_count++; }
         break;
<<<<<<< HEAD
=======
      }
      else if (pc->type == CT_ANGLE_OPEN)
      {
         LOG_FMT(LFPARAM, " <== template\n");
         return(true);
      }
      else if (pc->type == CT_ELLIPSIS)
      {
         LOG_FMT(LFPARAM, " <== elipses\n");
         return(true);
      }
      else if ((word_cnt == 0) && (pc->type == CT_PAREN_OPEN))
      {
         /* Check for old-school func proto param '(type)' */
         chunk_t *tmp1 = chunk_skip_to_match(pc, scope_e::PREPROC);
         if (tmp1 == nullptr)
         {
            return(false);
         }
         chunk_t *tmp2 = chunk_get_next_ncnl(tmp1, scope_e::PREPROC);
         if (tmp2 == nullptr)
         {
            return(false);
         }
>>>>>>> c83d7068

         case(CT_MEMBER):    /* fallthrough */
         case(CT_DC_MEMBER):
            if (word_cnt > 0) { word_cnt--; }
         break;

         case(CT_ASSIGN):
            goto end_of_loop; /* chunk is OK (default values) */

         case(CT_ANGLE_OPEN):
            LOG_FMT(LFPARAM, " <== template\n");
            return(true);

         case(CT_ELLIPSIS):
            LOG_FMT(LFPARAM, " <== ellipses\n");
            return(true);

         case(CT_PAREN_OPEN):
            if (word_cnt == 0)
            {
<<<<<<< HEAD
               /* Check for old-school func proto param '(type)' */
               chunk_t* tmp1 = chunk_skip_to_match(pc, scope_e::PREPROC);
               chunk_t* tmp2 = get_next_ncnl(tmp1, scope_e::PREPROC);

               if (is_type(tmp2, CT_COMMA) ||
                   is_paren_close(tmp2))
               {
                  do
                  {
                     pc = get_next_ncnl(pc, scope_e::PREPROC);
                     assert(is_valid(pc));
                     LOG_FMT(LFPARAM, " [%s]", pc->text());
                  } while (pc != tmp1);

                  /* reset some variables to allow [] after parenthesis */
                  word_cnt   = 1;
                  type_count = 1;
               }
               else
               {
                  LOG_FMT(LFPARAM, " <== [%s] not function type!\n", get_token_name(pc->type));
                  return(false);
               }
            }
            else if (((word_cnt == 1) ||
                     (static_cast<uint32_t>(word_cnt) == type_count)))
            {
               /* Check for func proto param 'void (*name)' or 'void (*name)(params)' */
               chunk_t* tmp1 = get_next_ncnl(pc,   scope_e::PREPROC);
               chunk_t* tmp2 = get_next_ncnl(tmp1, scope_e::PREPROC);
               chunk_t* tmp3 = get_next_ncnl(tmp2, scope_e::PREPROC);

               if (!is_str  (tmp3, ")"    ) ||
                   !is_str  (tmp1, "*"    ) ||
                    not_type(tmp2, CT_WORD) )
               {
                  LOG_FMT(LFPARAM, " <== [%s] not fcn type!\n", get_token_name(pc->type));
                  return(false);
               }
               LOG_FMT(LFPARAM, " <skip fcn type>");
               tmp1 = get_next_ncnl(tmp3, scope_e::PREPROC);
               if (is_str(tmp1, "("))
               {
                  tmp3 = chunk_skip_to_match(tmp1, scope_e::PREPROC);
               }
               pc = tmp3;

               /* reset some variables to allow [] after parens */
               word_cnt   = 1;
               type_count = 1;
            }
         break;
=======
               pc = chunk_get_next_ncnl(pc, scope_e::PREPROC);
               if (pc == nullptr)
               {
                  return(false);
               }
               LOG_FMT(LFPARAM, " [%s]", pc->text());
            } while (pc != tmp1);

            /* reset some vars to allow [] after parens */
            word_cnt   = 1;
            type_count = 1;
         }
         else
         {
            LOG_FMT(LFPARAM, " <== [%s] not fcn type!\n", get_token_name(pc->type));
            return(false);
         }
      }
      else if (((word_cnt == 1) || (static_cast<size_t>(word_cnt) == type_count)) &&
               (pc->type == CT_PAREN_OPEN))
      {
         /* Check for func proto param 'void (*name)' or 'void (*name)(params)' */
         chunk_t *tmp1 = chunk_get_next_ncnl(pc, scope_e::PREPROC);
         if (tmp1 == nullptr)
         {
            return(false);
         }
         chunk_t *tmp2 = chunk_get_next_ncnl(tmp1, scope_e::PREPROC);
         if (tmp2 == nullptr)
         {
            return(false);
         }
         chunk_t *tmp3 = chunk_get_next_ncnl(tmp2, scope_e::PREPROC);
         if (tmp3 == nullptr)
         {
            return(false);
         }

         if (!chunk_is_str(tmp3, ")", 1) ||
             !chunk_is_str(tmp1, "*", 1) ||
             (tmp2->type != CT_WORD))
         {
            LOG_FMT(LFPARAM, " <== [%s] not fcn type!\n", get_token_name(pc->type));
            return(false);
         }
         LOG_FMT(LFPARAM, " <skip fcn type>");
         tmp1 = chunk_get_next_ncnl(tmp3, scope_e::PREPROC);
         if (tmp1 == nullptr)
         {
            return(false);
         }
         tmp2 = chunk_get_next_ncnl(tmp1, scope_e::PREPROC); /* \todo where is tmp2 used? */
         if (tmp2 == nullptr)
         {
            return(false);
         }
         if (chunk_is_str(tmp1, "(", 1))
         {
            tmp3 = chunk_skip_to_match(tmp1, scope_e::PREPROC);
         }
         pc = tmp3;
>>>>>>> c83d7068

         case(CT_TSQUARE):
            /* ignore it */
         break;

         case(CT_SQUARE_OPEN): /* skip over any array stuff */
            if (word_cnt == 1)
            {
               pc = chunk_skip_to_match(pc, scope_e::PREPROC);
            }
            else if (word_cnt == 2)
            {
               /* seems to be something like: bool foo[FOO_MAX] */
               pc = chunk_skip_to_match(pc, scope_e::PREPROC);
            }
         break;

         default:
            if ((pc != start) && is_ptr_operator(pc))
            {
               /* chunk is OK */
            }
            else if ((word_cnt == 1) &&
                  is_lang(cpd, LANG_CPP) &&
                is_str(pc, "&&"))
            {
               /* ignore possible 'move' operator */
            }
            else
            {
               /* unexpected type found */
               LOG_FMT(LFPARAM, " <== [%s] no way! tc=%u wc=%d\n",
                       get_token_name(pc->type), type_count, word_cnt);
               return(false);
            }
         break;
      }
   }
end_of_loop:

   chunk_t* last = get_prev_ncnl(pc);
   if (is_ptr_operator(last))
   {
      if (is_valid(pc))
      {
         LOG_FMT(LFPARAM, " <== [%s] sure!\n", get_token_name(pc->type));
      }
      return(true);
   }

   bool ret = ( (word_cnt >= 2) ||
               ((word_cnt == 1) && (type_count == 1)));

   if (is_valid(pc))
   {
      LOG_FMT(LFPARAM, " <== [%s] %s!\n",
              get_token_name(pc->type), ret ? "Yup" : "Unlikely");
   }
   return(ret);
}

void set_type_and_log(
   chunk_t*        pc,
   const c_token_t type,
   const uint32_t  num
);

void set_type_and_log(chunk_t* pc, const c_token_t type, const uint32_t num)
{
   set_type(pc, type);
   LOG_FMT(LFCN, "  %u) Marked [%s] as %s on line %u col %u\n",
           num, pc->text(), get_token_name(type), pc->orig_line, pc->orig_col);
}


static void mark_function(chunk_t* pc)
{
   LOG_FUNC_ENTRY();
   return_if(is_invalid(pc));
   chunk_t* prev = get_prev_ncnlnp(pc);
   chunk_t* next = get_next_ncnlnp(pc);
   return_if(is_invalid(next));

   /* Find out what is before the operator */
   chunk_t* tmp;
   if (is_ptype(pc, CT_OPERATOR))
   {
      const chunk_t* pc_op = get_prev_type(pc, CT_OPERATOR, (int32_t)pc->level);
      if (is_flag(pc_op, PCF_EXPR_START))
      {
         set_type(pc, CT_FUNC_CALL);
      }

      if (is_lang(cpd, LANG_CPP))
      {
         tmp = pc;
         while ((tmp = get_prev_ncnl(tmp)) != nullptr)
         {
            switch(tmp->type)
            {
               case(CT_BRACE_CLOSE):    /* fallthrough */
               case(CT_SEMICOLON  ):    /* do nothing */            goto exit_loop;
               case(CT_PAREN_OPEN ):    /* fallthrough */
               case(CT_SPAREN_OPEN):    /* fallthrough */
               case(CT_TPAREN_OPEN):    /* fallthrough */
               case(CT_FPAREN_OPEN):    /* fallthrough */
               case(CT_ASSIGN     ):    set_type(pc, CT_FUNC_CALL); goto exit_loop;
               case(CT_TEMPLATE   ):    set_type(pc, CT_FUNC_DEF ); goto exit_loop;
               case(CT_BRACE_OPEN ):
               {
                  switch(tmp->ptype)
                  {
                     case(CT_FUNC_DEF): set_type(pc, CT_FUNC_CALL); goto exit_loop;
                     case(CT_CLASS   ): /* fallthrough */
                     case(CT_STRUCT  ): set_type(pc, CT_FUNC_DEF ); goto exit_loop;
                     default:   /* ignore unexpected parent type */ goto exit_loop;
                  }
                  break;
               }
               default:                 /* go on with loop */       break;
            }
         }

exit_loop:
         if (is_valid(tmp) && not_type(pc, CT_FUNC_CALL))
         {
<<<<<<< HEAD
            while ((tmp = get_next_ncnl(tmp)) != pc)
=======
            /* Mark the return type */
            while ((tmp = chunk_get_next_ncnl(tmp)) != pc && (tmp != nullptr))
>>>>>>> c83d7068
            {
               make_type(tmp); /* Mark the return type */
            }
         }
      }
   }

   if (is_ptr_operator(next))
   {
      next = get_next_ncnlnp(next);
      return_if(is_invalid(next));
   }

   LOG_FMT(LFCN, "%s: orig_line=%u] %s[%s] - parent=%s level=%u/%u, "
           "next=%s[%s] - level=%u\n",
           __func__, pc->orig_line, pc->text(),
           get_token_name(pc->type), get_token_name(pc->ptype),
           pc->level, pc->brace_level,
           next->text(), get_token_name(next->type), next->level);

   if (is_flag(pc, PCF_IN_CONST_ARGS))
   {
      set_type_and_log(pc, CT_FUNC_CTOR_VAR, 1);
      next = skip_template_next(next);
      return_if(is_invalid(next));

      flag_parens(next, 0, CT_FPAREN_OPEN, pc->type, true);
      return;
   }

   /* Skip over any template and attribute madness */
   next = skip_template_next (next); return_if(is_invalid(next));
   next = skip_attribute_next(next); return_if(is_invalid(next));

   /* Find the open and close parenthesis */
   chunk_t* popen  = get_next_str(pc,    "(", 1, (int32_t)pc->level);
   chunk_t* pclose = get_next_str(popen, ")", 1, (int32_t)pc->level);

   if (are_invalid(popen, pclose))
   {
      LOG_FMT(LFCN, "No parens found for [%s] on line %u col %u\n",
              pc->text(), pc->orig_line, pc->orig_col);
      return;
   }

   /* This part detects either chained function calls or a function ptr definition.
    * MYTYPE (*func)(void);
    * mWriter( "class Clst_"c )( somestr.getText() )( " : Cluster {"c ).newline;
    *
    * For it to be a function variable def, there must be a '*' followed by a
    * single word.
    *
<<<<<<< HEAD
    * Otherwise, it must be chained function calls. */
   tmp = get_next_ncnl(pclose);
   if (is_str(tmp, "("))
   {
      chunk_t* tmp2;
      chunk_t* tmp3;

      /* skip over any leading class/namespace in: "T(F::*A)();" */
      chunk_t* tmp1 = get_next_ncnl(next);
      while (is_valid(tmp1))
=======
    * Otherwise, it must be chained function calls.
    */
   tmp = chunk_get_next_ncnl(paren_close);
   if ((tmp != nullptr) && chunk_is_str(tmp, "(", 1))
   {
      chunk_t *tmp1;
      chunk_t *tmp2;
      chunk_t *tmp3;

      /* skip over any leading class/namespace in: "T(F::*A)();" */
      tmp1 = chunk_get_next_ncnl(next);
      while (tmp1 != nullptr)
>>>>>>> c83d7068
      {
         tmp2 = get_next_ncnl(tmp1);
         break_if (!is_word(tmp1              ) ||
                   !is_type(tmp2, CT_DC_MEMBER) );
         tmp1 = get_next_ncnl(tmp2);
      }

      tmp2 = get_next_ncnl(tmp1);
      if (is_str(tmp2, ")"))
      {
         tmp3 = tmp2;
         tmp2 = nullptr;
      }
      else
      {
         tmp3 = get_next_ncnl(tmp2);
      }

      if ( is_str(tmp3, ")") &&
          (is_star (tmp1) ||
           is_msref(tmp1) ||
           (is_lang(cpd, LANG_OC) && is_type(tmp1, CT_CARET))) &&
           is_invalid_or_type(tmp2, CT_WORD) )
      {
         if (is_valid(tmp2))
         {
            LOG_FMT(LFCN, "%s: [%u/%u] function variable [%s], changing [%s] into a type\n",
                    __func__, pc->orig_line, pc->orig_col, tmp2->text(), pc->text());
            set_type(tmp2, CT_FUNC_VAR);
            flag_parens(popen, 0, CT_PAREN_OPEN, CT_FUNC_VAR, false);
            LOG_FMT(LFCN, "%s: paren open @ %u:%u\n",
                    __func__, popen->orig_line, popen->orig_col);
         }
         else
         {
            LOG_FMT(LFCN, "%s: [%u/%u] function type, changing [%s] into a type\n",
                    __func__, pc->orig_line, pc->orig_col, pc->text());
            if (is_valid(tmp2))
            {
               set_type(tmp2, CT_FUNC_TYPE);
            }
            flag_parens(popen, 0, CT_PAREN_OPEN, CT_FUNC_TYPE, false);
         }

         set_type (pc,   CT_TYPE    );
         set_type (tmp1, CT_PTR_TYPE);
         clr_flags(pc,   PCF_VAR_1ST_DEF);
         set_flags(tmp2, PCF_VAR_1ST_DEF);
         flag_parens(tmp, 0, CT_FPAREN_OPEN, CT_FUNC_PROTO, false);
         fix_fcn_def_params(tmp);
         return;
      }
      LOG_FMT(LFCN, "%s: chained function calls? [%u.%u] [%s]\n",
              __func__, pc->orig_line, pc->orig_col, pc->text());
   }

   /* Assume it is a function call if not already labeled */
   if (is_type(pc, CT_FUNCTION))
   {
      LOG_FMT(LFCN, "%s: examine [%u.%u] [%s], type %s\n", __func__,
              pc->orig_line, pc->orig_col, pc->text(), get_token_name(pc->type));
      /* look for an assignment */
      chunk_t* temp = get_next_type(pc, CT_ASSIGN, (int32_t)pc->level);
      if (is_valid(temp))
      {
         LOG_FMT(LFCN, "%s: assignment found [%u.%u] [%s]\n",
                 __func__, temp->orig_line, temp->orig_col, temp->text());
         set_type(pc, CT_FUNC_CALL);
      }
      else
      {
         set_type(pc, is_ptype(pc, CT_OPERATOR) ? CT_FUNC_DEF : CT_FUNC_CALL);
      }
   }

   /* Check for C++ function def */
   if (is_type(pc,   CT_FUNC_CLASS_DEF   ) ||
       is_type(prev, CT_DC_MEMBER, CT_INV) )
   {
      const chunk_t* destr = nullptr;
      assert(is_valid(prev));
      if (is_type(prev, CT_INV))
      {
         /* TODO: do we care that this is the destructor? */
         set_type          (prev,                  CT_DESTRUCTOR);
         set_type_and_ptype(pc, CT_FUNC_CLASS_DEF, CT_DESTRUCTOR);

         destr = prev;
         prev  = get_prev_ncnlnp(prev);
      }

      if (is_type(prev, CT_DC_MEMBER))
      {
         prev = get_prev_ncnlnp(prev);
         // LOG_FMT(LSYS, "%s: prev1 = %s (%s)\n", __func__,
         //         get_token_name(prev->type), prev->text());
         prev = skip_template_prev(prev);
         prev = skip_attribute_prev(prev);
         // LOG_FMT(LSYS, "%s: prev2 = %s [%d](%s) pc = %s [%d](%s)\n", __func__,
         //         get_token_name(prev->type), prev->len, prev->text(),
         //         get_token_name(pc->type), pc->len, pc->text());
         if (is_type(prev, CT_WORD, CT_TYPE))
         {
            if (pc->str.equals(prev->str))
            {
               set_type(pc, CT_FUNC_CLASS_DEF);
               LOG_FMT(LFCN, "(%d) %u:%u - FOUND %sSTRUCTOR for %s[%s]\n",
                       __LINE__, prev->orig_line, prev->orig_col,
                       (is_valid(destr)) ? "DE" : "CON",
                       prev->text(), get_token_name(prev->type));

               mark_cpp_constructor(pc);
               return;
            }
            else
            {
               /* Point to the item previous to the class name */
               prev = get_prev_ncnlnp(prev);
            }
         }
      }
   }

   /* Determine if this is a function call or a function def/proto
    * We check for level==1 to allow the case that a function prototype is
    * wrapped in a macro: "MACRO(void foo(void));" */
   if ( is_type (pc, CT_FUNC_CALL) &&
       (is_level(pc, pc->brace_level) || is_level(pc, 1)) &&
        not_flag(pc, PCF_IN_ARRAY_ASSIGN))
   {
      LOG_FMT(LFCN, "  Checking func call: prev=%s", (is_invalid(prev)) ?
            "<null>" : get_token_name(prev->type));
#ifdef DEBUG
      LOG_FMT(LFCN, "\n");
#endif

      /* REVISIT:
       * a function def can only occur at brace level, but not inside an
       * assignment, structure, enum, or union.
       * The close paren must be followed by an open brace, with an optional
       * qualifier (const) in between.
       * There can be all sorts of template stuff and/or '[]' in the type.
       * This hack mostly checks that.
       *
       * Examples:
       * foo->bar(maid);                   -- fcn call
       * FOO * bar();                      -- fcn proto or class variable
       * FOO foo();                        -- fcn proto or class variable
       * FOO foo(1);                       -- class variable
       * a = FOO * bar();                  -- fcn call
       * a.y = foo() * bar();              -- fcn call
       * static const char * const fizz(); -- fcn def */
      bool isa_def  = false;
      bool hit_star = false;
      while (is_valid(prev))
      {
         if (is_preproc(prev))
         {
            prev = get_prev_ncnlnp(prev);
            continue;
         }

         /* Some code slips an attribute between the type and function */
         if (is_type_and_ptype(prev, CT_FPAREN_CLOSE, CT_ATTRIBUTE))
         {
            prev = skip_attribute_prev(prev);
            continue;
         }

         /* skip const(TYPE) */
         if (is_type_and_ptype(prev, CT_PAREN_CLOSE, CT_D_CAST))
         {
            LOG_FMT(LFCN, " --> For sure a prototype or definition\n");
            isa_def = true;
            break;
         }

         /* Skip the word/type before the '.' or '::' */
         if (is_type(prev, CT_DC_MEMBER, CT_MEMBER))
         {
            prev = get_prev_ncnlnp(prev);
            if (not_type(prev, CT_WORD, CT_TYPE, CT_THIS))
            {
               LOG_FMT(LFCN, " --? Skipped MEMBER and landed on %s\n",
                       (is_invalid(prev)) ? "<null>" : get_token_name(prev->type));
               set_type(pc, CT_FUNC_CALL);
               isa_def = false;
               break;
            }
            LOG_FMT(LFCN, " <skip %s>", prev->text());
            prev = get_prev_ncnlnp(prev);
            continue;
         }

         /* If we are on a TYPE or WORD, then we must be on a proto or def */
         if (is_type(prev, CT_TYPE, CT_WORD))
         {
            if (hit_star == false)
            {
               LOG_FMT(LFCN, " --> For sure a prototype or definition\n");
               isa_def = true;
               break;
            }
            LOG_FMT(LFCN, " --> maybe a prototype or definition\n");
            isa_def = true;
         }

         if (is_ptr_operator(prev))
         {
            hit_star = true;
         }

         if (not_type(prev, 6, CT_OPERATOR,  CT_TSQUARE,     CT_WORD,
                               CT_QUALIFIER, CT_ANGLE_CLOSE, CT_TYPE) &&
             !is_ptr_operator(prev))
         {
            LOG_FMT(LFCN, " --> Stopping on %s [%s]\n",
                    prev->text(), get_token_name(prev->type));
            /* certain tokens are unlikely to precede a prototype or definition */
            if (is_type(prev, 7, CT_ARITH,  CT_ASSIGN, CT_STRING_MULTI,
                      CT_STRING, CT_NUMBER, CT_COMMA,  CT_NUMBER_FP))
            {
               isa_def = false;
            }
            break;
         }

         /* Skip over template and attribute stuff */
         prev = (is_type(prev, CT_ANGLE_CLOSE)) ?
             skip_template_prev(prev) :
             get_prev_ncnlnp   (prev);
      }

      if ((isa_def == true) &&
          ((is_paren_close(prev) && not_ptype(prev, CT_D_CAST) ) ||
           is_type(prev, CT_ASSIGN, CT_RETURN) ))
      {
         LOG_FMT(LFCN, " -- overriding DEF due to %s [%s]\n",
                 prev->text(), get_token_name(prev->type));
         isa_def = false;
      }
      if (isa_def)
      {
         set_type(pc, CT_FUNC_DEF);
         LOG_FMT(LFCN, "%s: '%s' is FCN_DEF:", __func__, pc->text());
         if (is_invalid(prev))
         {
            prev = chunk_get_head();
         }
<<<<<<< HEAD
         for (tmp = prev; tmp != pc; tmp = get_next_ncnl(tmp))
=======
         for (tmp = prev; (tmp != nullptr) && (tmp != pc); tmp = chunk_get_next_ncnl(tmp))
>>>>>>> c83d7068
         {
            LOG_FMT(LFCN, " %s[%s]", tmp->text(), get_token_name(tmp->type));
            make_type(tmp);
         }
         LOG_FMT(LFCN, "\n");
      }
   }

   if (not_type(pc, CT_FUNC_DEF))
   {
      LOG_FMT(LFCN, "  Detected %s '%s' on line %u col %u\n",
            get_token_name(pc->type), pc->text(), pc->orig_line, pc->orig_col);

      tmp = flag_parens(next, PCF_IN_FCN_CALL, CT_FPAREN_OPEN, CT_FUNC_CALL, false);
      if(is_type_and_not_ptype(tmp, CT_BRACE_OPEN, CT_DOUBLE_BRACE))
      {
         set_paren_parent(tmp, pc->type);
      }
      return;
   }

   /* We have a function definition or prototype
    * Look for a semicolon or a brace open after the close parenthesis to figure
    * out whether this is a prototype or definition */
   /* See if this is a prototype or implementation
    * FIXME: this doesn't take the old K&R parameter definitions into account
    * Scan tokens until we hit a brace open (def) or semicolon (prototype) */
   chunk_t* semi = nullptr;
   tmp = pclose;
   while ((tmp = get_next_ncnl(tmp)) != nullptr)
   {
      /* Only care about brace or semicolon on the same level */
      if (tmp->level < pc->level)
      {
         /* No semicolon - guess that it is a prototype */
         set_type(pc, CT_FUNC_PROTO);
         break;
      }
      else if (is_level(tmp, pc->level))
      {
         /* its a function def for sure */
         break_if(is_opening_rbrace(tmp));

         if (is_semicolon(tmp))
         {
            /* Set the parent for the semicolon for later */
            semi = tmp;
            set_type(pc, CT_FUNC_PROTO);
            LOG_FMT(LFCN, "  2) Marked [%s] as FUNC_PROTO on line %u col %u\n",
                    pc->text(), pc->orig_line, pc->orig_col);
            break;
         }

         else if (is_type(pc, CT_COMMA))
         {
            set_type_and_log(pc, CT_FUNC_CTOR_VAR, 2);
            break;
         }
      }
   }

   /* C++ syntax is wacky. We need to check to see if a prototype is really a
    * variable definition with parameters passed into the constructor.
    * Unfortunately, the only mostly reliable way to do so is to guess that
    * it is a constructor variable if inside a function body and scan the
    * 'parameter list' for items that are not allowed in a prototype.
    * We search backwards and checking the parent of the containing open braces.
    * If the parent is a class or namespace, then it probably is a prototype */
   if (is_lang(cpd, LANG_CPP) &&
       is_type_and_not_ptype(pc, CT_FUNC_PROTO, CT_OPERATOR))
   {
      LOG_FMT(LFPARAM, "%s :: checking '%s' for constructor variable %s %s\n",
              __func__, pc->text(),
              get_token_name(popen->type), get_token_name(pclose->type));

      /* Scan the parameters looking for:
       *  - constant strings
       *  - numbers
       *  - non-type fields
       *  - function calls */
      chunk_t* ref = get_next_ncnl(popen);
      chunk_t* tmp2;
      bool     is_param = true;
      tmp = ref;
      while (tmp != pclose)
      {
         tmp2 = get_next_ncnl(tmp);
         if (is_type_and_level(tmp, CT_COMMA, (int32_t)(popen->level + 1)))
         {
            if (!can_be_full_param(ref, tmp))
            {
               is_param = false;
               break;
            }
            ref = tmp2;
         }
         tmp = tmp2;
      }
      if (is_param && (ref != tmp))
      {
         if (!can_be_full_param(ref, tmp))
         {
            is_param = false;
         }
      }
      if (!is_param)
      {
         set_type_and_log(pc, CT_FUNC_CTOR_VAR, 3);
      }
      else if (pc->brace_level > 0)
      {
         chunk_t* br_open = get_prev_type(pc, CT_BRACE_OPEN, (int32_t)pc->brace_level - 1);

         if (not_ptype(br_open, CT_EXTERN, CT_NAMESPACE))
         {
            /* Do a check to see if the level is right */
            prev = get_prev_ncnl(pc);
            if (!is_str(prev, "*") && !is_str(prev, "&"))
            {
               chunk_t* p_op = get_prev_type(pc, CT_BRACE_OPEN, (int32_t)pc->brace_level - 1);
               if (not_ptype(p_op, CT_CLASS, CT_STRUCT, CT_NAMESPACE))
               {
                  set_type_and_log(pc, CT_FUNC_CTOR_VAR, 4);
               }
            }
         }
      }
   }

   if (is_valid(semi)) { set_ptype(semi, pc->type); }

   flag_parens(popen, PCF_IN_FCN_DEF, CT_FPAREN_OPEN, pc->type, false);

   if (is_type(pc, CT_FUNC_CTOR_VAR))
   {
      set_flags(pc, PCF_VAR_1ST_DEF);
      return;
   }

   if (is_type(next, CT_TSQUARE))
   {
      next = get_next_ncnl(next);
      return_if(is_invalid(next));
   }

   /* Mark parameters and return type */
   fix_fcn_def_params(next);
   mark_function_return_type(pc, get_prev_ncnl(pc), pc->type);

   /* Find the brace pair and set the parent */
   if (is_type(pc, CT_FUNC_DEF))
   {
      tmp = get_next_ncnl(pclose);
      while (not_type(tmp, CT_BRACE_OPEN))
      {
         set_ptype(tmp, CT_FUNC_DEF);
         if (!is_semicolon(tmp))
         {
            set_flags(tmp, PCF_OLD_FCN_PARAMS);
         }
         tmp = get_next_ncnl(tmp);
      }
      if (is_type(tmp, CT_BRACE_OPEN))
      {
         set_ptype(tmp, CT_FUNC_DEF);
         tmp = chunk_skip_to_match(tmp);
         if (is_valid(tmp))
         {
            set_ptype(tmp, CT_FUNC_DEF);
         }
      }
   }
}


static void mark_cpp_constructor(chunk_t* pc)
{
   LOG_FUNC_ENTRY();
   return_if(is_invalid(pc));

   bool     is_destr = false;
   chunk_t* tmp      = get_prev_ncnl(pc);
   assert(is_valid(tmp));
   if (is_type(tmp, CT_INV, CT_DESTRUCTOR))
   {
      set_type (tmp, CT_DESTRUCTOR);
      set_ptype(pc,  CT_DESTRUCTOR);
      is_destr = true;
   }

   LOG_FMT(LFTOR, "(%d) %u:%u FOUND %sSTRUCTOR for %s[%s] prev=%s[%s]",
           __LINE__, pc->orig_line, pc->orig_col, is_destr ? "DE" : "CON",
           pc->text(), get_token_name(pc->type), tmp->text(), get_token_name(tmp->type));

   chunk_t* paren_open = skip_template_next(get_next_ncnl(pc));
   if (!is_str(paren_open, "("))
   {
      assert(is_valid(paren_open));
      LOG_FMT(LWARN, "%s:%u Expected '(', got: [%s]\n", cpd.filename,
              paren_open->orig_line, paren_open->text());
      return;
   }

   /* Mark parameters */
   fix_fcn_def_params(paren_open);
   chunk_t* after = flag_parens(paren_open, PCF_IN_FCN_CALL,
                                CT_FPAREN_OPEN, CT_FUNC_CLASS_PROTO, false);

   assert(is_valid(after));
   LOG_FMT(LFTOR, "[%s]\n", after->text());

   /* Scan until the brace open, mark everything */
   chunk_t* var;
   tmp = paren_open;
   bool hit_colon = false;
   while (not_type(tmp, CT_BRACE_OPEN) && !is_semicolon(tmp))
   {
      set_flags(tmp, PCF_IN_CONST_ARGS);
      tmp = get_next_ncnl(tmp);
      assert(are_valid(paren_open, tmp));
      if (is_str(tmp, ":") && is_level(tmp, paren_open->level))
      {
         set_type(tmp, CT_CONSTR_COLON);
         hit_colon = true;
      }
      if (hit_colon &&
          (is_paren_open(tmp) || is_opening_brace(tmp)) &&
          is_level(tmp, paren_open->level))
      {
         var = skip_template_prev(get_prev_ncnl(tmp));
         assert(is_valid(var));
         if (is_type(var, CT_TYPE, CT_WORD))
         {
            set_type(var, CT_FUNC_CTOR_VAR);
            flag_parens(tmp, PCF_IN_FCN_CALL, CT_FPAREN_OPEN, CT_FUNC_CTOR_VAR, false);
         }
      }
   }
   if (is_valid(tmp))
   {
      if (is_opening_rbrace(tmp))
      {
         set_paren_parent(paren_open, CT_FUNC_CLASS_DEF);
         set_paren_parent(tmp,        CT_FUNC_CLASS_DEF);
      }
      else
      {
         set_ptype(tmp, CT_FUNC_CLASS_PROTO);
         set_type (pc,  CT_FUNC_CLASS_PROTO);
         LOG_FMT(LFCN, "  2) Marked [%s] as FUNC_CLASS_PROTO on line %u col %u\n",
                 pc->text(), pc->orig_line, pc->orig_col);
      }
   }
}


static void mark_class_ctor(chunk_t* start)
{
   LOG_FUNC_ENTRY();

   chunk_t* pclass = get_next_ncnl(start, scope_e::PREPROC);
   return_if(is_invalid(pclass) || not_type(pclass, CT_TYPE, CT_WORD));

   chunk_t* next = get_next_ncnl(pclass, scope_e::PREPROC);
   while (is_type(next, CT_TYPE, CT_WORD, CT_DC_MEMBER))
   {
      pclass = next;
      next   = get_next_ncnl(next, scope_e::PREPROC);
   }

   chunk_t* pc    = get_next_ncnl(pclass, scope_e::PREPROC);
   uint32_t level = pclass->brace_level + 1;

   if (is_invalid(pc))
   {
      LOG_FMT(LFTOR, "%s: Called on %s on line %u. Bailed on nullptr\n",
              __func__, pclass->text(), pclass->orig_line);
      return;
   }

   /* Add the class name */
   ChunkStack cs;
   cs.Push_Back(pclass);

   LOG_FMT(LFTOR, "%s: Called on %s on line %u (next='%s')\n",
           __func__, pclass->text(), pclass->orig_line, pc->text());

   /* detect D template class: "class foo(x) { ... }" */
   if (is_lang(cpd, LANG_D) && is_type(next, CT_PAREN_OPEN))
   {
      set_ptype(next, CT_TEMPLATE);

      next = get_d_template_types(cs, next);
      if (is_type(next, CT_PAREN_CLOSE))
      {
         set_ptype(next, CT_TEMPLATE);
      }
   }

   /* Find the open brace, abort on semicolon */
   uint32_t flags = 0;
   while (not_type(pc, CT_BRACE_OPEN))
   {
      LOG_FMT(LFTOR, " [%s]", pc->text());

      if (is_str(pc, ":"))
      {
         set_type(pc, CT_CLASS_COLON);
         flags |= PCF_IN_CLASS_BASE;
         LOG_FMT(LFTOR, "%s: class colon on line %u\n",
                 __func__, pc->orig_line);
      }

      if (is_semicolon(pc))
      {
         LOG_FMT(LFTOR, "%s: bailed on semicolon on line %u\n",
                 __func__, pc->orig_line);
         return;
      }
      set_flags(pc, flags);
      pc = get_next_ncnl(pc, scope_e::PREPROC);
   }

   if (is_invalid(pc))
   {
      LOG_FMT(LFTOR, "%s: bailed on nullptr\n", __func__);
      return;
   }

   set_paren_parent(pc, start->type);

   pc = get_next_ncnl(pc, scope_e::PREPROC);
   while (is_valid(pc))
   {
      set_flags(pc, PCF_IN_CLASS);

      if ((pc->brace_level > level) ||
          (pc->level > pc->brace_level) ||
          is_preproc(pc))
      {
         pc = get_next_ncnl(pc);
         continue;
      }

      if (is_closing_rbrace(pc) && (pc->brace_level < level))
      {
         LOG_FMT(LFTOR, "%s: %u] Hit brace close\n", __func__, pc->orig_line);
         pc = get_next_ncnl(pc, scope_e::PREPROC);
         if (is_type(pc, CT_SEMICOLON))
         {
            set_ptype(pc, start->type);
         }
         return;
      }

      next = get_next_ncnl(pc, scope_e::PREPROC);
      if (chunkstack_match(cs, pc))
      {
         if (is_valid(next) && (next->len() == 1) && (next->str[0] == '('))
         {
            set_type(pc, CT_FUNC_CLASS_DEF);
            LOG_FMT(LFTOR, "(%d) %u] Marked CTor/DTor %s\n", __LINE__,
                    pc->orig_line, pc->text());
            mark_cpp_constructor(pc);
         }
         else
         {
            make_type(pc);
         }
      }
      pc = next;
   }
}


static void mark_namespace(chunk_t* pns)
{
   LOG_FUNC_ENTRY();

   bool is_using = false;

   chunk_t* pc = get_prev_ncnl(pns);
   if (is_type(pc, CT_USING))
   {
      is_using = true;
      set_ptype(pns, CT_USING);
   }

   chunk_t* br_close;
   pc = get_next_ncnl(pns);
   while (is_valid(pc))
   {
      set_ptype(pc, CT_NAMESPACE);
      if (not_type(pc, CT_BRACE_OPEN))
      {
         if (is_type(pc, CT_SEMICOLON))
         {
            if (is_using)
            {
               set_ptype(pc, CT_USING);
            }
            return;
         }
         pc = get_next_ncnl(pc);
         continue;
      }

      if ((get_uval(UO_indent_namespace_limit) > 0) &&
          ((br_close = chunk_skip_to_match(pc)) != nullptr))
      {
         uint32_t diff = br_close->orig_line - pc->orig_line;

         if (diff > get_uval(UO_indent_namespace_limit))
         {
            set_flags(pc,       PCF_LONG_BLOCK);
            set_flags(br_close, PCF_LONG_BLOCK);
         }
      }
      flag_parens(pc, PCF_IN_NAMESPACE, CT_NONE, CT_NAMESPACE, false);
      return;
   }
}


static chunk_t* skip_align(chunk_t* start)
{
   retval_if(is_invalid(start), start);

   chunk_t* pc = start;
   if (is_type(pc, CT_ALIGN))
   {
      pc = get_next_ncnl(pc);
      assert(is_valid(pc));
      if (is_type(pc, CT_PAREN_OPEN))
      {
         pc = get_next_type(pc, CT_PAREN_CLOSE, (int32_t)pc->level);
         pc = get_next_ncnl(pc);
         if (is_type(pc, CT_COLON))
         {
            pc = get_next_ncnl(pc);
         }
      }
   }
   return(pc);
}


static void mark_struct_union_body(chunk_t* start)
{
   LOG_FUNC_ENTRY();

   chunk_t* pc = start;
   while ( is_valid(pc) && (pc->level >= start->level) &&
         !(is_type_and_level(pc, CT_BRACE_CLOSE, (int32_t)start->level)))
   {
      // LOG_FMT(LSYS, "%s: %d:%d %s:%s\n", __func__, pc->orig_line,
      // pc->orig_col, pc->text(), get_token_name(pc->parent_type));
      if (is_type(pc, 3, CT_BRACE_OPEN, CT_BRACE_CLOSE, CT_SEMICOLON))
      {
         pc = get_next_ncnl(pc);
         break_if(is_invalid(pc));
      }
      if (is_type(pc, CT_ALIGN))
      {
         pc = skip_align(pc); // "align(x)" or "align(x):"
         break_if(is_invalid(pc));
      }
      else
      {
         pc = fix_var_def(pc);
         return_if(is_invalid(pc));
      }
   }
}


void mark_comments(void)
{
   LOG_FUNC_ENTRY();

   cpd.unc_stage = unc_stage_e::MARK_COMMENTS;

   bool     prev_nl = true;
   chunk_t* cur     = chunk_get_head();

   while (is_valid(cur))
   {
      chunk_t* next    = get_next_nvb(cur);
      bool     next_nl = (is_invalid(next) || is_nl(next));

      if (is_cmt(cur))
      {
         if (prev_nl && next_nl) { set_ptype(cur, CT_COMMENT_WHOLE); }
         else if (next_nl)       { set_ptype(cur, CT_COMMENT_END  ); }
         else if (prev_nl)       { set_ptype(cur, CT_COMMENT_START); }
         else                    { set_ptype(cur, CT_COMMENT_EMBED); }
      }

      prev_nl = is_nl(cur);
      cur     = next;
   }
}


static void mark_define_expressions(void)
{
   LOG_FUNC_ENTRY();

   bool     in_define = false;
   bool     first     = true;
   chunk_t* pc        = chunk_get_head();
   chunk_t* prev      = pc;

   while (is_valid(pc))
   {
      if (in_define == false)
      {
         if (is_type(pc, CT_PP_DEFINE, CT_PP_IF, CT_PP_ELSE))
         {
            in_define = true;
            first     = true;
         }
      }
      else
      {
         if (!is_preproc(pc) || is_type(pc, CT_PREPROC))
         {
            in_define = false;
         }
         else
         {
            if ( not_type(pc, CT_MACRO) &&
                 ((first == true) ||
                  is_type(prev, 16, CT_CARET,  CT_CONTINUE,   CT_ARITH, CT_GOTO,
                    CT_SPAREN_OPEN, CT_ASSIGN, CT_SEMICOLON,  CT_RETURN,
                    CT_FPAREN_OPEN, CT_COMMA,  CT_BRACE_OPEN, CT_COMPARE,
                    CT_PAREN_OPEN,  CT_COLON,  CT_VSEMICOLON, CT_QUESTION)) )
            {
               set_flags(pc, PCF_EXPR_START);
               first = false;
            }
         }
      }

      prev = pc;
      pc   = chunk_get_next(pc);
   }
}


static void handle_cpp_template(chunk_t* pc)
{
   LOG_FUNC_ENTRY();

   chunk_t* tmp = get_next_ncnl(pc);
   return_if(not_type(tmp, CT_ANGLE_OPEN));

   set_ptype(tmp, CT_TEMPLATE);
   uint32_t level = tmp->level;

   while ((tmp = chunk_get_next(tmp)) != nullptr)
   {
      if (is_type(tmp, CT_CLASS, CT_STRUCT))
      {
         set_type(tmp, CT_TYPE);
      }
      else if(is_type_and_level(tmp, CT_ANGLE_CLOSE, (int32_t)level))
      {
         set_ptype(tmp, CT_TEMPLATE);
         break;
      }
   }
   if (is_valid(tmp))
   {
      tmp = get_next_ncnl(tmp);
      if (is_type(tmp, CT_CLASS, CT_STRUCT))
      {
         set_ptype(tmp, CT_TEMPLATE);

         /* REVISIT: This may be a bit risky - might need to track the { }; */
         tmp = get_next_type(tmp, CT_SEMICOLON, (int32_t)tmp->level);
         set_ptype(tmp, CT_TEMPLATE);
      }
   }
}


static void handle_cpp_lambda(chunk_t* sq_o)
{
   LOG_FUNC_ENTRY();

   chunk_t* sq_c = sq_o; /* assuming '[]' */
   if (is_type(sq_o, CT_SQUARE_OPEN))
   {
      /* make sure there is a ']' */
      sq_c = chunk_skip_to_match(sq_o);
      return_if(is_invalid(sq_c));
   }

   /* Make sure a '(' is next */
   chunk_t* pa_o = get_next_ncnl(sq_c);

   return_if(is_invalid_or_not_type(pa_o, CT_PAREN_OPEN));

   /* and now find the ')' */
   chunk_t* pa_c = chunk_skip_to_match(pa_o);
   return_if(is_invalid(pa_c));

   /* Check if keyword 'mutable' is before '->' */
   chunk_t* br_o = get_next_ncnl(pa_c);
   if (is_str(br_o, "mutable"))
   {
      br_o = get_next_ncnl(br_o);
   }

   /* Make sure a '{' or '->' is next */
   chunk_t* ret = nullptr;
   if (is_str(br_o, "->"))
   {
      ret = br_o;
      /* REVISIT: really should check the stuff we are skipping */
      br_o = get_next_type(br_o, CT_BRACE_OPEN, (int32_t)br_o->level);
   }
   return_if(is_invalid_or_not_type(br_o, CT_BRACE_OPEN));

   /* and now find the '}' */
   chunk_t* br_c = chunk_skip_to_match(br_o);
   return_if(is_invalid(br_c));

   /* This looks like a lambda expression */
   if (is_type(sq_o, CT_TSQUARE))
   {
      /* split into two chunks */
      chunk_t nc = *sq_o;
      set_type(sq_o, CT_SQUARE_OPEN);
      sq_o->str.resize(1);

      /* The original orig_col of CT_SQUARE_CLOSE is stored at orig_col_end
       * of CT_TSQUARE. CT_SQUARE_CLOSE orig_col and orig_col_end values
       * are calculate from orig_col_end of CT_TSQUARE. */
      nc.orig_col        = sq_o->orig_col_end - 1;
      nc.column          = nc.orig_col;
      nc.orig_col_end    = sq_o->orig_col_end;
      sq_o->orig_col_end = sq_o->orig_col + 1;

      nc.type = CT_SQUARE_CLOSE;
      nc.str.pop_front();
      sq_c = chunk_add_after(&nc, sq_o);
   }
   set_ptype         (sq_o,                  CT_CPP_LAMBDA);
   set_ptype         (sq_c,                  CT_CPP_LAMBDA);
   set_ptype         (br_o,                  CT_CPP_LAMBDA);
   set_ptype         (br_c,                  CT_CPP_LAMBDA);
   set_type_and_ptype(pa_o, CT_FPAREN_OPEN,  CT_CPP_LAMBDA);
   set_type_and_ptype(pa_c, CT_FPAREN_CLOSE, CT_CPP_LAMBDA);

   if (is_valid(ret))
   {
      set_type(ret, CT_CPP_LAMBDA_RET);
      ret = get_next_ncnl(ret);
      while (ret != br_o)
      {
         make_type(ret);
         ret = get_next_ncnl(ret);
      }
   }

   fix_fcn_def_params(pa_o);
}


static chunk_t* get_d_template_types(ChunkStack& cs, chunk_t* open_paren)
{
   LOG_FUNC_ENTRY();
   chunk_t* tmp        = open_paren;
   bool     maybe_type = true;

   while (((tmp = get_next_ncnl(tmp)) != nullptr) &&
          (tmp->level > open_paren->level))
   {
      if (is_type(tmp, CT_TYPE, CT_WORD))
      {
         if (maybe_type)
         {
            make_type(tmp);
            cs.Push_Back(tmp);
         }
         maybe_type = false;
      }
      else if (is_type(tmp, CT_COMMA))
      {
         maybe_type = true;
      }
   }
   return(tmp);
}


static bool chunkstack_match(const ChunkStack& cs, chunk_t* pc)
{
   for (uint32_t idx = 0; idx < cs.Len(); idx++)
   {
      const chunk_t* tmp = cs.GetChunk(idx);
      assert(is_valid(tmp));
      retval_if(pc->str.equals(tmp->str), true);
   }
   return(false);
}


static void handle_d_template(chunk_t* pc)
{
   LOG_FUNC_ENTRY();

   chunk_t* name = get_next_ncnl(pc);
   chunk_t* po   = get_next_ncnl(name);

   if(is_invalid_or_not_type(name, CT_WORD))
   {
      LOG_FMT(LERR, "%s: expected a NAME \n", __func__);
      return;
   }

   if(is_invalid_or_not_type(po, CT_PAREN_OPEN))
   {
      LOG_FMT(LERR, "%s: expected a '(' \n", __func__);
      return;
   }

   set_type_and_ptype(name, CT_TYPE, CT_TEMPLATE);
   set_ptype         (po,            CT_TEMPLATE);

   ChunkStack cs;
   chunk_t*   tmp = get_d_template_types(cs, po);

   if(is_invalid_or_not_type(tmp, CT_PAREN_CLOSE))
   {
      LOG_FMT(LERR, "%s: expected a ')' \n", __func__);
      return;
   }
   set_ptype(tmp, CT_TEMPLATE);

   tmp = get_next_ncnl(tmp);
   assert(is_valid(tmp));
   if (not_type(tmp, CT_BRACE_OPEN))
   {
      LOG_FMT(LERR, "%s: expected a '{' \n", __func__);
      return;
   }
   set_ptype(tmp, CT_TEMPLATE);
   po = tmp;

   tmp = po;
   while (((tmp = get_next_ncnl(tmp)) != nullptr) &&
          (tmp->level > po->level))
   {
      if (is_type(tmp, CT_WORD) &&
          chunkstack_match(cs, tmp))
      {
         set_type(tmp, CT_TYPE);
      }
   }
   assert(is_valid(tmp));
   if (not_type(tmp, CT_BRACE_CLOSE))
   {
      LOG_FMT(LERR, "%s: expected a '}' \n", __func__);
   }
   set_ptype(tmp, CT_TEMPLATE);
}


static void mark_template_func(chunk_t* pc, chunk_t* pc_next)
{
   LOG_FUNC_ENTRY();

   /* We know angle_close must be there... */
   chunk_t* angle_close = get_next_type(pc_next, CT_ANGLE_CLOSE, (int32_t)pc->level);
   chunk_t* after       = get_next_ncnl(angle_close);
   if (is_valid(after))
   {
      if (is_str(after, "("))
      {
         assert(is_valid(angle_close));
         if (is_flag(angle_close, PCF_IN_FCN_CALL))
         {
            LOG_FMT(LTEMPFUNC, "%s: marking '%s' in line %u as a FUNC_CALL\n",
                    __func__, pc->text(), pc->orig_line);
            set_type(pc, CT_FUNC_CALL);
            flag_parens(after, PCF_IN_FCN_CALL, CT_FPAREN_OPEN, CT_FUNC_CALL, false);
         }
         else
         {
            /* Might be a function def. Must check what is before the template:
             * Func call:
             *   BTree.Insert(std::pair<int, double>(*it, double(*it) + 1.0));
             *   a = Test<int>(j);
             *   std::pair<int, double>(*it, double(*it) + 1.0)); */
            LOG_FMT(LTEMPFUNC, "%s: marking '%s' in line %u as a FUNC_CALL 2\n",
                    __func__, pc->text(), pc->orig_line);

            set_type(pc, CT_FUNC_CALL); /* its a function */
            mark_function(pc);
         }
      }
      else if (is_type(after, CT_WORD))
      {
         set_type_and_flag(pc, CT_TYPE, PCF_VAR_TYPE); /* its a type */
         set_flags(after, PCF_VAR_DEF);
      }
   }
}


static void mark_exec_sql(chunk_t* pc)
{
   LOG_FUNC_ENTRY();
   chunk_t* tmp;

   /* Change CT_WORD to CT_SQL_WORD */
   for (tmp = chunk_get_next(pc); is_valid(tmp); tmp = chunk_get_next(tmp))
   {
      set_ptype(tmp, pc->type);
      if (is_type(tmp, CT_WORD))
      {
         set_type(tmp, CT_SQL_WORD);
      }
      break_if(is_type(tmp, CT_SEMICOLON));
   }

   return_if(not_type              (pc,  CT_SQL_BEGIN) ||
             is_invalid_or_not_type(tmp, CT_SEMICOLON) );
   for (tmp = chunk_get_next(tmp);
        not_type(tmp, CT_SQL_END);
        tmp = chunk_get_next(tmp))
   {
      tmp->level++;
   }
}


chunk_t* skip_template_next(chunk_t* ang_open)
{
   if (is_type(ang_open, CT_ANGLE_OPEN))
   {
      chunk_t* pc = get_next_type(ang_open, CT_ANGLE_CLOSE, (int32_t)ang_open->level);
      return(get_next_ncnl(pc));
   }
   return(ang_open);
}


chunk_t* skip_template_prev(chunk_t* ang_close)
{
   if (is_type(ang_close, CT_ANGLE_CLOSE))
   {
      chunk_t* pc = get_prev_type(ang_close, CT_ANGLE_OPEN, (int32_t)ang_close->level);
      return(get_prev_ncnl(pc));
   }
   return(ang_close);
}


chunk_t* skip_tsquare_next(chunk_t* ary_def)
{
   if (is_type(ary_def, CT_SQUARE_OPEN, CT_TSQUARE))
   {
      return(get_next_nisq(ary_def));
   }
   return(ary_def);
}


chunk_t* skip_attribute_next(chunk_t* attr)
{
   if (is_type(attr, CT_ATTRIBUTE))
   {
      chunk_t* pc = chunk_get_next(attr);
      if (is_type(pc, CT_FPAREN_OPEN))
      {
         pc = get_next_type(attr, CT_FPAREN_CLOSE, (int32_t)attr->level);
         return(get_next_ncnl(pc));
      }
      return(pc);
   }
   return(attr);
}


chunk_t* skip_attribute_prev(chunk_t* fp_close)
{
   if (is_type_and_ptype(fp_close, CT_FPAREN_CLOSE, CT_ATTRIBUTE))
   {
      chunk_t* pc = get_prev_type(fp_close, CT_ATTRIBUTE, (int32_t)fp_close->level);
      return(get_prev_ncnl(pc));
   }
   return(fp_close);
}


enum class angle_state_e : uint32_t
{
   NONE  = 0,
   OPEN  = 1, /**< '<' found */
   CLOSE = 2  /**< '>' found */
};

static void handle_oc_class(chunk_t* pc)
{
   LOG_FUNC_ENTRY();
   chunk_t* tmp;
   bool    hit_scope     = false;
   bool    passed_name   = false; /* Did we pass the name of the class and now there can be only protocols, not generics */
   int32_t generic_level = 0;     /* level of depth of generic */
   angle_state_e as      = angle_state_e::NONE;

   LOG_FMT(LOCCLASS, "%s: start [%s] [%s] line %u\n",
           __func__, pc->text(), get_token_name(pc->ptype), pc->orig_line);

   if (is_ptype(pc, CT_OC_PROTOCOL))
   {
      tmp = get_next_ncnl(pc);
      if (is_semicolon(tmp))
      {
         set_ptype(tmp, pc->ptype);
         LOG_FMT(LOCCLASS, "%s:   bail on semicolon\n", __func__);
         return;
      }
   }

   tmp = pc;
   while ((tmp = get_next_nnl(tmp)) != nullptr)
   {
      LOG_FMT(LOCCLASS, "%s:       %u [%s]\n",
              __func__, tmp->orig_line, tmp->text());

      break_if(is_type(tmp, CT_OC_END));
      if (is_type(tmp, CT_PAREN_OPEN))
      {
         passed_name = true;
      }
      if (is_str(tmp, "<"))
      {
         set_type(tmp, CT_ANGLE_OPEN);
         if (passed_name)
         {
            set_ptype(tmp, CT_OC_PROTO_LIST);
         }
         else
         {
            set_ptype(tmp, CT_OC_GENERIC_SPEC);
            generic_level++;
         }
         as = angle_state_e::OPEN;
      }
      if (is_str(tmp, ">"))
      {
         set_type(tmp, CT_ANGLE_CLOSE);
         if (passed_name)
         {
            set_ptype(tmp, CT_OC_PROTO_LIST);
            as = angle_state_e::CLOSE;
         }
         else
         {
            set_ptype(tmp, CT_OC_GENERIC_SPEC);
            generic_level--;
            if (generic_level == 0)
            {
               as = angle_state_e::CLOSE;
            }
         }
      }
      if (is_str(tmp, ">>"))
      {
         set_type_and_ptype(tmp, CT_ANGLE_CLOSE, CT_OC_GENERIC_SPEC);
         split_off_angle_close(tmp);
         generic_level -= 1;
         if (generic_level == 0)
         {
            as = angle_state_e::CLOSE;
         }
      }
      if (is_type(tmp, CT_BRACE_OPEN))
      {
         as = angle_state_e::CLOSE;
         set_ptype(tmp, CT_OC_CLASS);
         tmp = get_next_type(tmp, CT_BRACE_CLOSE, (int32_t)tmp->level);
         if (is_valid(tmp))
         {
            set_ptype(tmp, CT_OC_CLASS);
         }
      }
      else if (is_type(tmp, CT_COLON))
      {
         if (as != angle_state_e::OPEN)
         {
            passed_name = true;
         }
         set_type(tmp, hit_scope ? CT_OC_COLON : CT_CLASS_COLON);
         if (is_type(tmp, CT_CLASS_COLON))
         {
            set_ptype(tmp, CT_OC_CLASS);
         }
      }
      else if (is_str(tmp, "-") ||
               is_str(tmp, "+") )
      {
         as = angle_state_e::CLOSE;
         if (is_nl(chunk_get_prev(tmp)))
         {
            set_type(tmp, CT_OC_SCOPE);
            set_flags(tmp, PCF_STMT_START);
            hit_scope = true;
         }
      }
      if (as == angle_state_e::OPEN)
      {
         const c_token_t type = passed_name ? CT_OC_PROTO_LIST : CT_OC_GENERIC_SPEC;
         set_ptype(tmp, type);
      }
   }

   if (is_type(tmp, CT_BRACE_OPEN))
   {
      tmp = get_next_type(tmp, CT_BRACE_CLOSE, (int32_t)tmp->level);
      if (is_valid(tmp))
      {
         set_ptype(tmp, CT_OC_CLASS);
      }
   }
}


static void handle_oc_block_literal(chunk_t* pc)
{
   LOG_FUNC_ENTRY();
   const chunk_t* prev = get_prev_ncnl(pc);
   chunk_t*       next = get_next_ncnl(pc);
   return_if(are_invalid(pc, prev, next));

   /* block literal: '^ RTYPE ( ARGS ) { }'
    * RTYPE and ARGS are optional */
   LOG_FMT(LOCBLK, "%s: block literal @ %u:%u\n",
           __func__, pc->orig_line, pc->orig_col);

   chunk_t* apo = nullptr; /* arg paren open */
   chunk_t* bbo = nullptr; /* block brace open */
   chunk_t* bbc;           /* block brace close */

   LOG_FMT(LOCBLK, "%s:  + scan", __func__);
   chunk_t* tmp;
   for (tmp = next; is_valid(tmp); tmp = get_next_ncnl(tmp))
   {
      LOG_FMT(LOCBLK, " %s", tmp->text());
      if ((tmp->level < pc->level   ) ||
          (is_type(tmp, CT_SEMICOLON) ))
      {
         LOG_FMT(LOCBLK, "[DONE]");
         break;
      }
      if (is_level(tmp, pc->level))
      {
         if (is_paren_open(tmp))
         {
            LOG_FMT(LOCBLK, "[PAREN]");
            apo = tmp;
         }
         if (is_opening_rbrace(tmp))
         {
            LOG_FMT(LOCBLK, "[BRACE]");
            bbo = tmp;
            break;
         }
      }
   }

   /* make sure we have braces */
   bbc = chunk_skip_to_match(bbo);
   if (are_invalid(bbo, bbc))
   {
      LOG_FMT(LOCBLK, " -- no braces found\n");
      return;
   }
   LOG_FMT(LOCBLK, "\n");

   /* we are on a block literal for sure */
   set_type_and_ptype(pc, CT_OC_BLOCK_CARET, CT_OC_BLOCK_EXPR);

   /* handle the optional args */
   chunk_t* lbp; /* last before parenthesis - end of return type, if any */
   if (apo)
   {
      chunk_t* apc = chunk_skip_to_match(apo); /* arg parenthesis close */
      if (is_paren_close(apc))
      {
         LOG_FMT(LOCBLK, " -- marking parens @ %u:%u and %u:%u\n",
                 apo->orig_line, apo->orig_col, apc->orig_line, apc->orig_col);
         flag_parens(apo, PCF_OC_ATYPE, CT_FPAREN_OPEN, CT_OC_BLOCK_EXPR, true);
         fix_fcn_def_params(apo);
      }
      lbp = get_prev_ncnl(apo);
   }
   else
   {
      lbp = get_prev_ncnl(bbo);
   }

   /* mark the return type, if any */
   while (lbp != pc)
   {
      assert(is_valid(lbp));
      LOG_FMT(LOCBLK, " -- lbp %s[%s]\n", lbp->text(), get_token_name(lbp->type));
      make_type(lbp);
      set_flags(lbp, PCF_OC_RTYPE    );
      set_ptype(lbp, CT_OC_BLOCK_EXPR);
      lbp = get_prev_ncnl(lbp);
   }
   /* mark the braces */
   set_ptype(bbo, CT_OC_BLOCK_EXPR);
   set_ptype(bbc, CT_OC_BLOCK_EXPR);
}


static void handle_oc_block_type(chunk_t* pc)
{
   LOG_FUNC_ENTRY();
   return_if(is_invalid(pc));

   if (is_flag(pc, PCF_IN_TYPEDEF))
   {
      LOG_FMT(LOCBLK, "%s: skip block type @ %u:%u -- in typedef\n",
              __func__, pc->orig_line, pc->orig_col);
      return;
   }

   /* make sure we have '( ^' */
   chunk_t* tpo = get_prev_ncnl(pc); /* type paren open */
   if (is_paren_open(tpo))
   {
      /* block type: 'RTYPE (^LABEL)(ARGS)'
       * LABEL is optional. */
      chunk_t* tpc = chunk_skip_to_match(tpo); /* type close parenthesis (after '^') */
      chunk_t* nam = get_prev_ncnl(tpc);       /* name (if any) or '^' */
      chunk_t* apo = get_next_ncnl(tpc);       /* arg open parenthesis */
      chunk_t* apc = chunk_skip_to_match(apo); /* arg close parenthesis */

      /* If this is a block literal instead of a block type, 'nam'
       * will actually be the closing bracket of the block. We run into
       * this situation if a block literal is enclosed in parentheses. */
      if (is_closing_brace(nam))
      {
         return(handle_oc_block_literal(pc));
      }

      if (is_paren_close(apc))
      {
         chunk_t*  aft = get_next_ncnl(apc);
         c_token_t pt;

         if (is_str(nam, "^"))
         {
            set_type(nam, CT_PTR_TYPE);
            pt = CT_FUNC_TYPE;
         }
         else if (is_type(aft, CT_ASSIGN, CT_SEMICOLON))
         {
            set_type(nam, CT_FUNC_VAR);
            pt = CT_FUNC_VAR;
         }
         else
         {
            set_type(nam, CT_FUNC_TYPE);
            pt = CT_FUNC_TYPE;
         }
         assert(is_valid(nam));
         LOG_FMT(LOCBLK, "%s: block type @ %u:%u (%s)[%s]\n",
                 __func__, pc->orig_line, pc->orig_col, nam->text(), get_token_name(nam->type));
         set_type_and_ptype(pc,  CT_PTR_TYPE,     pt); //CT_OC_BLOCK_TYPE;
         set_type_and_ptype(tpo, CT_TPAREN_OPEN,  pt); //CT_OC_BLOCK_TYPE;
         set_type_and_ptype(tpc, CT_TPAREN_CLOSE, pt); //CT_OC_BLOCK_TYPE;
         set_type_and_ptype(apo, CT_FPAREN_OPEN,  CT_FUNC_PROTO);
         set_type_and_ptype(apc, CT_FPAREN_CLOSE, CT_FUNC_PROTO);
         fix_fcn_def_params(apo);
         mark_function_return_type(nam, get_prev_ncnl(tpo), pt);
      }
   }
}


static chunk_t* handle_oc_md_type(chunk_t* paren_open, c_token_t ptype, uint64_t flags, bool& did_it)
{
   chunk_t* paren_close;

   if (!is_paren_open(paren_open) ||
       ((paren_close = chunk_skip_to_match(paren_open)) == nullptr))
   {
      did_it = false;
      return(paren_open);
   }

   did_it = true;

   set_ptype_and_flag(paren_open,  ptype, flags);
   set_ptype_and_flag(paren_close, ptype, flags);

   for (chunk_t* cur = get_next_ncnl(paren_open);
        cur != paren_close;
        cur = get_next_ncnl(cur))
   {
      assert(is_valid(cur));
      LOG_FMT(LOCMSGD, " <%s|%s>", cur->text(), get_token_name(cur->type));
      set_flags(cur, flags);
      make_type(cur);
   }

   /* returning the chunk after the paren close */
   return(get_next_ncnl(paren_close));
}


static void handle_oc_message_decl(chunk_t* pc)
{
   LOG_FUNC_ENTRY();

   /* Figure out if this is a specification or declaration */
   chunk_t* tmp = pc;
   while ((tmp = chunk_get_next(tmp)) != nullptr)
   {
      return_if(tmp->level < pc->level); /* should not happen */
      break_if(is_type(tmp, CT_SEMICOLON, CT_BRACE_OPEN));
   }
   return_if(is_invalid(tmp));

   c_token_t pt = (is_type(tmp, CT_SEMICOLON)) ? CT_OC_MSG_SPEC : CT_OC_MSG_DECL;
   set_type_and_ptype(pc, CT_OC_SCOPE, pt);
   LOG_FMT(LOCMSGD, "%s: %s @ %u:%u -", __func__, get_token_name(pt), pc->orig_line, pc->orig_col);

   /* format: -(TYPE) NAME [: (TYPE)NAME */

   /* handle the return type */
   bool did_it;
   tmp = handle_oc_md_type(get_next_ncnl(pc), pt, PCF_OC_RTYPE, did_it);
   if (did_it == false)        { LOG_FMT(LOCMSGD, " -- missing type parens\n"); return; }
   if (!is_type(tmp, CT_WORD)) { LOG_FMT(LOCMSGD, " -- missing method name\n"); return; } /* expect the method name/label */

   chunk_t* label = tmp;
   set_type_and_ptype(tmp, pt, pt);
   pc = get_next_ncnl(tmp);
   assert(is_valid(pc));
   LOG_FMT(LOCMSGD, " [%s]%s", pc->text(), get_token_name(pc->type));

   /* if we have a colon next, we have args */
   if (is_type(pc, CT_COLON, CT_OC_COLON))
   {
      pc = label;
      while (true)
      {
         /* skip optional label */
         if (is_type(pc, CT_WORD, pt))
         {
            set_ptype(pc, pt);
            pc = get_next_ncnl(pc);
         }
         /* a colon must be next */
         break_if(!is_str(pc, ":"));

         set_type_and_ptype(pc, CT_OC_COLON, pt);
         pc = get_next_ncnl(pc);
         assert(is_valid(pc));

         /* next is the type in parens */
         LOG_FMT(LOCMSGD, "  (%s)", pc->text());
         tmp = handle_oc_md_type(pc, pt, PCF_OC_ATYPE, did_it);
         if (did_it == false)
         {
            LOG_FMT(LWARN, "%s: %u:%u expected type\n",
                    __func__, pc->orig_line, pc->orig_col);
            break;
         }
         pc = tmp;
         assert(is_valid(pc));
         /* we should now be on the arg name */
         set_flags(pc, PCF_VAR_DEF);
         LOG_FMT(LOCMSGD, " arg[%s]", pc->text());
         pc = get_next_ncnl(pc);
      }
   }

   assert(is_valid(pc));
   LOG_FMT(LOCMSGD, " end[%s]", pc->text());

   if (is_opening_rbrace(pc))
   {
      set_ptype(pc, pt);
      pc = chunk_skip_to_match(pc);
      if (is_valid(pc)) { set_ptype(pc, pt); }
   }
   else if (is_type(pc, CT_SEMICOLON))
   {
      set_ptype(pc, pt);
   }

   LOG_FMT(LOCMSGD, "\n");
}


static void handle_oc_message_send(chunk_t* os)
{
   LOG_FUNC_ENTRY();

   chunk_t* cs = chunk_get_next(os);
   while ((is_valid(cs)) && (cs->level > os->level))
   {
      cs = chunk_get_next(cs);
   }

   return_if(is_invalid_or_not_type(cs, CT_SQUARE_CLOSE));
   LOG_FMT(LOCMSG, "%s: line %u, col %u\n",
           __func__, os->orig_line, os->orig_col);

   chunk_t* tmp = get_next_ncnl(cs);
   if (is_semicolon(tmp))
   {
      set_ptype(tmp, CT_OC_MSG);
   }

   set_ptype_and_flag(os, CT_OC_MSG, PCF_IN_OC_MSG);
   set_ptype_and_flag(cs, CT_OC_MSG, PCF_IN_OC_MSG);

   /* expect a word first thing or [...] */
   tmp = get_next_ncnl(os);
   assert(is_valid(tmp));
   if (is_type(tmp, CT_SQUARE_OPEN, CT_PAREN_OPEN))
   {
      tmp = chunk_skip_to_match(tmp);
   }
   else if (not_type(tmp, CT_WORD, CT_TYPE, CT_STRING))
   {
      LOG_FMT(LOCMSG, "%s: %u:%u expected identifier, not '%s' [%s]\n",
              __func__, tmp->orig_line, tmp->orig_col,
              tmp->text(), get_token_name(tmp->type));
      return;
   }
   else
   {
      chunk_t* tt = get_next_ncnl(tmp);
      if (is_paren_open(tt))
      {
         set_type(tmp, CT_FUNC_CALL);
         tmp = get_prev_ncnl(set_paren_parent(tt, CT_FUNC_CALL));
      }
      else
      {
         set_type(tmp, CT_OC_MSG_CLASS);
      }
   }

   /* handle '< protocol >' */
   tmp = get_next_ncnl(tmp);
   if (is_str(tmp, "<"))
   {
      chunk_t* ao = tmp;
      assert(is_valid(ao));
      chunk_t* ac = get_next_str(ao, ">", 1, (int32_t)ao->level);

      if (is_valid(ac))
      {
         set_type_and_ptype(ao, CT_ANGLE_OPEN,  CT_OC_PROTO_LIST);
         set_type_and_ptype(ac, CT_ANGLE_CLOSE, CT_OC_PROTO_LIST);
         for (tmp = chunk_get_next(ao); tmp != ac; tmp = chunk_get_next(tmp))
         {
            assert(is_valid(tmp));
            tmp->level += 1;
            set_ptype(tmp, CT_OC_PROTO_LIST);
         }
      }
      tmp = get_next_ncnl(ac);
   }
   /* handle 'object.property' and 'collection[index]' */
   else
   {
      while (is_valid(tmp))
      {
         if (is_type(tmp, CT_MEMBER)) /* move past [object.prop1.prop2  */
         {
            chunk_t* typ = get_next_ncnl(tmp);
            if (is_type(typ, CT_WORD, CT_TYPE))
            {
               tmp = get_next_ncnl(typ);
            }
            else { break; }
         }
         else if (is_type(tmp, CT_SQUARE_OPEN)) /* move past [collection[index]  */
         {
            chunk_t* tcs = get_next_ncnl(tmp);
            while ((is_valid(tcs)) && (tcs->level > tmp->level))
            {
               tcs = get_next_ncnl(tcs);
            }
            if (is_type(tcs, CT_SQUARE_CLOSE))
            {
               tmp = get_next_ncnl(tcs);
            }
            else { break; }
         }
         else { break; }
      }
   }

   if (is_type(tmp, CT_WORD, CT_TYPE)) { set_type(tmp, CT_OC_MSG_FUNC); }

   chunk_t* prev = nullptr;
   for (tmp = chunk_get_next(os); tmp != cs; tmp = chunk_get_next(tmp))
   {
      assert(is_valid(tmp));
      set_flags(tmp, PCF_IN_OC_MSG);
      if (is_type_and_level(tmp, CT_COLON, (int32_t)(cs->level + 1)))
      {
         set_type(tmp, CT_OC_COLON);
         if (is_type(prev, CT_WORD, CT_TYPE))
         {
            /* Might be a named param, check previous block */
            chunk_t* pp = chunk_get_prev(prev);
            if (not_type(pp, CT_OC_COLON, CT_ARITH, CT_CARET) )
            {
               set_type (prev, CT_OC_MSG_NAME);
               set_ptype(tmp,  CT_OC_MSG_NAME);
            }
         }
      }
      prev = tmp;
   }
}


static void handle_oc_property_decl(chunk_t* os)
{
   if (is_true(UO_mod_sort_oc_properties))
   {
      typedef std::vector<chunk_t*> ChunkGroup;
      std::vector<ChunkGroup> class_chunks;       // class
      std::vector<ChunkGroup> thread_chunks;      // atomic, nonatomic
      std::vector<ChunkGroup> readwrite_chunks;   // readwrite, readonly
      std::vector<ChunkGroup> ref_chunks;         // retain, copy, assign, weak, strong, unsafe_unretained
      std::vector<ChunkGroup> getter_chunks;      // getter
      std::vector<ChunkGroup> setter_chunks;      // setter
      std::vector<ChunkGroup> nullability_chunks; // nonnull, nullable, null_unspecified, null_resettable

      chunk_t* open_paren = nullptr;
      chunk_t* next       = chunk_get_next(os);
      assert(is_valid(next));
      if (is_type(next, CT_PAREN_OPEN))
      {
         open_paren = next;
         next       = chunk_get_next(next);

         /* Determine location of the property attributes
          * NOTE: Did not do this in the combine.cpp do_symbol_check as
          * I was not sure what the ramifications of adding a new type
          * for each of the below types would be. It did break some items
          * when I attempted to add them so this is my hack for now. */
         while (not_type(next, CT_PAREN_CLOSE))
         {
            if (is_type(next, CT_OC_PROPERTY_ATTR))
            {
               ChunkGroup chunkGroup;
               if (is_str(next, "atomic"   ) ||
                   is_str(next, "nonatomic") )
               {
                  chunkGroup.push_back(next);
                  thread_chunks.push_back(chunkGroup);
               }
               else if (is_str(next, "readonly" ) ||
                        is_str(next, "readwrite") )
               {
                  chunkGroup.push_back(next);
                  readwrite_chunks.push_back(chunkGroup);
               }
               else if (is_str(next, "assign"           ) ||
                        is_str(next, "retain"           ) ||
                        is_str(next, "copy"             ) ||
                        is_str(next, "strong"           ) ||
                        is_str(next, "weak"             ) ||
                        is_str(next, "unsafe_unretained") )
               {
                  chunkGroup.push_back(next);
                  ref_chunks.push_back(chunkGroup);
               }
               else if (is_str(next, "getter") ||
                        is_str(next, "setter") )
               {
                  do
                  {
                     chunkGroup.push_back(next);
                     next = chunk_get_next(next);
                  } while (not_type(next, CT_COMMA, CT_PAREN_CLOSE));
                  assert(is_valid(next));
                  next = next->prev;
                  break_if(is_invalid(next));

                  if (is_str(next, "getter")) { getter_chunks.push_back(chunkGroup); }
                  else  /* str=="setter" */   { setter_chunks.push_back(chunkGroup); }
               }
               else if (is_str(next, "nullable"        ) ||
                        is_str(next, "nonnull"         ) ||
                        is_str(next, "null_resettable" ) ||
                        is_str(next, "null_unspecified") )
               {
                  chunkGroup.push_back(next);
                  nullability_chunks.push_back(chunkGroup);
               }
               else if (is_str(next, "class"))
               {
                  chunkGroup.push_back(next);
                  class_chunks.push_back(chunkGroup);
               }
            }
            next = chunk_get_next(next);
         }

         int32_t class_w       = get_ival(UO_mod_sort_oc_property_class_weight      );
         int32_t thread_w      = get_ival(UO_mod_sort_oc_property_thread_safe_weight);
         int32_t readwrite_w   = get_ival(UO_mod_sort_oc_property_readwrite_weight  );
         int32_t ref_w         = get_ival(UO_mod_sort_oc_property_reference_weight  );
         int32_t getter_w      = get_ival(UO_mod_sort_oc_property_getter_weight     );
         int32_t setter_w      = get_ival(UO_mod_sort_oc_property_setter_weight     );
         int32_t nullability_w = get_ival(UO_mod_sort_oc_property_nullability_weight);

         std::multimap<int32_t, std::vector<ChunkGroup>> sorted_chunk_map;
         sorted_chunk_map.insert(pair<int32_t, std::vector<ChunkGroup> >(class_w,       class_chunks      ));
         sorted_chunk_map.insert(pair<int32_t, std::vector<ChunkGroup> >(thread_w,      thread_chunks     ));
         sorted_chunk_map.insert(pair<int32_t, std::vector<ChunkGroup> >(readwrite_w,   readwrite_chunks  ));
         sorted_chunk_map.insert(pair<int32_t, std::vector<ChunkGroup> >(ref_w,         ref_chunks        ));
         sorted_chunk_map.insert(pair<int32_t, std::vector<ChunkGroup> >(getter_w,      getter_chunks     ));
         sorted_chunk_map.insert(pair<int32_t, std::vector<ChunkGroup> >(setter_w,      setter_chunks     ));
         sorted_chunk_map.insert(pair<int32_t, std::vector<ChunkGroup> >(nullability_w, nullability_chunks));

         chunk_t* curr_chunk = open_paren;
         for (multimap<int32_t, std::vector<ChunkGroup>>::reverse_iterator it = sorted_chunk_map.rbegin();
              it != sorted_chunk_map.rend();
              ++it)
         {
            std::vector<ChunkGroup> chunk_groups = (*it).second;
            for (auto chunk_group : chunk_groups)
            {
               for (auto chunk : chunk_group)
               {
                  chunk->orig_prev_sp = 0;
                  if (chunk != curr_chunk)
                  {
                     chunk_move_after(chunk, curr_chunk);
                     curr_chunk = chunk;
                  }
                  else
                  {
                     curr_chunk = chunk_get_next(curr_chunk);
                  }
               }

               /* add the parenthesis */
               assert(is_valid(curr_chunk));
               chunk_t endchunk;
               endchunk.type        = CT_COMMA;
               endchunk.str         = ",";
               endchunk.level       = curr_chunk->level;
               endchunk.brace_level = curr_chunk->brace_level;
               endchunk.orig_line   = curr_chunk->orig_line;
               endchunk.column      = curr_chunk->orig_col_end + 1u;
               endchunk.ptype       = curr_chunk->ptype;
               set_flags(&endchunk, get_flags(curr_chunk, PCF_COPY_FLAGS));
               chunk_add_after(&endchunk, curr_chunk);
               curr_chunk = curr_chunk->next;
            }
         }

         /* Remove the extra comma's that we did not move */
         while (not_type(curr_chunk, CT_PAREN_CLOSE))
         {
            chunk_t* rm_chunk = curr_chunk;
            curr_chunk = chunk_get_next(curr_chunk);
            chunk_del(rm_chunk);
         }
      }
   }

   chunk_t* tmp = get_next_ncnl(os);
   if (is_paren_open(tmp))
   {
      tmp = get_next_ncnl(chunk_skip_to_match(tmp));
   }
   fix_var_def(tmp);
}


static void handle_cs_square_stmt(chunk_t* os)
{
   LOG_FUNC_ENTRY();

   chunk_t* cs = chunk_get_next(os);
   while (is_valid(cs) && (cs->level > os->level))
   {
      cs = chunk_get_next(cs);
   }

   return_if(is_invalid_or_not_type(cs, CT_SQUARE_CLOSE));

   set_ptype(os, CT_CS_SQ_STMT);
   set_ptype(cs, CT_CS_SQ_STMT);

   chunk_t* tmp;
   for (tmp = chunk_get_next(os); tmp != cs; tmp = chunk_get_next(tmp))
   {
      assert(is_valid(tmp));
      set_ptype(tmp, CT_CS_SQ_STMT);
      if (is_type(tmp, CT_COLON)) { set_type(tmp, CT_CS_SQ_COLON); }
   }

   tmp = get_next_ncnl(cs);
   if (is_valid(tmp)) { set_flags(tmp, PCF_STMT_START | PCF_EXPR_START); }
}


static void handle_cs_property(chunk_t* bro)
{
   LOG_FUNC_ENTRY();

   set_paren_parent(bro, CT_CS_PROPERTY);

   bool     did_prop = false;
   chunk_t* pc       = bro;
   while ((pc = get_prev_ncnl(pc)) != nullptr)
   {
      if (is_level(pc, bro->level))
      {
         if ((did_prop == false) && is_type(pc, CT_WORD, CT_THIS))
         {
            set_type(pc, CT_CS_PROPERTY);
            did_prop = true;
         }
         else
         {
            set_ptype(pc, CT_CS_PROPERTY);
            make_type(pc);
         }
         break_if(is_flag(pc, PCF_STMT_START));
      }
   }
}


static void handle_cs_array_type(chunk_t* pc)
{
   /* get the preceding chunk that is no comma */
   chunk_t* prev = get_prev_comma(pc, scope_e::ALL, false);

   if (is_type(prev, CT_SQUARE_OPEN))
   {
      while (pc != prev)
      {
         pc->ptype = CT_TYPE;
         pc        = chunk_get_prev(pc);
      }
      prev->ptype = CT_TYPE;
   }
}


void remove_extra_returns(void)
{
   LOG_FUNC_ENTRY();

   chunk_t* pc = chunk_get_head();
   while (is_valid(pc))
   {
      if (is_type(pc, CT_RETURN) && !is_preproc(pc))
      {
         chunk_t* semi  = get_next_ncnl(pc);
         chunk_t* cl_br = get_next_ncnl(semi);

         if (are_types(semi, CT_SEMICOLON, cl_br, CT_BRACE_CLOSE) &&
             is_ptype (cl_br, CT_FUNC_DEF, CT_FUNC_CLASS_DEF    ) )
         {
            LOG_FMT(LRMRETURN, "Removed 'return;' on line %u\n", pc->orig_line);
            chunk_del(pc);
            chunk_del(semi);
            pc = cl_br;
         }
      }
      pc = chunk_get_next(pc);
   }
}


static void handle_wrap(chunk_t* pc)
{
   LOG_FUNC_ENTRY();
   chunk_t* opp  = chunk_get_next(pc);
   chunk_t* name = chunk_get_next(opp);
   chunk_t* clp  = chunk_get_next(name);
   return_if(are_invalid(opp, name, clp));

   const argval_t pav = (is_type(pc, CT_FUNC_WRAP)) ?
                         get_arg(UO_sp_func_call_paren) :
                         get_arg(UO_sp_cpp_cast_paren );

   const argval_t av = (is_type(pc, CT_FUNC_WRAP)) ?
                        get_arg(UO_sp_inside_fparen    ) :
                        get_arg(UO_sp_inside_paren_cast);

   if (is_type(clp,  CT_PAREN_CLOSE  ) &&
       is_type(opp,  CT_PAREN_OPEN   ) &&
       is_type(name, CT_WORD, CT_TYPE) )
   {
      const char* psp = is_arg_set(pav, AV_ADD) ? " " : "";
      const char* fsp = is_arg_set(av,  AV_ADD) ? " " : "";
      pc->str.append("%s(%s%s%s)", psp, fsp, name->str.c_str(), fsp);
      const c_token_t new_type = is_type(pc, CT_FUNC_WRAP) ? CT_FUNCTION : CT_TYPE;
      set_type(pc, new_type);

      pc->orig_col_end = pc->orig_col + pc->len();

      chunk_del(opp);
      chunk_del(name);
      chunk_del(clp);
   }
}


static void handle_proto_wrap(chunk_t* pc)
{
   LOG_FUNC_ENTRY();
   chunk_t* opp  = get_next_ncnl(pc);
   chunk_t* name = get_next_ncnl(opp);
   chunk_t* tmp  = get_next_ncnl(get_next_ncnl(name));
   chunk_t* clp  = chunk_skip_to_match(opp);
   const chunk_t* cma = get_next_ncnl(clp);

   return_if (are_invalid(opp, name    ) ||
              are_invalid(clp, cma, tmp) ||
              not_type(name, CT_WORD, CT_TYPE) ||
              not_type(opp,  CT_PAREN_OPEN   ) );

   switch(cma->type)
   {
      case(CT_SEMICOLON ): set_type(pc, CT_FUNC_PROTO); break;
      case(CT_BRACE_OPEN): set_type(pc, CT_FUNC_DEF  ); break;
      default:             /* unexpected chunk type */  return;
   }

   set_ptype(opp, pc->type);
   set_ptype(clp, pc->type);
   set_ptype(tmp, CT_PROTO_WRAP);

   if (is_type(tmp, CT_PAREN_OPEN)) { fix_fcn_def_params(tmp); }
   else                             { fix_fcn_def_params(opp); set_type(name, CT_WORD); }

   tmp = chunk_skip_to_match(tmp);
   set_ptype(tmp, CT_PROTO_WRAP);

   /* Mark return type (TODO: move to own function) */
   tmp = pc;
   while ((tmp = get_prev_ncnl(tmp)) != nullptr)
   {
      break_if(!is_var_type(tmp) &&
               not_type(tmp, CT_OPERATOR, CT_WORD, CT_ADDR));
      set_ptype(tmp, pc->type);
      make_type(tmp);
   }
}


static void handle_java_assert(chunk_t* pc)
{
   LOG_FUNC_ENTRY();

   bool     did_colon = false;
   chunk_t* tmp       = pc;
   while ((tmp = chunk_get_next(tmp)) != nullptr)
   {
      if (is_level(tmp, pc->level))
      {
         if ((did_colon == false) && is_type(tmp, CT_COLON))
         {
            did_colon = true;
            set_ptype(tmp, pc->type);
         }
         if (is_type(tmp, CT_SEMICOLON))
         {
            set_ptype(tmp, pc->type);
            break;
         }
      }
   }
}<|MERGE_RESOLUTION|>--- conflicted
+++ resolved
@@ -612,25 +612,14 @@
                  uint64_t clr_flags, scope_e nav)
 {
    LOG_FUNC_ENTRY();
-<<<<<<< HEAD
-   while ((is_valid(start)) && (start != end))
-=======
-   while ((start != nullptr) && (start != end))
->>>>>>> c83d7068
+   while (is_valid(start) && (start != end))
    {
       update_flags(start, clr_flags, set_flags);
       start = chunk_get_next(start, nav);
-      if (start == nullptr)
-      {
-         return;
-      }
-   }
-<<<<<<< HEAD
+      return_if(is_invalid(start));
+   }
 
    if (is_valid(end))
-=======
-   if (end != nullptr)
->>>>>>> c83d7068
    {
       update_flags(end, clr_flags, set_flags);
    }
@@ -666,18 +655,11 @@
       {
          chunk_t* pc;
          for (pc = chunk_get_next(po, scope_e::PREPROC);
-              (pc != nullptr) && (pc != paren_close);
+              (is_valid(pc) && pc != paren_close);
               pc = chunk_get_next(pc, scope_e::PREPROC))
          {
-<<<<<<< HEAD
+            retval_if(is_invalid(pc), pc);
             set_flags(pc, flags);
-=======
-            if (pc == nullptr)
-            {
-               return(nullptr);
-            }
-            chunk_flags_set(pc, flags);
->>>>>>> c83d7068
             if (parent_all)
             {
                set_ptype(pc, ptype);
@@ -734,28 +716,14 @@
    chunk_t* end = chunk_skip_to_match(po, scope_e::PREPROC);
    return_if(is_invalid(end));
 
-<<<<<<< HEAD
    set_ptype(po,  CT_ASM);
    set_ptype(end, CT_ASM);
    for (tmp = get_next_ncnl(po,  scope_e::PREPROC);
-        tmp != end;
+        (is_valid(tmp) && (tmp != end));
         tmp = get_next_ncnl(tmp, scope_e::PREPROC))
    {
-      assert(is_valid(tmp));
+      return_if(is_invalid(tmp));
       if (is_type(tmp, CT_COLON))
-=======
-   set_chunk_parent(po, CT_ASM);
-   set_chunk_parent(end, CT_ASM);
-   for (tmp = chunk_get_next_ncnl(po, scope_e::PREPROC);
-        (tmp != nullptr) && (tmp != end);
-        tmp = chunk_get_next_ncnl(tmp, scope_e::PREPROC))
-   {
-      if (tmp == nullptr)
-      {
-         return;
-      }
-      if (tmp->type == CT_COLON)
->>>>>>> c83d7068
       {
          set_type(tmp, CT_ASM_COLON);
       }
@@ -778,17 +746,8 @@
          }
       }
    }
-<<<<<<< HEAD
    tmp = get_next_ncnl(end, scope_e::PREPROC);
    if (is_type(tmp, CT_SEMICOLON))
-=======
-   tmp = chunk_get_next_ncnl(end, scope_e::PREPROC);
-   if (tmp == nullptr)
-   {
-      return;
-   }
-   if (chunk_is_token(tmp, CT_SEMICOLON))
->>>>>>> c83d7068
    {
       set_ptype(tmp, CT_ASM);
    }
@@ -841,25 +800,13 @@
    LOG_FUNC_ENTRY();
    retval_if(is_invalid(start), start);
 
-<<<<<<< HEAD
    chunk_t* pc   = start;
    chunk_t* next = (is_type(pc, CT_DC_MEMBER)) ? pc : get_next_ncnl(pc);
    while (is_type(next, CT_DC_MEMBER))
    {
       pc   = get_next_ncnl(next);
+      retval_if(is_invalid(pc), pc);
       next = get_next_ncnl(pc);
-=======
-   chunk_t *pc   = start;
-   chunk_t *next = (pc->type == CT_DC_MEMBER) ? pc : chunk_get_next_ncnl(pc);
-   while ((next != nullptr) && (next->type == CT_DC_MEMBER))
-   {
-      pc = chunk_get_next_ncnl(next);
-      if (pc == nullptr)
-      {
-         return(nullptr);
-      }
-      next = chunk_get_next_ncnl(pc);
->>>>>>> c83d7068
    }
    return(pc);
 }
@@ -1037,11 +984,7 @@
          ts  = tmp;
          tmp = get_next_ncnl(tmp);
       }
-<<<<<<< HEAD
       if (is_type(tmp, CT_BRACE_OPEN, CT_PAREN_OPEN))
-=======
-      if ((tmp != nullptr) && (tmp->type == CT_BRACE_OPEN || CT_PAREN_OPEN))
->>>>>>> c83d7068
       {
          set_paren_parent(tmp, pc->type);
          if (is_valid(ts))
@@ -1134,15 +1077,9 @@
       else
       {
          /* next likely is a string (see tokenize_cleanup.cpp) */
-<<<<<<< HEAD
          set_ptype(next, CT_EXTERN);
          chunk_t* tmp = get_next_ncnl(next);
          if (is_opening_rbrace(tmp))
-=======
-         set_chunk_parent(next, CT_EXTERN);
-         tmp = chunk_get_next_ncnl(next);
-         if ((tmp != nullptr) && (tmp->type == CT_BRACE_OPEN))
->>>>>>> c83d7068
          {
             set_paren_parent(tmp, CT_EXTERN);
          }
@@ -1481,14 +1418,10 @@
       if (is_opening_rbrace(tmp))
       {
          tmp = chunk_skip_to_match(tmp);
-<<<<<<< HEAD
-         tmp = get_next_ncnl(tmp);
-=======
-         if (tmp != nullptr)
-         {
-            tmp = chunk_get_next_ncnl(tmp);
-         }
->>>>>>> c83d7068
+         if(is_valid(tmp))
+         {
+            tmp = get_next_ncnl(tmp);
+         }
       }
       if (is_ptr_operator(tmp) || is_type(tmp, CT_WORD))
       {
@@ -1692,47 +1625,19 @@
 static void check_double_brace_init(chunk_t* bo1)
 {
    LOG_FUNC_ENTRY();
-<<<<<<< HEAD
    LOG_FMT(LJDBI, "%s: %u:%u", __func__, bo1->orig_line, bo1->orig_col);
    chunk_t* pc = get_prev_ncnl(bo1);
+   return_if(is_invalid(pc));
    if (is_paren_close(pc))
    {
       chunk_t* bo2 = chunk_get_next(bo1);
+      return_if(is_invalid(bo2));
       if (is_opening_rbrace(bo2))
       {
          /* found a potential double brace */
-         chunk_t* bc2 = chunk_skip_to_match(bo2);
-         chunk_t* bc1 = chunk_get_next     (bc2);
+         chunk_t* bc2 = chunk_skip_to_match(bo2); return_if(is_invalid(bc2));
+         chunk_t* bc1 = chunk_get_next     (bc2); return_if(is_invalid(bc1));
          if (is_closing_rbrace(bc1))
-=======
-   LOG_FMT(LJDBI, "%s: %zu:%zu", __func__, bo1->orig_line, bo1->orig_col);
-   chunk_t *pc = chunk_get_prev_ncnl(bo1);
-   if (pc == nullptr)
-   {
-      return;
-   }
-   if (chunk_is_paren_close(pc))
-   {
-      chunk_t *bo2 = chunk_get_next(bo1);
-      if (bo2 == nullptr)
-      {
-         return;
-      }
-      if (chunk_is_token(bo2, CT_BRACE_OPEN))
-      {
-         /* found a potential double brace */
-         chunk_t *bc2 = chunk_skip_to_match(bo2);
-         if (bc2 == nullptr)
-         {
-            return;
-         }
-         chunk_t *bc1 = chunk_get_next(bc2);
-         if (bc1 == nullptr)
-         {
-            return;
-         }
-         if (chunk_is_token(bc1, CT_BRACE_CLOSE))
->>>>>>> c83d7068
          {
             LOG_FMT(LJDBI, " - end %u:%u\n", bc2->orig_line, bc2->orig_col);
             /* delete bo2 and bc1 */
@@ -1752,7 +1657,7 @@
       }
    }
    LOG_FMT(LJDBI, " - no\n");
-} // check_double_brace_init
+}
 
 
 void fix_symbols(void)
@@ -1776,15 +1681,8 @@
    }
 
    pc = chunk_get_head();
-<<<<<<< HEAD
+   return_if(is_invalid(pc));
    if(is_cmt_or_nl(pc))
-=======
-   if (pc == nullptr)
-   {
-      return;
-   }
-   if (chunk_is_newline(pc) || chunk_is_comment(pc))
->>>>>>> c83d7068
    {
       pc = get_next_ncnl(pc);
    }
@@ -1964,13 +1862,8 @@
    c_token_t pt, ptp;
 
    /* Scan backwards across the name, which can only be a word and single star */
-<<<<<<< HEAD
    chunk_t* varcnk = get_prev_ncnl(pc);
-   if (!is_word(varcnk))
-=======
-   chunk_t *varcnk = chunk_get_prev_ncnl(pc);
-   if ((varcnk != nullptr) && !chunk_is_word(varcnk))
->>>>>>> c83d7068
+   if (is_valid(varcnk) && !is_word(varcnk))
    {
       if (is_lang(cpd, LANG_OC) &&
           is_str (varcnk, "^" ) &&
@@ -1989,20 +1882,11 @@
       }
    }
 
-<<<<<<< HEAD
    apo = get_next_ncnl(pc);
+   retval_if(is_invalid(apo), false);
    apc = chunk_skip_to_match(apo);
-   if (!is_paren_open(apo) ||
-       ((apc = chunk_skip_to_match(apo)) == nullptr))
-=======
-   apo = chunk_get_next_ncnl(pc);
-   if (apo == nullptr)
-   {
-      return(false);
-   }
-   apc = chunk_skip_to_match(apo);
-   if ((apc != nullptr) && (!chunk_is_paren_open(apo) || ((apc = chunk_skip_to_match(apo)) == nullptr)))
->>>>>>> c83d7068
+   if (is_valid(apc) &&
+      (!is_paren_open(apo) || ((apc = chunk_skip_to_match(apo)) == nullptr)))
    {
       LOG_FMT(LFTYPE, "%s: not followed by parens\n", __func__);
       goto nogo_exit;
@@ -2179,24 +2063,11 @@
    if (is_type(next, CT_PAREN_OPEN))
    {
       /* See if the return is fully paren'd */
-<<<<<<< HEAD
       cpar = get_next_type(next, CT_PAREN_CLOSE, (int32_t)next->level);
+      retval_if(is_invalid(cpar), cpar);
       semi = get_next_ncnl(cpar);
-      assert(is_valid(semi));
+      retval_if(is_invalid(semi), semi);
       if (is_semicolon(semi))
-=======
-      cpar = chunk_get_next_type(next, CT_PAREN_CLOSE, next->level);
-      if (cpar == nullptr)
-      {
-         return(nullptr);
-      }
-      semi = chunk_get_next_ncnl(cpar);
-      if (semi == nullptr)
-      {
-         return(nullptr);
-      }
-      if (chunk_is_semicolon(semi))
->>>>>>> c83d7068
       {
          if (cpd.settings[UO_mod_paren_on_return].a == AV_REMOVE)
          {
@@ -2463,19 +2334,10 @@
       }
    }
 
-<<<<<<< HEAD
    /* if the 'cast' is followed by a semicolon, comma or close parenthesis, it isn't */
    pc = get_next_ncnl(paren_close);
+   return_if(is_invalid(pc));
    if (is_semicolon(pc) || is_type(pc, CT_COMMA) || is_paren_close(pc))
-=======
-   /* if the 'cast' is followed by a semicolon, comma or close paren, it isn't */
-   pc = chunk_get_next_ncnl(paren_close);
-   if (pc == nullptr)
-   {
-      return;
-   }
-   if (chunk_is_semicolon(pc) || chunk_is_token(pc, CT_COMMA) || chunk_is_paren_close(pc))
->>>>>>> c83d7068
    {
       assert(is_valid(pc));
       LOG_FMT(LCASTS, " -- not a cast - followed by %s\n", get_token_name(pc->type));
@@ -2487,11 +2349,9 @@
 
    LOG_FMT(LCASTS, " -- %s c-cast: (", verb);
 
-<<<<<<< HEAD
-   for (pc = first; pc != paren_close; pc = get_next_ncnl(pc))
-=======
-   for (pc = first; (pc != nullptr) && (pc != paren_close); pc = chunk_get_next_ncnl(pc))
->>>>>>> c83d7068
+   for (pc = first;
+        is_valid(pc) && (pc != paren_close);
+        pc = get_next_ncnl(pc))
    {
       assert(is_valid(pc));
       set_ptype(pc, CT_C_CAST);
@@ -2526,17 +2386,9 @@
    {
       if (is_type_and_level(pc, CT_ANGLE_CLOSE, (int32_t)start->level))
       {
-<<<<<<< HEAD
          pc = get_next_ncnl(pc);
+         return_if(is_invalid(pc));
          if (is_str(pc, "("))
-=======
-         pc = chunk_get_next_ncnl(pc);
-         if (pc == nullptr)
-         {
-            return;
-         }
-         if (chunk_is_str(pc, "(", 1))
->>>>>>> c83d7068
          {
             set_paren_parent(pc, CT_TYPE_CAST);
          }
@@ -2565,40 +2417,17 @@
    {
       next = get_next_ncnl(next); // get the next one
    }
-<<<<<<< HEAD
    /* the next item is either a type, an attribute (TODO), an identifier, a colon or open brace */
    if (is_type(next, CT_TYPE))
-=======
-
-   next = chunk_get_next_ncnl(pc);
-   // the enum-key might be enum, enum class or enum struct (TODO)
-   if ((next != nullptr) && (next->type == CT_ENUM_CLASS))
-   {
-      // get the next one
-      next = chunk_get_next_ncnl(next);
-   }
-   /* the next item is either a type, an attribut (TODO), an identifier, a colon or open brace */
-   if ((next != nullptr) && (next->type == CT_TYPE))
->>>>>>> c83d7068
    {
       // i.e. "enum xyz : unsigned int { ... };"
       // i.e. "enum class xyz : unsigned int { ... };"
       // xyz is a type
-<<<<<<< HEAD
       set_ptype(next, pc->type);
       prev = next;
       next = get_next_ncnl(next);
-      // set_ptype(next, pc->type); //  \todo SN is this needed ?
-=======
-      set_chunk_parent(next, pc->type);
-      prev = next;  // save xyz
-      next = chunk_get_next_ncnl(next);
-      if (next == nullptr)
-      {
-         return;
-      }
-      set_chunk_parent(next, pc->type);
->>>>>>> c83d7068
+      return_if(is_invalid(next));
+      set_ptype(next, pc->type); //  \todo SN is this needed ?
 
       /* next up is either a colon, open brace, or open parenthesis (pawn) */
       return_if(is_invalid(next));
@@ -2609,7 +2438,6 @@
       }
       else if (are_types(pc, CT_ENUM, next, CT_COLON))
       {
-<<<<<<< HEAD
          /* enum TYPE : INT_TYPE { ... }; */
          next = get_next_ncnl(next);
          if (is_valid(next))
@@ -2620,24 +2448,6 @@
       }
    }
    if (is_opening_rbrace(next))
-=======
-         // enum TYPE : INT_TYPE { ... };
-         next = chunk_get_next_ncnl(next);
-         if (next != nullptr)
-         {
-            make_type(next);
-            next = chunk_get_next_ncnl(next);
-            // enum TYPE : unsigned int { ... };
-            if ((next != nullptr) && (next->type == CT_TYPE))
-            {
-               // get the next part of the type
-               next = chunk_get_next_ncnl(next);
-            }
-         }
-      }
-   }
-   if ((next != nullptr) && (next->type == CT_BRACE_OPEN))
->>>>>>> c83d7068
    {
       /* \todo SN which function is the right one? */
 //    flag_series(pc, next, (is_type(pc, CT_ENUM)) ? PCF_IN_ENUM : PCF_IN_STRUCT);
@@ -2707,11 +2517,7 @@
       next = get_next_ncnl(next);
    }
 
-<<<<<<< HEAD
    if (is_type(next, CT_SEMICOLON) && is_invalid(prev))
-=======
-   if ((next != nullptr) && !prev && (next->type == CT_SEMICOLON))
->>>>>>> c83d7068
    {
       set_ptype(next, pc->type);
    }
@@ -2766,29 +2572,14 @@
       fix_fcn_def_params(last_op);
 
       open_paren = nullptr;
-<<<<<<< HEAD
       the_type   = get_prev_ncnl(last_op, scope_e::PREPROC);
+      return_if(is_invalid(the_type));
       if (is_paren_close(the_type))
       {
          open_paren = chunk_skip_to_match_rev(the_type);
          mark_function_type(the_type);
          the_type = get_prev_ncnl(the_type, scope_e::PREPROC);
-=======
-      the_type   = chunk_get_prev_ncnl(last_op, scope_e::PREPROC);
-      if (the_type == nullptr)
-      {
-         return;
-      }
-      if (chunk_is_paren_close(the_type))
-      {
-         open_paren = chunk_skip_to_match_rev(the_type);
-         mark_function_type(the_type);
-         the_type = chunk_get_prev_ncnl(the_type, scope_e::PREPROC);
-         if (the_type == nullptr)
-         {
-            return;
-         }
->>>>>>> c83d7068
+         return_if(is_invalid(the_type));
       }
       else
       {
@@ -2878,27 +2669,10 @@
    bool hit_class = false;
    cpd.unc_stage = unc_stage_e::COMBINE_LABELS;
 
-<<<<<<< HEAD
    ChunkStack cs; /* stack to handle nesting inside of OC messages, which reset the scope */
-   chunk_t* prev = chunk_get_head();
-   chunk_t* cur  = get_next_nc(prev);
+   chunk_t* prev = chunk_get_head();  return_if(is_invalid(prev));
+   chunk_t* cur  = get_next_nc(prev); return_if(is_invalid(cur ));
    chunk_t* next = get_next_nc(cur);
-=======
-   // need a stack to handle nesting inside of OC messages, which reset the scope
-   ChunkStack cs;
-
-   prev = chunk_get_head();
-   if (prev == nullptr)
-   {
-      return;
-   }
-   cur = chunk_get_next_nc(prev);
-   if (cur == nullptr)
-   {
-      return;
-   }
-   next = chunk_get_next_nc(cur);
->>>>>>> c83d7068
 
    /* unlikely that the file will start with a label... */
    while (is_valid(next))
@@ -2970,34 +2744,17 @@
          }
          else
          {
-<<<<<<< HEAD
             chunk_t* nextprev = get_prev_ncnl(next);
-
+            return_if(is_invalid(nextprev));
             if (is_lang(cpd, LANG_PAWN))
-=======
-            chunk_t *nextprev = chunk_get_prev_ncnl(next);
-            if (nextprev == nullptr)
-            {
-               return;
-            }
-            if (cpd.lang_flags & LANG_PAWN)
->>>>>>> c83d7068
             {
                if (is_type(cur, CT_WORD, CT_BRACE_CLOSE))
                {
                   c_token_t new_type = CT_TAG;
 
-<<<<<<< HEAD
                   chunk_t* tmp = get_next_nc(next);
+                  return_if(is_invalid(tmp));
                   if (is_nl(prev) && is_nl(tmp))
-=======
-                  tmp = chunk_get_next_nc(next);
-                  if (tmp == nullptr)
-                  {
-                     return;
-                  }
-                  if (chunk_is_newline(prev) && chunk_is_newline(tmp))
->>>>>>> c83d7068
                   {
                      new_type = CT_LABEL;
                      set_type(next, CT_LABEL_COLON);
@@ -3017,29 +2774,16 @@
             else if (is_flag(next, PCF_OC_BOXED       )) { set_type(next, CT_OC_DICT_COLON); }
             else if (is_type(cur, CT_WORD))
             {
-<<<<<<< HEAD
                chunk_t* tmp = get_next_nc(next, scope_e::PREPROC);
-               assert(is_valid(tmp));
-
+               return_if(is_invalid(tmp));
+
+#ifdef DEBUG
+               LOG_FMT(LGUY, "(%d) ", __LINE__);
+#endif
                LOG_FMT(LGUY, "%s: %u:%u, tmp=%s\n", __func__, tmp->orig_line,
                        tmp->orig_col, (is_type(tmp, CT_NEWLINE)) ? "<NL>" : tmp->text());
                log_pcf_flags(LGUY, get_flags(tmp));
                if (is_flag(next, PCF_IN_FCN_CALL))
-=======
-               tmp = chunk_get_next_nc(next, scope_e::PREPROC);
-               // Issue #1187
-               if (tmp == nullptr)
-               {
-                  return;
-               }
-#ifdef DEBUG
-               LOG_FMT(LGUY, "(%d) ", __LINE__);
-#endif
-               LOG_FMT(LGUY, "%s: %zu:%zu, tmp=%s\n",
-                       __func__, tmp->orig_line, tmp->orig_col, (tmp->type == CT_NEWLINE) ? "<NL>" : tmp->text());
-               log_pcf_flags(LGUY, tmp->flags);
-               if (next->flags & PCF_IN_FCN_CALL)
->>>>>>> c83d7068
                {
                   /* Must be a macro thingy, assume some sort of label */
                   set_type(next, CT_LABEL_COLON);
@@ -3060,10 +2804,7 @@
                   set_type(next, CT_BIT_COLON);
 
                   tmp = chunk_get_next(next);
-                  if (tmp == nullptr)
-                  {
-                     return;
-                  }
+                  return_if(is_invalid(tmp));
                   while ((tmp = chunk_get_next(tmp)) != nullptr)
                   {
                      if (is_type(tmp, CT_SEMICOLON)) { break; }
@@ -3249,32 +2990,13 @@
    {
       LOG_FMT(LFVD, " %s[%s]", pc->text(), get_token_name(pc->type));
       cs.Push_Back(pc);
-<<<<<<< HEAD
       pc = get_next_ncnl(pc);
-=======
-      pc = chunk_get_next_ncnl(pc);
-      if (pc == nullptr)
-      {
-         return(nullptr);
-      }
->>>>>>> c83d7068
+      retval_if(is_invalid(pc), pc);
 
       /* Skip templates and attributes */
-      pc = skip_template_next(pc);
-      if (pc == nullptr)
-      {
-         return(nullptr);
-      }
-      pc = skip_attribute_next(pc);
-<<<<<<< HEAD
+      pc = skip_template_next (pc); retval_if(is_invalid(pc), pc);
+      pc = skip_attribute_next(pc); retval_if(is_invalid(pc), pc);
       if (is_lang(cpd, LANG_JAVA))
-=======
-      if (pc == nullptr)
-      {
-         return(nullptr);
-      }
-      if (cpd.lang_flags & LANG_JAVA)
->>>>>>> c83d7068
       {
          pc = skip_tsquare_next(pc);
       }
@@ -3427,18 +3149,12 @@
    LOG_FUNC_ENTRY();
    LOG_FMT(LFPARAM, "%s:", __func__);
 
-<<<<<<< HEAD
    int32_t   word_cnt   = 0;
    uint32_t  type_count = 0;
    chunk_t* pc;
-   for (pc = start; pc != end; pc = get_next_ncnl(pc, scope_e::PREPROC))
-=======
-   int     word_cnt   = 0;
-   size_t  type_count = 0;
-   chunk_t *pc;
-
-   for (pc = start; (pc != nullptr) && (pc != end); pc = chunk_get_next_ncnl(pc, scope_e::PREPROC))
->>>>>>> c83d7068
+   for (pc = start;
+        is_valid(pc) && (pc != end);
+        pc = get_next_ncnl(pc, scope_e::PREPROC))
    {
       assert(is_valid(pc));
       LOG_FMT(LFPARAM, " [%s]", pc->text());
@@ -3458,33 +3174,6 @@
             word_cnt++;
             if (is_type(pc, CT_TYPE)) { type_count++; }
          break;
-<<<<<<< HEAD
-=======
-      }
-      else if (pc->type == CT_ANGLE_OPEN)
-      {
-         LOG_FMT(LFPARAM, " <== template\n");
-         return(true);
-      }
-      else if (pc->type == CT_ELLIPSIS)
-      {
-         LOG_FMT(LFPARAM, " <== elipses\n");
-         return(true);
-      }
-      else if ((word_cnt == 0) && (pc->type == CT_PAREN_OPEN))
-      {
-         /* Check for old-school func proto param '(type)' */
-         chunk_t *tmp1 = chunk_skip_to_match(pc, scope_e::PREPROC);
-         if (tmp1 == nullptr)
-         {
-            return(false);
-         }
-         chunk_t *tmp2 = chunk_get_next_ncnl(tmp1, scope_e::PREPROC);
-         if (tmp2 == nullptr)
-         {
-            return(false);
-         }
->>>>>>> c83d7068
 
          case(CT_MEMBER):    /* fallthrough */
          case(CT_DC_MEMBER):
@@ -3505,10 +3194,11 @@
          case(CT_PAREN_OPEN):
             if (word_cnt == 0)
             {
-<<<<<<< HEAD
                /* Check for old-school func proto param '(type)' */
-               chunk_t* tmp1 = chunk_skip_to_match(pc, scope_e::PREPROC);
-               chunk_t* tmp2 = get_next_ncnl(tmp1, scope_e::PREPROC);
+               chunk_t* tmp1 = chunk_skip_to_match(pc,   scope_e::PREPROC);
+               retval_if(is_invalid(tmp1), false);
+               chunk_t* tmp2 = get_next_ncnl      (tmp1, scope_e::PREPROC);
+               retval_if(is_invalid(tmp2), false);
 
                if (is_type(tmp2, CT_COMMA) ||
                    is_paren_close(tmp2))
@@ -3516,7 +3206,7 @@
                   do
                   {
                      pc = get_next_ncnl(pc, scope_e::PREPROC);
-                     assert(is_valid(pc));
+                     retval_if(is_invalid(pc), false);
                      LOG_FMT(LFPARAM, " [%s]", pc->text());
                   } while (pc != tmp1);
 
@@ -3534,9 +3224,9 @@
                      (static_cast<uint32_t>(word_cnt) == type_count)))
             {
                /* Check for func proto param 'void (*name)' or 'void (*name)(params)' */
-               chunk_t* tmp1 = get_next_ncnl(pc,   scope_e::PREPROC);
-               chunk_t* tmp2 = get_next_ncnl(tmp1, scope_e::PREPROC);
-               chunk_t* tmp3 = get_next_ncnl(tmp2, scope_e::PREPROC);
+               chunk_t* tmp1 = get_next_ncnl(pc,   scope_e::PREPROC); retval_if(is_invalid(tmp1), false);
+               chunk_t* tmp2 = get_next_ncnl(tmp1, scope_e::PREPROC); retval_if(is_invalid(tmp2), false);
+               chunk_t* tmp3 = get_next_ncnl(tmp2, scope_e::PREPROC); retval_if(is_invalid(tmp3), false);
 
                if (!is_str  (tmp3, ")"    ) ||
                    !is_str  (tmp1, "*"    ) ||
@@ -3547,6 +3237,7 @@
                }
                LOG_FMT(LFPARAM, " <skip fcn type>");
                tmp1 = get_next_ncnl(tmp3, scope_e::PREPROC);
+               retval_if(is_invalid(tmp1), false);
                if (is_str(tmp1, "("))
                {
                   tmp3 = chunk_skip_to_match(tmp1, scope_e::PREPROC);
@@ -3558,69 +3249,6 @@
                type_count = 1;
             }
          break;
-=======
-               pc = chunk_get_next_ncnl(pc, scope_e::PREPROC);
-               if (pc == nullptr)
-               {
-                  return(false);
-               }
-               LOG_FMT(LFPARAM, " [%s]", pc->text());
-            } while (pc != tmp1);
-
-            /* reset some vars to allow [] after parens */
-            word_cnt   = 1;
-            type_count = 1;
-         }
-         else
-         {
-            LOG_FMT(LFPARAM, " <== [%s] not fcn type!\n", get_token_name(pc->type));
-            return(false);
-         }
-      }
-      else if (((word_cnt == 1) || (static_cast<size_t>(word_cnt) == type_count)) &&
-               (pc->type == CT_PAREN_OPEN))
-      {
-         /* Check for func proto param 'void (*name)' or 'void (*name)(params)' */
-         chunk_t *tmp1 = chunk_get_next_ncnl(pc, scope_e::PREPROC);
-         if (tmp1 == nullptr)
-         {
-            return(false);
-         }
-         chunk_t *tmp2 = chunk_get_next_ncnl(tmp1, scope_e::PREPROC);
-         if (tmp2 == nullptr)
-         {
-            return(false);
-         }
-         chunk_t *tmp3 = chunk_get_next_ncnl(tmp2, scope_e::PREPROC);
-         if (tmp3 == nullptr)
-         {
-            return(false);
-         }
-
-         if (!chunk_is_str(tmp3, ")", 1) ||
-             !chunk_is_str(tmp1, "*", 1) ||
-             (tmp2->type != CT_WORD))
-         {
-            LOG_FMT(LFPARAM, " <== [%s] not fcn type!\n", get_token_name(pc->type));
-            return(false);
-         }
-         LOG_FMT(LFPARAM, " <skip fcn type>");
-         tmp1 = chunk_get_next_ncnl(tmp3, scope_e::PREPROC);
-         if (tmp1 == nullptr)
-         {
-            return(false);
-         }
-         tmp2 = chunk_get_next_ncnl(tmp1, scope_e::PREPROC); /* \todo where is tmp2 used? */
-         if (tmp2 == nullptr)
-         {
-            return(false);
-         }
-         if (chunk_is_str(tmp1, "(", 1))
-         {
-            tmp3 = chunk_skip_to_match(tmp1, scope_e::PREPROC);
-         }
-         pc = tmp3;
->>>>>>> c83d7068
 
          case(CT_TSQUARE):
             /* ignore it */
@@ -3747,12 +3375,7 @@
 exit_loop:
          if (is_valid(tmp) && not_type(pc, CT_FUNC_CALL))
          {
-<<<<<<< HEAD
             while ((tmp = get_next_ncnl(tmp)) != pc)
-=======
-            /* Mark the return type */
-            while ((tmp = chunk_get_next_ncnl(tmp)) != pc && (tmp != nullptr))
->>>>>>> c83d7068
             {
                make_type(tmp); /* Mark the return type */
             }
@@ -3805,7 +3428,6 @@
     * For it to be a function variable def, there must be a '*' followed by a
     * single word.
     *
-<<<<<<< HEAD
     * Otherwise, it must be chained function calls. */
    tmp = get_next_ncnl(pclose);
    if (is_str(tmp, "("))
@@ -3816,20 +3438,6 @@
       /* skip over any leading class/namespace in: "T(F::*A)();" */
       chunk_t* tmp1 = get_next_ncnl(next);
       while (is_valid(tmp1))
-=======
-    * Otherwise, it must be chained function calls.
-    */
-   tmp = chunk_get_next_ncnl(paren_close);
-   if ((tmp != nullptr) && chunk_is_str(tmp, "(", 1))
-   {
-      chunk_t *tmp1;
-      chunk_t *tmp2;
-      chunk_t *tmp3;
-
-      /* skip over any leading class/namespace in: "T(F::*A)();" */
-      tmp1 = chunk_get_next_ncnl(next);
-      while (tmp1 != nullptr)
->>>>>>> c83d7068
       {
          tmp2 = get_next_ncnl(tmp1);
          break_if (!is_word(tmp1              ) ||
@@ -4079,11 +3687,9 @@
          {
             prev = chunk_get_head();
          }
-<<<<<<< HEAD
-         for (tmp = prev; tmp != pc; tmp = get_next_ncnl(tmp))
-=======
-         for (tmp = prev; (tmp != nullptr) && (tmp != pc); tmp = chunk_get_next_ncnl(tmp))
->>>>>>> c83d7068
+         for (tmp = prev;
+              is_valid(tmp) && (tmp != pc);
+              tmp = get_next_ncnl(tmp))
          {
             LOG_FMT(LFCN, " %s[%s]", tmp->text(), get_token_name(tmp->type));
             make_type(tmp);
