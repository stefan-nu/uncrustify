/**
 * @file combine.cpp
 * Labels the chunks as needed.
 *
 * @author  Ben Gardner
 * @author  Guy Maurel since version 0.62 for uncrustify4Qt
 *          October 2015, 2016
 * @license GPL v2+
 */
#include "combine.h"
#include "uncrustify_types.h"
#include "chunk_list.h"
#include "ChunkStack.h"
#include "uncrustify.h"
#include "lang_pawn.h"
#include "newlines.h"
#include "tokenize_cleanup.h"

#include <cstdio>
#include <cstdlib>
#include "unc_ctype.h"
#include <cassert>


/**
 * Flags all chunks from the open parenthesis to the close parenthesis.
 *
 * @return The token after the close parenthesis
 */
static chunk_t* flag_parens(
   chunk_t*  po,        /**< [in] Pointer to the open parenthesis */
   uint64_t  flags,     /**< [in] flags to add */
   c_token_t opentype,  /**< [in]  */
   c_token_t ptype,     /**< [in]  */
   bool      parent_all /**< [in]  */
);


/**
 * Mark the parenthesis and colons in:
 *   asm volatile ( "xx" : "xx" (l), "yy"(h) : ...  );
 */
static void flag_asm(
   chunk_t* pc /**< [in] the CT_ASM item */
);


/**
 * Scan backwards to see if we might be on a type declaration
 */
static bool chunk_ends_type(
   chunk_t* start /**< [in]  */
);


/**
 * skip to the final word/type in a :: chain
 * pc is either a word or a ::
 */
static chunk_t* skip_dc_member(
   chunk_t* start /**< [in]  */
);


/**
 * Skips to the start of the next statement.
 */
static chunk_t* skip_to_next_statement(
   chunk_t* pc /**< [in]  */
);


/**
 * Skips everything until a comma or semicolon at the same level.
 * Returns the semicolon, comma, or close brace/parenthesis or nullptr.
 */
static chunk_t* skip_expression(
   chunk_t* start /**< [in]  */
);


/**
 * Skips the D 'align()' statement and the colon, if present.
 *    align(2) int foo;  -- returns 'int'
 *    align(4):          -- returns 'int'
 *    int32_t bar;
 */
static chunk_t* skip_align(
   chunk_t* start /**< [in]  */
);


/**
 * Combines two tokens into {{ and }} if inside parenthesis and nothing is between
 * either pair.
 */
static void check_double_brace_init(
   chunk_t* bo1 /**< [in]  */
);


/**
 * Simply change any STAR to PTR_TYPE and WORD to TYPE
 */
static void fix_fcn_def_params(
   chunk_t* pc /**< [in] points to the function's open parenthesis */
);


/**
 * We are on a typedef.
 * If the next word is not enum/union/struct, then the last word before the
 * next ',' or ';' or '__attribute__' is a type.
 *
 * typedef [type...] [*] type [, [*]type] ;
 * typedef <return type>([*]func)();
 * typedef <return type>([*]func)(params);
 * typedef <return type>(__stdcall *func)(); Bug # 633 MS-specific extension
 *         include the config-file "test/config/MS-calling_conventions.cfg"
 * typedef <return type>func(params);
 * typedef <enum/struct/union> [type] [*] type [, [*]type] ;
 * typedef <enum/struct/union> [type] { ... } [*] type [, [*]type] ;
 */
static void fix_typedef(
   chunk_t* pc /**< [in]  */
);


/**
 * We are on an enum/struct/union tag that is NOT inside a typedef.
 * If there is a {...} and words before the ';', then they are variables.
 *
 * tag { ... } [*] word [, [*]word] ;
 * tag [word/type] { ... } [*] word [, [*]word] ;
 * enum [word/type [: int_type]] { ... } [*] word [, [*]word] ;
 * tag [word/type] [word]; -- this gets caught later.
 * fcn(tag [word/type] [word])
 * a = (tag [word/type] [*])&b;
 *
 * REVISIT: should this be consolidated with the typedef code?
 */
static void fix_enum_struct_union(
   chunk_t* pc /**< [in]  */
);


/**
 * Checks to see if the current parenthesis is part of a cast.
 * We already verified that this doesn't follow function, TYPE, IF, FOR,
 * SWITCH, or WHILE and is followed by WORD, TYPE, STRUCT, ENUM, or UNION.
 */
static void fix_casts(
   chunk_t* pc /**< [in]  */
);


/**
 * CT_TYPE_CAST follows this pattern:
 * dynamic_cast<...>(...)
 *
 * Mark everything between the <> as a type and set the paren parent
 */
static void fix_type_cast(
   chunk_t* pc /**< [in]  */
);


/**
 * We are on the start of a sequence that could be a var def
 *  - FPAREN_OPEN (parent == CT_FOR)
 *  - BRACE_OPEN
 *  - SEMICOLON
 */
static chunk_t* fix_var_def(
   chunk_t* pc /**< [in]  */
);


/**
 * We are on a function word. we need to:
 *  - find out if this is a call or prototype or implementation
 *  - mark return type
 *  - mark parameter types
 *  - mark brace pair
 *
 * REVISIT:
 * This whole function is a mess.
 * It needs to be reworked to eliminate duplicate logic and determine the
 * function type more directly.
 *  1. Skip to the close parenthesis and see what is after.
 *     a. semicolon - function call or function prototype
 *     b. open brace - function call (i.e., list_for_each) or function def
 *     c. open paren - function type or chained function call
 *     d. qualifier - function def or prototype, continue to semicolon or open brace
 *  2. Examine the 'parameters' to see if it can be a prototype/definition
 *  3. Examine what is before the function name to see if it is a prototype or call
 * Constructor/destructor detection should have already been done when the
 * 'class' token was encountered (see mark_class_ctor).
 */
static void mark_function(
   chunk_t* pc /**< [in]  */
);


/**
 * Checks to see if a series of chunks could be a C++ parameter
 * FOO foo(5, &val);
 *
 * WORD means CT_WORD or CT_TYPE
 *
 * "WORD WORD"          ==> true
 * "QUALIFIER ??"       ==> true
 * "TYPE"               ==> true
 * "WORD"               ==> true
 * "WORD.WORD"          ==> true
 * "WORD::WORD"         ==> true
 * "WORD * WORD"        ==> true
 * "WORD & WORD"        ==> true
 * "NUMBER"             ==> false
 * "STRING"             ==> false
 * "OPEN PAREN"         ==> false
 */
static bool can_be_full_param(
   chunk_t* start, /**< [in] the first chunk to look at */
   chunk_t* end    /**< [in] the chunk after the last one to look at */
);


/**
 * Changes the return type to type and set the parent.
 */
static void mark_function_return_type(
   chunk_t*  fname,      /**< [in]  */
   chunk_t*  pc,         /**< [in] the last chunk of the return type */
   c_token_t parent_type /**< [in] CT_NONE (no change) or the new parent type */
);


/**
 * Process a function type that is not in a typedef.
 * pc points to the first close parenthesis.
 *
 * void (*func)(params);
 * const char * (*func)(params);
 * const char * (^func)(params);   -- Objective C
 *
 * @return whether a function type was processed
 */
static bool mark_function_type(
   chunk_t* pc /**< [in] Points to the first closing parenthesis */
);


/**
 * Examines the stuff between braces { }.
 * There should only be variable definitions and methods.
 * Skip the methods, as they will get handled elsewhere.
 */
static void mark_struct_union_body(
   chunk_t* start /**< [in]  */
);


/**
 * We are on the first word of a variable definition.
 * Mark all the variable names with PCF_VAR_1ST and PCF_VAR_DEF as
 * appropriate. Also mark any '*' encountered as a CT_PTR_TYPE.
 * Skip over []. Go until a ';' is hit.
 *
 * Example input:
 * int   a = 3, b, c = 2;              ## called with 'a'
 * foo_t f = {1, 2, 3}, g = {5, 6, 7}; ## called with 'f'
 * struct {...} *a, *b;                ## called with 'a' or '*'
 * myclass a(4);
 */
static chunk_t* mark_variable_definition(
   chunk_t* start /**< [in]  */
);


/**
 * Marks statement starts in a macro body.
 * REVISIT: this may already be done
 */
static void mark_define_expressions(void);


/**
 * tbd
 */
static void process_returns(void);


/**
 * Processes a return statement, labeling the parenthesis and marking
 * the parent. May remove or add parenthesis around the return statement
 */
static chunk_t* process_return(
   chunk_t* pc /**< [in] Pointer to the return chunk */
);


/**
 * We're on a 'class' or 'struct'.
 * Scan for CT_FUNCTION with a string that matches pclass->str
 */
static void mark_class_ctor(
   chunk_t* pclass /**< [in]  */
);


/**
 * We're on a 'namespace' skip the word and then set the parent of the braces.
 */
static void mark_namespace(
   chunk_t* pns /**< [in]  */
);


/**
 * tbd
 */
static void mark_cpp_constructor(
   chunk_t* pc /**< [in]  */
);


/**
 * Just hit an assign. Go backwards until we hit an open
 * brace/parenthesis/square or semicolon
 * (TODO: other limiter?) and mark as a LValue.
 */
static void mark_lvalue(
   chunk_t* pc /**< [in]  */
);


/**
 * We are on a word followed by a angle open which is part of a template.
 * If the angle close is followed by a open paren, then we are on a
 * template function def or a template function call:
 *   Vector2<float>(...) [: ...[, ...]] { ... }
 * Or we could be on a variable def if it's followed by a word:
 *   Renderer<rgb32> rend;
 */
static void mark_template_func(
   chunk_t* pc,     /**< [in]  */
   chunk_t* pc_next /**< [in]  */
);


/**
 * Just mark every CT_WORD until a semicolon as CT_SQL_WORD.
 * Adjust the levels if pc is CT_SQL_BEGIN
 */
static void mark_exec_sql(
   chunk_t* pc /**< [in]  */
);


/**
 * Process an ObjC 'class'
 * pc is the chunk after '@implementation' or '@interface' or '@protocol'.
 * Change colons, etc. Processes stuff until '@end'.
 * Skips anything in braces.
 */
static void handle_oc_class(
   chunk_t* pc /**< [in]  */
);


/**
 *  Mark Objective-C blocks (aka lambdas or closures)
 *  The syntax and usage is exactly like C function pointers
 *  but instead of an asterisk they have a caret as pointer symbol.
 *  Although it may look expensive this functions is only triggered
 *  on appearance of an OC_BLOCK_CARET for LANG_OC.
 *  repeat(10, ^{ putc('0'+d); });
 *  typedef void (^workBlk_t)(void);
 */
static void handle_oc_block_literal(
   chunk_t* pc /**< [in] points to the '^' */
);


/**
 * Mark Objective-C block types.
 * The syntax and usage is exactly like C function pointers
 * but instead of an asterisk they have a caret as pointer symbol.
 *  typedef void (^workBlk_t)(void);
 *  const char * (^workVar)(void);
 *  -(void)Foo:(void(^)())blk { }
 *
 * This is triggered when the sequence '(' '^' is found.
 */
static void handle_oc_block_type(
   chunk_t* pc /**< [in] points to the '^' */
);


/**
 * Process an ObjC message specification/declaration
 *
 * Specs:
 * -(void) foo ARGS;
 *
 * Declaration:
 * -(void) foo ARGS {  }
 *
 * LABEL : (ARGTYPE) ARGNAME
 *
 * ARGS is ': (ARGTYPE) ARGNAME [MOREARGS...]'
 * MOREARGS is ' [ LABEL] : (ARGTYPE) ARGNAME '
 * -(void) foo: (int32_t) arg: {  }
 * -(void) foo: (int32_t) arg: {  }
 * -(void) insertObject:(id)anObject atIndex:(int32_t)index
 */
static void handle_oc_message_decl(
   chunk_t* pc /**< [in]  */
);


/**
 * Process an ObjC message send statement:
 * [ class func: val1 name2: val2 name3: val3] ; // named params
 * [ class func: val1      : val2      : val3] ; // unnamed params
 * [ class <proto> self method ] ; // with protocol
 * [[NSMutableString alloc] initWithString: @"" ] // class from msg
 * [func(a,b,c) lastObject ] // class from func
 *
 * Mainly find the matching ']' and ';' and mark the colons.
 */
static void handle_oc_message_send(
   chunk_t* pc /**< [in] points to the open square '[' */
);


/**
 * Process @Property values and re-arrange them if necessary
 */
static void handle_oc_property_decl(
   chunk_t* pc /**< [in]  */
);


/**
 * Process a type that is enclosed in parenthesis in message declarations.
 * TODO: handle block types, which get special formatting
 *
 * @param pc points to the open parenthesis
 * @return the chunk after the type
 */
static chunk_t* handle_oc_md_type(
   chunk_t*  paren_open, /**< [in]  */
   c_token_t ptype,      /**< [in]  */
   uint64_t  flags,      /**< [in]  */
   bool&     did_it      /**< [in]  */
);


/**
 * Process an C# [] thingy:
 *    [assembly: xxx]
 *    [AttributeUsage()]
 *    [@X]
 *
 * Set the next chunk to a statement start after the close ']'
 */
static void handle_cs_square_stmt(
   chunk_t* pc /**< [in] points to the open square '[' */
);


/**
 * We are on a brace open that is preceded by a word or square close.
 * Set the brace parent to CT_CS_PROPERTY and find the first item in the
 * property and set its parent, too.
 */
static void handle_cs_property(
   chunk_t* pc /**< [in]  */
);


/**
 * We hit a ']' followed by a WORD. This may be a multidimensional array type.
 * Example: int[,,] x;
 * If there is nothing but commas between the open and close, then mark it.
 */
static void handle_cs_array_type(
   chunk_t* pc /**< [in]  */
);


/**
 * We are on the C++ 'template' keyword.
 * What follows should be the following:
 *
 * template <class identifier> function_declaration;
 * template <typename identifier> function_declaration;
 * template <class identifier> class class_declaration;
 * template <typename identifier> class class_declaration;
 *
 * Change the 'class' inside the <> to CT_TYPE.
 * Set the parent to the class after the <> to CT_TEMPLATE.
 * Set the parent of the semicolon to CT_TEMPLATE.
 */
static void handle_cpp_template(
   chunk_t* pc /**< [in]  */
);


/**
 * Verify and then mark C++ lambda expressions.
 * The expected format is '[...](...){...}' or '[...](...) -> type {...}'
 * sq_o is '[' CT_SQUARE_OPEN or '[]' CT_TSQUARE
 * Split the '[]' so we can control the space
 */
static void handle_cpp_lambda(
   chunk_t* pc /**< [in]  */
);


/**
 * We are on the D 'template' keyword.
 * What follows should be the following:
 *
 * template NAME ( TYPELIST ) { BODY }
 *
 * Set the parent of NAME to template, change NAME to CT_TYPE.
 * Set the parent of the parens and braces to CT_TEMPLATE.
 * Scan the body for each type in TYPELIST and change the type to CT_TYPE.
 */
static void handle_d_template(
   chunk_t* pc /**< [in]  */
);


/**
 * A func wrap chunk and what follows should be treated as a function name.
 * Create new text for the chunk and call it a CT_FUNCTION.
 *
 * A type wrap chunk and what follows should be treated as a simple type.
 * Create new text for the chunk and call it a CT_TYPE.
 */
static void handle_wrap(
   chunk_t* pc /**< [in]  */
);


/**
 * A prototype wrap chunk and what follows should be treated as a
 * function prototype.
 *
 * RETTYPE PROTO_WRAP(NAME, PARAMS); or RETTYPE PROTO_WRAP(NAME, (PARAMS));
 * RETTYPE gets changed with make_type().
 * PROTO_WRAP is marked as CT_FUNC_PROTO or CT_FUNC_DEF.
 * NAME is marked as CT_WORD.
 * PARAMS is all marked as prototype parameters.
 */
static void handle_proto_wrap(
   chunk_t* pc /**< [in]  */
);


/**
 * tbd
 */
static bool is_oc_block(
   chunk_t* pc /**< [in]  */
);


/**
 * Java assert statements are: "assert EXP1 [: EXP2] ;"
 * Mark the parent of the colon and semicolon
 */
static void handle_java_assert(
   chunk_t* pc /**< [in]  */
);


/**
 * Parse off the types in the D template args, adds to C-sharp
 * returns the close_paren
 */
static chunk_t* get_d_template_types(
   ChunkStack& cs,        /**< [in]  */
   chunk_t*    open_paren /**< [in]  */
);


/**
 * tbd
 */
static bool chunkstack_match(
   const ChunkStack& cs, /**< [in]  */
         chunk_t*    pc  /**< [in]  */
);


void make_type(chunk_t* pc)
{
   LOG_FUNC_ENTRY();
   if(is_type (pc, CT_WORD)) { set_type(pc, CT_TYPE    ); }
   else if (is_star (pc) ||
            is_msref(pc))    { set_type(pc, CT_PTR_TYPE); }
   else if (is_addr (pc))    { set_type(pc, CT_BYREF   ); }
}


void flag_series(chunk_t* start, chunk_t* end, uint64_t set_flags,
                 uint64_t clr_flags, scope_e nav)
{
   LOG_FUNC_ENTRY();
   while (is_valid(start) && (start != end))
   {
      update_flags(start, clr_flags, set_flags);
      start = chunk_get_next(start, nav);
      return_if(is_invalid(start));
   }

   if (is_valid(end))
   {
      update_flags(end, clr_flags, set_flags);
   }
}


static chunk_t* flag_parens(chunk_t* po, uint64_t flags, c_token_t opentype,
                            c_token_t ptype, bool parent_all)
{
   LOG_FUNC_ENTRY();
   assert(is_valid(po));

   chunk_t* paren_close = chunk_skip_to_match(po, scope_e::PREPROC);
   if (is_invalid(paren_close))
   {
      LOG_FMT(LERR, "flag_parens: no match for [%s] at [%u:%u]",
              po->text(), po->orig_line, po->orig_col);
      log_func_stack_inline(LERR);
      cpd.error_count++;
      return(nullptr);
   }

   LOG_FMT(LFLPAREN, "flag_parens: %u:%u [%s] and %u:%u [%s] type=%s ptype=%s",
           po->orig_line, po->orig_col, po->text(),
           paren_close->orig_line, paren_close->orig_col, paren_close->text(),
           get_token_name(opentype), get_token_name(ptype));
   log_func_stack_inline(LFLPAREN);

   if (po != paren_close)
   {
      if ((flags != 0) ||
          (parent_all && (ptype != CT_NONE)))
      {
         chunk_t* pc;
         for (pc = chunk_get_next(po, scope_e::PREPROC);
              (is_valid(pc) && pc != paren_close);
              pc = chunk_get_next(pc, scope_e::PREPROC))
         {
            retval_if(is_invalid(pc), pc);
            set_flags(pc, flags);
            if (parent_all)
            {
               set_ptype(pc, ptype);
            }
         }
      }

      if (opentype != CT_NONE)
      {
         set_type(po, opentype);
         set_type(paren_close, get_inverse_type(opentype));
      }

      if (ptype != CT_NONE)
      {
         set_ptype(po,          ptype);
         set_ptype(paren_close, ptype);
      }
   }
   return(get_next_ncnl(paren_close, scope_e::PREPROC));
}


chunk_t* set_paren_parent(chunk_t* start, c_token_t parent)
{
   LOG_FUNC_ENTRY();

   chunk_t* end = chunk_skip_to_match(start, scope_e::PREPROC);
   if (is_valid(end))
   {
      assert(is_valid(start));
      LOG_FMT(LFLPAREN, "set_paren_parent: %u:%u [%s] and %u:%u [%s] type=%s ptype=%s",
              start->orig_line, start->orig_col, start->text(),
              end->orig_line,   end->orig_col,   end->text(),
              get_token_name(start->type), get_token_name(parent));
      log_func_stack_inline(LFLPAREN);
      set_ptype(start, parent);
      set_ptype(end,   parent);
   }
   return(get_next_ncnl(end, scope_e::PREPROC));
}


static void flag_asm(chunk_t* pc)
{
   LOG_FUNC_ENTRY();

   chunk_t* tmp = get_next_ncnl(pc, scope_e::PREPROC);
   return_if(!is_type(tmp, CT_QUALIFIER));

   chunk_t* po = get_next_ncnl(tmp, scope_e::PREPROC);
   return_if(!is_paren_open(po));

   chunk_t* end = chunk_skip_to_match(po, scope_e::PREPROC);
   return_if(is_invalid(end));

   set_ptype(po,  CT_ASM);
   set_ptype(end, CT_ASM);
   for (tmp = get_next_ncnl(po,  scope_e::PREPROC);
        (is_valid(tmp) && (tmp != end));
        tmp = get_next_ncnl(tmp, scope_e::PREPROC))
   {
      return_if(is_invalid(tmp));
      if (is_type(tmp, CT_COLON))
      {
         set_type(tmp, CT_ASM_COLON);
      }
      else if (is_type(tmp, CT_DC_MEMBER))
      {
         /* if there is a string on both sides, then this is two ASM_COLONs */
         if (is_type(get_next_ncnl(tmp, scope_e::PREPROC), CT_STRING) &&
             is_type(get_prev_ncnl(tmp, scope_e::PREPROC), CT_STRING) )
         {
            chunk_t nc = *tmp;
            tmp->str.resize(1);
            tmp->orig_col_end = tmp->orig_col + 1;
            set_type(tmp, CT_ASM_COLON);

            nc.type = tmp->type;
            nc.str.pop_front();
            nc.orig_col++;
            nc.column++;
            chunk_add_after(&nc, tmp);
         }
      }
   }
   tmp = get_next_ncnl(end, scope_e::PREPROC);
   if (is_type(tmp, CT_SEMICOLON))
   {
      set_ptype(tmp, CT_ASM);
   }
}


static bool chunk_ends_type(chunk_t* start)
{
   LOG_FUNC_ENTRY();
   retval_if(is_invalid(start), false);

   bool     ret       = false;
   uint32_t cnt       = 0;
   bool     last_lval = false;

   chunk_t* pc = start;
   for ( ; is_valid(pc); pc = get_prev_ncnl(pc))
   {
      LOG_FMT(LFTYPE, "%s: [%s] %s flags %" PRIx64 " on line %u, col %u\n",
              __func__, get_token_name(pc->type), pc->text(),
              get_flags(pc), pc->orig_line, pc->orig_col);

      if(is_type(pc, 6, CT_QUALIFIER, CT_WORD, CT_STRUCT,
                        CT_DC_MEMBER, CT_TYPE, CT_PTR_TYPE))
      {
         cnt++;
         last_lval = is_flag(pc, PCF_LVALUE);
         continue;
      }

      if ((is_semicolon(pc) && not_flag(pc, PCF_IN_FOR)) ||
          is_type(pc, CT_TYPEDEF, CT_BRACE_OPEN, CT_BRACE_CLOSE) ||
          is_forin(pc) ||
          (is_type(pc, CT_SPAREN_OPEN) &&
          (last_lval == true)        ) )
      {
         ret = cnt > 0;
      }
      break;
   }

   if (is_invalid(pc)) { ret = true; } /* first token */
   LOG_FMT(LFTYPE, "%s verdict: %s\n", __func__, ret ? "yes" : "no");
   return(ret);
}


static chunk_t* skip_dc_member(chunk_t* start)
{
   LOG_FUNC_ENTRY();
   retval_if(is_invalid(start), start);

   chunk_t* pc   = start;
   chunk_t* next = (is_type(pc, CT_DC_MEMBER)) ? pc : get_next_ncnl(pc);
   while (is_type(next, CT_DC_MEMBER))
   {
      pc   = get_next_ncnl(next);
      retval_if(is_invalid(pc), pc);
      next = get_next_ncnl(pc);
   }
   return(pc);
}


void do_symbol_check(chunk_t* prev, chunk_t* pc, chunk_t* next)
{
   LOG_FUNC_ENTRY();
   LOG_FMT(LGUY, "%s: %u:%u %s:%s\n", __func__, pc->orig_line, pc->orig_col,
           pc->text(), get_token_name(pc->type));

   if (is_type(pc, CT_OC_AT))
   {
      if(is_type(next, CT_PAREN_OPEN, CT_BRACE_OPEN, CT_SQUARE_OPEN))
      {
         flag_parens(next, PCF_OC_BOXED, next->type, CT_OC_AT, false);
      }
      else
      {
         set_ptype(next, CT_OC_AT);
      }
   }

   /* D stuff */
   if (is_lang(cpd,  LANG_D       ) &&
       is_type(pc,   CT_QUALIFIER ) &&
       is_str (pc,   "const"  ) &&
       is_type(next, CT_PAREN_OPEN) )
   {
      set_type(pc, CT_D_CAST);
      set_paren_parent(next, pc->type);
   }

   if ( is_type(next, CT_PAREN_OPEN                   ) &&
        is_type(pc,   CT_D_CAST, CT_DELEGATE, CT_ALIGN) )
   {
      /* mark the parenthesis parent */
      chunk_t* tmp = set_paren_parent(next, pc->type);

      /* For a D cast - convert the next item */
      if (is_type (pc, CT_D_CAST) && is_valid(tmp))
      {
         switch(tmp->type)
         {
            case(CT_STAR ): set_type(tmp, CT_DEREF); break;
            case(CT_AMP  ): set_type(tmp, CT_ADDR ); break;
            case(CT_MINUS): set_type(tmp, CT_NEG  ); break;
            case(CT_PLUS ): set_type(tmp, CT_POS  ); break;
            default:       /*ignore unexpected type*/break;
         }
      }

      /* For a delegate, mark previous words as types and the item after the
       * close paren as a variable def
       */
      if (is_type(pc, CT_DELEGATE))
      {
         if (is_valid(tmp))
         {
            set_ptype(tmp, CT_DELEGATE);
            if (is_level(tmp, tmp->brace_level))
            {
               set_flags(tmp, PCF_VAR_1ST_DEF);
            }
         }

         for (tmp = get_prev_ncnl(pc); is_valid(tmp); tmp = get_prev_ncnl(tmp))
         {
            break_if(is_semicolon(tmp) || is_opening_brace(tmp));
            make_type(tmp);
         }
      }

      if (is_type(pc, CT_ALIGN))
      {
         if (is_opening_rbrace(tmp)) { set_paren_parent(tmp, pc->type); }
         if (is_type(tmp, CT_COLON)) { set_ptype       (tmp, pc->type); }
      }
   }

   if (is_type(pc, CT_INVARIANT))
   {
      if (is_type(next, CT_PAREN_OPEN))
      {
         set_ptype(next, pc->type);
         chunk_t* tmp = chunk_get_next(next);
         while (is_valid(tmp))
         {
            if (is_type(tmp, CT_PAREN_CLOSE))
            {
               set_ptype(tmp, pc->type);
               break;
            }
            make_type(tmp);
            tmp = chunk_get_next(tmp);
         }
      }
      else
      {
         set_type(pc, CT_QUALIFIER);
      }
   }

   if (is_type_and_not_ptype(prev, CT_BRACE_OPEN, CT_CS_PROPERTY) &&
       (is_type(pc, CT_GETSET, CT_GETSET_EMPTY)))
   {
      flag_parens(prev, 0, CT_NONE, CT_GETSET, false);
   }

   if (is_type(pc, CT_ASM)) { flag_asm(pc); }

   /* Objective C stuff */
   if(is_lang(cpd, LANG_OC))
   {
      /* Check for message declarations */
      if (is_flag(pc, PCF_STMT_START))
      {
         if ((is_str(pc,   "-") ||
              is_str(pc,   "+") ) &&
              is_str(next, "(")   )
         {
            handle_oc_message_decl(pc);
         }
      }
      if (is_flag(pc, PCF_EXPR_START))
      {
         if (is_type(pc, CT_SQUARE_OPEN)) { handle_oc_message_send (pc); }
         if (is_type(pc, CT_CARET      )) { handle_oc_block_literal(pc); }
      }
      if (is_type(pc, CT_OC_PROPERTY))
      {
         handle_oc_property_decl(pc);
      }
   }


   /* C# stuff */
   if (is_lang(cpd, LANG_CS))
   {
      /* '[assembly: xxx]' stuff */
      if (is_type_and_flag(pc, CT_SQUARE_OPEN, PCF_EXPR_START))
      {
         handle_cs_square_stmt(pc);
      }

      if (is_type_and_ptype(next,  CT_BRACE_OPEN,   CT_NONE                ) &&
          is_type          (pc, 3, CT_SQUARE_CLOSE, CT_ANGLE_CLOSE, CT_WORD) )
      {
         handle_cs_property(next);
      }
      if (are_types(pc, CT_SQUARE_CLOSE, next, CT_WORD))
      {
         handle_cs_array_type(pc);
      }

      if (is_type(pc,   CT_LAMBDA, CT_DELEGATE) &&
          is_type(next, CT_BRACE_OPEN         ) )
      {
         set_paren_parent(next, pc->type);
      }

      if (is_type (pc,       CT_WHEN       ) &&
          not_type(pc->next, CT_SPAREN_OPEN) )
      {
         set_type(pc, CT_WORD);
      }
   }

   if (is_type(pc, CT_NEW))
   {
      chunk_t* ts  = nullptr;
      chunk_t* tmp = next;
      if (is_type(tmp, CT_TSQUARE))
      {
         ts  = tmp;
         tmp = get_next_ncnl(tmp);
      }
      if (is_type(tmp, CT_BRACE_OPEN, CT_PAREN_OPEN))
      {
         set_paren_parent(tmp, pc->type);
         if (is_valid(ts))
         {
            ts->ptype = pc->type;
         }
      }
   }

   /* C++11 Lambda stuff */
   if (is_lang(cpd, LANG_CPP) &&
       (is_type(pc, CT_SQUARE_OPEN, CT_TSQUARE)))
   {
      handle_cpp_lambda(pc);
   }

   /* FIXME: which language does this apply to? */
   if (are_types(pc, CT_ASSIGN, next, CT_SQUARE_OPEN))
   {
      set_paren_parent(next, CT_ASSIGN);

      /* Mark one-liner assignment */
      chunk_t* tmp = next;
      while ((tmp = get_next_nc(tmp)) != nullptr)
      {
         break_if(is_nl(tmp));

         if (is_type(tmp, CT_SQUARE_CLOSE) && is_level(next, tmp->level))
         {
            set_flags(tmp,  PCF_ONE_LINER);
            set_flags(next, PCF_ONE_LINER);
            break;
         }
      }
   }

   if (is_type(pc, CT_ASSERT))
   {
      handle_java_assert(pc);
   }
   if (is_type(pc, CT_ANNOTATION))
   {
      chunk_t* tmp = get_next_ncnl(pc);
      if (is_paren_open(tmp))
      {
         set_paren_parent(tmp, CT_ANNOTATION);
      }
   }

   /* A [] in C# and D only follows a type */
   if (is_type(pc, CT_TSQUARE) && is_lang(cpd, LANG_DCSV))
   {
      if (is_type(prev, CT_WORD)) { set_type(prev, CT_TYPE);          }
      if (is_type(next, CT_WORD)) { set_flags(next, PCF_VAR_1ST_DEF); }
   }

   if (is_type(pc, 3, CT_SQL_EXEC, CT_SQL_BEGIN, CT_SQL_END))
   {
      mark_exec_sql(pc);
   }

   if (is_type(pc, CT_PROTO_WRAP))
   {
      handle_proto_wrap(pc);
   }

   /* Handle the typedef */
   if (is_type(pc, CT_TYPEDEF))
   {
      fix_typedef(pc);
   }
   if (is_type(pc, CT_ENUM, CT_STRUCT, CT_UNION))
   {
      if (not_type(prev, CT_TYPEDEF))
      {
         fix_enum_struct_union(pc);
      }
   }

   if (is_type(pc, CT_EXTERN))
   {
      if (is_paren_open(next))
      {
         chunk_t* tmp = flag_parens(next, 0, CT_NONE, CT_EXTERN, true);
         if (is_opening_rbrace(tmp))
         {
            set_paren_parent(tmp, CT_EXTERN);
         }
      }
      else
      {
         /* next likely is a string (see tokenize_cleanup.cpp) */
         set_ptype(next, CT_EXTERN);
         chunk_t* tmp = get_next_ncnl(next);
         if (is_opening_rbrace(tmp))
         {
            set_paren_parent(tmp, CT_EXTERN);
         }
      }
   }

   if (is_type(pc, CT_TEMPLATE))
   {
      if (is_lang(cpd, LANG_D)) { handle_d_template  (pc); }
      else                      { handle_cpp_template(pc); }
   }

   if (is_type          (pc,   CT_WORD) &&
       is_type_and_ptype(next, CT_ANGLE_OPEN, CT_TEMPLATE))
   {
      mark_template_func(pc, next);
   }

   if (are_types(pc, CT_SQUARE_CLOSE, next, CT_PAREN_OPEN))
   {
      flag_parens(next, 0, CT_FPAREN_OPEN, CT_NONE, false);
   }

   if (is_type(pc, CT_TYPE_CAST))
   {
      fix_type_cast(pc);
   }

   if (is_ptype(pc, CT_ASSIGN                    ) &&
       is_type (pc, CT_BRACE_OPEN, CT_SQUARE_OPEN) )
   {
      /* Mark everything in here as in assign */
      flag_parens(pc, PCF_IN_ARRAY_ASSIGN, pc->type, CT_NONE, false);
   }

   if (is_type(pc, CT_D_TEMPLATE))
   {
      set_paren_parent(next, pc->type);
   }

   /* A word before an open paren is a function call or definition.
    * CT_WORD => CT_FUNC_CALL or CT_FUNC_DEF */
   if (is_type(next, CT_PAREN_OPEN))
   {
      chunk_t* tmp = get_next_ncnl(next);
      if (is_lang(cpd, LANG_OC) && is_type(tmp, CT_CARET))
      {
         handle_oc_block_type(tmp);

         /* This is the case where a block literal is passed as the
          * first argument of a C-style method invocation. */
         assert(is_valid(tmp));
         if (are_types(tmp, CT_OC_BLOCK_CARET, pc, CT_WORD))
         {
            set_type(pc, CT_FUNC_CALL);
         }
      }
      else if (is_type(pc, CT_WORD, CT_OPERATOR_VAL))
      {
         set_type(pc, CT_FUNCTION);
      }
      else if (is_type(pc, CT_TYPE))
      {
         /* If we are on a type, then we are either on a C++ style cast, a
          * function or we are on a function type.
          * The only way to tell for sure is to find the close paren and see
          * if it is followed by an open paren.
          * "int(5.6)"
          * "int()"
          * "int(foo)(void)"
          *
          * FIXME: this check can be done better... */
         chunk_t* tmp = get_next_type(next, CT_PAREN_CLOSE, (int32_t)next->level);
         if(tmp != nullptr)
         {
            chunk_t* tmpA = get_next_type(tmp, CT_ASSIGN, pc->level);
            tmp = chunk_get_next(tmp);
            if (is_type(tmp, CT_PAREN_OPEN))
            {
               if (is_type(tmpA, CT_ASSIGN))
               {
                  // we have "TYPE(...)(...) =" such as
                  // Issue #1041
                  // void (*g_func_table[32])(void) =
               }
               else
               {
                  /* we have "TYPE(...)(" */
                  set_type(pc, CT_FUNCTION);
               }
            }
            else
            {
               if (is_ptype(pc, CT_NONE       ) &&
                   not_flag(pc, PCF_IN_TYPEDEF) )
               {
                  tmp = get_next_ncnl(next);
                  if (is_type(tmp, CT_PAREN_CLOSE))
                  {
                     /* we have TYPE() */
                     set_type(pc, CT_FUNCTION);
                  }
                  else
                  {
                     /* we have TYPE(...) */
                     set_type        (pc,   CT_CPP_CAST);
                     set_paren_parent(next, CT_CPP_CAST);
                  }
               }
            }
         }
      }
      else if (is_type(pc, CT_ATTRIBUTE))
      {
         flag_parens(next, 0, CT_FPAREN_OPEN, CT_ATTRIBUTE, false);
      }
   }
   if (is_lang(cpd, LANG_PAWN))
   {
      if (is_type(pc, CT_FUNCTION) && (pc->brace_level > 0))
      {
         set_type(pc, CT_FUNC_CALL);
      }
      if (are_types(pc, CT_STATE, next, CT_PAREN_OPEN))
      {
         set_paren_parent(next, pc->type);
      }
   }
   else
   {
      if ( is_type (pc, CT_FUNCTION     ) &&
          (is_ptype(pc, CT_OC_BLOCK_EXPR) || !is_oc_block(pc)))
      {
         mark_function(pc);
      }
   }

   /* Detect C99 member stuff */
   if (is_type(pc,   CT_MEMBER              ) &&
       is_type(prev, CT_COMMA, CT_BRACE_OPEN) )
   {
      set_type (pc,   CT_C99_MEMBER);
      set_ptype(next, CT_C99_MEMBER);
   }

   /* Mark function parenthesis and braces */
   if (is_type(pc, CT_FUNC_CALL, CT_FUNC_CALL_USER,
                   CT_FUNC_DEF,  CT_FUNC_PROTO))
   {
      chunk_t* tmp = next;
      if (is_type(tmp, CT_SQUARE_OPEN))
      {
         tmp = set_paren_parent(tmp, pc->type);
      }
      else if (is_type (tmp, CT_TSQUARE ) ||
               is_ptype(tmp, CT_OPERATOR) )
      {
         tmp = get_next_ncnl(tmp);
      }

      if (is_valid(tmp))
      {
         if (is_paren_open(tmp))
         {
            tmp = flag_parens(tmp, 0, CT_FPAREN_OPEN, pc->type, false);
            if (is_valid(tmp))
            {
               if (is_opening_rbrace(tmp))
               {
                  if (not_ptype(tmp, CT_DOUBLE_BRACE) &&
                      not_flag(pc, PCF_IN_CONST_ARGS) )
                  {
                     set_paren_parent(tmp, pc->type);
                  }
               }
               else if (is_semicolon(tmp) && is_type(pc, CT_FUNC_PROTO))
               {
                  set_ptype(tmp, pc->type);
               }
            }
         }
      }
   }

   /* Mark the parameters in catch() */
   if (are_types(pc, CT_CATCH, next, CT_SPAREN_OPEN))
   {
      fix_fcn_def_params(next);
   }

   if (are_types(pc, CT_THROW, prev, CT_FPAREN_CLOSE))
   {
      set_ptype(pc, prev->ptype);
      if (is_type(next, CT_PAREN_OPEN))
      {
         set_paren_parent(next, CT_THROW);
      }
   }

   /* Mark the braces in: "for_each_entry(xxx) { }" */
   if (is_type_and_not_ptype(pc, CT_BRACE_OPEN, CT_DOUBLE_BRACE) &&
       is_type (prev, CT_FPAREN_CLOSE                ) &&
       is_ptype(prev, CT_FUNC_CALL, CT_FUNC_CALL_USER) &&
       not_flag(pc, PCF_IN_CONST_ARGS                ) )
   {
      set_paren_parent(pc, CT_FUNC_CALL);
   }

   /* Check for a close parenthesis followed by an open parenthesis,
    * which means that we are on a function type declaration (C/C++ only?).
    * Note that typedefs are already taken care of. */
   if (not_flag(pc, (PCF_IN_TYPEDEF | PCF_IN_TEMPLATE)) &&
       not_ptype(pc, CT_CPP_CAST,    CT_C_CAST     ) &&
       not_ptype(pc, CT_OC_MSG_DECL, CT_OC_MSG_SPEC) &&
       !is_preproc (pc) &&
       !is_oc_block(pc) &&
       is_str(pc,  ")") &&
       is_str(next,"(") )
   {
      if (is_lang(cpd, LANG_D))
      {
         flag_parens(next, 0, CT_FPAREN_OPEN, CT_FUNC_CALL, false);
      }
      else
      {
         mark_function_type(pc);
      }
   }

   if (is_type (pc, CT_CLASS, CT_STRUCT) &&
       is_level(pc, pc->brace_level    ) )
   {
      if (not_type(pc, CT_STRUCT) ||
          ((cpd.lang_flags & LANG_C) == 0))
      {
         mark_class_ctor(pc);
      }
   }

   if (is_type(pc, CT_OC_CLASS )) { handle_oc_class(pc); }
   if (is_type(pc, CT_NAMESPACE)) { mark_namespace (pc); }

   /*TODO: Check for stuff that can only occur at the start of an statement */

   if ((cpd.lang_flags & LANG_D) == 0)
   {
      /* Check a parenthesis pair to see if it is a cast.
       * Note that SPAREN and FPAREN have already been marked. */
      if (is_type (pc,      CT_PAREN_OPEN                              ) &&
          is_ptype(pc,      CT_NONE, CT_OC_MSG, CT_OC_BLOCK_EXPR       ) &&
          is_type (next, 8, CT_WORD,   CT_TYPE, CT_QUALIFIER, CT_STRUCT,
                            CT_MEMBER, CT_ENUM, CT_DC_MEMBER, CT_UNION ) &&
          not_type (prev, CT_SIZEOF                                    ) &&
          not_ptype(prev, CT_OPERATOR                                  ) &&
          not_flag (pc,   PCF_IN_TYPEDEF                               ) )
      {
         fix_casts(pc);
      }
   }

   if ((cpd.lang_flags & LANG_CPP) != 0)
   {
      // check for type initializer list: auto a = ... int{0};
      if ((pc->type == CT_WORD || pc->type == CT_TYPE))
      {
         auto brace_open = get_next_ncnl(pc);
         if (is_type(brace_open, CT_BRACE_OPEN)
             && brace_open->ptype != CT_STRUCT
             && brace_open->ptype != CT_ENUM
             && brace_open->ptype != CT_CLASS
             && brace_open->ptype != CT_NAMESPACE
             && brace_open->ptype != CT_FUNC_DEF    // guard arrow return type
             && brace_open->ptype != CT_FUNC_PROTO  // --||--
             && brace_open->ptype != CT_CPP_LAMBDA) // --||--
         {
            chunk_t* brace_close = chunk_skip_to_match(next);
            if (is_type(brace_close, CT_BRACE_CLOSE))
            {
               pc->type           = CT_TYPE;
               brace_close->ptype = CT_TYPE;
               brace_open->ptype  = CT_TYPE;
            }
         }
      }
   }

   /* Check for stuff that can only occur at the start of an expression */
   if (is_flag(pc, PCF_EXPR_START))
   {
      switch(pc->type)
      {
         case(CT_STAR): /* Change STAR, MINUS, and PLUS in the easy cases */
         // [0x100062020:IN_SPAREN,IN_FOR,STMT_START,EXPR_START,PUNCTUATOR]
         // prev->type is CT_COLON ==> CT_DEREF
            switch(prev->type)
            {
               case(CT_ANGLE_CLOSE): set_type(pc, CT_PTR_TYPE); break;
               case(CT_COLON      ): set_type(pc, CT_DEREF   ); break;
               default:              set_type(pc, CT_DEREF   ); break;
            }
         break;

         case(CT_CARET):
            if (is_lang(cpd, LANG_CPP) && is_type(prev, CT_ANGLE_CLOSE))
            {
               set_type(pc, CT_PTR_TYPE);
            }
            if (is_lang(cpd, LANG_OC))
            {
               /* This is likely the start of a block literal */
               handle_oc_block_literal(pc);
            }
         break;

         case(CT_MINUS       ): set_type(pc, CT_NEG          ); break;
         case(CT_PLUS        ): set_type(pc, CT_POS          ); break;
         case(CT_INCDEC_AFTER): set_type(pc, CT_INCDEC_BEFORE); break;
         case(CT_AMP         ): set_type(pc, CT_ADDR         ); break;
         default:               /* unexpected type */           break;
      }
   }

   /* Detect a variable definition that starts with struct/enum/union/class */
   if (not_flag (pc,   PCF_IN_TYPEDEF) &&
       not_ptype(prev, CT_CPP_CAST   ) &&
       not_flag (prev, PCF_IN_FCN_DEF) &&
       is_type(pc, CT_STRUCT, CT_UNION, CT_CLASS, CT_ENUM) )
   {
      chunk_t* tmp = skip_dc_member(next);
      if (is_type(tmp, CT_TYPE, CT_WORD))
      {
         set_type_and_ptype(tmp, CT_TYPE, pc->type);

         tmp = get_next_ncnl(tmp);
      }
      if (is_opening_rbrace(tmp))
      {
         tmp = chunk_skip_to_match(tmp);
         if(is_valid(tmp))
         {
            tmp = get_next_ncnl(tmp);
         }
      }
      if (is_ptr_operator(tmp) || is_type(tmp, CT_WORD))
      {
         mark_variable_definition(tmp);
      }
   }

   /* Change the parenthesis pair after a function/macro-function
    * CT_PAREN_OPEN => CT_FPAREN_OPEN */
   if (is_type(pc, CT_MACRO_FUNC))
   {
      flag_parens(next, PCF_IN_FCN_CALL, CT_FPAREN_OPEN, CT_MACRO_FUNC, false);
   }

   if (is_type(pc, CT_MACRO_OPEN, CT_MACRO_ELSE, CT_MACRO_CLOSE))
   {
      if (is_type(next, CT_PAREN_OPEN))
      {
         flag_parens(next, 0, CT_FPAREN_OPEN, pc->type, false);
      }
   }

   if (are_types(pc, CT_DELETE, next, CT_TSQUARE))
   {
      set_ptype(next, CT_DELETE);
   }

   /* Change CT_STAR to CT_PTR_TYPE or CT_ARITH or CT_DEREF */
   if ( is_type(pc, CT_STAR                            ) ||
       (is_type(pc, CT_CARET) && is_lang(cpd, LANG_CPP)) )
   {
      if (is_paren_close(next) ||
         (is_type(next, CT_COMMA)))
      {
         set_type(pc, CT_PTR_TYPE);
      }
      else if (is_lang(cpd, LANG_OC) && (is_type(next, CT_STAR)))
      {
         /* Change pointer-to-pointer types in OC_MSG_DECLs
          * from ARITH <===> DEREF to PTR_TYPE <===> PTR_TYPE */
         set_type_and_ptype(pc,   CT_PTR_TYPE, prev->ptype);
         set_type_and_ptype(next, CT_PTR_TYPE, pc->ptype  );
      }
      else if (is_type(pc,   CT_STAR             ) &&
               is_type(prev, CT_SIZEOF, CT_DELETE) )
      {
         set_type(pc, CT_DEREF);
      }
      else if ((is_type(prev, CT_WORD) && chunk_ends_type(prev)) ||
                is_type(prev, CT_DC_MEMBER, CT_PTR_TYPE)         )
      {
         set_type(pc, CT_PTR_TYPE);
      }
      else if (is_type(next, CT_SQUARE_OPEN) &&
               !is_lang(cpd, LANG_OC))
      {
         set_type(pc, CT_PTR_TYPE);
      }
      else if (is_type(pc, CT_STAR))
      {
         /* A star can have three meanings
          * 1. CT_DEREF    = pointer dereferencing
          * 2. CT_PTR_TYPE = pointer definition
          * 3. CT_ARITH    = arithmetic multiplication */
         if (is_type(prev, CT_TYPE))
         {
            set_type(pc, CT_PTR_TYPE);
         }
         else
         {
            const c_token_t type = ( is_flag(prev, PCF_PUNCTUATOR)                    &&
                             (!is_paren_close(prev) || is_ptype(prev, CT_MACRO_FUNC)) &&
                               not_type(prev, CT_SQUARE_CLOSE, CT_DC_MEMBER)        ) ?
                               CT_DEREF : CT_ARITH;
            set_type(pc, type);
         }
      }
   }

   if (is_type(pc, CT_AMP))
   {
      if      (is_type(prev, CT_DELETE)) { set_type(pc, CT_ADDR ); }
      else if (is_type(prev, CT_TYPE  )) { set_type(pc, CT_BYREF); }
      else if (is_type(next, CT_FPAREN_CLOSE, CT_COMMA))
      {
         // connect(&mapper, SIGNAL(mapped(QString &)), this, SLOT(onSomeEvent(QString &)));
         set_type(pc, CT_BYREF);
      }
      else
      {
         set_type(pc, CT_ARITH);
         if (is_type(prev, CT_WORD))
         {
            chunk_t* tmp = get_prev_ncnl(prev);
            if (is_valid(tmp))
            {
               if (is_type(tmp, CT_SEMICOLON,  CT_VSEMICOLON,
                                CT_BRACE_OPEN, CT_QUALIFIER))
               {
                  set_type (prev, CT_TYPE);
                  set_type (pc,   CT_ADDR);
                  set_flags(next, PCF_VAR_1ST);
               }
               else if (is_type(tmp, CT_DC_MEMBER))
               {
                  set_type(prev, CT_TYPE);
                  set_type(pc,   CT_BYREF);
               }
            }
         }
      }
   }

   if (is_type(pc, CT_MINUS, CT_PLUS))
   {
      const bool pc_is_minus = is_type(pc, CT_MINUS);
      const c_token_t pc_new_type = (pc_is_minus) ? CT_NEG : CT_POS;
      switch(prev->type)
      {
         case(CT_POS     ): /* fallthrough */
         case(CT_NEG     ): /* fallthrough */
         case(CT_OC_CLASS): set_type(pc, pc_new_type); break;
         default:           set_type(pc, CT_ARITH   ); break;
      }
   }

   /* Check for extern "C" NSString* i;
    * NSString is a type
    * change CT_WORD => CT_TYPE     for pc
    * change CT_STAR => CT_PTR_TYPE for pc-next */
   if (is_type(pc, CT_WORD))      // here NSString
   {
      if (is_type(pc->next, CT_STAR)) // here *
      {
         if (is_type(pc->prev, CT_STRING))
         {
            /* compare text with "C" to find extern "C" instructions */
            if (unc_text::compare(pc->prev->text(), "\"C\"") == 0)
            {
               if (is_type(pc->prev->prev, CT_EXTERN))
               {
                  set_type(pc,       CT_TYPE    ); // change CT_WORD => CT_TYPE
                  set_type(pc->next, CT_PTR_TYPE); // change CT_STAR => CT_PTR_TYPE
               }
            }
         }
         // Issue #322 STDMETHOD(GetValues)(BSTR bsName, REFDATA** pData);
         if (is_type(pc->next->next, CT_STAR) &&
             is_flag(pc, PCF_IN_CONST_ARGS  ) )
         {
            // change CT_STAR => CT_PTR_TYPE
            set_type(pc->next,       CT_PTR_TYPE);
            set_type(pc->next->next, CT_PTR_TYPE);
         }
         // Issue #222 whatever3 *(func_ptr)( whatever4 *foo2, ...
         if (is_type(pc->next->next, CT_WORD) &&
             is_flag(pc, PCF_IN_FCN_DEF     ) )
         {
            set_type(pc->next, CT_PTR_TYPE);
         }
      }
   }

   /* Check for __attribute__((visibility ("default"))) NSString* i;
    * NSString is a type
    * change CT_WORD => CT_TYPE     for pc
    * change CT_STAR => CT_PTR_TYPE for pc-next */
   if (is_type(pc, CT_WORD))      // here NSString
   {
      if (is_type(pc->next, CT_STAR)) // here *
      {
         chunk_t* tmp = pc;
         while (is_valid(tmp))
         {
            if (is_type(tmp, CT_ATTRIBUTE))
            {
               LOG_FMT(LGUY, "ATTRIBUTE found %s:%s\n", get_token_name(tmp->type), tmp->text());
               LOG_FMT(LGUY, "for token %s:%s\n",       get_token_name(pc->type ), pc->text() );

               set_type(pc,       CT_TYPE    ); /* change CT_WORD => CT_TYPE */
               set_type(pc->next, CT_PTR_TYPE); /* change CT_STAR => CT_PTR_TYPE */
            }
            break_if(is_flag(tmp, PCF_STMT_START));  /* we are at beginning of the line */

            tmp = chunk_get_prev(tmp);
         }
      }
   }

   /* Issue #548
    * inline T && someFunc(foo * *p, bar && q) { } */
   if (is_type(pc, CT_BOOL) &&
       is_str (pc, "&&"   ) &&
       chunk_ends_type(pc->prev))
   {
      set_type(pc, CT_BYREF);
   }
}


static void check_double_brace_init(chunk_t* bo1)
{
   LOG_FUNC_ENTRY();
   LOG_FMT(LJDBI, "%s: %u:%u", __func__, bo1->orig_line, bo1->orig_col);
   chunk_t* pc = get_prev_ncnl(bo1);
   return_if(is_invalid(pc));
   if (is_paren_close(pc))
   {
      chunk_t* bo2 = chunk_get_next(bo1);
      return_if(is_invalid(bo2));
      if (is_opening_rbrace(bo2))
      {
         /* found a potential double brace */
         chunk_t* bc2 = chunk_skip_to_match(bo2); return_if(is_invalid(bc2));
         chunk_t* bc1 = chunk_get_next     (bc2); return_if(is_invalid(bc1));
         if (is_closing_rbrace(bc1))
         {
            LOG_FMT(LJDBI, " - end %u:%u\n", bc2->orig_line, bc2->orig_col);
            /* delete bo2 and bc1 */
            assert(is_valid(bo2));
            bo1->str         += bo2->str;
            bo1->orig_col_end = bo2->orig_col_end;
            chunk_del(bo2);
            set_ptype(bo1, CT_DOUBLE_BRACE);

            assert(is_valid(bc1));
            bc2->str         += bc1->str;
            bc2->orig_col_end = bc1->orig_col_end;
            chunk_del(bc1);
            set_ptype(bc2, CT_DOUBLE_BRACE);
            return;
         }
      }
   }
   LOG_FMT(LJDBI, " - no\n");
}


void fix_symbols(void)
{
   LOG_FUNC_ENTRY();

   cpd.unc_stage = unc_stage_e::FIX_SYMBOLS;
   mark_define_expressions();

   bool is_java = (cpd.lang_flags & LANG_JAVA) != 0;
   chunk_t* pc;
   for (pc = chunk_get_head(); is_valid(pc); pc = get_next_ncnl(pc))
   {
      if (is_type(pc, CT_FUNC_WRAP, CT_TYPE_WRAP))
      {
         handle_wrap(pc);
      }

      if (             is_type(pc, CT_ASSIGN)) { mark_lvalue            (pc); }
      if ((is_java) && is_opening_rbrace(pc )) { check_double_brace_init(pc); }
   }

   pc = chunk_get_head();
   return_if(is_invalid(pc));
   if(is_cmt_or_nl(pc))
   {
      pc = get_next_ncnl(pc);
   }
   chunk_t dummy;
   while (is_valid(pc))
   {
      chunk_t* prev = get_prev_ncnl(pc, scope_e::PREPROC);
      if (is_invalid(prev)) { prev = &dummy; }

      chunk_t* next = get_next_ncnl(pc, scope_e::PREPROC);
      if (is_invalid(next)) { next = &dummy; }

      do_symbol_check(prev, pc, next);
      pc = get_next_ncnl(pc);
   }

   pawn_add_virtual_semicolons();
   process_returns();

   /* 2nd pass - handle variable definitions
    * REVISIT: We need function params marked to do this (?) */
   pc = chunk_get_head();
   int32_t square_level = ANY_LEVEL;
   while (is_valid(pc))
   {
      /* Can't have a variable definition inside [ ] */
      if (square_level < 0)
      {
         if (is_type(pc, CT_SQUARE_OPEN))
         {
            square_level = (int32_t)pc->level;
         }
      }
      else
      {
         if (pc->level <= static_cast<uint32_t>(square_level))
         {
            square_level = ANY_LEVEL;
         }
      }

      /* A variable definition is possible after at the start of a statement
       * that starts with: QUALIFIER, TYPE, or WORD */
      if ((square_level < 0          ) &&
           is_flag(pc, PCF_STMT_START) &&
          (is_type(pc, CT_QUALIFIER, CT_TYPE, CT_TYPENAME, CT_WORD)) &&
           not_ptype(pc, CT_ENUM    ) &&
           not_flag (pc, PCF_IN_ENUM) )
      {
         pc = fix_var_def(pc);
      }
      else
      {
         pc = get_next_ncnl(pc);
      }
   }
}


static void mark_lvalue(chunk_t* pc)
{
   LOG_FUNC_ENTRY();
   return_if(is_preproc(pc));

   chunk_t* prev;
   for (prev = get_prev_ncnl(pc);
        is_valid(prev);
        prev = get_prev_ncnl(prev))
   {
      if ((prev->level < pc->level) ||
          is_type(prev, CT_ASSIGN, CT_COMMA, CT_BOOL) ||
          is_semicolon(prev) ||
          is_str(prev, "(" ) ||
          is_str(prev, "{" ) ||
          is_str(prev, "[" ) ||
          is_preproc(prev))
      {
         break;
      }
      set_flags(prev, PCF_LVALUE);
      if (is_level(prev, pc->level) &&
          is_str  (prev, "&"      ) )
      {
         make_type(prev);
      }
   }
}


static void mark_function_return_type(chunk_t* fname, chunk_t* start, c_token_t parent_type)
{
   LOG_FUNC_ENTRY();
   assert(are_valid(fname, start));
   chunk_t* pc = start;

   if (is_valid(pc))
   {
      /* Step backwards from pc and mark the parent of the return type */
      LOG_FMT(LFCNR, "%s: (backwards) return type for '%s' @ %u:%u",
              __func__, fname->text(), fname->orig_line, fname->orig_col);
#ifdef DEBUG
      LOG_FMT(LFCN, "\n");
#endif

      chunk_t* first = pc;
      chunk_t* save;
      while (is_valid(pc))
      {
         LOG_FMT(LFCNR, "%s(%d): pc: %s, type is %s\n", __func__, __LINE__, pc->text(), get_token_name(pc->type));
#ifdef DEBUG
         log_pcf_flags(LFCNR, pc->flags);
#endif
         break_if((!is_var_type(pc) &&
                   not_type(pc, CT_OPERATOR, CT_WORD, CT_ADDR)) || is_preproc(pc));

         if (!is_ptr_operator(pc))
         {
            first = pc;
         }
         save = pc; /* keep a copy */
         pc   = get_prev_ncnl(pc);
         if (is_valid(pc))
         {
            log_pcf_flags(LFCNR, pc->flags);
            if ((pc->flags & PCF_IN_TEMPLATE) &&
                (pc->type == CT_ANGLE_CLOSE))
            {
               /* search the opening angle */
               pc = get_prev_type(pc, CT_ANGLE_OPEN, (int32_t)save->level);
               if (is_valid(pc))
               {
                  pc = chunk_get_prev(pc);
                  if (is_valid(pc))
                  {
                     if (pc->type == CT_TYPE)
                     {
                        first = save;
                        break;
                     }
                  }
               }
            }
         }
      }

      pc = first;
      while (is_valid(pc))
      {
         LOG_FMT(LFCNR, " [%s|%s]", pc->text(), get_token_name(pc->type));

         if (parent_type != CT_NONE) { set_ptype(pc, parent_type); }
         make_type(pc);
         break_if(pc == start);
         pc = get_next_ncnl(pc);
      }
      LOG_FMT(LFCNR, "\n");
   }
}


static bool mark_function_type(chunk_t* pc)
{
   LOG_FUNC_ENTRY();
   assert(is_valid(pc));
   LOG_FMT(LFTYPE, "%s: [%s] %s @ %u:%u\n", __func__,
           get_token_name(pc->type), pc->text(), pc->orig_line, pc->orig_col);

   /* note cannot move variable definitions below due to switch */
   uint32_t  star_count = 0;
   uint32_t  word_count = 0;
   chunk_t*  ptrcnk     = nullptr;
   chunk_t*  tmp;
   chunk_t*  apo;
   chunk_t*  apc;
   chunk_t*  aft;
   bool      anon = false;
   c_token_t pt, ptp;

   /* Scan backwards across the name, which can only be a word and single star */
   chunk_t* varcnk = get_prev_ncnl(pc);
   if (is_valid(varcnk) && !is_word(varcnk))
   {
      if (is_lang(cpd, LANG_OC) &&
          is_str (varcnk, "^" ) &&
          is_paren_open(get_prev_ncnl(varcnk)))
      {
         /* anonymous ObjC block type -- RTYPE (^)(ARGS) */
         anon = true;
      }
      else
      {
         assert(is_valid(varcnk));
         LOG_FMT(LFTYPE, "%s: not a word '%s' [%s] @ %u:%u\n",
                 __func__, varcnk->text(), get_token_name(varcnk->type),
                 varcnk->orig_line, varcnk->orig_col);
         goto nogo_exit;
      }
   }

   apo = get_next_ncnl(pc);
   retval_if(is_invalid(apo), false);
   apc = chunk_skip_to_match(apo);
   if (is_valid(apc) &&
      (!is_paren_open(apo) || ((apc = chunk_skip_to_match(apo)) == nullptr)))
   {
      LOG_FMT(LFTYPE, "%s: not followed by parens\n", __func__);
      goto nogo_exit;
   }
   aft = get_next_ncnl(apc);

   switch(aft->type)
   {
      case(CT_BRACE_OPEN): pt = CT_FUNC_DEF;   break;
      case(CT_SEMICOLON ): /* fallthrough */
      case(CT_ASSIGN    ): pt = CT_FUNC_PROTO; break;
      default:
         LOG_FMT(LFTYPE, "%s: not followed by '{' or ';'\n", __func__);
         goto nogo_exit;
   }

   ptp = (is_flag(pc, PCF_IN_TYPEDEF)) ? CT_FUNC_TYPE : CT_FUNC_VAR;

   tmp = pc;
   while ((tmp = get_prev_ncnl(tmp)) != nullptr)
   {
      LOG_FMT(LFTYPE, " -- [%s] %s on line %u, col %u",
              get_token_name(tmp->type), tmp->text(),
              tmp->orig_line, tmp->orig_col);

      if (is_star(tmp) || is_type(tmp, CT_PTR_TYPE, CT_CARET))
      {
         star_count++;
         ptrcnk = tmp;
         LOG_FMT(LFTYPE, " -- PTR_TYPE\n");
      }
      else if (is_word(tmp) || is_type(tmp, CT_WORD, CT_TYPE))
      {
         word_count++;
         LOG_FMT(LFTYPE, " -- TYPE(%s)\n", tmp->text());
      }
      else if (is_type(tmp, CT_DC_MEMBER))
      {
         word_count = 0;
         LOG_FMT(LFTYPE, " -- :: reset word_count\n");
      }
      else if (is_str(tmp, "("))
      {
         LOG_FMT(LFTYPE, " -- open parenthesis (break)\n");
         break;
      }
      else
      {
         LOG_FMT(LFTYPE, " --  unexpected token [%s] %s on line %u, col %u\n",
                 get_token_name(tmp->type), tmp->text(),
                 tmp->orig_line, tmp->orig_col);
         goto nogo_exit;
      }
   }

   if ((star_count > 1) ||
       (word_count > 1) ||
       ((star_count + word_count) == 0))
   {
      LOG_FMT(LFTYPE, "%s: bad counts word:%u, star:%u\n", __func__,
              word_count, star_count);
      goto nogo_exit;
   }

   /* make sure what appears before the first open paren can be a return type */
   if (!chunk_ends_type(get_prev_ncnl(tmp)))
   {
      goto nogo_exit;
   }

   if (ptrcnk) { set_type(ptrcnk, CT_PTR_TYPE); }

   if (anon == false)
   {
      if (is_flag(pc, PCF_IN_TYPEDEF))
      {
         set_type(varcnk, CT_TYPE);
      }
      else
      {
         set_type(varcnk, CT_FUNC_VAR);
         set_flags(varcnk, PCF_VAR_1ST_DEF);
      }
   }
   set_type_and_ptype(pc,  CT_TPAREN_CLOSE, ptp);
   set_type_and_ptype(apo, CT_FPAREN_OPEN,  pt);
   set_type_and_ptype(apc, CT_FPAREN_CLOSE, pt);
   fix_fcn_def_params(apo);

   if (is_semicolon(aft))
   {
      set_ptype(aft, (is_flag(aft, PCF_IN_TYPEDEF)) ? CT_TYPEDEF : CT_FUNC_VAR);
   }
   else if (is_opening_rbrace(aft))
   {
      flag_parens(aft, 0, CT_NONE, pt, false);
   }

   /* Step backwards to the previous open paren and mark everything a */
   tmp = pc;
   while ((tmp = get_prev_ncnl(tmp)) != nullptr)
   {
      LOG_FMT(LFTYPE, " ++ [%s] %s on line %u, col %u\n",
              get_token_name(tmp->type), tmp->text(),
              tmp->orig_line, tmp->orig_col);

      if (*tmp->str.c_str() == '(')
      {
         if (not_flag(pc, PCF_IN_TYPEDEF))
         {
            set_flags(tmp, PCF_VAR_1ST_DEF);
         }
         set_type_and_ptype(tmp, CT_TPAREN_OPEN, ptp);

         tmp = get_prev_ncnl(tmp);
         if (is_type(tmp, 5, CT_FUNCTION, CT_FUNC_CALL, CT_FUNC_CALL_USER,
                             CT_FUNC_DEF, CT_FUNC_PROTO))
         {
            set_type       (tmp, CT_TYPE);
            clr_flags(tmp, PCF_VAR_1ST_DEF);
         }
         mark_function_return_type(varcnk, tmp, ptp);
         break;
      }
   }
   return(true);

nogo_exit:
   tmp = get_next_ncnl(pc);
   if (is_paren_open(tmp))
   {
      assert(is_valid(tmp));
      LOG_FMT(LFTYPE, "%s:%d setting FUNC_CALL on %u:%u\n",
              __func__, __LINE__, tmp->orig_line, tmp->orig_col);
      flag_parens(tmp, 0, CT_FPAREN_OPEN, CT_FUNC_CALL, false);
   }
   return(false);
}


static void process_returns(void)
{
   LOG_FUNC_ENTRY();
   chunk_t* pc = chunk_get_head();
   while (is_valid(pc))
   {
      if (not_type(pc, CT_RETURN) || is_preproc(pc))
      {
         pc = get_next_type(pc, CT_RETURN);
         continue;
      }
      pc = process_return(pc);
   }
}


static chunk_t* process_return(chunk_t* pc)
{
   LOG_FUNC_ENTRY();

   /* grab next and bail if it is a semicolon */
   chunk_t* next = get_next_ncnl(pc);
   retval_if((is_invalid(next) || is_semicolon(next)), next);

   if (not_ignore(UO_nl_return_expr))
   {
      nl_iarf(pc, get_arg(UO_nl_return_expr));
   }

   chunk_t* temp;
   chunk_t* semi;
   chunk_t* cpar;
   chunk_t  chunk;
   if (is_type(next, CT_PAREN_OPEN))
   {
      /* See if the return is fully paren'd */
      cpar = get_next_type(next, CT_PAREN_CLOSE, (int32_t)next->level);
      retval_if(is_invalid(cpar), cpar);
      semi = get_next_ncnl(cpar);
      retval_if(is_invalid(semi), semi);
      if (is_semicolon(semi))
      {
         if (cpd.settings[UO_mod_paren_on_return].a == AV_REMOVE)
         {
            LOG_FMT(LRETURN, "%s: removing parens on line %u\n",
                    __func__, pc->orig_line);

            /* lower the level of everything */
            for (temp = next; temp != cpar; temp = chunk_get_next(temp))
            {
               temp->level--;
            }

            /* delete the parenthesis */
            chunk_del(next);
            chunk_del(cpar);

            /* back up the semicolon */
            semi->column--;
            semi->orig_col--;
            semi->orig_col_end--;
         }
         else
         {
            LOG_FMT(LRETURN, "%s: keeping parenthesis on line %u\n",
                    __func__, pc->orig_line);

            /* mark & keep them */
            set_ptype(next, CT_RETURN);
            set_ptype(cpar, CT_RETURN);
         }
         return(semi);
      }
   }

   /* We don't have a fully paren'd return. Should we add some? */
   if ((cpd.settings[UO_mod_paren_on_return].a & AV_ADD) == 0) /*lint !e641 !e655 */
   {
      return(next);
   }

   /* find the next semicolon on the same level */
   semi = next;
   while ((semi = chunk_get_next(semi)) != nullptr)
   {
      break_if((is_semicolon(semi) && is_level(pc, semi->level)) ||
               (semi->level < pc->level));
   }
   assert(is_valid(semi));
   if (is_semicolon(semi) && is_level(pc, semi->level))
   {
      /* add the parenthesis */
      chunk.type        = CT_PAREN_OPEN;
      chunk.ptype       = CT_RETURN;
      chunk.str         = "(";
      chunk.level       = pc->level;
      chunk.brace_level = pc->brace_level;
      chunk.orig_line   = pc->orig_line;
      set_flags(&chunk, get_flags(pc, PCF_COPY_FLAGS));
      chunk_add_before(&chunk, next);

      chunk.type = CT_PAREN_CLOSE;
      chunk.str  = ")";

      assert(is_valid(semi));
      chunk.orig_line = semi->orig_line;
      cpar            = chunk_add_before(&chunk, semi);

      LOG_FMT(LRETURN, "%s: added parens on line %u\n",
              __func__, pc->orig_line);

      for (temp = next; temp != cpar; temp = chunk_get_next(temp))
      {
         temp->level++;
      }
   }
   return(semi);
}


static bool is_ucase_str(const char* str, uint32_t len)
{
   while (len-- > 0)
   {
      retval_if(unc_toupper(char2uint32(*str)) != char2uint32(*str), false);
      str++;
   }
   return(true);
}


static bool is_oc_block(chunk_t* pc)
{
   return(is_ptype(pc, 4, CT_OC_BLOCK_TYPE, CT_OC_BLOCK_EXPR,
                          CT_OC_BLOCK_ARG,  CT_OC_BLOCK) ||
           is_type(pc,       CT_OC_BLOCK_CARET) ||
           is_type(pc->next, CT_OC_BLOCK_CARET) ||
           is_type(pc->prev, CT_OC_BLOCK_CARET));
}


static void fix_casts(chunk_t* start)
{
   LOG_FUNC_ENTRY();
   return_if(is_invalid(start));
   LOG_FMT(LCASTS, "%s:line %u, col %u:", __func__, start->orig_line, start->orig_col);

   chunk_t* prev = get_prev_ncnl(start);
   return_if(is_invalid(prev));

   if (is_type(prev, CT_PP_DEFINED))
   {
      LOG_FMT(LCASTS, " -- not a cast - after defined\n");
      return;
   }

   chunk_t*    first;
   chunk_t*    after;
   chunk_t*    last = nullptr;
   chunk_t*    paren_close;
   const char* verb       = "likely";
   const char* detail     = "";
   uint32_t    count      = 0;
   int         word_count = 0;
   bool        nope;
   bool        doubtful_cast = false;

   /* Make sure there is only WORD, TYPE, and '*' or '^' before the close parenthesis */
   chunk_t* pc = get_next_ncnl(start);
   first = pc;
   while (is_var_type(pc) ||
          is_type(pc, 7, CT_WORD, CT_QUALIFIER, CT_AMP,
           CT_DC_MEMBER, CT_STAR, CT_TSQUARE,   CT_CARET))
   {
      LOG_FMT(LCASTS, " [%s]", get_token_name(pc->type));

      if      (is_type(pc, CT_WORD     )) { word_count++; }
      else if (is_type(pc, CT_DC_MEMBER)) { word_count--; }

      last = pc;
      pc   = get_next_ncnl(pc);
      count++;
   }

   assert(is_valid(prev));
   if (not_type(pc,   CT_PAREN_CLOSE) ||
       is_type (prev, CT_OC_CLASS   ) )
   {
      LOG_FMT(LCASTS, " -- not a cast, hit [%s]\n",
              (is_invalid(pc)) ? "nullptr"  : get_token_name(pc->type));
      return;
   }

   if (word_count > 1)
   {
      LOG_FMT(LCASTS, " -- too many words: %d\n", word_count);
      return;
   }
   paren_close = pc;

   return_if(is_invalid(last));

   /* If last is a type or star/caret, we have a cast for sure */
   if (is_type(last, CT_STAR, CT_CARET, CT_PTR_TYPE, CT_TYPE) )
   {
      verb = "for sure";
   }
   else if (count == 1)
   {
      /* We are on a potential cast of the form "(word)".
       * We don't know if the word is a type. So lets guess based on some
       * simple rules:
       *  - if all caps, likely a type
       *  - if it ends in _t, likely a type
       *  - if it's objective-c and the type is id, likely valid */
      verb = "guessed";
      if ((last->len() > 3) &&
          (last->str[last->len() - 2] == '_') &&
          (last->str[last->len() - 1] == 't') )
      {
         detail = " -- '_t'";
      }
      else if (is_ucase_str(last->text(), last->len()))
      {
         detail = " -- upper case";
      }
      else if (is_lang(cpd, LANG_OC) && is_str(last, "id"))
      {
         detail = " -- Objective-C id";
      }
      else
      {
         /* If we can't tell for sure whether this is a cast, decide against it */
         detail        = " -- mixed case";
         doubtful_cast = true;
      }

      /* If the next item is a * or &, the next item after that can't be a
       * number or string.
       *
       * If the next item is a +, the next item has to be a number.
       * If the next item is a -, the next item can't be a string.
       *
       * For this to be a cast, the close parenthesis must be followed by:
       *  - constant (number or string)
       *  - parenthesis open
       *  - word
       *
       * Find the next non-open parenthesis item. */
      pc    = get_next_ncnl(paren_close);
      after = pc;
      do
      {
         after = get_next_ncnl(after);
      } while (is_type(after, CT_PAREN_OPEN));

      if (is_invalid(after))
      {
         LOG_FMT(LCASTS, " -- not a cast - hit nullptr\n");
         return;
      }

      assert(is_valid(pc));
      nope = false;
      if (is_ptr_operator(pc))
      {
         /* star (*) and address (&) are ambiguous */
         if (is_type(after, CT_NUMBER_FP, CT_NUMBER, CT_STRING) ||
             doubtful_cast)
         {
            nope = true;
         }
      }
      else if (is_type(pc, CT_MINUS))
      {
         /* (uint8_t)-1 or (foo)-1 or (FOO)-'a' */
         if(is_type(after, CT_STRING) || doubtful_cast)
         {
            nope = true;
         }
      }
      else if (is_type(pc, CT_PLUS))
      {
         /* (uint8_t)+1 or (foo)+1 */
         if(not_type(after, CT_NUMBER, CT_NUMBER_FP) || doubtful_cast)
         {
            nope = true;
         }
      }
      else if (not_type(pc, 12, CT_FUNC_CALL_USER,     CT_WORD, CT_STRING,
            CT_BRACE_OPEN, CT_NUMBER_FP, CT_FUNC_CALL, CT_THIS, CT_SIZEOF,
            CT_PAREN_OPEN, CT_FUNCTION,  CT_NUMBER,    CT_TYPE) &&
            (!(is_type(pc, CT_SQUARE_OPEN) && is_lang(cpd, LANG_OC))))
      {
         LOG_FMT(LCASTS, " -- not a cast - followed by '%s' %s\n",
                 pc->text(), get_token_name(pc->type));
         return;
      }

      if (nope)
      {
         LOG_FMT(LCASTS, " -- not a cast - '%s' followed by %s\n",
                 pc->text(), get_token_name(after->type));
         return;
      }
   }

   /* if the 'cast' is followed by a semicolon, comma or close parenthesis, it isn't */
   pc = get_next_ncnl(paren_close);
   return_if(is_invalid(pc));
   if (is_semicolon(pc) || is_type(pc, CT_COMMA) || is_paren_close(pc))
   {
      assert(is_valid(pc));
      LOG_FMT(LCASTS, " -- not a cast - followed by %s\n", get_token_name(pc->type));
      return;
   }

   set_ptype(start,       CT_C_CAST);
   set_ptype(paren_close, CT_C_CAST);

   LOG_FMT(LCASTS, " -- %s c-cast: (", verb);

   for (pc = first;
        is_valid(pc) && (pc != paren_close);
        pc = get_next_ncnl(pc))
   {
      assert(is_valid(pc));
      set_ptype(pc, CT_C_CAST);
      make_type(pc);
      LOG_FMT(LCASTS, " %s", pc->text());
   }
   LOG_FMT(LCASTS, " )%s\n", detail);

   /* Mark the next item as an expression start */
   pc = get_next_ncnl(paren_close);
   if (is_valid(pc))
   {
      set_flags(pc, PCF_EXPR_START);
      if (is_opening_brace(pc))
      {
         set_paren_parent(pc, start->ptype);
      }
   }
}


static void fix_type_cast(chunk_t* start)
{
   LOG_FUNC_ENTRY();
   chunk_t* pc;

   pc = get_next_ncnl(start);
   return_if(is_invalid_or_not_type(pc, CT_ANGLE_OPEN));

   while (((pc = get_next_ncnl(pc)) != nullptr) &&
          (pc->level >= start->level))
   {
      if (is_type_and_level(pc, CT_ANGLE_CLOSE, (int32_t)start->level))
      {
         pc = get_next_ncnl(pc);
         return_if(is_invalid(pc));
         if (is_str(pc, "("))
         {
            set_paren_parent(pc, CT_TYPE_CAST);
         }
         return;
      }
      make_type(pc);
   }
}


static void fix_enum_struct_union(chunk_t* pc)
{
   LOG_FUNC_ENTRY();

   /* Make sure this wasn't a cast */
   return_if(is_invalid_or_type(pc, CT_C_CAST));

   chunk_t* prev         = nullptr;
   uint64_t flags        = PCF_VAR_1ST_DEF;
   uint64_t in_fcn_paren = (get_flags(pc, PCF_IN_FCN_DEF) != 0);

   /* the next item is either a type or open brace */
   chunk_t* next = get_next_ncnl(pc);
   /* the enum-key might be enum, enum class or enum struct (TODO) */
   if (is_type(next, CT_ENUM_CLASS))
   {
      next = get_next_ncnl(next); // get the next one
   }
   /* the next item is either a type, an attribute (TODO), an identifier, a colon or open brace */
   if (is_type(next, CT_TYPE))
   {
      // i.e. "enum xyz : unsigned int { ... };"
      // i.e. "enum class xyz : unsigned int { ... };"
      // xyz is a type
      set_ptype(next, pc->type);
      prev = next;
      next = get_next_ncnl(next);
      return_if(is_invalid(next));
      set_ptype(next, pc->type); //  \todo SN is this needed ?

      /* next up is either a colon, open brace, or open parenthesis (pawn) */
      return_if(is_invalid(next));

      if (is_lang(cpd, LANG_PAWN) && is_type(next, CT_PAREN_OPEN))
      {
         next = set_paren_parent(next, CT_ENUM);
      }
      else if (are_types(pc, CT_ENUM, next, CT_COLON))
      {
         /* enum TYPE : INT_TYPE { ... }; */
         next = get_next_ncnl(next);
         if (is_valid(next))
         {
            make_type(next);
            next = get_next_ncnl(next);
         }
      }
   }
   if (is_opening_rbrace(next))
   {
      /* \todo SN which function is the right one? */
//    flag_series(pc, next, (is_type(pc, CT_ENUM)) ? PCF_IN_ENUM : PCF_IN_STRUCT);
      flag_parens(next, (is_type(pc, CT_ENUM)) ? PCF_IN_ENUM : PCF_IN_STRUCT,
                  CT_NONE, CT_NONE, false);

      if (is_type(pc, CT_UNION, CT_STRUCT))
      {
         mark_struct_union_body(next);
      }

      /* Skip to the closing brace */
      set_ptype(next, pc->type);
      next   = get_next_type(next, CT_BRACE_CLOSE, (int32_t)pc->level);
      flags |= PCF_VAR_INLINE;
      if (is_valid(next))
      {
         set_ptype(next, pc->type);
         next = get_next_ncnl(next);
      }
      prev = nullptr;
   }
   /* reset var name parent type */
   else if (are_valid(next, prev))
   {
      set_ptype(prev, CT_NONE);
   }

   return_if(is_type(next, CT_PAREN_CLOSE));

   if (!is_semicolon(next))
   {
      /* Pawn does not require a semicolon after an enum */
      return_if(is_lang(cpd, LANG_PAWN));

      /* D does not require a semicolon after an enum, but we add one to make
       * other code happy.*/
      if (is_lang(cpd, LANG_D))
      {
         next = pawn_add_vsemi_after(get_prev_ncnl(next));
      }
   }

   /* We are either pointing to a ';' or a variable */
   while (not_type(next, CT_ASSIGN) && !is_semicolon(next) &&
          (in_fcn_paren ^ (not_flag(next, PCF_IN_FCN_DEF))))
   {
      if (is_level(next, pc->level))
      {
         if (is_type(next, CT_WORD))
         {
            set_flags(next, flags);
            flags &= ~PCF_VAR_1ST; /* clear the first flag for the next items */
         }

         if ((is_type(next, CT_STAR )                                ) ||
             (is_type(next, CT_CARET) && is_lang(cpd, LANG_CPP)) )
         {
            set_type(next, CT_PTR_TYPE);
         }

         /* If we hit a comma in a function param, we are done */
         return_if(is_type(next, CT_COMMA, CT_FPAREN_CLOSE ) &&
                   is_flag(next, (PCF_IN_FCN_DEF | PCF_IN_FCN_CALL)));
      }

      next = get_next_ncnl(next);
   }

   if (is_type(next, CT_SEMICOLON) && is_invalid(prev))
   {
      set_ptype(next, pc->type);
   }
}


static void fix_typedef(chunk_t* start)
{
   LOG_FUNC_ENTRY();
   return_if(is_invalid(start));
   LOG_FMT(LTYPEDEF, "%s: typedef @ %u:%u\n", __func__,
           start->orig_line, start->orig_col);

   chunk_t* the_type = nullptr;
   chunk_t* last_op  = nullptr;
   chunk_t* open_paren;

   /* Mark everything in the typedef and scan for ")(", which makes it a
    * function type */
   chunk_t* next = start;
   while (((next = get_next_ncnl(next, scope_e::PREPROC)) != nullptr) &&
          (next->level >= start->level))
   {
      set_flags(next, PCF_IN_TYPEDEF);
      if (is_level(start, next->level))
      {
         if (is_semicolon(next))
         {
            set_ptype(next, CT_TYPEDEF);
            break;
         }
         break_if(is_type(next, CT_ATTRIBUTE));

         if (is_lang(cpd, LANG_D) && is_type(next, CT_ASSIGN))
         {
            set_ptype(next, CT_TYPEDEF);
            break;
         }
         make_type(next);
         if (is_type(next, CT_TYPE)) { the_type = next; }

         clr_flags(next, PCF_VAR_1ST_DEF);
         if (*next->str.c_str() == '(') { last_op = next; }
      }
   }

   /* avoid interpreting typedef NS_ENUM (NSInteger, MyEnum) as a function def */
   if ( is_valid(last_op)                                     &&
       !(is_lang(cpd, LANG_OC) && is_ptype(last_op, CT_ENUM)) )
   {
      flag_parens(last_op, 0, CT_FPAREN_OPEN, CT_TYPEDEF, false);
      fix_fcn_def_params(last_op);

      open_paren = nullptr;
      the_type   = get_prev_ncnl(last_op, scope_e::PREPROC);
      return_if(is_invalid(the_type));
      if (is_paren_close(the_type))
      {
         open_paren = chunk_skip_to_match_rev(the_type);
         mark_function_type(the_type);
         the_type = get_prev_ncnl(the_type, scope_e::PREPROC);
         return_if(is_invalid(the_type));
      }
      else
      {
         /* must be: "typedef <return type>func(params);" */
         set_type(the_type, CT_FUNC_TYPE);
      }
      set_ptype(the_type, CT_TYPEDEF);

      assert(is_valid(the_type));
      LOG_FMT(LTYPEDEF, "%s: function typedef [%s] on line %u\n",
              __func__, the_type->text(), the_type->orig_line);

      /* If we are aligning on the open parenthesis, grab that instead */
      if (is_valid(open_paren) &&
         (get_uval(UO_align_typedef_func) == 1))
      {
         the_type = open_paren;
      }
      if (get_uval(UO_align_typedef_func) != 0)
      {
         LOG_FMT(LTYPEDEF, "%s:  -- align anchor on [%s] @ %u:%u\n",
                 __func__, the_type->text(), the_type->orig_line, the_type->orig_col);
         set_flags(the_type, PCF_ANCHOR);
      }
      return; /* already did everything we need to do */
   }

   /* Skip over enum/struct/union stuff, as we know it isn't
    * a return type for a function type */
   next = get_next_ncnl(start, scope_e::PREPROC);
   return_if(is_invalid(next));

   if (not_type(next, CT_ENUM, CT_STRUCT, CT_UNION ))
   {
      if (is_valid(the_type))
      {
         /* We have just a regular typedef */
         LOG_FMT(LTYPEDEF, "%s: regular typedef [%s] on line %u\n",
                 __func__, the_type->text(), the_type->orig_line);
         set_flags(the_type, PCF_ANCHOR);
      }
      return;
   }

   /* We have a struct/union/enum type, set the parent */
   c_token_t tag = next->type;

   /* the next item should be either a type or { */
   next = get_next_ncnl(next, scope_e::PREPROC);
   return_if(is_invalid(next));

   if (is_type(next, CT_TYPE))
   {
      next = get_next_ncnl(next, scope_e::PREPROC);
   }
   return_if(is_invalid(next));

   if (is_opening_rbrace(next))
   {
      set_ptype(next, tag);
      /* Skip to the closing brace */
      next = get_next_type(next, CT_BRACE_CLOSE, (int32_t)next->level, scope_e::PREPROC);
      if (is_valid(next)) { set_ptype(next, tag); }
   }

   if (is_valid(the_type))
   {
      LOG_FMT(LTYPEDEF, "%s: %s typedef [%s] on line %u\n",
              __func__, get_token_name(tag), the_type->text(), the_type->orig_line);
      set_flags(the_type, PCF_ANCHOR);
   }
}


static bool cs_top_is_question(const ChunkStack& cs, uint32_t level)
{
   chunk_t* pc = cs.Empty() ? nullptr : cs.Top()->m_pc;
   return(is_type_and_level(pc, CT_QUESTION, (int32_t)level));
}


void combine_labels(void)
{
   LOG_FUNC_ENTRY();

   bool hit_case  = false;
   bool hit_class = false;
   cpd.unc_stage = unc_stage_e::COMBINE_LABELS;

   ChunkStack cs; /* stack to handle nesting inside of OC messages, which reset the scope */
   chunk_t* prev = chunk_get_head();  return_if(is_invalid(prev));
   chunk_t* cur  = get_next_nc(prev); return_if(is_invalid(cur ));
   chunk_t* next = get_next_nc(cur);

   /* unlikely that the file will start with a label... */
   while (is_valid(next))
   { /* \todo better use a switch for next->type */
      assert(is_valid(cur));
      LOG_FMT(LGUY, "%s: %u:%u %s\n", __func__,
            cur->orig_line, cur->orig_col, get_token_name(cur->type));

      if (not_flag(next, PCF_IN_OC_MSG) && /* filter OC case of [self class] msg send */
          is_type(next, CT_CLASS, CT_OC_CLASS, CT_TEMPLATE))
      {
         hit_class = true;
      }
      if (is_semicolon(next) || is_opening_rbrace(next))
      {
         hit_class = false;
      }
      if (is_type_and_ptype(prev, CT_SQUARE_OPEN, CT_OC_MSG))
      {
         cs.Push_Back(prev);
      }
      else if (is_type_and_ptype(next, CT_SQUARE_CLOSE, CT_OC_MSG))
      {
         /* pop until we hit '[' */
         while (!cs.Empty())
         {
            chunk_t* t2 = cs.Top()->m_pc; /*lint !e613 */
            cs.Pop_Back();
            break_if(is_type(t2, CT_SQUARE_OPEN));
         }
      }

      if (is_type(next, CT_QUESTION))
      {
         cs.Push_Back(next);
      }
      else if (is_type(next, CT_CASE))
      {
         if (is_type(cur, CT_GOTO)) { set_type(next, CT_QUALIFIER); } /* handle "goto case x;" */
         else                       { hit_case = true; }
      }
      else if ( is_type(next, CT_COLON                                           ) ||
               (is_type(next, CT_OC_COLON) && cs_top_is_question(cs, next->level)) )
      {
         if (is_type(cur, CT_DEFAULT))
         {
            set_type(cur, CT_CASE);
            hit_case = true;
         }
         if (cs_top_is_question(cs, next->level))
         {
            set_type(next, CT_COND_COLON);
            cs.Pop_Back();
         }
         else if (hit_case)
         {
            hit_case = false;
            set_type(next, CT_CASE_COLON);
            chunk_t* tmp = get_next_ncnl(next);
            if (is_type(tmp, CT_BRACE_OPEN))
            {
               set_ptype(tmp, CT_CASE);
               tmp = get_next_type(tmp, CT_BRACE_CLOSE, (int32_t)tmp->level);
               if (is_valid(tmp))
               {
                  set_ptype(tmp, CT_CASE);
               }
            }
         }
         else
         {
            chunk_t* nextprev = get_prev_ncnl(next);
            return_if(is_invalid(nextprev));
            if (is_lang(cpd, LANG_PAWN))
            {
               if (is_type(cur, CT_WORD, CT_BRACE_CLOSE))
               {
                  c_token_t new_type = CT_TAG;

                  chunk_t* tmp = get_next_nc(next);
                  return_if(is_invalid(tmp));
                  if (is_nl(prev) && is_nl(tmp))
                  {
                     new_type = CT_LABEL;
                     set_type(next, CT_LABEL_COLON);
                  }
                  else
                  {
                     set_type(next, CT_TAG_COLON);
                  }
                  if (is_type(cur, CT_WORD))
                  {
                     set_type(cur, new_type);
                  }
               }
            }
            else if (is_flag(next, PCF_IN_ARRAY_ASSIGN)) { set_type(next, CT_D_ARRAY_COLON); }
            else if (is_flag(next, PCF_IN_FOR         )) { set_type(next, CT_FOR_COLON    ); }
            else if (is_flag(next, PCF_OC_BOXED       )) { set_type(next, CT_OC_DICT_COLON); }
            else if (is_type(cur, CT_WORD))
            {
               chunk_t* tmp = get_next_nc(next, scope_e::PREPROC);
               return_if(is_invalid(tmp));

#ifdef DEBUG
               LOG_FMT(LGUY, "(%d) ", __LINE__);
#endif
               LOG_FMT(LGUY, "%s: %u:%u, tmp=%s\n", __func__, tmp->orig_line,
                       tmp->orig_col, (is_type(tmp, CT_NEWLINE)) ? "<NL>" : tmp->text());
               log_pcf_flags(LGUY, get_flags(tmp));
               if (is_flag(next, PCF_IN_FCN_CALL))
               {
                  /* Must be a macro thingy, assume some sort of label */
                  set_type(next, CT_LABEL_COLON);
               }
               else if ( is_invalid(tmp) ||
                         is_type (tmp, CT_NEWLINE) ||
                        (not_type(tmp, CT_NUMBER, CT_SIZEOF) && not_flag(tmp, (PCF_IN_STRUCT | PCF_IN_CLASS))))
               {
                  /* the CT_SIZEOF isn't great - test 31720 happens to use a sizeof expr,
                   * but this really should be able to handle any constant expr */
                  set_type(cur,  CT_LABEL      );
                  set_type(next, CT_LABEL_COLON);
               }
               else if (is_flag(next, PCF_IN_STRUCT ) ||
                        is_flag(next, PCF_IN_CLASS  ) ||
                        is_flag(next, PCF_IN_TYPEDEF))
               {
                  set_type(next, CT_BIT_COLON);

                  tmp = chunk_get_next(next);
                  return_if(is_invalid(tmp));
                  while ((tmp = chunk_get_next(tmp)) != nullptr)
                  {
                     if (is_type(tmp, CT_SEMICOLON)) { break; }
                     if (is_type(tmp, CT_COLON    )) { set_type(tmp, CT_BIT_COLON); }
                  }
               }
            }
            else if (is_type (nextprev, CT_FPAREN_CLOSE))        { set_type(next, CT_CLASS_COLON); /* it's a class colon */ }
            else if (is_type (cur, CT_TYPE))                     { set_type(next, CT_BIT_COLON); }
            else if (is_type (cur, CT_ENUM, CT_PRIVATE, CT_QUALIFIER) ||
                     is_ptype(cur, CT_ALIGN))                    { /* ignore it - bit field, align or public/private, etc */ }
            else if (is_type (cur, CT_ANGLE_CLOSE) || hit_class) { /* ignore it - template thingy */ }
            else if (is_ptype(cur, CT_SQL_EXEC))                 { /* ignore it - SQL variable name */ }
            else if (is_ptype(next,CT_ASSERT))                   { /* ignore it - Java assert thing */ }
            else if (next->level > next->brace_level)            { /* ignore it, as it is inside a parenthesis */ }
            else
            {
               chunk_t* tmp = get_next_ncnl(next);
               if (is_type(tmp, CT_BASE, CT_THIS))
               {
                  /* ignore it, as it is a C# base thingy */
               }
               else
               {
                  LOG_FMT(LWARN, "%s line %u unexpected colon in column %u next-parent=%s current-parent=%s level=%u bracelevel=%u\n",
                          cpd.filename, next->orig_line, next->orig_col, get_token_name(next->ptype),
                          get_token_name(cur->ptype), next->level, next->brace_level);
                  cpd.error_count++;
               }
            }
         }
      }
      prev = cur;
      cur  = next;
      next = get_next_nc(cur);
   }
}


static void mark_variable_stack(ChunkStack& cs, log_sev_t sev)
{
   UNUSED(sev);
   LOG_FUNC_ENTRY();

   /* throw out the last word and mark the rest */
   chunk_t* var_name = cs.Pop_Back();
   if (is_valid(var_name) && is_type(var_name->prev, CT_DC_MEMBER))
   {
      cs.Push_Back(var_name);
   }

   if (is_valid(var_name))
   {
      LOG_FMT(LFCNP, "%s: parameter on line %u :",
              __func__, var_name->orig_line);

      uint32_t word_cnt = 0;
      chunk_t* word_type;
      while ((word_type = cs.Pop_Back()) != nullptr)
      {
         if (is_type(word_type, CT_WORD, CT_TYPE) )
         {
            LOG_FMT(LFCNP, " <%s>", word_type->text());
            set_type(word_type, CT_TYPE);
            set_flags(word_type, PCF_VAR_TYPE);
         }
         word_cnt++;
      }

      if (is_type(var_name, CT_WORD))
      {
         LOG_FMT(LFCNP, " [%s]\n", var_name->text());
         if (word_cnt > 0)
         {
            set_flags(var_name, PCF_VAR_DEF);
         }
         else
         {
            set_type (var_name, CT_TYPE);
            set_flags(var_name, PCF_VAR_TYPE);
         }
      }
   }
}


static void fix_fcn_def_params(chunk_t* start)
{
   LOG_FUNC_ENTRY();
   return_if(is_invalid(start));

   LOG_FMT(LFCNP, "%s: %s [%s] on line %u, level %u\n",
         __func__, start->text(), get_token_name(start->type),
         start->orig_line, start->level);

   while (is_valid(start) && !is_paren_open(start))
   {
      start = get_next_ncnl(start);
   }

   return_if(is_invalid(start));

   /* ensure start chunk holds a single '(' character */
   uint32_t len        = start->len();
   char   first_char = start->str[0]; /*lint !e734 */
   return_if((len != 1) || (first_char != '(' ));

   ChunkStack cs;
   uint32_t   level = start->level + 1;
   chunk_t*   pc    = start;

   while ((pc = get_next_ncnl(pc)) != nullptr)
   {
      if (((start->len()  == 1   ) &&
           (start->str[0] == ')')) ||
           (pc->level < level))
      {
         LOG_FMT(LFCNP, "%s: bailed on %s on line %u\n",
                 __func__, pc->text(), pc->orig_line);
         break;
      }

      LOG_FMT(LFCNP, "%s: %s %s on line %u, level %u\n",
              __func__, (pc->level > level) ? "skipping" : "looking at",
              pc->text(), pc->orig_line, pc->level);

      continue_if(pc->level > level);

      if (is_star (pc) ||
          is_msref(pc) )
      {
         set_type(pc, CT_PTR_TYPE);
         cs.Push_Back(pc);
      }
      else if (is_type(pc, CT_AMP) ||
               (is_lang(cpd, LANG_CPP) && is_str(pc, "&&")))
      {
         set_type(pc, CT_BYREF);
         cs.Push_Back(pc);
      }
      else if (is_type(pc, CT_TYPE_WRAP       )) { cs.Push_Back(pc); }
      else if (is_type(pc, CT_WORD,  CT_TYPE  )) { cs.Push_Back(pc); }
      else if (is_type(pc, CT_COMMA, CT_ASSIGN))
      {
         mark_variable_stack(cs, LFCNP);
         if (is_type(pc, CT_ASSIGN))
         {
            /* Mark assignment for default param spacing */
            set_ptype(pc, CT_FUNC_PROTO);
         }
      }
   }
   mark_variable_stack(cs, LFCNP);
}


static chunk_t* skip_to_next_statement(chunk_t* pc)
{
   while ( not_type(pc, CT_BRACE_OPEN, CT_BRACE_CLOSE) &&
          !is_semicolon(pc                           ) )
   {
      pc = get_next_ncnl(pc);
   }
   return(pc);
}


static chunk_t* fix_var_def(chunk_t* start)
{
   LOG_FUNC_ENTRY();
   retval_if(is_invalid(start), start);

   chunk_t* pc = start;
   LOG_FMT(LFVD, "%s: start[%u:%u]",
         __func__, pc->orig_line, pc->orig_col);

   ChunkStack cs;

   /* Scan for words and types and stars oh my! */
   while (is_type(pc, 6, CT_TYPE, CT_MEMBER,   CT_QUALIFIER,
                         CT_WORD, CT_TYPENAME, CT_DC_MEMBER) ||
          is_ptr_operator(pc) )
   {
      LOG_FMT(LFVD, " %s[%s]", pc->text(), get_token_name(pc->type));
      cs.Push_Back(pc);
      pc = get_next_ncnl(pc);
      retval_if(is_invalid(pc), pc);

      /* Skip templates and attributes */
      pc = skip_template_next (pc); retval_if(is_invalid(pc), pc);
      pc = skip_attribute_next(pc); retval_if(is_invalid(pc), pc);
      if (is_lang(cpd, LANG_JAVA))
      {
         pc = skip_tsquare_next(pc);
      }
   }
   chunk_t* end = pc;

   LOG_FMT(LFVD, " end=[%s]\n",
         (is_valid(end)) ? get_token_name(end->type) : "nullptr");
   retval_if(is_invalid(end), end);

   /* Function defs are handled elsewhere */
   if ((cs.Len()  <= 1) ||
        is_type(end, 5, CT_OPERATOR, CT_FUNC_DEF, CT_FUNC_PROTO,
                        CT_FUNC_CLASS_PROTO, CT_FUNC_CLASS_DEF) )
   {
      return(skip_to_next_statement(end));
   }

   /* ref_idx points to the alignable part of the var def */
   int32_t ref_idx = (int32_t)cs.Len() - 1;
   chunk_t* tmp_pc;

   assert(ptr_is_valid(cs.Get(0)));
   /* Check for the '::' stuff: "char *Engine::name" */
   if ((cs.Len() >= 3) &&
       ((cs.Get(cs.Len() - 2)->m_pc->type == CT_MEMBER   ) || /*lint !e613 */
        (cs.Get(cs.Len() - 2)->m_pc->type == CT_DC_MEMBER)))  /*lint !e613 */
   {
      int32_t idx = (int32_t)cs.Len() - 2;
      while (idx > 0)
      {
         tmp_pc = cs.Get((uint32_t)idx)->m_pc; /*lint !e613 */
         break_if(not_type(tmp_pc, CT_DC_MEMBER, CT_MEMBER));

         idx--;
         tmp_pc = cs.Get((uint32_t)idx)->m_pc; /*lint !e613 */
         break_if(not_type(tmp_pc, CT_WORD, CT_TYPE));

         make_type(tmp_pc);
         idx--;
      }
      ref_idx = idx + 1;
   }
   tmp_pc = cs.Get((uint32_t)ref_idx)->m_pc;  /*lint !e613 */
   LOG_FMT(LFVD, " ref_idx(%d) => %s\n", ref_idx, tmp_pc->text());

   /* No type part found! */
   retval_if(ref_idx <= 0, skip_to_next_statement(end));

   LOG_FMT(LFVD2, "%s:%u TYPE : ", __func__, start->orig_line);
   for (uint32_t idxForCs = 0; idxForCs < cs.Len() - 1; idxForCs++)
   {
      tmp_pc = cs.Get(idxForCs)->m_pc; /*lint !e613 */
      make_type(tmp_pc);
      set_flags(tmp_pc, PCF_VAR_TYPE);
      LOG_FMT(LFVD2, " %s[%s]", tmp_pc->text(), get_token_name(tmp_pc->type));
   }
   LOG_FMT(LFVD2, "\n");

   /* OK we have two or more items, mark types up to the end. */
   mark_variable_definition(cs.Get(cs.Len() - 1)->m_pc); /*lint !e613 */
   return (is_type(end, CT_COMMA)) ?
         get_next_ncnl   (end) :
         skip_to_next_statement(end);
}


static chunk_t* skip_expression(chunk_t* start)
{
   chunk_t* pc = start;
   while (is_valid(pc) && (pc->level >= start->level))
   {
      if (is_level(pc, start->level) &&
          is_type (pc, CT_COMMA, CT_SEMICOLON, CT_VSEMICOLON))
      {
         return(pc);
      }
      pc = get_next_ncnl(pc);
   }
   return(pc);
}


bool go_on(chunk_t* pc, chunk_t* start)
{
   if ((are_invalid(pc, start)) || (pc->level != start->level))
   {
      return(false);
   }
   if (is_flag(pc, PCF_IN_FOR))
   {
      return(!is_semicolon(pc) && not_type(pc, CT_COLON));
   }
   else
   {
      return(!is_semicolon(pc));
   }
}


static chunk_t* mark_variable_definition(chunk_t* start)
{
   LOG_FUNC_ENTRY();
   retval_if(is_invalid(start), start);

   chunk_t* pc    = start;
   uint64_t flags = PCF_VAR_1ST_DEF;

   LOG_FMT(LVARDEF, "%s: line %u, col %u '%s' type %s\n", __func__,
         pc->orig_line, pc->orig_col, pc->text(), get_token_name(pc->type));

   pc = start;
   while (go_on(pc, start))
   {
      if (is_type(pc, CT_WORD, CT_FUNC_CTOR_VAR))
      {
         uint64_t flg = get_flags(pc);
         if (not_flag(pc, PCF_IN_ENUM))
         {
            set_flags(pc, flags);
         }
         flags &= ~PCF_VAR_1ST;

         LOG_FMT(LVARDEF, "%s:%u marked '%s'[%s] in col %u flags: %#" PRIx64 " -> %#" PRIx64 "\n",
                 __func__, pc->orig_line, pc->text(),
                 get_token_name(pc->type), pc->orig_col, flg, get_flags(pc));
      }
      else if (is_star (pc) ||
               is_msref(pc) )
      {
         set_type(pc, CT_PTR_TYPE);
      }
      else if (is_addr(pc))
      {
         set_type(pc, CT_BYREF);
      }
      else if (is_type(pc, CT_SQUARE_OPEN, CT_ASSIGN))
      {
         pc = skip_expression(pc);
         continue;
      }
      pc = get_next_ncnl(pc);
   }
   return(pc);
}


static bool can_be_full_param(chunk_t* start, chunk_t* end)
{
   LOG_FUNC_ENTRY();
   LOG_FMT(LFPARAM, "%s:", __func__);

   int32_t   word_cnt   = 0;
   uint32_t  type_count = 0;
   chunk_t* pc;
   for (pc = start;
        is_valid(pc) && (pc != end);
        pc = get_next_ncnl(pc, scope_e::PREPROC))
   {
      assert(is_valid(pc));
      LOG_FMT(LFPARAM, " [%s]", pc->text());

      switch(pc->type)
      {
         case(CT_QUALIFIER): /* fallthrough */
         case(CT_STRUCT):    /* fallthrough */
         case(CT_ENUM):      /* fallthrough */
         case(CT_TYPENAME):  /* fallthrough */
         case(CT_UNION):
            LOG_FMT(LFPARAM, " <== %s! (yes)\n", get_token_name(pc->type));
            return(true);

         case(CT_WORD):      /* fallthrough */
         case(CT_TYPE):
            word_cnt++;
            if (is_type(pc, CT_TYPE)) { type_count++; }
         break;

         case(CT_MEMBER):    /* fallthrough */
         case(CT_DC_MEMBER):
            if (word_cnt > 0) { word_cnt--; }
         break;

         case(CT_ASSIGN):
            goto end_of_loop; /* chunk is OK (default values) */

         case(CT_ANGLE_OPEN):
            LOG_FMT(LFPARAM, " <== template\n");
            return(true);

         case(CT_ELLIPSIS):
            LOG_FMT(LFPARAM, " <== ellipses\n");
            return(true);

         case(CT_PAREN_OPEN):
            if (word_cnt == 0)
            {
               /* Check for old-school func proto param '(type)' */
               chunk_t* tmp1 = chunk_skip_to_match(pc,   scope_e::PREPROC);
               retval_if(is_invalid(tmp1), false);
               chunk_t* tmp2 = get_next_ncnl      (tmp1, scope_e::PREPROC);
               retval_if(is_invalid(tmp2), false);

               if (is_type(tmp2, CT_COMMA) ||
                   is_paren_close(tmp2))
               {
                  do
                  {
                     pc = get_next_ncnl(pc, scope_e::PREPROC);
                     retval_if(is_invalid(pc), false);
                     LOG_FMT(LFPARAM, " [%s]", pc->text());
                  } while (pc != tmp1);

                  /* reset some variables to allow [] after parenthesis */
                  word_cnt   = 1;
                  type_count = 1;
               }
               else
               {
                  LOG_FMT(LFPARAM, " <== [%s] not function type!\n", get_token_name(pc->type));
                  return(false);
               }
            }
            else if (((word_cnt == 1) ||
                     (static_cast<uint32_t>(word_cnt) == type_count)))
            {
               /* Check for func proto param 'void (*name)' or 'void (*name)(params)' */
               chunk_t* tmp1 = get_next_ncnl(pc,   scope_e::PREPROC); retval_if(is_invalid(tmp1), false);
               chunk_t* tmp2 = get_next_ncnl(tmp1, scope_e::PREPROC); retval_if(is_invalid(tmp2), false);
               chunk_t* tmp3 = get_next_ncnl(tmp2, scope_e::PREPROC); retval_if(is_invalid(tmp3), false);

               if (!is_str  (tmp3, ")"    ) ||
                   !is_str  (tmp1, "*"    ) ||
                    not_type(tmp2, CT_WORD) )
               {
                  LOG_FMT(LFPARAM, " <== [%s] not fcn type!\n", get_token_name(pc->type));
                  return(false);
               }
               LOG_FMT(LFPARAM, " <skip fcn type>");
               tmp1 = get_next_ncnl(tmp3, scope_e::PREPROC);
               retval_if(is_invalid(tmp1), false);
               if (is_str(tmp1, "("))
               {
                  tmp3 = chunk_skip_to_match(tmp1, scope_e::PREPROC);
               }
               pc = tmp3;

               /* reset some variables to allow [] after parens */
               word_cnt   = 1;
               type_count = 1;
            }
         break;

         case(CT_TSQUARE):
            /* ignore it */
         break;

         case(CT_SQUARE_OPEN): /* skip over any array stuff */
            if (word_cnt == 1)
            {
               pc = chunk_skip_to_match(pc, scope_e::PREPROC);
            }
            else if (word_cnt == 2)
            {
               /* seems to be something like: bool foo[FOO_MAX] */
               pc = chunk_skip_to_match(pc, scope_e::PREPROC);
            }
         break;

         default:
            if ((pc != start) && is_ptr_operator(pc))
            {
               /* chunk is OK */
            }
            else if ((word_cnt == 1) &&
                  is_lang(cpd, LANG_CPP) &&
                is_str(pc, "&&"))
            {
               /* ignore possible 'move' operator */
            }
            else
            {
               /* unexpected type found */
               LOG_FMT(LFPARAM, " <== [%s] no way! tc=%u wc=%d\n",
                       get_token_name(pc->type), type_count, word_cnt);
               return(false);
            }
         break;
      }
   }
end_of_loop:

   chunk_t* last = get_prev_ncnl(pc);
   if (is_ptr_operator(last))
   {
      if (is_valid(pc))
      {
         LOG_FMT(LFPARAM, " <== [%s] sure!\n", get_token_name(pc->type));
      }
      return(true);
   }

   bool ret = ( (word_cnt >= 2) ||
               ((word_cnt == 1) && (type_count == 1)));

   if (is_valid(pc))
   {
      LOG_FMT(LFPARAM, " <== [%s] %s!\n",
              get_token_name(pc->type), ret ? "Yup" : "Unlikely");
   }
   return(ret);
}

void set_type_and_log(
   chunk_t*        pc,
   const c_token_t type,
   const uint32_t  num
);

void set_type_and_log(chunk_t* pc, const c_token_t type, const uint32_t num)
{
   set_type(pc, type);
   LOG_FMT(LFCN, "  %u) Marked [%s] as %s on line %u col %u\n",
           num, pc->text(), get_token_name(type), pc->orig_line, pc->orig_col);
}


static void mark_function(chunk_t* pc)
{
   LOG_FUNC_ENTRY();
   return_if(is_invalid(pc));
   chunk_t* prev = get_prev_ncnlnp(pc);
   chunk_t* next = get_next_ncnlnp(pc);
   return_if(is_invalid(next));

   /* Find out what is before the operator */
   chunk_t* tmp;
   if (is_ptype(pc, CT_OPERATOR))
   {
      const chunk_t* pc_op = get_prev_type(pc, CT_OPERATOR, (int32_t)pc->level);
      if (is_flag(pc_op, PCF_EXPR_START))
      {
         set_type(pc, CT_FUNC_CALL);
      }

      if (is_lang(cpd, LANG_CPP))
      {
         tmp = pc;
         while ((tmp = get_prev_ncnl(tmp)) != nullptr)
         {
            switch(tmp->type)
            {
               case(CT_BRACE_CLOSE):    /* fallthrough */
               case(CT_SEMICOLON  ):    /* do nothing */            goto exit_loop;
               case(CT_PAREN_OPEN ):    /* fallthrough */
               case(CT_SPAREN_OPEN):    /* fallthrough */
               case(CT_TPAREN_OPEN):    /* fallthrough */
               case(CT_FPAREN_OPEN):    /* fallthrough */
               case(CT_ASSIGN     ):    set_type(pc, CT_FUNC_CALL); goto exit_loop;
               case(CT_TEMPLATE   ):    set_type(pc, CT_FUNC_DEF ); goto exit_loop;
               case(CT_BRACE_OPEN ):
               {
                  switch(tmp->ptype)
                  {
                     case(CT_FUNC_DEF): set_type(pc, CT_FUNC_CALL); goto exit_loop;
                     case(CT_CLASS   ): /* fallthrough */
                     case(CT_STRUCT  ): set_type(pc, CT_FUNC_DEF ); goto exit_loop;
                     default:   /* ignore unexpected parent type */ goto exit_loop;
                  }
                  break;
               }
               default:                 /* go on with loop */       break;
            }
         }

exit_loop:
         if (is_valid(tmp) && not_type(pc, CT_FUNC_CALL))
         {
            while ((tmp = get_next_ncnl(tmp)) != pc)
            {
               make_type(tmp); /* Mark the return type */
            }
         }
      }
   }

   if (is_ptr_operator(next))
   {
      next = get_next_ncnlnp(next);
      return_if(is_invalid(next));
   }

   LOG_FMT(LFCN, "%s: orig_line=%u] %s[%s] - parent=%s level=%u/%u, "
           "next=%s[%s] - level=%u\n",
           __func__, pc->orig_line, pc->text(),
           get_token_name(pc->type), get_token_name(pc->ptype),
           pc->level, pc->brace_level,
           next->text(), get_token_name(next->type), next->level);

   if (is_flag(pc, PCF_IN_CONST_ARGS))
   {
      set_type_and_log(pc, CT_FUNC_CTOR_VAR, 1);
      next = skip_template_next(next);
      return_if(is_invalid(next));

      flag_parens(next, 0, CT_FPAREN_OPEN, pc->type, true);
      return;
   }

   /* Skip over any template and attribute madness */
   next = skip_template_next (next); return_if(is_invalid(next));
   next = skip_attribute_next(next); return_if(is_invalid(next));

   /* Find the open and close parenthesis */
   chunk_t* popen  = get_next_str(pc,    "(", 1, (int32_t)pc->level);
   chunk_t* pclose = get_next_str(popen, ")", 1, (int32_t)pc->level);

   if (are_invalid(popen, pclose))
   {
      LOG_FMT(LFCN, "No parens found for [%s] on line %u col %u\n",
              pc->text(), pc->orig_line, pc->orig_col);
      return;
   }

   /* This part detects either chained function calls or a function ptr definition.
    * MYTYPE (*func)(void);
    * mWriter( "class Clst_"c )( somestr.getText() )( " : Cluster {"c ).newline;
    *
    * For it to be a function variable def, there must be a '*' followed by a
    * single word.
    *
    * Otherwise, it must be chained function calls. */
   tmp = get_next_ncnl(pclose);
   if (is_str(tmp, "("))
   {
      chunk_t* tmp2;
      chunk_t* tmp3;

      /* skip over any leading class/namespace in: "T(F::*A)();" */
      chunk_t* tmp1 = get_next_ncnl(next);
      while (is_valid(tmp1))
      {
         tmp2 = get_next_ncnl(tmp1);
         break_if (!is_word(tmp1              ) ||
                   !is_type(tmp2, CT_DC_MEMBER) );
         tmp1 = get_next_ncnl(tmp2);
      }

      tmp2 = get_next_ncnl(tmp1);
      if (is_str(tmp2, ")"))
      {
         tmp3 = tmp2;
         tmp2 = nullptr;
      }
      else
      {
         tmp3 = get_next_ncnl(tmp2);
      }

      if ( is_str(tmp3, ")") &&
          (is_star (tmp1) ||
           is_msref(tmp1) ||
           (is_lang(cpd, LANG_OC) && is_type(tmp1, CT_CARET))) &&
           is_invalid_or_type(tmp2, CT_WORD) )
      {
         if (is_valid(tmp2))
         {
            LOG_FMT(LFCN, "%s: [%u/%u] function variable [%s], changing [%s] into a type\n",
                    __func__, pc->orig_line, pc->orig_col, tmp2->text(), pc->text());
            set_type(tmp2, CT_FUNC_VAR);
            flag_parens(popen, 0, CT_PAREN_OPEN, CT_FUNC_VAR, false);
            LOG_FMT(LFCN, "%s: paren open @ %u:%u\n",
                    __func__, popen->orig_line, popen->orig_col);
         }
         else
         {
            LOG_FMT(LFCN, "%s: [%u/%u] function type, changing [%s] into a type\n",
                    __func__, pc->orig_line, pc->orig_col, pc->text());
            if (is_valid(tmp2))
            {
               set_type(tmp2, CT_FUNC_TYPE);
            }
            flag_parens(popen, 0, CT_PAREN_OPEN, CT_FUNC_TYPE, false);
         }

         set_type (pc,   CT_TYPE    );
         set_type (tmp1, CT_PTR_TYPE);
         clr_flags(pc,   PCF_VAR_1ST_DEF);
         set_flags(tmp2, PCF_VAR_1ST_DEF);
         flag_parens(tmp, 0, CT_FPAREN_OPEN, CT_FUNC_PROTO, false);
         fix_fcn_def_params(tmp);
         return;
      }
      LOG_FMT(LFCN, "%s: chained function calls? [%u.%u] [%s]\n",
              __func__, pc->orig_line, pc->orig_col, pc->text());
   }

   /* Assume it is a function call if not already labeled */
   if (is_type(pc, CT_FUNCTION))
   {
      LOG_FMT(LFCN, "%s: examine [%u.%u] [%s], type %s\n", __func__,
              pc->orig_line, pc->orig_col, pc->text(), get_token_name(pc->type));
      /* look for an assignment */
      chunk_t* temp = get_next_type(pc, CT_ASSIGN, (int32_t)pc->level);
      if (is_valid(temp))
      {
         LOG_FMT(LFCN, "%s: assignment found [%u.%u] [%s]\n",
                 __func__, temp->orig_line, temp->orig_col, temp->text());
         set_type(pc, CT_FUNC_CALL);
      }
      else
      {
         set_type(pc, is_ptype(pc, CT_OPERATOR) ? CT_FUNC_DEF : CT_FUNC_CALL);
      }
   }

   /* Check for C++ function def */
   if (is_type(pc,   CT_FUNC_CLASS_DEF   ) ||
       is_type(prev, CT_DC_MEMBER, CT_INV) )
   {
      const chunk_t* destr = nullptr;
      assert(is_valid(prev));
      if (is_type(prev, CT_INV))
      {
         /* TODO: do we care that this is the destructor? */
         set_type          (prev,                  CT_DESTRUCTOR);
         set_type_and_ptype(pc, CT_FUNC_CLASS_DEF, CT_DESTRUCTOR);

         destr = prev;
         prev  = get_prev_ncnlnp(prev);
      }

      if (is_type(prev, CT_DC_MEMBER))
      {
         prev = get_prev_ncnlnp(prev);
         // LOG_FMT(LSYS, "%s: prev1 = %s (%s)\n", __func__,
         //         get_token_name(prev->type), prev->text());
         prev = skip_template_prev(prev);
         prev = skip_attribute_prev(prev);
         // LOG_FMT(LSYS, "%s: prev2 = %s [%d](%s) pc = %s [%d](%s)\n", __func__,
         //         get_token_name(prev->type), prev->len, prev->text(),
         //         get_token_name(pc->type), pc->len, pc->text());
         if (is_type(prev, CT_WORD, CT_TYPE))
         {
            if (pc->str.equals(prev->str))
            {
               set_type(pc, CT_FUNC_CLASS_DEF);
               LOG_FMT(LFCN, "(%d) %u:%u - FOUND %sSTRUCTOR for %s[%s]\n",
                       __LINE__, prev->orig_line, prev->orig_col,
                       (is_valid(destr)) ? "DE" : "CON",
                       prev->text(), get_token_name(prev->type));

               mark_cpp_constructor(pc);
               return;
            }
            else
            {
               /* Point to the item previous to the class name */
               prev = get_prev_ncnlnp(prev);
            }
         }
      }
   }

   /* Determine if this is a function call or a function def/proto
    * We check for level==1 to allow the case that a function prototype is
    * wrapped in a macro: "MACRO(void foo(void));" */
   if ( is_type (pc, CT_FUNC_CALL) &&
       (is_level(pc, pc->brace_level) || is_level(pc, 1)) &&
        not_flag(pc, PCF_IN_ARRAY_ASSIGN))
   {
      LOG_FMT(LFCN, "  Checking func call: prev=%s", (is_invalid(prev)) ?
            "<null>" : get_token_name(prev->type));
#ifdef DEBUG
      LOG_FMT(LFCN, "\n");
#endif

      /* REVISIT:
       * a function def can only occur at brace level, but not inside an
       * assignment, structure, enum, or union.
       * The close paren must be followed by an open brace, with an optional
       * qualifier (const) in between.
       * There can be all sorts of template stuff and/or '[]' in the type.
       * This hack mostly checks that.
       *
       * Examples:
       * foo->bar(maid);                   -- fcn call
       * FOO * bar();                      -- fcn proto or class variable
       * FOO foo();                        -- fcn proto or class variable
       * FOO foo(1);                       -- class variable
       * a = FOO * bar();                  -- fcn call
       * a.y = foo() * bar();              -- fcn call
       * static const char * const fizz(); -- fcn def */
      bool isa_def  = false;
      bool hit_star = false;
      while (is_valid(prev))
      {
         if (is_preproc(prev))
         {
            prev = get_prev_ncnlnp(prev);
            continue;
         }

         /* Some code slips an attribute between the type and function */
         if (is_type_and_ptype(prev, CT_FPAREN_CLOSE, CT_ATTRIBUTE))
         {
            prev = skip_attribute_prev(prev);
            continue;
         }

         /* skip const(TYPE) */
         if (is_type_and_ptype(prev, CT_PAREN_CLOSE, CT_D_CAST))
         {
            LOG_FMT(LFCN, " --> For sure a prototype or definition\n");
            isa_def = true;
            break;
         }

         /* Skip the word/type before the '.' or '::' */
         if (is_type(prev, CT_DC_MEMBER, CT_MEMBER))
         {
            prev = get_prev_ncnlnp(prev);
            if (not_type(prev, CT_WORD, CT_TYPE, CT_THIS))
            {
               LOG_FMT(LFCN, " --? Skipped MEMBER and landed on %s\n",
                       (is_invalid(prev)) ? "<null>" : get_token_name(prev->type));
               set_type(pc, CT_FUNC_CALL);
               isa_def = false;
               break;
            }
            LOG_FMT(LFCN, " <skip %s>", prev->text());
            prev = get_prev_ncnlnp(prev);
            continue;
         }

         /* If we are on a TYPE or WORD, then we must be on a proto or def */
         if (is_type(prev, CT_TYPE, CT_WORD))
         {
            if (hit_star == false)
            {
               LOG_FMT(LFCN, " --> For sure a prototype or definition\n");
               isa_def = true;
               break;
            }
            LOG_FMT(LFCN, " --> maybe a prototype or definition\n");
            isa_def = true;
         }

         if (is_ptr_operator(prev))
         {
            hit_star = true;
         }

         if (not_type(prev, 6, CT_OPERATOR,  CT_TSQUARE,     CT_WORD,
                               CT_QUALIFIER, CT_ANGLE_CLOSE, CT_TYPE) &&
             !is_ptr_operator(prev))
         {
            LOG_FMT(LFCN, " --> Stopping on %s [%s]\n",
                    prev->text(), get_token_name(prev->type));
            /* certain tokens are unlikely to precede a prototype or definition */
            if (is_type(prev, 7, CT_ARITH,  CT_ASSIGN, CT_STRING_MULTI,
                      CT_STRING, CT_NUMBER, CT_COMMA,  CT_NUMBER_FP))
            {
               isa_def = false;
            }
            break;
         }

         /* Skip over template and attribute stuff */
         prev = (is_type(prev, CT_ANGLE_CLOSE)) ?
             skip_template_prev(prev) :
             get_prev_ncnlnp   (prev);
      }

      if ((isa_def == true) &&
          ((is_paren_close(prev) && not_ptype(prev, CT_D_CAST) ) ||
           is_type(prev, CT_ASSIGN, CT_RETURN) ))
      {
         LOG_FMT(LFCN, " -- overriding DEF due to %s [%s]\n",
                 prev->text(), get_token_name(prev->type));
         isa_def = false;
      }
      if (isa_def)
      {
         set_type(pc, CT_FUNC_DEF);
         LOG_FMT(LFCN, "%s: '%s' is FCN_DEF:", __func__, pc->text());
         if (is_invalid(prev))
         {
            prev = chunk_get_head();
         }
         for (tmp = prev;
              is_valid(tmp) && (tmp != pc);
              tmp = get_next_ncnl(tmp))
         {
            LOG_FMT(LFCN, " %s[%s]", tmp->text(), get_token_name(tmp->type));
            make_type(tmp);
         }
         LOG_FMT(LFCN, "\n");
      }
   }

   if (not_type(pc, CT_FUNC_DEF))
   {
      LOG_FMT(LFCN, "  Detected %s '%s' on line %u col %u\n",
            get_token_name(pc->type), pc->text(), pc->orig_line, pc->orig_col);

      tmp = flag_parens(next, PCF_IN_FCN_CALL, CT_FPAREN_OPEN, CT_FUNC_CALL, false);
      if(is_type_and_not_ptype(tmp, CT_BRACE_OPEN, CT_DOUBLE_BRACE))
      {
         set_paren_parent(tmp, pc->type);
      }
      return;
   }

   /* We have a function definition or prototype
    * Look for a semicolon or a brace open after the close parenthesis to figure
    * out whether this is a prototype or definition */
   /* See if this is a prototype or implementation
    * FIXME: this doesn't take the old K&R parameter definitions into account
    * Scan tokens until we hit a brace open (def) or semicolon (prototype) */
   chunk_t* semi = nullptr;
   tmp = pclose;
   while ((tmp = get_next_ncnl(tmp)) != nullptr)
   {
      /* Only care about brace or semicolon on the same level */
      if (tmp->level < pc->level)
      {
         /* No semicolon - guess that it is a prototype */
         set_type(pc, CT_FUNC_PROTO);
         break;
      }
      else if (is_level(tmp, pc->level))
      {
         /* its a function def for sure */
         break_if(is_opening_rbrace(tmp));

         if (is_semicolon(tmp))
         {
            /* Set the parent for the semicolon for later */
            semi = tmp;
            set_type(pc, CT_FUNC_PROTO);
            LOG_FMT(LFCN, "  2) Marked [%s] as FUNC_PROTO on line %u col %u\n",
                    pc->text(), pc->orig_line, pc->orig_col);
            break;
         }

         else if (is_type(pc, CT_COMMA))
         {
            set_type_and_log(pc, CT_FUNC_CTOR_VAR, 2);
            break;
         }
      }
   }

   /* C++ syntax is wacky. We need to check to see if a prototype is really a
    * variable definition with parameters passed into the constructor.
    * Unfortunately, the only mostly reliable way to do so is to guess that
    * it is a constructor variable if inside a function body and scan the
    * 'parameter list' for items that are not allowed in a prototype.
    * We search backwards and checking the parent of the containing open braces.
    * If the parent is a class or namespace, then it probably is a prototype */
   if (is_lang(cpd, LANG_CPP) &&
       is_type_and_not_ptype(pc, CT_FUNC_PROTO, CT_OPERATOR))
   {
      LOG_FMT(LFPARAM, "%s :: checking '%s' for constructor variable %s %s\n",
              __func__, pc->text(),
              get_token_name(popen->type), get_token_name(pclose->type));

      /* Scan the parameters looking for:
       *  - constant strings
       *  - numbers
       *  - non-type fields
       *  - function calls */
      chunk_t* ref = get_next_ncnl(popen);
      chunk_t* tmp2;
      bool     is_param = true;
      tmp = ref;
      while (tmp != pclose)
      {
         tmp2 = get_next_ncnl(tmp);
         if (is_type_and_level(tmp, CT_COMMA, (int32_t)(popen->level + 1)))
         {
            if (!can_be_full_param(ref, tmp))
            {
               is_param = false;
               break;
            }
            ref = tmp2;
         }
         tmp = tmp2;
      }
      if (is_param && (ref != tmp))
      {
         if (!can_be_full_param(ref, tmp))
         {
            is_param = false;
         }
      }
      if (!is_param)
      {
         set_type_and_log(pc, CT_FUNC_CTOR_VAR, 3);
      }
      else if (pc->brace_level > 0)
      {
         chunk_t* br_open = get_prev_type(pc, CT_BRACE_OPEN, (int32_t)pc->brace_level - 1);

         if (not_ptype(br_open, CT_EXTERN, CT_NAMESPACE))
         {
            /* Do a check to see if the level is right */
            prev = get_prev_ncnl(pc);
            if (!is_str(prev, "*") && !is_str(prev, "&"))
            {
               chunk_t* p_op = get_prev_type(pc, CT_BRACE_OPEN, (int32_t)pc->brace_level - 1);
               if (not_ptype(p_op, CT_CLASS, CT_STRUCT, CT_NAMESPACE))
               {
                  set_type_and_log(pc, CT_FUNC_CTOR_VAR, 4);
               }
            }
         }
      }
   }

   if (is_valid(semi)) { set_ptype(semi, pc->type); }

   flag_parens(popen, PCF_IN_FCN_DEF, CT_FPAREN_OPEN, pc->type, false);

   if (is_type(pc, CT_FUNC_CTOR_VAR))
   {
      set_flags(pc, PCF_VAR_1ST_DEF);
      return;
   }

   if (is_type(next, CT_TSQUARE))
   {
      next = get_next_ncnl(next);
      return_if(is_invalid(next));
   }

   /* Mark parameters and return type */
   fix_fcn_def_params(next);
   mark_function_return_type(pc, get_prev_ncnl(pc), pc->type);

   /* Find the brace pair and set the parent */
   if (is_type(pc, CT_FUNC_DEF))
   {
      tmp = get_next_ncnl(pclose);
      while (not_type(tmp, CT_BRACE_OPEN))
      {
         set_ptype(tmp, CT_FUNC_DEF);
         if (!is_semicolon(tmp))
         {
            set_flags(tmp, PCF_OLD_FCN_PARAMS);
         }
         tmp = get_next_ncnl(tmp);
      }
      if (is_type(tmp, CT_BRACE_OPEN))
      {
         set_ptype(tmp, CT_FUNC_DEF);
         tmp = chunk_skip_to_match(tmp);
         if (is_valid(tmp))
         {
            set_ptype(tmp, CT_FUNC_DEF);
         }
      }
   }
}


static void mark_cpp_constructor(chunk_t* pc)
{
   LOG_FUNC_ENTRY();
   return_if(is_invalid(pc));

   bool     is_destr = false;
   chunk_t* tmp      = get_prev_ncnl(pc);
   assert(is_valid(tmp));
   if (is_type(tmp, CT_INV, CT_DESTRUCTOR))
   {
      set_type (tmp, CT_DESTRUCTOR);
      set_ptype(pc,  CT_DESTRUCTOR);
      is_destr = true;
   }

   LOG_FMT(LFTOR, "(%d) %u:%u FOUND %sSTRUCTOR for %s[%s] prev=%s[%s]",
           __LINE__, pc->orig_line, pc->orig_col, is_destr ? "DE" : "CON",
           pc->text(), get_token_name(pc->type), tmp->text(), get_token_name(tmp->type));

   chunk_t* paren_open = skip_template_next(get_next_ncnl(pc));
   if (!is_str(paren_open, "("))
   {
      assert(is_valid(paren_open));
      LOG_FMT(LWARN, "%s:%u Expected '(', got: [%s]\n", cpd.filename,
              paren_open->orig_line, paren_open->text());
      return;
   }

   /* Mark parameters */
   fix_fcn_def_params(paren_open);
   chunk_t* after = flag_parens(paren_open, PCF_IN_FCN_CALL,
                                CT_FPAREN_OPEN, CT_FUNC_CLASS_PROTO, false);

   assert(is_valid(after));
   LOG_FMT(LFTOR, "[%s]\n", after->text());

   /* Scan until the brace open, mark everything */
   chunk_t* var;
   tmp = paren_open;
   bool hit_colon = false;
   while (not_type(tmp, CT_BRACE_OPEN) && !is_semicolon(tmp))
   {
      set_flags(tmp, PCF_IN_CONST_ARGS);
      tmp = get_next_ncnl(tmp);
      assert(are_valid(paren_open, tmp));
      if (is_str(tmp, ":") && is_level(tmp, paren_open->level))
      {
         set_type(tmp, CT_CONSTR_COLON);
         hit_colon = true;
      }
      if (hit_colon &&
          (is_paren_open(tmp) || is_opening_brace(tmp)) &&
          is_level(tmp, paren_open->level))
      {
         var = skip_template_prev(get_prev_ncnl(tmp));
         assert(is_valid(var));
         if (is_type(var, CT_TYPE, CT_WORD))
         {
            set_type(var, CT_FUNC_CTOR_VAR);
            flag_parens(tmp, PCF_IN_FCN_CALL, CT_FPAREN_OPEN, CT_FUNC_CTOR_VAR, false);
         }
      }
   }
   if (is_valid(tmp))
   {
      if (is_opening_rbrace(tmp))
      {
         set_paren_parent(paren_open, CT_FUNC_CLASS_DEF);
         set_paren_parent(tmp,        CT_FUNC_CLASS_DEF);
      }
      else
      {
         set_ptype(tmp, CT_FUNC_CLASS_PROTO);
         set_type (pc,  CT_FUNC_CLASS_PROTO);
         LOG_FMT(LFCN, "  2) Marked [%s] as FUNC_CLASS_PROTO on line %u col %u\n",
                 pc->text(), pc->orig_line, pc->orig_col);
      }
   }
}


static void mark_class_ctor(chunk_t* start)
{
   LOG_FUNC_ENTRY();

   chunk_t* pclass = get_next_ncnl(start, scope_e::PREPROC);
   return_if(is_invalid(pclass) || not_type(pclass, CT_TYPE, CT_WORD));

   chunk_t* next = get_next_ncnl(pclass, scope_e::PREPROC);
   while (is_type(next, CT_TYPE, CT_WORD, CT_DC_MEMBER))
   {
      pclass = next;
      next   = get_next_ncnl(next, scope_e::PREPROC);
   }

   chunk_t* pc    = get_next_ncnl(pclass, scope_e::PREPROC);
   uint32_t level = pclass->brace_level + 1;

   if (is_invalid(pc))
   {
      LOG_FMT(LFTOR, "%s: Called on %s on line %u. Bailed on nullptr\n",
              __func__, pclass->text(), pclass->orig_line);
      return;
   }

   /* Add the class name */
   ChunkStack cs;
   cs.Push_Back(pclass);

   LOG_FMT(LFTOR, "%s: Called on %s on line %u (next='%s')\n",
           __func__, pclass->text(), pclass->orig_line, pc->text());

   /* detect D template class: "class foo(x) { ... }" */
   if (is_lang(cpd, LANG_D) && is_type(next, CT_PAREN_OPEN))
   {
      set_ptype(next, CT_TEMPLATE);

      next = get_d_template_types(cs, next);
      if (is_type(next, CT_PAREN_CLOSE))
      {
         set_ptype(next, CT_TEMPLATE);
      }
   }

   /* Find the open brace, abort on semicolon */
   uint32_t flags = 0;
   while (not_type(pc, CT_BRACE_OPEN))
   {
      LOG_FMT(LFTOR, " [%s]", pc->text());

      if (is_str(pc, ":"))
      {
         set_type(pc, CT_CLASS_COLON);
         flags |= PCF_IN_CLASS_BASE;
         LOG_FMT(LFTOR, "%s: class colon on line %u\n",
                 __func__, pc->orig_line);
      }

      if (is_semicolon(pc))
      {
         LOG_FMT(LFTOR, "%s: bailed on semicolon on line %u\n",
                 __func__, pc->orig_line);
         return;
      }
      set_flags(pc, flags);
      pc = get_next_ncnl(pc, scope_e::PREPROC);
   }

   if (is_invalid(pc))
   {
      LOG_FMT(LFTOR, "%s: bailed on nullptr\n", __func__);
      return;
   }

   set_paren_parent(pc, start->type);

   pc = get_next_ncnl(pc, scope_e::PREPROC);
   while (is_valid(pc))
   {
      set_flags(pc, PCF_IN_CLASS);

      if ((pc->brace_level > level) ||
          (pc->level > pc->brace_level) ||
          is_preproc(pc))
      {
         pc = get_next_ncnl(pc);
         continue;
      }

      if (is_closing_rbrace(pc) && (pc->brace_level < level))
      {
         LOG_FMT(LFTOR, "%s: %u] Hit brace close\n", __func__, pc->orig_line);
         pc = get_next_ncnl(pc, scope_e::PREPROC);
         if (is_type(pc, CT_SEMICOLON))
         {
            set_ptype(pc, start->type);
         }
         return;
      }

      next = get_next_ncnl(pc, scope_e::PREPROC);
      if (chunkstack_match(cs, pc))
      {
<<<<<<< HEAD
         if (is_valid(next) && (next->len() == 1) && (next->str[0] == '('))
         {
            set_type(pc, CT_FUNC_CLASS_DEF);
            LOG_FMT(LFTOR, "(%d) %u] Marked CTor/DTor %s\n", __LINE__,
                    pc->orig_line, pc->text());
=======
         // Issue #1003, next->type should not be CT_FPAREN_OPEN
         if ((next != nullptr) && (next->type == CT_PAREN_OPEN))
         {
            set_chunk_type(pc, CT_FUNC_CLASS_DEF);
            LOG_FMT(LFTOR, "%s(%d): type is %s, orig_line is %zu, orig_col is %zu, Marked CTor/DTor %s\n",
                    __func__, __LINE__, get_token_name(pc->type), pc->orig_line, pc->orig_col, pc->text());
>>>>>>> a6d85eab
            mark_cpp_constructor(pc);
         }
         else
         {
            make_type(pc);
         }
      }
      pc = next;
   }
}


static void mark_namespace(chunk_t* pns)
{
   LOG_FUNC_ENTRY();

   bool is_using = false;

   chunk_t* pc = get_prev_ncnl(pns);
   if (is_type(pc, CT_USING))
   {
      is_using = true;
      set_ptype(pns, CT_USING);
   }

   chunk_t* br_close;
   pc = get_next_ncnl(pns);
   while (is_valid(pc))
   {
      set_ptype(pc, CT_NAMESPACE);
      if (not_type(pc, CT_BRACE_OPEN))
      {
         if (is_type(pc, CT_SEMICOLON))
         {
            if (is_using)
            {
               set_ptype(pc, CT_USING);
            }
            return;
         }
         pc = get_next_ncnl(pc);
         continue;
      }

      if ((get_uval(UO_indent_namespace_limit) > 0) &&
          ((br_close = chunk_skip_to_match(pc)) != nullptr))
      {
         uint32_t diff = br_close->orig_line - pc->orig_line;

         if (diff > get_uval(UO_indent_namespace_limit))
         {
            set_flags(pc,       PCF_LONG_BLOCK);
            set_flags(br_close, PCF_LONG_BLOCK);
         }
      }
      flag_parens(pc, PCF_IN_NAMESPACE, CT_NONE, CT_NAMESPACE, false);
      return;
   }
}


static chunk_t* skip_align(chunk_t* start)
{
   retval_if(is_invalid(start), start);

   chunk_t* pc = start;
   if (is_type(pc, CT_ALIGN))
   {
      pc = get_next_ncnl(pc);
      assert(is_valid(pc));
      if (is_type(pc, CT_PAREN_OPEN))
      {
         pc = get_next_type(pc, CT_PAREN_CLOSE, (int32_t)pc->level);
         pc = get_next_ncnl(pc);
         if (is_type(pc, CT_COLON))
         {
            pc = get_next_ncnl(pc);
         }
      }
   }
   return(pc);
}


static void mark_struct_union_body(chunk_t* start)
{
   LOG_FUNC_ENTRY();

   chunk_t* pc = start;
   while ( is_valid(pc) && (pc->level >= start->level) &&
         !(is_type_and_level(pc, CT_BRACE_CLOSE, (int32_t)start->level)))
   {
      // LOG_FMT(LSYS, "%s: %d:%d %s:%s\n", __func__, pc->orig_line,
      // pc->orig_col, pc->text(), get_token_name(pc->parent_type));
      if (is_type(pc, 3, CT_BRACE_OPEN, CT_BRACE_CLOSE, CT_SEMICOLON))
      {
         pc = get_next_ncnl(pc);
         break_if(is_invalid(pc));
      }
      if (is_type(pc, CT_ALIGN))
      {
         pc = skip_align(pc); // "align(x)" or "align(x):"
         break_if(is_invalid(pc));
      }
      else
      {
         pc = fix_var_def(pc);
         return_if(is_invalid(pc));
      }
   }
}


void mark_comments(void)
{
   LOG_FUNC_ENTRY();

   cpd.unc_stage = unc_stage_e::MARK_COMMENTS;

   bool     prev_nl = true;
   chunk_t* cur     = chunk_get_head();

   while (is_valid(cur))
   {
      chunk_t* next    = get_next_nvb(cur);
      bool     next_nl = (is_invalid(next) || is_nl(next));

      if (is_cmt(cur))
      {
         if (prev_nl && next_nl) { set_ptype(cur, CT_COMMENT_WHOLE); }
         else if (next_nl)       { set_ptype(cur, CT_COMMENT_END  ); }
         else if (prev_nl)       { set_ptype(cur, CT_COMMENT_START); }
         else                    { set_ptype(cur, CT_COMMENT_EMBED); }
      }

      prev_nl = is_nl(cur);
      cur     = next;
   }
}


static void mark_define_expressions(void)
{
   LOG_FUNC_ENTRY();

   bool     in_define = false;
   bool     first     = true;
   chunk_t* pc        = chunk_get_head();
   chunk_t* prev      = pc;

   while (is_valid(pc))
   {
      if (in_define == false)
      {
         if (is_type(pc, CT_PP_DEFINE, CT_PP_IF, CT_PP_ELSE))
         {
            in_define = true;
            first     = true;
         }
      }
      else
      {
         if (!is_preproc(pc) || is_type(pc, CT_PREPROC))
         {
            in_define = false;
         }
         else
         {
            if ( not_type(pc, CT_MACRO) &&
                 ((first == true) ||
                  is_type(prev, 16, CT_CARET,  CT_CONTINUE,   CT_ARITH, CT_GOTO,
                    CT_SPAREN_OPEN, CT_ASSIGN, CT_SEMICOLON,  CT_RETURN,
                    CT_FPAREN_OPEN, CT_COMMA,  CT_BRACE_OPEN, CT_COMPARE,
                    CT_PAREN_OPEN,  CT_COLON,  CT_VSEMICOLON, CT_QUESTION)) )
            {
               set_flags(pc, PCF_EXPR_START);
               first = false;
            }
         }
      }

      prev = pc;
      pc   = chunk_get_next(pc);
   }
}


static void handle_cpp_template(chunk_t* pc)
{
   LOG_FUNC_ENTRY();

   chunk_t* tmp = get_next_ncnl(pc);
   return_if(not_type(tmp, CT_ANGLE_OPEN));

   set_ptype(tmp, CT_TEMPLATE);
   uint32_t level = tmp->level;

   while ((tmp = chunk_get_next(tmp)) != nullptr)
   {
      if (is_type(tmp, CT_CLASS, CT_STRUCT))
      {
         set_type(tmp, CT_TYPE);
      }
      else if(is_type_and_level(tmp, CT_ANGLE_CLOSE, (int32_t)level))
      {
         set_ptype(tmp, CT_TEMPLATE);
         break;
      }
   }
   if (is_valid(tmp))
   {
      tmp = get_next_ncnl(tmp);
      if (is_type(tmp, CT_CLASS, CT_STRUCT))
      {
         set_ptype(tmp, CT_TEMPLATE);

         /* REVISIT: This may be a bit risky - might need to track the { }; */
         tmp = get_next_type(tmp, CT_SEMICOLON, (int32_t)tmp->level);
         set_ptype(tmp, CT_TEMPLATE);
      }
   }
}


static void handle_cpp_lambda(chunk_t* sq_o)
{
   LOG_FUNC_ENTRY();

   chunk_t* sq_c = sq_o; /* assuming '[]' */
   if (is_type(sq_o, CT_SQUARE_OPEN))
   {
      /* make sure there is a ']' */
      sq_c = chunk_skip_to_match(sq_o);
      return_if(is_invalid(sq_c));
   }

   /* Make sure a '(' is next */
   chunk_t* pa_o = get_next_ncnl(sq_c);

   return_if(is_invalid_or_not_type(pa_o, CT_PAREN_OPEN));

   /* and now find the ')' */
   chunk_t* pa_c = chunk_skip_to_match(pa_o);
   return_if(is_invalid(pa_c));

   /* Check if keyword 'mutable' is before '->' */
   chunk_t* br_o = get_next_ncnl(pa_c);
   if (is_str(br_o, "mutable"))
   {
      br_o = get_next_ncnl(br_o);
   }

   /* Make sure a '{' or '->' is next */
   chunk_t* ret = nullptr;
   if (is_str(br_o, "->"))
   {
      ret = br_o;
      /* REVISIT: really should check the stuff we are skipping */
      br_o = get_next_type(br_o, CT_BRACE_OPEN, (int32_t)br_o->level);
   }
   return_if(is_invalid_or_not_type(br_o, CT_BRACE_OPEN));

   /* and now find the '}' */
   chunk_t* br_c = chunk_skip_to_match(br_o);
   return_if(is_invalid(br_c));

   /* This looks like a lambda expression */
   if (is_type(sq_o, CT_TSQUARE))
   {
      /* split into two chunks */
      chunk_t nc = *sq_o;
      set_type(sq_o, CT_SQUARE_OPEN);
      sq_o->str.resize(1);

      /* The original orig_col of CT_SQUARE_CLOSE is stored at orig_col_end
       * of CT_TSQUARE. CT_SQUARE_CLOSE orig_col and orig_col_end values
       * are calculate from orig_col_end of CT_TSQUARE. */
      nc.orig_col        = sq_o->orig_col_end - 1;
      nc.column          = nc.orig_col;
      nc.orig_col_end    = sq_o->orig_col_end;
      sq_o->orig_col_end = sq_o->orig_col + 1;

      nc.type = CT_SQUARE_CLOSE;
      nc.str.pop_front();
      sq_c = chunk_add_after(&nc, sq_o);
   }
   set_ptype         (sq_o,                  CT_CPP_LAMBDA);
   set_ptype         (sq_c,                  CT_CPP_LAMBDA);
   set_ptype         (br_o,                  CT_CPP_LAMBDA);
   set_ptype         (br_c,                  CT_CPP_LAMBDA);
   set_type_and_ptype(pa_o, CT_FPAREN_OPEN,  CT_CPP_LAMBDA);
   set_type_and_ptype(pa_c, CT_FPAREN_CLOSE, CT_CPP_LAMBDA);

   if (is_valid(ret))
   {
      set_type(ret, CT_CPP_LAMBDA_RET);
      ret = get_next_ncnl(ret);
      while (ret != br_o)
      {
         make_type(ret);
         ret = get_next_ncnl(ret);
      }
   }

   fix_fcn_def_params(pa_o);
}


static chunk_t* get_d_template_types(ChunkStack& cs, chunk_t* open_paren)
{
   LOG_FUNC_ENTRY();
   chunk_t* tmp        = open_paren;
   bool     maybe_type = true;

   while (((tmp = get_next_ncnl(tmp)) != nullptr) &&
          (tmp->level > open_paren->level))
   {
      if (is_type(tmp, CT_TYPE, CT_WORD))
      {
         if (maybe_type)
         {
            make_type(tmp);
            cs.Push_Back(tmp);
         }
         maybe_type = false;
      }
      else if (is_type(tmp, CT_COMMA))
      {
         maybe_type = true;
      }
   }
   return(tmp);
}


static bool chunkstack_match(const ChunkStack& cs, chunk_t* pc)
{
   for (uint32_t idx = 0; idx < cs.Len(); idx++)
   {
      const chunk_t* tmp = cs.GetChunk(idx);
      assert(is_valid(tmp));
      retval_if(pc->str.equals(tmp->str), true);
   }
   return(false);
}


static void handle_d_template(chunk_t* pc)
{
   LOG_FUNC_ENTRY();

   chunk_t* name = get_next_ncnl(pc);
   chunk_t* po   = get_next_ncnl(name);

   if(is_invalid_or_not_type(name, CT_WORD))
   {
      LOG_FMT(LERR, "%s: expected a NAME \n", __func__);
      return;
   }

   if(is_invalid_or_not_type(po, CT_PAREN_OPEN))
   {
      LOG_FMT(LERR, "%s: expected a '(' \n", __func__);
      return;
   }

   set_type_and_ptype(name, CT_TYPE, CT_TEMPLATE);
   set_ptype         (po,            CT_TEMPLATE);

   ChunkStack cs;
   chunk_t*   tmp = get_d_template_types(cs, po);

   if(is_invalid_or_not_type(tmp, CT_PAREN_CLOSE))
   {
      LOG_FMT(LERR, "%s: expected a ')' \n", __func__);
      return;
   }
   set_ptype(tmp, CT_TEMPLATE);

   tmp = get_next_ncnl(tmp);
   assert(is_valid(tmp));
   if (not_type(tmp, CT_BRACE_OPEN))
   {
      LOG_FMT(LERR, "%s: expected a '{' \n", __func__);
      return;
   }
   set_ptype(tmp, CT_TEMPLATE);
   po = tmp;

   tmp = po;
   while (((tmp = get_next_ncnl(tmp)) != nullptr) &&
          (tmp->level > po->level))
   {
      if (is_type(tmp, CT_WORD) &&
          chunkstack_match(cs, tmp))
      {
         set_type(tmp, CT_TYPE);
      }
   }
   assert(is_valid(tmp));
   if (not_type(tmp, CT_BRACE_CLOSE))
   {
      LOG_FMT(LERR, "%s: expected a '}' \n", __func__);
   }
   set_ptype(tmp, CT_TEMPLATE);
}


static void mark_template_func(chunk_t* pc, chunk_t* pc_next)
{
   LOG_FUNC_ENTRY();

   /* We know angle_close must be there... */
   chunk_t* angle_close = get_next_type(pc_next, CT_ANGLE_CLOSE, (int32_t)pc->level);
   chunk_t* after       = get_next_ncnl(angle_close);
   if (is_valid(after))
   {
      if (is_str(after, "("))
      {
         assert(is_valid(angle_close));
         if (is_flag(angle_close, PCF_IN_FCN_CALL))
         {
            LOG_FMT(LTEMPFUNC, "%s: marking '%s' in line %u as a FUNC_CALL\n",
                    __func__, pc->text(), pc->orig_line);
            set_type(pc, CT_FUNC_CALL);
            flag_parens(after, PCF_IN_FCN_CALL, CT_FPAREN_OPEN, CT_FUNC_CALL, false);
         }
         else
         {
            /* Might be a function def. Must check what is before the template:
             * Func call:
             *   BTree.Insert(std::pair<int, double>(*it, double(*it) + 1.0));
             *   a = Test<int>(j);
             *   std::pair<int, double>(*it, double(*it) + 1.0)); */
            LOG_FMT(LTEMPFUNC, "%s: marking '%s' in line %u as a FUNC_CALL 2\n",
                    __func__, pc->text(), pc->orig_line);

            set_type(pc, CT_FUNC_CALL); /* its a function */
            mark_function(pc);
         }
      }
      else if (is_type(after, CT_WORD))
      {
         set_type_and_flag(pc, CT_TYPE, PCF_VAR_TYPE); /* its a type */
         set_flags(after, PCF_VAR_DEF);
      }
   }
}


static void mark_exec_sql(chunk_t* pc)
{
   LOG_FUNC_ENTRY();
   chunk_t* tmp;

   /* Change CT_WORD to CT_SQL_WORD */
   for (tmp = chunk_get_next(pc); is_valid(tmp); tmp = chunk_get_next(tmp))
   {
      set_ptype(tmp, pc->type);
      if (is_type(tmp, CT_WORD))
      {
         set_type(tmp, CT_SQL_WORD);
      }
      break_if(is_type(tmp, CT_SEMICOLON));
   }

   return_if(not_type              (pc,  CT_SQL_BEGIN) ||
             is_invalid_or_not_type(tmp, CT_SEMICOLON) );
   for (tmp = chunk_get_next(tmp);
        not_type(tmp, CT_SQL_END);
        tmp = chunk_get_next(tmp))
   {
      tmp->level++;
   }
}


chunk_t* skip_template_next(chunk_t* ang_open)
{
   if (is_type(ang_open, CT_ANGLE_OPEN))
   {
      chunk_t* pc = get_next_type(ang_open, CT_ANGLE_CLOSE, (int32_t)ang_open->level);
      return(get_next_ncnl(pc));
   }
   return(ang_open);
}


chunk_t* skip_template_prev(chunk_t* ang_close)
{
   if (is_type(ang_close, CT_ANGLE_CLOSE))
   {
      chunk_t* pc = get_prev_type(ang_close, CT_ANGLE_OPEN, (int32_t)ang_close->level);
      return(get_prev_ncnl(pc));
   }
   return(ang_close);
}


chunk_t* skip_tsquare_next(chunk_t* ary_def)
{
   if (is_type(ary_def, CT_SQUARE_OPEN, CT_TSQUARE))
   {
      return(get_next_nisq(ary_def));
   }
   return(ary_def);
}


chunk_t* skip_attribute_next(chunk_t* attr)
{
   if (is_type(attr, CT_ATTRIBUTE))
   {
      chunk_t* pc = chunk_get_next(attr);
      if (is_type(pc, CT_FPAREN_OPEN))
      {
         pc = get_next_type(attr, CT_FPAREN_CLOSE, (int32_t)attr->level);
         return(get_next_ncnl(pc));
      }
      return(pc);
   }
   return(attr);
}


chunk_t* skip_attribute_prev(chunk_t* fp_close)
{
   if (is_type_and_ptype(fp_close, CT_FPAREN_CLOSE, CT_ATTRIBUTE))
   {
      chunk_t* pc = get_prev_type(fp_close, CT_ATTRIBUTE, (int32_t)fp_close->level);
      return(get_prev_ncnl(pc));
   }
   return(fp_close);
}


enum class angle_state_e : uint32_t
{
   NONE  = 0,
   OPEN  = 1, /**< '<' found */
   CLOSE = 2  /**< '>' found */
};

static void handle_oc_class(chunk_t* pc)
{
   LOG_FUNC_ENTRY();
   chunk_t* tmp;
   bool    hit_scope     = false;
   bool    passed_name   = false; /* Did we pass the name of the class and now there can be only protocols, not generics */
   int32_t generic_level = 0;     /* level of depth of generic */
   angle_state_e as      = angle_state_e::NONE;

   LOG_FMT(LOCCLASS, "%s: start [%s] [%s] line %u\n",
           __func__, pc->text(), get_token_name(pc->ptype), pc->orig_line);

   if (is_ptype(pc, CT_OC_PROTOCOL))
   {
      tmp = get_next_ncnl(pc);
      if (is_semicolon(tmp))
      {
         set_ptype(tmp, pc->ptype);
         LOG_FMT(LOCCLASS, "%s:   bail on semicolon\n", __func__);
         return;
      }
   }

   tmp = pc;
   while ((tmp = get_next_nnl(tmp)) != nullptr)
   {
      LOG_FMT(LOCCLASS, "%s:       %u [%s]\n",
              __func__, tmp->orig_line, tmp->text());

      break_if(is_type(tmp, CT_OC_END));
      if (is_type(tmp, CT_PAREN_OPEN))
      {
         passed_name = true;
      }
      if (is_str(tmp, "<"))
      {
         set_type(tmp, CT_ANGLE_OPEN);
         if (passed_name)
         {
            set_ptype(tmp, CT_OC_PROTO_LIST);
         }
         else
         {
            set_ptype(tmp, CT_OC_GENERIC_SPEC);
            generic_level++;
         }
         as = angle_state_e::OPEN;
      }
      if (is_str(tmp, ">"))
      {
         set_type(tmp, CT_ANGLE_CLOSE);
         if (passed_name)
         {
            set_ptype(tmp, CT_OC_PROTO_LIST);
            as = angle_state_e::CLOSE;
         }
         else
         {
            set_ptype(tmp, CT_OC_GENERIC_SPEC);
            generic_level--;
            if (generic_level == 0)
            {
               as = angle_state_e::CLOSE;
            }
         }
      }
      if (is_str(tmp, ">>"))
      {
         set_type_and_ptype(tmp, CT_ANGLE_CLOSE, CT_OC_GENERIC_SPEC);
         split_off_angle_close(tmp);
         generic_level -= 1;
         if (generic_level == 0)
         {
            as = angle_state_e::CLOSE;
         }
      }
      if (is_type(tmp, CT_BRACE_OPEN))
      {
         as = angle_state_e::CLOSE;
         set_ptype(tmp, CT_OC_CLASS);
         tmp = get_next_type(tmp, CT_BRACE_CLOSE, (int32_t)tmp->level);
         if (is_valid(tmp))
         {
            set_ptype(tmp, CT_OC_CLASS);
         }
      }
      else if (is_type(tmp, CT_COLON))
      {
         if (as != angle_state_e::OPEN)
         {
            passed_name = true;
         }
         set_type(tmp, hit_scope ? CT_OC_COLON : CT_CLASS_COLON);
         if (is_type(tmp, CT_CLASS_COLON))
         {
            set_ptype(tmp, CT_OC_CLASS);
         }
      }
      else if (is_str(tmp, "-") ||
               is_str(tmp, "+") )
      {
         as = angle_state_e::CLOSE;
         if (is_nl(chunk_get_prev(tmp)))
         {
            set_type(tmp, CT_OC_SCOPE);
            set_flags(tmp, PCF_STMT_START);
            hit_scope = true;
         }
      }
      if (as == angle_state_e::OPEN)
      {
         const c_token_t type = passed_name ? CT_OC_PROTO_LIST : CT_OC_GENERIC_SPEC;
         set_ptype(tmp, type);
      }
   }

   if (is_type(tmp, CT_BRACE_OPEN))
   {
      tmp = get_next_type(tmp, CT_BRACE_CLOSE, (int32_t)tmp->level);
      if (is_valid(tmp))
      {
         set_ptype(tmp, CT_OC_CLASS);
      }
   }
}


static void handle_oc_block_literal(chunk_t* pc)
{
   LOG_FUNC_ENTRY();
   const chunk_t* prev = get_prev_ncnl(pc);
   chunk_t*       next = get_next_ncnl(pc);
   return_if(are_invalid(pc, prev, next));

   /* block literal: '^ RTYPE ( ARGS ) { }'
    * RTYPE and ARGS are optional */
   LOG_FMT(LOCBLK, "%s: block literal @ %u:%u\n",
           __func__, pc->orig_line, pc->orig_col);

   chunk_t* apo = nullptr; /* arg paren open */
   chunk_t* bbo = nullptr; /* block brace open */
   chunk_t* bbc;           /* block brace close */

   LOG_FMT(LOCBLK, "%s:  + scan", __func__);
   chunk_t* tmp;
   for (tmp = next; is_valid(tmp); tmp = get_next_ncnl(tmp))
   {
      LOG_FMT(LOCBLK, " %s", tmp->text());
      if ((tmp->level < pc->level   ) ||
          (is_type(tmp, CT_SEMICOLON) ))
      {
         LOG_FMT(LOCBLK, "[DONE]");
         break;
      }
      if (is_level(tmp, pc->level))
      {
         if (is_paren_open(tmp))
         {
            LOG_FMT(LOCBLK, "[PAREN]");
            apo = tmp;
         }
         if (is_opening_rbrace(tmp))
         {
            LOG_FMT(LOCBLK, "[BRACE]");
            bbo = tmp;
            break;
         }
      }
   }

   /* make sure we have braces */
   bbc = chunk_skip_to_match(bbo);
   if (are_invalid(bbo, bbc))
   {
      LOG_FMT(LOCBLK, " -- no braces found\n");
      return;
   }
   LOG_FMT(LOCBLK, "\n");

   /* we are on a block literal for sure */
   set_type_and_ptype(pc, CT_OC_BLOCK_CARET, CT_OC_BLOCK_EXPR);

   /* handle the optional args */
   chunk_t* lbp; /* last before parenthesis - end of return type, if any */
   if (apo)
   {
      chunk_t* apc = chunk_skip_to_match(apo); /* arg parenthesis close */
      if (is_paren_close(apc))
      {
         LOG_FMT(LOCBLK, " -- marking parens @ %u:%u and %u:%u\n",
                 apo->orig_line, apo->orig_col, apc->orig_line, apc->orig_col);
         flag_parens(apo, PCF_OC_ATYPE, CT_FPAREN_OPEN, CT_OC_BLOCK_EXPR, true);
         fix_fcn_def_params(apo);
      }
      lbp = get_prev_ncnl(apo);
   }
   else
   {
      lbp = get_prev_ncnl(bbo);
   }

   /* mark the return type, if any */
   while (lbp != pc)
   {
      assert(is_valid(lbp));
      LOG_FMT(LOCBLK, " -- lbp %s[%s]\n", lbp->text(), get_token_name(lbp->type));
      make_type(lbp);
      set_flags(lbp, PCF_OC_RTYPE    );
      set_ptype(lbp, CT_OC_BLOCK_EXPR);
      lbp = get_prev_ncnl(lbp);
   }
   /* mark the braces */
   set_ptype(bbo, CT_OC_BLOCK_EXPR);
   set_ptype(bbc, CT_OC_BLOCK_EXPR);
}


static void handle_oc_block_type(chunk_t* pc)
{
   LOG_FUNC_ENTRY();
   return_if(is_invalid(pc));

   if (is_flag(pc, PCF_IN_TYPEDEF))
   {
      LOG_FMT(LOCBLK, "%s: skip block type @ %u:%u -- in typedef\n",
              __func__, pc->orig_line, pc->orig_col);
      return;
   }

   /* make sure we have '( ^' */
   chunk_t* tpo = get_prev_ncnl(pc); /* type paren open */
   if (is_paren_open(tpo))
   {
      /* block type: 'RTYPE (^LABEL)(ARGS)'
       * LABEL is optional. */
      chunk_t* tpc = chunk_skip_to_match(tpo); /* type close parenthesis (after '^') */
      chunk_t* nam = get_prev_ncnl(tpc);       /* name (if any) or '^' */
      chunk_t* apo = get_next_ncnl(tpc);       /* arg open parenthesis */
      chunk_t* apc = chunk_skip_to_match(apo); /* arg close parenthesis */

      /* If this is a block literal instead of a block type, 'nam'
       * will actually be the closing bracket of the block. We run into
       * this situation if a block literal is enclosed in parentheses. */
      if (is_closing_brace(nam))
      {
         return(handle_oc_block_literal(pc));
      }

      if (is_paren_close(apc))
      {
         chunk_t*  aft = get_next_ncnl(apc);
         c_token_t pt;

         if (is_str(nam, "^"))
         {
            set_type(nam, CT_PTR_TYPE);
            pt = CT_FUNC_TYPE;
         }
         else if (is_type(aft, CT_ASSIGN, CT_SEMICOLON))
         {
            set_type(nam, CT_FUNC_VAR);
            pt = CT_FUNC_VAR;
         }
         else
         {
            set_type(nam, CT_FUNC_TYPE);
            pt = CT_FUNC_TYPE;
         }
         assert(is_valid(nam));
         LOG_FMT(LOCBLK, "%s: block type @ %u:%u (%s)[%s]\n",
                 __func__, pc->orig_line, pc->orig_col, nam->text(), get_token_name(nam->type));
         set_type_and_ptype(pc,  CT_PTR_TYPE,     pt); //CT_OC_BLOCK_TYPE;
         set_type_and_ptype(tpo, CT_TPAREN_OPEN,  pt); //CT_OC_BLOCK_TYPE;
         set_type_and_ptype(tpc, CT_TPAREN_CLOSE, pt); //CT_OC_BLOCK_TYPE;
         set_type_and_ptype(apo, CT_FPAREN_OPEN,  CT_FUNC_PROTO);
         set_type_and_ptype(apc, CT_FPAREN_CLOSE, CT_FUNC_PROTO);
         fix_fcn_def_params(apo);
         mark_function_return_type(nam, get_prev_ncnl(tpo), pt);
      }
   }
}


static chunk_t* handle_oc_md_type(chunk_t* paren_open, c_token_t ptype, uint64_t flags, bool& did_it)
{
   chunk_t* paren_close;

   if (!is_paren_open(paren_open) ||
       ((paren_close = chunk_skip_to_match(paren_open)) == nullptr))
   {
      did_it = false;
      return(paren_open);
   }

   did_it = true;

   set_ptype_and_flag(paren_open,  ptype, flags);
   set_ptype_and_flag(paren_close, ptype, flags);

   for (chunk_t* cur = get_next_ncnl(paren_open);
        cur != paren_close;
        cur = get_next_ncnl(cur))
   {
      assert(is_valid(cur));
      LOG_FMT(LOCMSGD, " <%s|%s>", cur->text(), get_token_name(cur->type));
      set_flags(cur, flags);
      make_type(cur);
   }

   /* returning the chunk after the paren close */
   return(get_next_ncnl(paren_close));
}


static void handle_oc_message_decl(chunk_t* pc)
{
   LOG_FUNC_ENTRY();

   /* Figure out if this is a specification or declaration */
   chunk_t* tmp = pc;
   while ((tmp = chunk_get_next(tmp)) != nullptr)
   {
      return_if(tmp->level < pc->level); /* should not happen */
      break_if(is_type(tmp, CT_SEMICOLON, CT_BRACE_OPEN));
   }
   return_if(is_invalid(tmp));

   c_token_t pt = (is_type(tmp, CT_SEMICOLON)) ? CT_OC_MSG_SPEC : CT_OC_MSG_DECL;
   set_type_and_ptype(pc, CT_OC_SCOPE, pt);
   LOG_FMT(LOCMSGD, "%s: %s @ %u:%u -", __func__, get_token_name(pt), pc->orig_line, pc->orig_col);

   /* format: -(TYPE) NAME [: (TYPE)NAME */

   /* handle the return type */
   bool did_it;
   tmp = handle_oc_md_type(get_next_ncnl(pc), pt, PCF_OC_RTYPE, did_it);
   if (did_it == false)        { LOG_FMT(LOCMSGD, " -- missing type parens\n"); return; }
   if (!is_type(tmp, CT_WORD)) { LOG_FMT(LOCMSGD, " -- missing method name\n"); return; } /* expect the method name/label */

   chunk_t* label = tmp;
   set_type_and_ptype(tmp, pt, pt);
   pc = get_next_ncnl(tmp);
   assert(is_valid(pc));
   LOG_FMT(LOCMSGD, " [%s]%s", pc->text(), get_token_name(pc->type));

   /* if we have a colon next, we have args */
   if (is_type(pc, CT_COLON, CT_OC_COLON))
   {
      pc = label;
      while (true)
      {
         /* skip optional label */
         if (is_type(pc, CT_WORD, pt))
         {
            set_ptype(pc, pt);
            pc = get_next_ncnl(pc);
         }
         /* a colon must be next */
         break_if(!is_str(pc, ":"));

         set_type_and_ptype(pc, CT_OC_COLON, pt);
         pc = get_next_ncnl(pc);
         assert(is_valid(pc));

         /* next is the type in parens */
         LOG_FMT(LOCMSGD, "  (%s)", pc->text());
         tmp = handle_oc_md_type(pc, pt, PCF_OC_ATYPE, did_it);
         if (did_it == false)
         {
            LOG_FMT(LWARN, "%s: %u:%u expected type\n",
                    __func__, pc->orig_line, pc->orig_col);
            break;
         }
         pc = tmp;
         assert(is_valid(pc));
         /* we should now be on the arg name */
         set_flags(pc, PCF_VAR_DEF);
         LOG_FMT(LOCMSGD, " arg[%s]", pc->text());
         pc = get_next_ncnl(pc);
      }
   }

   assert(is_valid(pc));
   LOG_FMT(LOCMSGD, " end[%s]", pc->text());

   if (is_opening_rbrace(pc))
   {
      set_ptype(pc, pt);
      pc = chunk_skip_to_match(pc);
      if (is_valid(pc)) { set_ptype(pc, pt); }
   }
   else if (is_type(pc, CT_SEMICOLON))
   {
      set_ptype(pc, pt);
   }

   LOG_FMT(LOCMSGD, "\n");
}


static void handle_oc_message_send(chunk_t* os)
{
   LOG_FUNC_ENTRY();

   chunk_t* cs = chunk_get_next(os);
   while ((is_valid(cs)) && (cs->level > os->level))
   {
      cs = chunk_get_next(cs);
   }

   return_if(is_invalid_or_not_type(cs, CT_SQUARE_CLOSE));
   LOG_FMT(LOCMSG, "%s: line %u, col %u\n",
           __func__, os->orig_line, os->orig_col);

   chunk_t* tmp = get_next_ncnl(cs);
   if (is_semicolon(tmp))
   {
      set_ptype(tmp, CT_OC_MSG);
   }

   set_ptype_and_flag(os, CT_OC_MSG, PCF_IN_OC_MSG);
   set_ptype_and_flag(cs, CT_OC_MSG, PCF_IN_OC_MSG);

   /* expect a word first thing or [...] */
   tmp = get_next_ncnl(os);
   assert(is_valid(tmp));
   if (is_type(tmp, CT_SQUARE_OPEN, CT_PAREN_OPEN))
   {
      tmp = chunk_skip_to_match(tmp);
   }
   else if (not_type(tmp, CT_WORD, CT_TYPE, CT_STRING))
   {
      LOG_FMT(LOCMSG, "%s: %u:%u expected identifier, not '%s' [%s]\n",
              __func__, tmp->orig_line, tmp->orig_col,
              tmp->text(), get_token_name(tmp->type));
      return;
   }
   else
   {
      chunk_t* tt = get_next_ncnl(tmp);
      if (is_paren_open(tt))
      {
         set_type(tmp, CT_FUNC_CALL);
         tmp = get_prev_ncnl(set_paren_parent(tt, CT_FUNC_CALL));
      }
      else
      {
         set_type(tmp, CT_OC_MSG_CLASS);
      }
   }

   /* handle '< protocol >' */
   tmp = get_next_ncnl(tmp);
   if (is_str(tmp, "<"))
   {
      chunk_t* ao = tmp;
      assert(is_valid(ao));
      chunk_t* ac = get_next_str(ao, ">", 1, (int32_t)ao->level);

      if (is_valid(ac))
      {
         set_type_and_ptype(ao, CT_ANGLE_OPEN,  CT_OC_PROTO_LIST);
         set_type_and_ptype(ac, CT_ANGLE_CLOSE, CT_OC_PROTO_LIST);
         for (tmp = chunk_get_next(ao); tmp != ac; tmp = chunk_get_next(tmp))
         {
            assert(is_valid(tmp));
            tmp->level += 1;
            set_ptype(tmp, CT_OC_PROTO_LIST);
         }
      }
      tmp = get_next_ncnl(ac);
   }
   /* handle 'object.property' and 'collection[index]' */
   else
   {
      while (is_valid(tmp))
      {
         if (is_type(tmp, CT_MEMBER)) /* move past [object.prop1.prop2  */
         {
            chunk_t* typ = get_next_ncnl(tmp);
            if (is_type(typ, CT_WORD, CT_TYPE))
            {
               tmp = get_next_ncnl(typ);
            }
            else { break; }
         }
         else if (is_type(tmp, CT_SQUARE_OPEN)) /* move past [collection[index]  */
         {
            chunk_t* tcs = get_next_ncnl(tmp);
            while ((is_valid(tcs)) && (tcs->level > tmp->level))
            {
               tcs = get_next_ncnl(tcs);
            }
            if (is_type(tcs, CT_SQUARE_CLOSE))
            {
               tmp = get_next_ncnl(tcs);
            }
            else { break; }
         }
         else { break; }
      }
   }

   if (is_type(tmp, CT_WORD, CT_TYPE)) { set_type(tmp, CT_OC_MSG_FUNC); }

   chunk_t* prev = nullptr;
   for (tmp = chunk_get_next(os); tmp != cs; tmp = chunk_get_next(tmp))
   {
      assert(is_valid(tmp));
      set_flags(tmp, PCF_IN_OC_MSG);
      if (is_type_and_level(tmp, CT_COLON, (int32_t)(cs->level + 1)))
      {
         set_type(tmp, CT_OC_COLON);
         if (is_type(prev, CT_WORD, CT_TYPE))
         {
            /* Might be a named param, check previous block */
            chunk_t* pp = chunk_get_prev(prev);
            if (not_type(pp, CT_OC_COLON, CT_ARITH, CT_CARET) )
            {
               set_type (prev, CT_OC_MSG_NAME);
               set_ptype(tmp,  CT_OC_MSG_NAME);
            }
         }
      }
      prev = tmp;
   }
}


static void handle_oc_property_decl(chunk_t* os)
{
   if (is_true(UO_mod_sort_oc_properties))
   {
      typedef std::vector<chunk_t*> ChunkGroup;
      std::vector<ChunkGroup> class_chunks;       // class
      std::vector<ChunkGroup> thread_chunks;      // atomic, nonatomic
      std::vector<ChunkGroup> readwrite_chunks;   // readwrite, readonly
      std::vector<ChunkGroup> ref_chunks;         // retain, copy, assign, weak, strong, unsafe_unretained
      std::vector<ChunkGroup> getter_chunks;      // getter
      std::vector<ChunkGroup> setter_chunks;      // setter
      std::vector<ChunkGroup> nullability_chunks; // nonnull, nullable, null_unspecified, null_resettable

      chunk_t* open_paren = nullptr;
      chunk_t* next       = chunk_get_next(os);
      assert(is_valid(next));
      if (is_type(next, CT_PAREN_OPEN))
      {
         open_paren = next;
         next       = chunk_get_next(next);

         /* Determine location of the property attributes
          * NOTE: Did not do this in the combine.cpp do_symbol_check as
          * I was not sure what the ramifications of adding a new type
          * for each of the below types would be. It did break some items
          * when I attempted to add them so this is my hack for now. */
         while (not_type(next, CT_PAREN_CLOSE))
         {
            if (is_type(next, CT_OC_PROPERTY_ATTR))
            {
               ChunkGroup chunkGroup;
               if (is_str(next, "atomic"   ) ||
                   is_str(next, "nonatomic") )
               {
                  chunkGroup.push_back(next);
                  thread_chunks.push_back(chunkGroup);
               }
               else if (is_str(next, "readonly" ) ||
                        is_str(next, "readwrite") )
               {
                  chunkGroup.push_back(next);
                  readwrite_chunks.push_back(chunkGroup);
               }
               else if (is_str(next, "assign"           ) ||
                        is_str(next, "retain"           ) ||
                        is_str(next, "copy"             ) ||
                        is_str(next, "strong"           ) ||
                        is_str(next, "weak"             ) ||
                        is_str(next, "unsafe_unretained") )
               {
                  chunkGroup.push_back(next);
                  ref_chunks.push_back(chunkGroup);
               }
               else if (is_str(next, "getter") ||
                        is_str(next, "setter") )
               {
                  do
                  {
                     chunkGroup.push_back(next);
                     next = chunk_get_next(next);
                  } while (not_type(next, CT_COMMA, CT_PAREN_CLOSE));
                  assert(is_valid(next));
                  next = next->prev;
                  break_if(is_invalid(next));

                  if (is_str(next, "getter")) { getter_chunks.push_back(chunkGroup); }
                  else  /* str=="setter" */   { setter_chunks.push_back(chunkGroup); }
               }
               else if (is_str(next, "nullable"        ) ||
                        is_str(next, "nonnull"         ) ||
                        is_str(next, "null_resettable" ) ||
                        is_str(next, "null_unspecified") )
               {
                  chunkGroup.push_back(next);
                  nullability_chunks.push_back(chunkGroup);
               }
               else if (is_str(next, "class"))
               {
                  chunkGroup.push_back(next);
                  class_chunks.push_back(chunkGroup);
               }
            }
            next = chunk_get_next(next);
         }

         int32_t class_w       = get_ival(UO_mod_sort_oc_property_class_weight      );
         int32_t thread_w      = get_ival(UO_mod_sort_oc_property_thread_safe_weight);
         int32_t readwrite_w   = get_ival(UO_mod_sort_oc_property_readwrite_weight  );
         int32_t ref_w         = get_ival(UO_mod_sort_oc_property_reference_weight  );
         int32_t getter_w      = get_ival(UO_mod_sort_oc_property_getter_weight     );
         int32_t setter_w      = get_ival(UO_mod_sort_oc_property_setter_weight     );
         int32_t nullability_w = get_ival(UO_mod_sort_oc_property_nullability_weight);

         std::multimap<int32_t, std::vector<ChunkGroup>> sorted_chunk_map;
         sorted_chunk_map.insert(pair<int32_t, std::vector<ChunkGroup> >(class_w,       class_chunks      ));
         sorted_chunk_map.insert(pair<int32_t, std::vector<ChunkGroup> >(thread_w,      thread_chunks     ));
         sorted_chunk_map.insert(pair<int32_t, std::vector<ChunkGroup> >(readwrite_w,   readwrite_chunks  ));
         sorted_chunk_map.insert(pair<int32_t, std::vector<ChunkGroup> >(ref_w,         ref_chunks        ));
         sorted_chunk_map.insert(pair<int32_t, std::vector<ChunkGroup> >(getter_w,      getter_chunks     ));
         sorted_chunk_map.insert(pair<int32_t, std::vector<ChunkGroup> >(setter_w,      setter_chunks     ));
         sorted_chunk_map.insert(pair<int32_t, std::vector<ChunkGroup> >(nullability_w, nullability_chunks));

         chunk_t* curr_chunk = open_paren;
         for (multimap<int32_t, std::vector<ChunkGroup>>::reverse_iterator it = sorted_chunk_map.rbegin();
              it != sorted_chunk_map.rend();
              ++it)
         {
            std::vector<ChunkGroup> chunk_groups = (*it).second;
            for (auto chunk_group : chunk_groups)
            {
               for (auto chunk : chunk_group)
               {
                  chunk->orig_prev_sp = 0;
                  if (chunk != curr_chunk)
                  {
                     chunk_move_after(chunk, curr_chunk);
                     curr_chunk = chunk;
                  }
                  else
                  {
                     curr_chunk = chunk_get_next(curr_chunk);
                  }
               }

               /* add the parenthesis */
               assert(is_valid(curr_chunk));
               chunk_t endchunk;
               endchunk.type        = CT_COMMA;
               endchunk.str         = ",";
               endchunk.level       = curr_chunk->level;
               endchunk.brace_level = curr_chunk->brace_level;
               endchunk.orig_line   = curr_chunk->orig_line;
               endchunk.column      = curr_chunk->orig_col_end + 1u;
               endchunk.ptype       = curr_chunk->ptype;
               set_flags(&endchunk, get_flags(curr_chunk, PCF_COPY_FLAGS));
               chunk_add_after(&endchunk, curr_chunk);
               curr_chunk = curr_chunk->next;
            }
         }

         /* Remove the extra comma's that we did not move */
         while (not_type(curr_chunk, CT_PAREN_CLOSE))
         {
            chunk_t* rm_chunk = curr_chunk;
            curr_chunk = chunk_get_next(curr_chunk);
            chunk_del(rm_chunk);
         }
      }
   }

   chunk_t* tmp = get_next_ncnl(os);
   if (is_paren_open(tmp))
   {
      tmp = get_next_ncnl(chunk_skip_to_match(tmp));
   }
   fix_var_def(tmp);
}


static void handle_cs_square_stmt(chunk_t* os)
{
   LOG_FUNC_ENTRY();

   chunk_t* cs = chunk_get_next(os);
   while (is_valid(cs) && (cs->level > os->level))
   {
      cs = chunk_get_next(cs);
   }

   return_if(is_invalid_or_not_type(cs, CT_SQUARE_CLOSE));

   set_ptype(os, CT_CS_SQ_STMT);
   set_ptype(cs, CT_CS_SQ_STMT);

   chunk_t* tmp;
   for (tmp = chunk_get_next(os); tmp != cs; tmp = chunk_get_next(tmp))
   {
      assert(is_valid(tmp));
      set_ptype(tmp, CT_CS_SQ_STMT);
      if (is_type(tmp, CT_COLON)) { set_type(tmp, CT_CS_SQ_COLON); }
   }

   tmp = get_next_ncnl(cs);
   if (is_valid(tmp)) { set_flags(tmp, PCF_STMT_START | PCF_EXPR_START); }
}


static void handle_cs_property(chunk_t* bro)
{
   LOG_FUNC_ENTRY();

   set_paren_parent(bro, CT_CS_PROPERTY);

   bool     did_prop = false;
   chunk_t* pc       = bro;
   while ((pc = get_prev_ncnl(pc)) != nullptr)
   {
      if (is_level(pc, bro->level))
      {
         if ((did_prop == false) && is_type(pc, CT_WORD, CT_THIS))
         {
            set_type(pc, CT_CS_PROPERTY);
            did_prop = true;
         }
         else
         {
            set_ptype(pc, CT_CS_PROPERTY);
            make_type(pc);
         }
         break_if(is_flag(pc, PCF_STMT_START));
      }
   }
}


static void handle_cs_array_type(chunk_t* pc)
{
   /* get the preceding chunk that is no comma */
   chunk_t* prev = get_prev_comma(pc, scope_e::ALL, false);

   if (is_type(prev, CT_SQUARE_OPEN))
   {
      while (pc != prev)
      {
         pc->ptype = CT_TYPE;
         pc        = chunk_get_prev(pc);
      }
      prev->ptype = CT_TYPE;
   }
}


void remove_extra_returns(void)
{
   LOG_FUNC_ENTRY();

   chunk_t* pc = chunk_get_head();
   while (is_valid(pc))
   {
      if (is_type(pc, CT_RETURN) && !is_preproc(pc))
      {
         chunk_t* semi  = get_next_ncnl(pc);
         chunk_t* cl_br = get_next_ncnl(semi);

         if (are_types(semi, CT_SEMICOLON, cl_br, CT_BRACE_CLOSE) &&
             is_ptype (cl_br, CT_FUNC_DEF, CT_FUNC_CLASS_DEF    ) )
         {
            LOG_FMT(LRMRETURN, "Removed 'return;' on line %u\n", pc->orig_line);
            chunk_del(pc);
            chunk_del(semi);
            pc = cl_br;
         }
      }
      pc = chunk_get_next(pc);
   }
}


static void handle_wrap(chunk_t* pc)
{
   LOG_FUNC_ENTRY();
   chunk_t* opp  = chunk_get_next(pc);
   chunk_t* name = chunk_get_next(opp);
   chunk_t* clp  = chunk_get_next(name);
   return_if(are_invalid(opp, name, clp));

   const argval_t pav = (is_type(pc, CT_FUNC_WRAP)) ?
                         get_arg(UO_sp_func_call_paren) :
                         get_arg(UO_sp_cpp_cast_paren );

   const argval_t av = (is_type(pc, CT_FUNC_WRAP)) ?
                        get_arg(UO_sp_inside_fparen    ) :
                        get_arg(UO_sp_inside_paren_cast);

   if (is_type(clp,  CT_PAREN_CLOSE  ) &&
       is_type(opp,  CT_PAREN_OPEN   ) &&
       is_type(name, CT_WORD, CT_TYPE) )
   {
      const char* psp = is_arg_set(pav, AV_ADD) ? " " : "";
      const char* fsp = is_arg_set(av,  AV_ADD) ? " " : "";
      pc->str.append("%s(%s%s%s)", psp, fsp, name->str.c_str(), fsp);
      const c_token_t new_type = is_type(pc, CT_FUNC_WRAP) ? CT_FUNCTION : CT_TYPE;
      set_type(pc, new_type);

      pc->orig_col_end = pc->orig_col + pc->len();

      chunk_del(opp);
      chunk_del(name);
      chunk_del(clp);
   }
}


static void handle_proto_wrap(chunk_t* pc)
{
   LOG_FUNC_ENTRY();
   chunk_t* opp  = get_next_ncnl(pc);
   chunk_t* name = get_next_ncnl(opp);
   chunk_t* tmp  = get_next_ncnl(get_next_ncnl(name));
   chunk_t* clp  = chunk_skip_to_match(opp);
   const chunk_t* cma = get_next_ncnl(clp);

   return_if (are_invalid(opp, name    ) ||
              are_invalid(clp, cma, tmp) ||
              not_type(name, CT_WORD, CT_TYPE) ||
              not_type(opp,  CT_PAREN_OPEN   ) );

   switch(cma->type)
   {
      case(CT_SEMICOLON ): set_type(pc, CT_FUNC_PROTO); break;
      case(CT_BRACE_OPEN): set_type(pc, CT_FUNC_DEF  ); break;
      default:             /* unexpected chunk type */  return;
   }

   set_ptype(opp, pc->type);
   set_ptype(clp, pc->type);
   set_ptype(tmp, CT_PROTO_WRAP);

   if (is_type(tmp, CT_PAREN_OPEN)) { fix_fcn_def_params(tmp); }
   else                             { fix_fcn_def_params(opp); set_type(name, CT_WORD); }

   tmp = chunk_skip_to_match(tmp);
   set_ptype(tmp, CT_PROTO_WRAP);

   /* Mark return type (TODO: move to own function) */
   tmp = pc;
   while ((tmp = get_prev_ncnl(tmp)) != nullptr)
   {
      break_if(!is_var_type(tmp) &&
               not_type(tmp, CT_OPERATOR, CT_WORD, CT_ADDR));
      set_ptype(tmp, pc->type);
      make_type(tmp);
   }
}


static void handle_java_assert(chunk_t* pc)
{
   LOG_FUNC_ENTRY();

   bool     did_colon = false;
   chunk_t* tmp       = pc;
   while ((tmp = chunk_get_next(tmp)) != nullptr)
   {
      if (is_level(tmp, pc->level))
      {
         if ((did_colon == false) && is_type(tmp, CT_COLON))
         {
            did_colon = true;
            set_ptype(tmp, pc->type);
         }
         if (is_type(tmp, CT_SEMICOLON))
         {
            set_ptype(tmp, pc->type);
            break;
         }
      }
   }
}<|MERGE_RESOLUTION|>--- conflicted
+++ resolved
@@ -4048,20 +4048,11 @@
       next = get_next_ncnl(pc, scope_e::PREPROC);
       if (chunkstack_match(cs, pc))
       {
-<<<<<<< HEAD
-         if (is_valid(next) && (next->len() == 1) && (next->str[0] == '('))
+         if (is_valid(next) && is_type(next, CT_PAREN_OPEN))
          {
             set_type(pc, CT_FUNC_CLASS_DEF);
-            LOG_FMT(LFTOR, "(%d) %u] Marked CTor/DTor %s\n", __LINE__,
-                    pc->orig_line, pc->text());
-=======
-         // Issue #1003, next->type should not be CT_FPAREN_OPEN
-         if ((next != nullptr) && (next->type == CT_PAREN_OPEN))
-         {
-            set_chunk_type(pc, CT_FUNC_CLASS_DEF);
-            LOG_FMT(LFTOR, "%s(%d): type is %s, orig_line is %zu, orig_col is %zu, Marked CTor/DTor %s\n",
+            LOG_FMT(LFTOR, "%s(%d): type is %s, orig_line is %u, orig_col is %u, Marked CTor/DTor %s\n",
                     __func__, __LINE__, get_token_name(pc->type), pc->orig_line, pc->orig_col, pc->text());
->>>>>>> a6d85eab
             mark_cpp_constructor(pc);
          }
          else
