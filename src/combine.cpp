/**
 * @file combine.cpp
 * Labels the chunks as needed.
 *
 * @author  Ben Gardner
 * @author  Guy Maurel since version 0.62 for uncrustify4Qt
 *          October 2015, 2016
 * @license GPL v2+
 */
#include "combine.h"
#include "uncrustify_types.h"
#include "chunk_list.h"
#include "ChunkStack.h"
#include "uncrustify.h"
#include "lang_pawn.h"
#include "newlines.h"
#include "tokenize_cleanup.h"

#include <cstdio>
#include <cstdlib>
#include "unc_ctype.h"
#include <cassert>


/**
 * Flags everything from the open paren to the close paren.
 *
 * @param po   Pointer to the open parenthesis
 * @return     The token after the close paren
 */
static chunk_t *flag_parens(
   chunk_t   *po,
   UINT64    flags,
   c_token_t opentype,
   c_token_t parenttype,
   bool      parent_all
);


/**
 * Mark the parens and colons in:
 *   asm volatile ( "xx" : "xx" (l), "yy"(h) : ...  );
 *
 * @param pc the CT_ASM item
 */
static void flag_asm(
   chunk_t *pc
);


/**
 * Scan backwards to see if we might be on a type declaration
 */
static bool chunk_ends_type(
   chunk_t *start
);


/**
 * skip to the final word/type in a :: chain
 * pc is either a word or a ::
 */
static chunk_t *skip_dc_member(
   chunk_t *start
);


/**
 * Skips to the start of the next statement.
 */
static chunk_t *skip_to_next_statement(
   chunk_t *pc
);


/**
 * Skips everything until a comma or semicolon at the same level.
 * Returns the semicolon, comma, or close brace/paren or NULL.
 */
static chunk_t *skip_expression(
   chunk_t *start
);


/**
 * Skips the D 'align()' statement and the colon, if present.
 *    align(2) int foo;  -- returns 'int'
 *    align(4):          -- returns 'int'
 *    int bar;
 */
static chunk_t *skip_align(
   chunk_t *start
);

/**
 * Combines two tokens into {{ and }} if inside parens and nothing is between
 * either pair.
 */
static void check_double_brace_init(
   chunk_t *bo1
);

/**
 * Simply change any STAR to PTR_TYPE and WORD to TYPE
 *
 * @param start points to the open paren
 */
static void fix_fcn_def_params(
   chunk_t *pc
);


/**
 * We are on a typedef.
 * If the next word is not enum/union/struct, then the last word before the
 * next ',' or ';' or '__attribute__' is a type.
 *
 * typedef [type...] [*] type [, [*]type] ;
 * typedef <return type>([*]func)();
 * typedef <return type>([*]func)(params);
 * typedef <return type>(__stdcall *func)(); Bug # 633    MS-specific extension
 *                                           include the config-file "test/config/MS-calling_conventions.cfg"
 * typedef <return type>func(params);
 * typedef <enum/struct/union> [type] [*] type [, [*]type] ;
 * typedef <enum/struct/union> [type] { ... } [*] type [, [*]type] ;
 */
static void fix_typedef(
   chunk_t *pc
);


/**
 * We are on an enum/struct/union tag that is NOT inside a typedef.
 * If there is a {...} and words before the ';', then they are variables.
 *
 * tag { ... } [*] word [, [*]word] ;
 * tag [word/type] { ... } [*] word [, [*]word] ;
 * enum [word/type [: int_type]] { ... } [*] word [, [*]word] ;
 * tag [word/type] [word]; -- this gets caught later.
 * fcn(tag [word/type] [word])
 * a = (tag [word/type] [*])&b;
 *
 * REVISIT: should this be consolidated with the typedef code?
 */
static void fix_enum_struct_union(
   chunk_t *pc
);


/**
 * Checks to see if the current paren is part of a cast.
 * We already verified that this doesn't follow function, TYPE, IF, FOR,
 * SWITCH, or WHILE and is followed by WORD, TYPE, STRUCT, ENUM, or UNION.
 *
 * @param start   Pointer to the open paren
 */
static void fix_casts(
   chunk_t *pc
);


/**
 * CT_TYPE_CAST follows this pattern:
 * dynamic_cast<...>(...)
 *
 * Mark everything between the <> as a type and set the paren parent
 */
static void fix_type_cast(
   chunk_t *pc
);


/**
 * We are on the start of a sequence that could be a var def
 *  - FPAREN_OPEN (parent == CT_FOR)
 *  - BRACE_OPEN
 *  - SEMICOLON
 */
static chunk_t *fix_var_def(
   chunk_t *pc
);


/**
 * We are on a function word. we need to:
 *  - find out if this is a call or prototype or implementation
 *  - mark return type
 *  - mark parameter types
 *  - mark brace pair
 *
 * REVISIT:
 * This whole function is a mess.
 * It needs to be reworked to eliminate duplicate logic and determine the
 * function type more directly.
 *  1. Skip to the close paren and see what is after.
 *     a. semicolon - function call or function proto
 *     b. open brace - function call (ie, list_for_each) or function def
 *     c. open paren - function type or chained function call
 *     d. qualifier - function def or proto, continue to semicolon or open brace
 *  2. Examine the 'parameters' to see if it can be a proto/def
 *  3. Examine what is before the function name to see if it is a proto or call
 * Constructor/destructor detection should have already been done when the
 * 'class' token was encountered (see mark_class_ctor).
 */
static void mark_function(
   chunk_t *pc
);


/**
 * Checks to see if a series of chunks could be a C++ parameter
 * FOO foo(5, &val);
 *
 * WORD means CT_WORD or CT_TYPE
 *
 * "WORD WORD"          ==> true
 * "QUALIFIER ??"       ==> true
 * "TYPE"               ==> true
 * "WORD"               ==> true
 * "WORD.WORD"          ==> true
 * "WORD::WORD"         ==> true
 * "WORD * WORD"        ==> true
 * "WORD & WORD"        ==> true
 * "NUMBER"             ==> false
 * "STRING"             ==> false
 * "OPEN PAREN"         ==> false
 *
 * @param start the first chunk to look at
 * @param end   the chunk after the last one to look at
 */
static bool can_be_full_param(
   chunk_t *start,
   chunk_t *end
);


/**
 * Changes the return type to type and set the parent.
 *
 * @param pc the last chunk of the return type
 * @param parent_type CT_NONE (no change) or the new parent type
 */
static void mark_function_return_type(
   chunk_t *fname,
   chunk_t *pc,
   c_token_t parent_type
);


/**
 * Process a function type that is not in a typedef.
 * pc points to the first close paren.
 *
 * void (*func)(params);
 * const char * (*func)(params);
 * const char * (^func)(params);   -- Objective C
 *
 * @param pc   Points to the first closing paren
 * @return whether a function type was processed
 */
static bool mark_function_type(
   chunk_t *pc
);


/**
 * Examines the stuff between braces { }.
 * There should only be variable definitions and methods.
 * Skip the methods, as they will get handled elsewhere.
 */
static void mark_struct_union_body(
   chunk_t *start
);


/**
 * We are on the first word of a variable definition.
 * Mark all the variable names with PCF_VAR_1ST and PCF_VAR_DEF as appropriate.
 * Also mark any '*' encountered as a CT_PTR_TYPE.
 * Skip over []. Go until a ';' is hit.
 *
 * Example input:
 * int   a = 3, b, c = 2;              ## called with 'a'
 * foo_t f = {1, 2, 3}, g = {5, 6, 7}; ## called with 'f'
 * struct {...} *a, *b;                ## called with 'a' or '*'
 * myclass a(4);
 */
static chunk_t *mark_variable_definition(
   chunk_t *start
);


/**
 * Marks statement starts in a macro body.
 * REVISIT: this may already be done
 */
static void mark_define_expressions(void);


static void process_returns(void);

/**
 * Processes a return statement, labeling the parens and marking the parent.
 * May remove or add parens around the return statement
 *
 * @param pc   Pointer to the return chunk
 */
static chunk_t *process_return(
   chunk_t *pc
);


/**
 * We're on a 'class' or 'struct'.
 * Scan for CT_FUNCTION with a string that matches pclass->str
 */
static void mark_class_ctor(
   chunk_t *pclass
);


/**
 * We're on a 'namespace' skip the word and then set the parent of the braces.
 */
static void mark_namespace(
   chunk_t *pns
);


static void mark_cpp_constructor(
   chunk_t *pc
);


/**
 *  Just hit an assign. Go backwards until we hit an open brace/paren/square or
 * semicolon (TODO: other limiter?) and mark as a LValue.
 */
static void mark_lvalue(
   chunk_t *pc
);


/**
 * We are on a word followed by a angle open which is part of a template.
 * If the angle close is followed by a open paren, then we are on a template
 * function def or a template function call:
 *   Vector2<float>(...) [: ...[, ...]] { ... }
 * Or we could be on a variable def if it's followed by a word:
 *   Renderer<rgb32> rend;
 */
static void mark_template_func(
   chunk_t *pc,
   chunk_t *pc_next
);


/**
 * Just mark every CT_WORD until a semicolon as CT_SQL_WORD.
 * Adjust the levels if pc is CT_SQL_BEGIN
 */
static void mark_exec_sql(
   chunk_t *pc
);


/**
 * Process an ObjC 'class'
 * pc is the chunk after '@implementation' or '@interface' or '@protocol'.
 * Change colons, etc. Processes stuff until '@end'.
 * Skips anything in braces.
 */
static void handle_oc_class(
   chunk_t *pc
);


/**
 *  Mark Objective-C blocks (aka lambdas or closures)
 *  The syntax and usage is exactly like C function pointers
 *  but instead of an asterisk they have a caret as pointer symbol.
 *  Although it may look expensive this functions is only triggered
 *  on appearance of an OC_BLOCK_CARET for LANG_OC.
 *  repeat(10, ^{ putc('0'+d); });
 *  typedef void (^workBlk_t)(void);
 *
 * @param pc points to the '^'
 */
static void handle_oc_block_literal(
   chunk_t *pc
);


/**
 * Mark Objective-C block types.
 * The syntax and usage is exactly like C function pointers
 * but instead of an asterisk they have a caret as pointer symbol.
 *  typedef void (^workBlk_t)(void);
 *  const char * (^workVar)(void);
 *  -(void)Foo:(void(^)())blk { }
 *
 * This is triggered when the sequence '(' '^' is found.
 *
 * @param pc points to the '^'
 */
static void handle_oc_block_type(
   chunk_t *pc
);


/**
 * Process an ObjC message spec/dec
 *
 * Specs:
 * -(void) foo ARGS;
 *
 * Decl:
 * -(void) foo ARGS {  }
 *
 * LABEL : (ARGTYPE) ARGNAME
 *
 * ARGS is ': (ARGTYPE) ARGNAME [MOREARGS...]'
 * MOREARGS is ' [ LABEL] : (ARGTYPE) ARGNAME '
 * -(void) foo: (int) arg: {  }
 * -(void) foo: (int) arg: {  }
 * -(void) insertObject:(id)anObject atIndex:(int)index
 */
static void handle_oc_message_decl(
   chunk_t *pc
);


/**
 * Process an ObjC message send statement:
 * [ class func: val1 name2: val2 name3: val3] ; // named params
 * [ class func: val1      : val2      : val3] ; // unnamed params
 * [ class <proto> self method ] ; // with protocol
 * [[NSMutableString alloc] initWithString: @"" ] // class from msg
 * [func(a,b,c) lastObject ] // class from func
 *
 * Mainly find the matching ']' and ';' and mark the colons.
 *
 * @param os points to the open square '['
 */
static void handle_oc_message_send(
   chunk_t *pc
);


/**
 * Process @Property values and re-arrange them if necessary
 */
static void handle_oc_property_decl(
   chunk_t *pc
);


/**
 * Process a type that is enclosed in parens in message decls.
 * TODO: handle block types, which get special formatting
 *
 * @param pc points to the open paren
 * @return the chunk after the type
 */
static chunk_t *handle_oc_md_type(
   chunk_t *paren_open,
   c_token_t ptype,
   UINT64 flags,
   bool &did_it
);

/**
 * Process an C# [] thingy:
 *    [assembly: xxx]
 *    [AttributeUsage()]
 *    [@X]
 *
 * Set the next chunk to a statement start after the close ']'
 *
 * @param os points to the open square '['
 */
static void handle_cs_square_stmt(
   chunk_t *pc
);


/**
 * We are on a brace open that is preceded by a word or square close.
 * Set the brace parent to CT_CS_PROPERTY and find the first item in the
 * property and set its parent, too.
 */
static void handle_cs_property(
   chunk_t *pc
);


/**
 * We hit a ']' followed by a WORD. This may be a multidimensional array type.
 * Example: int[,,] x;
 * If there is nothing but commas between the open and close, then mark it.
 */
static void handle_cs_array_type(
   chunk_t *pc
);


/**
 * We are on the C++ 'template' keyword.
 * What follows should be the following:
 *
 * template <class identifier> function_declaration;
 * template <typename identifier> function_declaration;
 * template <class identifier> class class_declaration;
 * template <typename identifier> class class_declaration;
 *
 * Change the 'class' inside the <> to CT_TYPE.
 * Set the parent to the class after the <> to CT_TEMPLATE.
 * Set the parent of the semicolon to CT_TEMPLATE.
 */
static void handle_cpp_template(
   chunk_t *pc
);


/**
 * Verify and then mark C++ lambda expressions.
 * The expected format is '[...](...){...}' or '[...](...) -> type {...}'
 * sq_o is '[' CT_SQUARE_OPEN or '[]' CT_TSQUARE
 * Split the '[]' so we can control the space
 */
static void handle_cpp_lambda(
   chunk_t *pc
);


/**
 * We are on the D 'template' keyword.
 * What follows should be the following:
 *
 * template NAME ( TYPELIST ) { BODY }
 *
 * Set the parent of NAME to template, change NAME to CT_TYPE.
 * Set the parent of the parens and braces to CT_TEMPLATE.
 * Scan the body for each type in TYPELIST and change the type to CT_TYPE.
 */
static void handle_d_template(
   chunk_t *pc
);


/**
 * A func wrap chunk and what follows should be treated as a function name.
 * Create new text for the chunk and call it a CT_FUNCTION.
 *
 * A type wrap chunk and what follows should be treated as a simple type.
 * Create new text for the chunk and call it a CT_TYPE.
 */
static void handle_wrap(
   chunk_t *pc
);


/**
 * A proto wrap chunk and what follows should be treated as a function proto.
 *
 * RETTYPE PROTO_WRAP( NAME, PARAMS ); or RETTYPE PROTO_WRAP( NAME, (PARAMS) );
 * RETTYPE gets changed with make_type().
 * PROTO_WRAP is marked as CT_FUNC_PROTO or CT_FUNC_DEF.
 * NAME is marked as CT_WORD.
 * PARAMS is all marked as prototype parameters.
 */
static void handle_proto_wrap(
   chunk_t *pc
);


static bool is_oc_block(
   chunk_t *pc
);


/**
 * Java assert statements are: "assert EXP1 [: EXP2] ;"
 * Mark the parent of the colon and semicolon
 */
static void handle_java_assert(
   chunk_t *pc
);


/**
 * Parse off the types in the D template args, adds to cs
 * returns the close_paren
 */
static chunk_t *get_d_template_types(
   ChunkStack &cs,
   chunk_t *open_paren
);


static bool chunkstack_match(
   const ChunkStack &cs,
   chunk_t *pc
);


enum PLBfound_t
{
   FOUND_ANGLE_CLOSE = 0, // '>' found
   NO_PROTOCOL_FOUND = 1, // no protocol found,
   FOUND_ANGLE_OPEN  = 2  // '<' found
};


void make_type(chunk_t *pc)
{
   LOG_FUNC_ENTRY();
   if (pc != NULL)
   {
      if      (pc->type == CT_WORD) { set_chunk_type(pc, CT_TYPE    ); }
      else if (chunk_is_star (pc) ||
               chunk_is_msref(pc))  { set_chunk_type(pc, CT_PTR_TYPE); }
      else if (chunk_is_addr (pc))  { set_chunk_type(pc, CT_BYREF   ); }
   }
}


void flag_series(chunk_t *start, chunk_t *end, UINT64 set_flags, UINT64 clr_flags, nav_t nav)
{
   LOG_FUNC_ENTRY();
   while (start && (start != end))
   {
      chunk_flags_update(start, clr_flags, set_flags);
      start = chunk_get_next(start, nav);
   }
   if (end)
   {
      chunk_flags_update(end, clr_flags, set_flags);
   }
}


static chunk_t *flag_parens(chunk_t *po, UINT64 flags, c_token_t opentype,
                            c_token_t parenttype, bool parent_all)
{
   LOG_FUNC_ENTRY();
   chunk_t *paren_close;

   paren_close = chunk_skip_to_match(po, CNAV_PREPROC);
   if (paren_close == NULL)
   {
      assert(po != NULL);
      LOG_FMT(LERR, "flag_parens: no match for [%s] at [%zu:%zu]",
              po->text(), po->orig_line, po->orig_col);
      log_func_stack_inline(LERR);
      cpd.error_count++;
      return(NULL);
   }

   assert(po != NULL);
   LOG_FMT(LFLPAREN, "flag_parens: %zu:%zu [%s] and %zu:%zu [%s] type=%s ptype=%s",
           po->orig_line, po->orig_col, po->text(),
           paren_close->orig_line, paren_close->orig_col, paren_close->text(),
           get_token_name(opentype), get_token_name(parenttype));
   //log_func_stack_inline(LSETTYP);
   log_func_stack_inline(LFLPAREN);

   if (po != paren_close)
   {
      if ((flags != 0) ||
          (parent_all && (parenttype != CT_NONE)))
      {
         chunk_t *pc;
         for (pc = chunk_get_next(po, CNAV_PREPROC);
              pc != paren_close;
              pc = chunk_get_next(pc, CNAV_PREPROC))
         {
            chunk_flags_set(pc, flags);
            if (parent_all)
            {
               set_chunk_parent(pc, parenttype);
            }
         }
      }

      if (opentype != CT_NONE)
      {
         set_chunk_type(po, opentype);
         set_chunk_type(paren_close, get_inverse_type(opentype));
      }

      if (parenttype != CT_NONE)
      {
         set_chunk_parent(po, parenttype);
         set_chunk_parent(paren_close, parenttype);
      }
   }
   return(chunk_get_next_ncnl(paren_close, CNAV_PREPROC));
}


chunk_t *set_paren_parent(chunk_t *start, c_token_t parent)
{
   LOG_FUNC_ENTRY();
   chunk_t *end;

   end = chunk_skip_to_match(start, CNAV_PREPROC);
   if (end != NULL)
   {
      assert(start != NULL);
      LOG_FMT(LFLPAREN, "set_paren_parent: %zu:%zu [%s] and %zu:%zu [%s] type=%s ptype=%s",
              start->orig_line, start->orig_col, start->text(),
              end->orig_line, end->orig_col, end->text(),
              get_token_name(start->type), get_token_name(parent));
      log_func_stack_inline(LFLPAREN);
      set_chunk_parent(start, parent);
      set_chunk_parent(end, parent);
   }
   return(chunk_get_next_ncnl(end, CNAV_PREPROC));
}


static void flag_asm(chunk_t *pc)
{
   LOG_FUNC_ENTRY();

   chunk_t *tmp = chunk_get_next_ncnl(pc, CNAV_PREPROC);
   if (!chunk_is_token(tmp, CT_QUALIFIER))
   {
      return;
   }

   chunk_t *po = chunk_get_next_ncnl(tmp, CNAV_PREPROC);
   if (!chunk_is_paren_open(po))
   {
      return;
   }

   chunk_t *end = chunk_skip_to_match(po, CNAV_PREPROC);
   if (!end)
   {
      return;
   }

   set_chunk_parent(po, CT_ASM);
   set_chunk_parent(end, CT_ASM);
   for (tmp = chunk_get_next_ncnl(po, CNAV_PREPROC);
        tmp != end;
        tmp = chunk_get_next_ncnl(tmp, CNAV_PREPROC))
   {
      assert(tmp != NULL);
      if (tmp->type == CT_COLON)
      {
         set_chunk_type(tmp, CT_ASM_COLON);
      }
      else if (tmp->type == CT_DC_MEMBER)
      {
         /* if there is a string on both sides, then this is two ASM_COLONs */
         if (chunk_is_token(chunk_get_next_ncnl(tmp, CNAV_PREPROC), CT_STRING) &&
             chunk_is_token(chunk_get_prev_ncnl(tmp, CNAV_PREPROC), CT_STRING))
         {
            chunk_t nc;

            nc = *tmp;

            tmp->str.resize(1);
            tmp->orig_col_end = tmp->orig_col + 1;
            set_chunk_type(tmp, CT_ASM_COLON);

            nc.type = tmp->type;
            nc.str.pop_front();
            nc.orig_col++;
            nc.column++;
            chunk_add_after(&nc, tmp);
         }
      }
   }
   tmp = chunk_get_next_ncnl(end, CNAV_PREPROC);
   if (chunk_is_token(tmp, CT_SEMICOLON))
   {
      set_chunk_parent(tmp, CT_ASM);
   }
}


static bool chunk_ends_type(chunk_t *start)
{
   LOG_FUNC_ENTRY();

   if(start == NULL) { return false; }

   bool    ret       = false;
   size_t  cnt       = 0;
   bool    last_lval = false;

   chunk_t *pc       = start;
   for ( ; pc != NULL; pc = chunk_get_prev_ncnl(pc))
   {
      LOG_FMT(LFTYPE, "%s: [%s] %s flags %" PRIx64 " on line %zu, col %zu\n",
              __func__, get_token_name(pc->type), pc->text(),
              pc->flags, pc->orig_line, pc->orig_col);

      if ((pc->type == CT_WORD) ||
          (pc->type == CT_TYPE) ||
          (pc->type == CT_PTR_TYPE) ||
          (pc->type == CT_STRUCT) ||
          (pc->type == CT_DC_MEMBER) ||
          (pc->type == CT_QUALIFIER))
      {
         cnt++;
         last_lval = (pc->flags & PCF_LVALUE) != 0;   // forcing value to bool
         continue;
      }

      if ((chunk_is_semicolon(pc) && ((pc->flags & PCF_IN_FOR) == 0)) ||
          (pc->type == CT_TYPEDEF) ||
          (pc->type == CT_BRACE_OPEN) ||
          (pc->type == CT_BRACE_CLOSE) ||
          chunk_is_forin(pc) ||
          ((pc->type == CT_SPAREN_OPEN) && last_lval))
      {
         ret = cnt > 0;
      }
      break;
   }

   if (pc == NULL)
   {
      /* first token */
      ret = true;
   }

   LOG_FMT(LFTYPE, "%s verdict: %s\n", __func__, ret ? "yes" : "no");

   return(ret);
}


static chunk_t *skip_dc_member(chunk_t *start)
{
   LOG_FUNC_ENTRY();
   if (start == NULL) { return(NULL); }

   chunk_t *pc   = start;
   chunk_t *next = (pc->type == CT_DC_MEMBER) ? pc : chunk_get_next_ncnl(pc);
   while (next && (next->type == CT_DC_MEMBER))
   {
      pc   = chunk_get_next_ncnl(next);
      next = chunk_get_next_ncnl(pc);
   }
   return(pc);
}


<<<<<<< HEAD
=======
/* \todo reduce cyclic complexity of this function */
>>>>>>> 90ced66f
void do_symbol_check(chunk_t *prev, chunk_t *pc, chunk_t *next)
{
   LOG_FUNC_ENTRY();
   chunk_t *tmp;

#ifdef DEBUG
   LOG_FMT(LGUY, "(%d) ", __LINE__);
#endif
   if      (pc->type == CT_NEWLINE     ) { LOG_FMT(LGUY, "%s: %zu:%zu CT_NEWLINE\n",      __func__, pc->orig_line, pc->orig_col); }
   else if (pc->type == CT_VBRACE_OPEN ) { LOG_FMT(LGUY, "%s: %zu:%zu CT_VBRACE_OPEN\n",  __func__, pc->orig_line, pc->orig_col); }
   else if (pc->type == CT_VBRACE_CLOSE) { LOG_FMT(LGUY, "%s: %zu:%zu CT_VBRACE_CLOSE\n", __func__, pc->orig_line, pc->orig_col); }
   else                                  { LOG_FMT(LGUY, "%s: %zu:%zu %s:%s\n",           __func__, pc->orig_line, pc->orig_col, pc->text(), get_token_name(pc->type)); }
   // LOG_FMT(LSYS, " %3d > ['%s' %s] ['%s' %s] ['%s' %s]\n",
   //         pc->orig_line,
   //         prev->text(), get_token_name(prev->type),
   //         pc->text(), get_token_name(pc->type),
   //         next->text(), get_token_name(next->type));

   if (pc->type == CT_OC_AT)
   {
      if ((next->type == CT_PAREN_OPEN) ||
          (next->type == CT_BRACE_OPEN) ||
          (next->type == CT_SQUARE_OPEN))
      {
         flag_parens(next, PCF_OC_BOXED, next->type, CT_OC_AT, false);
      }
      else
      {
         set_chunk_parent(next, CT_OC_AT);
      }
   }

   /* D stuff */
   if ((cpd.lang_flags & LANG_D) &&
       (pc->type == CT_QUALIFIER) &&
       chunk_is_str(pc, "const", 5) &&
       (next->type == CT_PAREN_OPEN))
   {
      set_chunk_type(pc, CT_D_CAST);
      set_paren_parent(next, pc->type);
   }

   if ((next->type == CT_PAREN_OPEN) &&
       ((pc->type == CT_D_CAST) ||
        (pc->type == CT_DELEGATE) ||
        (pc->type == CT_ALIGN)))
   {
      /* mark the parenthesis parent */
      tmp = set_paren_parent(next, pc->type);

      /* For a D cast - convert the next item */
      if ((pc->type == CT_D_CAST) && (tmp != NULL))
      {
         if      (tmp->type == CT_STAR ) { set_chunk_type(tmp, CT_DEREF); }
         else if (tmp->type == CT_AMP  ) { set_chunk_type(tmp, CT_ADDR);  }
         else if (tmp->type == CT_MINUS) { set_chunk_type(tmp, CT_NEG);   }
         else if (tmp->type == CT_PLUS ) { set_chunk_type(tmp, CT_POS);   }
      }

      /* For a delegate, mark previous words as types and the item after the
       * close paren as a variable def
       */
      if (pc->type == CT_DELEGATE)
      {
         if (tmp != NULL)
         {
            set_chunk_parent(tmp, CT_DELEGATE);
            if (tmp->level == tmp->brace_level)
            {
               chunk_flags_set(tmp, PCF_VAR_1ST_DEF);
            }
         }

         for (tmp = chunk_get_prev_ncnl(pc); tmp != NULL; tmp = chunk_get_prev_ncnl(tmp))
         {
            if (chunk_is_semicolon(tmp) ||
                (tmp->type == CT_BRACE_OPEN) ||
                (tmp->type == CT_VBRACE_OPEN))
            {
               break;
            }
            make_type(tmp);
         }
      }

      if ((pc->type == CT_ALIGN) && (tmp != NULL))
      {
         if      (tmp->type == CT_BRACE_OPEN) { set_paren_parent(tmp, pc->type); }
         else if (tmp->type == CT_COLON     ) { set_chunk_parent(tmp, pc->type); }
      }
   } /* paren open + cast/align/delegate */

   if (pc->type == CT_INVARIANT)
   {
      if (next->type == CT_PAREN_OPEN)
      {
         set_chunk_parent(next, pc->type);
         tmp = chunk_get_next(next);
         while (tmp != NULL)
         {
            if (tmp->type == CT_PAREN_CLOSE)
            {
               set_chunk_parent(tmp, pc->type);
               break;
            }
            make_type(tmp);
            tmp = chunk_get_next(tmp);
         }
      }
      else
      {
         set_chunk_type(pc, CT_QUALIFIER);
      }
   }

   if ((prev->type == CT_BRACE_OPEN) &&
       (prev->parent_type != CT_CS_PROPERTY) &&
       ((pc->type == CT_GETSET) || (pc->type == CT_GETSET_EMPTY)))
   {
      flag_parens(prev, 0, CT_NONE, CT_GETSET, false);
   }

   if (pc->type == CT_ASM)
   {
      flag_asm(pc);
   }

   /* Objective C stuff */
   if (cpd.lang_flags & LANG_OC)
   {
      /* Check for message declarations */
      if (pc->flags & PCF_STMT_START)
      {
         if ((chunk_is_str(pc, "-", 1) || chunk_is_str(pc, "+", 1)) &&
             chunk_is_str(next, "(", 1))
         {
            handle_oc_message_decl(pc);
         }
      }
      if (pc->flags & PCF_EXPR_START)
      {
         if (pc->type == CT_SQUARE_OPEN) { handle_oc_message_send (pc); }
         if (pc->type == CT_CARET      ) { handle_oc_block_literal(pc); }
      }

      if (pc->type == CT_OC_PROPERTY)
      {
         handle_oc_property_decl(pc);
      }
   }


   /* C# stuff */
   if (cpd.lang_flags & LANG_CS)
   {
      /* '[assembly: xxx]' stuff */
      if ((pc->flags & PCF_EXPR_START) &&
          (pc->type == CT_SQUARE_OPEN))
      {
         handle_cs_square_stmt(pc);
      }

      if ((next->type == CT_BRACE_OPEN) &&
          (next->parent_type == CT_NONE) &&
          ((pc->type == CT_SQUARE_CLOSE) ||
           (pc->type == CT_ANGLE_CLOSE) ||
           (pc->type == CT_WORD)))
      {
         handle_cs_property(next);
      }

      if ((pc->type == CT_SQUARE_CLOSE) &&
          (next->type == CT_WORD))
      {
         handle_cs_array_type(pc);
      }

      if ((((pc->type == CT_LAMBDA) || (pc->type == CT_DELEGATE))) && (next->type == CT_BRACE_OPEN))
      {
         set_paren_parent(next, pc->type);
      }

      if ((pc->type == CT_WHEN) && (pc->next->type != CT_SPAREN_OPEN))
      {
         set_chunk_type(pc, CT_WORD);
      }
   }

   if (pc->type == CT_NEW)
   {
      chunk_t *ts = NULL;
      tmp = next;
      if (tmp->type == CT_TSQUARE)
      {
         ts  = tmp;
         tmp = chunk_get_next_ncnl(tmp);
      }
      if (tmp && (tmp->type == CT_BRACE_OPEN))
      {
         set_paren_parent(tmp, pc->type);
         if (ts)
         {
            ts->parent_type = pc->type;
         }
      }
   }

   /* C++11 Lambda stuff */
   if ((cpd.lang_flags & LANG_CPP) &&
       ((pc->type == CT_SQUARE_OPEN) || (pc->type == CT_TSQUARE)))
   {
      handle_cpp_lambda(pc);
   }

   /* FIXME: which language does this apply to? */
   if ((pc->type == CT_ASSIGN) && (next->type == CT_SQUARE_OPEN))
   {
      set_paren_parent(next, CT_ASSIGN);

      /* Mark one-liner assignment */
      tmp = next;
      while ((tmp = chunk_get_next_nc(tmp)) != NULL)
      {
         if (chunk_is_newline(tmp))
         {
            break;
         }
         if ((tmp->type == CT_SQUARE_CLOSE) && (next->level == tmp->level))
         {
            chunk_flags_set(tmp, PCF_ONE_LINER);
            chunk_flags_set(next, PCF_ONE_LINER);
            break;
         }
      }
   }

   if (pc->type == CT_ASSERT)
   {
      handle_java_assert(pc);
   }
   if (pc->type == CT_ANNOTATION)
   {
      tmp = chunk_get_next_ncnl(pc);
      if (chunk_is_paren_open(tmp))
      {
         set_paren_parent(tmp, CT_ANNOTATION);
      }
   }

   /* A [] in C# and D only follows a type */
   if ((pc->type == CT_TSQUARE) &&
       (cpd.lang_flags & (LANG_D | LANG_CS | LANG_VALA)))
   {
      if (prev->type == CT_WORD)
      {
         set_chunk_type(prev, CT_TYPE);
      }
      if (next->type == CT_WORD)
      {
         chunk_flags_set(next, PCF_VAR_1ST_DEF);
      }
   }

   if ((pc->type == CT_SQL_EXEC) ||
       (pc->type == CT_SQL_BEGIN) ||
       (pc->type == CT_SQL_END))
   {
      mark_exec_sql(pc);
   }

   if (pc->type == CT_PROTO_WRAP)
   {
      handle_proto_wrap(pc);
   }

   /* Handle the typedef */
   if (pc->type == CT_TYPEDEF)
   {
      fix_typedef(pc);
   }
   if ((pc->type == CT_ENUM) ||
       (pc->type == CT_STRUCT) ||
       (pc->type == CT_UNION))
   {
      if (prev->type != CT_TYPEDEF)
      {
         fix_enum_struct_union(pc);
      }
   }

   if (pc->type == CT_EXTERN)
   {
      if (chunk_is_paren_open(next))
      {
         tmp = flag_parens(next, 0, CT_NONE, CT_EXTERN, true);
         if (tmp && (tmp->type == CT_BRACE_OPEN))
         {
            set_paren_parent(tmp, CT_EXTERN);
         }
      }
      else
      {
         /* next likely is a string (see tokenize_cleanup.cpp) */
         set_chunk_parent(next, CT_EXTERN);
         tmp = chunk_get_next_ncnl(next);
         if (tmp && (tmp->type == CT_BRACE_OPEN))
         {
            set_paren_parent(tmp, CT_EXTERN);
         }
      }
   }

   if (pc->type == CT_TEMPLATE)
   {
      if (cpd.lang_flags & LANG_D)
      {
         handle_d_template(pc);
      }
      else
      {
         handle_cpp_template(pc);
      }
   }

   if ((pc->type == CT_WORD) &&
       (next->type == CT_ANGLE_OPEN) &&
       (next->parent_type == CT_TEMPLATE))
   {
      mark_template_func(pc, next);
   }

   if ((pc->type == CT_SQUARE_CLOSE) &&
       (next->type == CT_PAREN_OPEN))
   {
      flag_parens(next, 0, CT_FPAREN_OPEN, CT_NONE, false);
   }

   if (pc->type == CT_TYPE_CAST)
   {
      fix_type_cast(pc);
   }

   if ((pc->parent_type == CT_ASSIGN) &&
       ((pc->type == CT_BRACE_OPEN) ||
        (pc->type == CT_SQUARE_OPEN)))
   {
      /* Mark everything in here as in assign */
      flag_parens(pc, PCF_IN_ARRAY_ASSIGN, pc->type, CT_NONE, false);
   }

   if (pc->type == CT_D_TEMPLATE)
   {
      set_paren_parent(next, pc->type);
   }

   /**
    * A word before an open paren is a function call or definition.
    * CT_WORD => CT_FUNC_CALL or CT_FUNC_DEF
    */
   if (next->type == CT_PAREN_OPEN)
   {
      tmp = chunk_get_next_ncnl(next);
      if ((cpd.lang_flags & LANG_OC) && chunk_is_token(tmp, CT_CARET))
      {
         handle_oc_block_type(tmp);

         // This is the case where a block literal is passed as the first argument of a C-style method invocation.
         assert(tmp != NULL);
         if ((tmp->type == CT_OC_BLOCK_CARET) && (pc->type == CT_WORD))
         {
            set_chunk_type(pc, CT_FUNC_CALL);
         }
      }
      else if ((pc->type == CT_WORD) || (pc->type == CT_OPERATOR_VAL))
      {
         set_chunk_type(pc, CT_FUNCTION);
      }
      else if (pc->type == CT_TYPE)
      {
         /**
          * If we are on a type, then we are either on a C++ style cast, a
          * function or we are on a function type.
          * The only way to tell for sure is to find the close paren and see
          * if it is followed by an open paren.
          * "int(5.6)"
          * "int()"
          * "int(foo)(void)"
          *
          * FIXME: this check can be done better...
          */
         tmp = chunk_get_next_type(next, CT_PAREN_CLOSE, (int)next->level);
         tmp = chunk_get_next(tmp);
         if ((tmp != NULL) && (tmp->type == CT_PAREN_OPEN))
         {
            /* we have "TYPE(...)(" */
            set_chunk_type(pc, CT_FUNCTION);
         }
         else
         {
            if ((pc->parent_type == CT_NONE) &&
                ((pc->flags & PCF_IN_TYPEDEF) == 0))
            {
               tmp = chunk_get_next_ncnl(next);
               if ((tmp != NULL) && (tmp->type == CT_PAREN_CLOSE))
               {
                  /* we have TYPE() */
                  set_chunk_type(pc, CT_FUNCTION);
               }
               else
               {
                  /* we have TYPE(...) */
                  set_chunk_type(pc, CT_CPP_CAST);
                  set_paren_parent(next, CT_CPP_CAST);
               }
            }
         }
      }
      else if (pc->type == CT_ATTRIBUTE)
      {
         flag_parens(next, 0, CT_FPAREN_OPEN, CT_ATTRIBUTE, false);
      }
   }
   if (cpd.lang_flags & LANG_PAWN)
   {
      if ((pc->type == CT_FUNCTION) && (pc->brace_level > 0))
      {
         set_chunk_type(pc, CT_FUNC_CALL);
      }
      if ((pc->type == CT_STATE) &&
          (next->type == CT_PAREN_OPEN))
      {
         set_paren_parent(next, pc->type);
      }
   }
   else
   {
      if ((pc->type == CT_FUNCTION) &&
          ((pc->parent_type == CT_OC_BLOCK_EXPR) || !is_oc_block(pc)))
      {
         mark_function(pc);
      }
   }

   /* Detect C99 member stuff */
   if ((pc->type == CT_MEMBER) &&
       ((prev->type == CT_COMMA) ||
        (prev->type == CT_BRACE_OPEN)))
   {
      set_chunk_type(pc, CT_C99_MEMBER);
      set_chunk_parent(next, CT_C99_MEMBER);
   }

   /* Mark function parens and braces */
   if ((pc->type == CT_FUNC_DEF) ||
       (pc->type == CT_FUNC_CALL) ||
       (pc->type == CT_FUNC_CALL_USER) ||
       (pc->type == CT_FUNC_PROTO))
   {
      tmp = next;
      if (tmp->type == CT_SQUARE_OPEN)
      {
         tmp = set_paren_parent(tmp, pc->type);
      }
      else if ((tmp->type == CT_TSQUARE) ||
               (tmp->parent_type == CT_OPERATOR))
      {
         tmp = chunk_get_next_ncnl(tmp);
      }

      if (tmp != NULL)
      {
         if (chunk_is_paren_open(tmp))
         {
            tmp = flag_parens(tmp, 0, CT_FPAREN_OPEN, pc->type, false);
            if (tmp != NULL)
            {
               if (tmp->type == CT_BRACE_OPEN)
               {
                  if ((tmp->parent_type != CT_DOUBLE_BRACE) &&
                      ((pc->flags & PCF_IN_CONST_ARGS) == 0))
                  {
                     set_paren_parent(tmp, pc->type);
                  }
               }
               else if (chunk_is_semicolon(tmp) && (pc->type == CT_FUNC_PROTO))
               {
                  set_chunk_parent(tmp, pc->type);
               }
            }
         }
      }
   }

   /* Mark the parameters in catch() */
   if ((pc->type == CT_CATCH) && (next->type == CT_SPAREN_OPEN))
   {
      fix_fcn_def_params(next);
   }

   if ((pc->type == CT_THROW) && (prev->type == CT_FPAREN_CLOSE))
   {
      set_chunk_parent(pc, prev->parent_type);
      if (next->type == CT_PAREN_OPEN)
      {
         set_paren_parent(next, CT_THROW);
      }
   }

   /* Mark the braces in: "for_each_entry(xxx) { }" */
   if ((pc->type == CT_BRACE_OPEN) &&
       (pc->parent_type != CT_DOUBLE_BRACE) &&
       (prev->type == CT_FPAREN_CLOSE) &&
       ((prev->parent_type == CT_FUNC_CALL) ||
        (prev->parent_type == CT_FUNC_CALL_USER)) &&
       ((pc->flags & PCF_IN_CONST_ARGS) == 0))
   {
      set_paren_parent(pc, CT_FUNC_CALL);
   }

   /* Check for a close paren followed by an open paren, which means that
    * we are on a function type declaration (C/C++ only?).
    * Note that typedefs are already taken care of.
    */
   if (((pc->flags & (PCF_IN_TYPEDEF | PCF_IN_TEMPLATE)) == 0) &&
       (pc->parent_type != CT_CPP_CAST) &&
       (pc->parent_type != CT_C_CAST) &&
       ((pc->flags & PCF_IN_PREPROC) == 0) &&
       (!is_oc_block(pc)) &&
       (pc->parent_type != CT_OC_MSG_DECL) &&
       (pc->parent_type != CT_OC_MSG_SPEC) &&
       chunk_is_str(pc, ")", 1) &&
       chunk_is_str(next, "(", 1))
   {
      if (cpd.lang_flags & LANG_D)
      {
         flag_parens(next, 0, CT_FPAREN_OPEN, CT_FUNC_CALL, false);
      }
      else
      {
         mark_function_type(pc);
      }
   }

   if (((pc->type == CT_CLASS) ||
        (pc->type == CT_STRUCT)) &&
       (pc->level == pc->brace_level))
   {
      if ((pc->type != CT_STRUCT) || ((cpd.lang_flags & LANG_C) == 0))
      {
         mark_class_ctor(pc);
      }
   }

   if (pc->type == CT_OC_CLASS)
   {
      handle_oc_class(pc);
   }

   if (pc->type == CT_NAMESPACE)
   {
      mark_namespace(pc);
   }

   /*TODO: Check for stuff that can only occur at the start of an statement */

   if ((cpd.lang_flags & LANG_D) == 0)
   {
      /**
       * Check a paren pair to see if it is a cast.
       * Note that SPAREN and FPAREN have already been marked.
       */
      if ((pc->type == CT_PAREN_OPEN) &&
          ((pc->parent_type == CT_NONE) ||
           (pc->parent_type == CT_OC_MSG) ||
           (pc->parent_type == CT_OC_BLOCK_EXPR)) &&
          ((next->type == CT_WORD) ||
           (next->type == CT_TYPE) ||
           (next->type == CT_STRUCT) ||
           (next->type == CT_QUALIFIER) ||
           (next->type == CT_MEMBER) ||
           (next->type == CT_DC_MEMBER) ||
           (next->type == CT_ENUM) ||
           (next->type == CT_UNION)) &&
          (prev->type != CT_SIZEOF) &&
          (prev->parent_type != CT_OPERATOR) &&
          ((pc->flags & PCF_IN_TYPEDEF) == 0) &&
          ((pc->flags & PCF_IN_FCN_DEF) == 0))  // issue # 222
      {
         fix_casts(pc);
      }
   }


   /* Check for stuff that can only occur at the start of an expression */
   if (pc->flags & PCF_EXPR_START)
   {
      /* Change STAR, MINUS, and PLUS in the easy cases */
      if (pc->type == CT_STAR)
      {
         // issue #596
         // [0x100062020:IN_SPAREN,IN_FOR,STMT_START,EXPR_START,PUNCTUATOR]
         // prev->type is CT_COLON ==> CT_DEREF
         if      (prev->type == CT_ANGLE_CLOSE) { set_chunk_type(pc, CT_PTR_TYPE); }
         else if (prev->type == CT_COLON      ) { set_chunk_type(pc, CT_DEREF);    }
         else                                   { set_chunk_type(pc, CT_DEREF);    }
      }
      if ((cpd.lang_flags & LANG_CPP   ) &&
          (pc->type   == CT_CARET      ) &&
          (prev->type == CT_ANGLE_CLOSE) ) { set_chunk_type(pc, CT_PTR_TYPE);      }
      if (pc->type == CT_MINUS)            { set_chunk_type(pc, CT_NEG);           }
      if (pc->type == CT_PLUS)             { set_chunk_type(pc, CT_POS);           }
      if (pc->type == CT_INCDEC_AFTER)     { set_chunk_type(pc, CT_INCDEC_BEFORE); }
      if (pc->type == CT_AMP)              { set_chunk_type(pc, CT_ADDR);          }

      if (pc->type == CT_CARET)
      {
         if (cpd.lang_flags & LANG_OC)
         {
            /* This is likely the start of a block literal */
            handle_oc_block_literal(pc);
         }
      }
   }

   /* Detect a variable definition that starts with struct/enum/union/class */
   if (((pc->flags & PCF_IN_TYPEDEF) == 0) &&
       (prev->parent_type != CT_CPP_CAST) &&
       ((prev->flags & PCF_IN_FCN_DEF) == 0) &&
       ((pc->type == CT_STRUCT) ||
        (pc->type == CT_UNION) ||
        (pc->type == CT_CLASS) ||
        (pc->type == CT_ENUM)))
   {
      tmp = skip_dc_member(next);
      if (tmp && ((tmp->type == CT_TYPE) || (tmp->type == CT_WORD)))
      {
         set_chunk_parent(tmp, pc->type);
         set_chunk_type(tmp, CT_TYPE);

         tmp = chunk_get_next_ncnl(tmp);
      }
      if ((tmp != NULL) && (tmp->type == CT_BRACE_OPEN))
      {
         tmp = chunk_skip_to_match(tmp);
         tmp = chunk_get_next_ncnl(tmp);
      }
      if ((tmp != NULL) && (chunk_is_ptr_operator(tmp) || (tmp->type == CT_WORD)))
      {
         mark_variable_definition(tmp);
      }
   }

   /**
    * Change the paren pair after a function/macrofunc.
    * CT_PAREN_OPEN => CT_FPAREN_OPEN
    */
   if (pc->type == CT_MACRO_FUNC)
   {
      flag_parens(next, PCF_IN_FCN_CALL, CT_FPAREN_OPEN, CT_MACRO_FUNC, false);
   }

   if ((pc->type == CT_MACRO_OPEN) ||
       (pc->type == CT_MACRO_ELSE) ||
       (pc->type == CT_MACRO_CLOSE))
   {
      if (next->type == CT_PAREN_OPEN)
      {
         flag_parens(next, 0, CT_FPAREN_OPEN, pc->type, false);
      }
   }

   if ((pc->type == CT_DELETE) && (next->type == CT_TSQUARE))
   {
      set_chunk_parent(next, CT_DELETE);
   }

   /* Change CT_STAR to CT_PTR_TYPE or CT_ARITH or CT_DEREF */
   if (pc->type == CT_STAR || ((cpd.lang_flags & LANG_CPP) && (pc->type == CT_CARET)))
   {
      if (chunk_is_paren_close(next) || (next->type == CT_COMMA))
      {
         set_chunk_type(pc, CT_PTR_TYPE);
      }
      else if ((cpd.lang_flags & LANG_OC) && (next->type == CT_STAR))
      {
         /* Change pointer-to-pointer types in OC_MSG_DECLs
          * from ARITH <===> DEREF to PTR_TYPE <===> PTR_TYPE */
         set_chunk_type(pc, CT_PTR_TYPE);
         set_chunk_parent(pc, prev->parent_type);

         set_chunk_type(next, CT_PTR_TYPE);
         set_chunk_parent(next, pc->parent_type);
      }
      else if ((pc->type == CT_STAR) && ((prev->type == CT_SIZEOF) || (prev->type == CT_DELETE)))
      {
         set_chunk_type(pc, CT_DEREF);
      }
      else if (((prev->type == CT_WORD) && chunk_ends_type(prev)) ||
               (prev->type == CT_DC_MEMBER) || (prev->type == CT_PTR_TYPE))
      {
         set_chunk_type(pc, CT_PTR_TYPE);
      }
      else if ((next->type == CT_SQUARE_OPEN) &&
               !(cpd.lang_flags & LANG_OC))                // issue # 408
      {
         set_chunk_type(pc, CT_PTR_TYPE);
      }
      else if (pc->type == CT_STAR)
      {
         /* most PCF_PUNCTUATOR chunks except a paren close would make this
          * a deref. A paren close may end a cast or may be part of a macro fcn.
          */
         if (prev->type == CT_TYPE)
         {
            set_chunk_type(pc, CT_PTR_TYPE);
         }
         else
         {
            set_chunk_type(pc,
                           ((prev->flags & PCF_PUNCTUATOR) &&
                            (!chunk_is_paren_close(prev) ||
                             (prev->parent_type == CT_MACRO_FUNC)) &&
                            (prev->type != CT_SQUARE_CLOSE) &&
                            (prev->type != CT_DC_MEMBER)) ? CT_DEREF : CT_ARITH);
         }
      }
   }

   if (pc->type == CT_AMP)
   {
      if (prev->type == CT_DELETE)
      {
         set_chunk_type(pc, CT_ADDR);
      }
      else if (prev->type == CT_TYPE)
      {
         set_chunk_type(pc, CT_BYREF);
      }
      else if ((next->type == CT_FPAREN_CLOSE) ||
               (next->type == CT_COMMA))
      {
         // fix the bug #654
         // connect(&mapper, SIGNAL(mapped(QString &)), this, SLOT(onSomeEvent(QString &)));
         set_chunk_type(pc, CT_BYREF);
      }
      else
      {
         set_chunk_type(pc, CT_ARITH);
         if (prev->type == CT_WORD)
         {
            tmp = chunk_get_prev_ncnl(prev);
            if ((tmp != NULL) &&
                (chunk_is_semicolon(tmp) ||
                 (tmp->type == CT_BRACE_OPEN) ||
                 (tmp->type == CT_QUALIFIER)))
            {
               set_chunk_type(prev, CT_TYPE);
               set_chunk_type(pc, CT_ADDR);
               chunk_flags_set(next, PCF_VAR_1ST);
            }
         }
      }
   }

   if ((pc->type == CT_MINUS) ||
       (pc->type == CT_PLUS))
   {
      if ((prev->type == CT_POS) || (prev->type == CT_NEG))
      {
         set_chunk_type(pc, (pc->type == CT_MINUS) ? CT_NEG : CT_POS);
      }
      else if (prev->type == CT_OC_CLASS)
      {
         set_chunk_type(pc, (pc->type == CT_MINUS) ? CT_NEG : CT_POS);
      }
      else
      {
         set_chunk_type(pc, CT_ARITH);
      }
   }

   /**
    * Bug # 634
    * Check for extern "C" NSString* i;
    * NSString is a type
    * change CT_WORD => CT_TYPE     for pc
    * change CT_STAR => CT_PTR_TYPE for pc-next
    */
   if (pc->type == CT_WORD)             // here NSString
   {
      if (pc->next != NULL)             // here *
      {
         if (pc->next->type == CT_STAR) // here *
         {
            if (pc->prev != NULL)
            {
               if (pc->prev->type == CT_STRING)
               {
                  /* compare text with "C" to find extern "C" instructions */
                  if (unc_text::compare(pc->prev->text(), "\"C\"") == 0)
                  {
                     if (pc->prev->prev->type == CT_EXTERN)
                     {
                        // change CT_WORD => CT_TYPE
                        set_chunk_type(pc, CT_TYPE);
                        // change CT_STAR => CT_PTR_TYPE
                        set_chunk_type(pc->next, CT_PTR_TYPE);
                     }
                  }
               }
            }
            // Issue #322 STDMETHOD(GetValues)(BSTR bsName, REFDATA** pData);
            if ((pc->next->next) && (pc->next->next->type == CT_STAR))
            {
               // change CT_STAR => CT_PTR_TYPE
               set_chunk_type(pc->next, CT_PTR_TYPE);
               set_chunk_type(pc->next->next, CT_PTR_TYPE);
            }
            // Issue #222 whatever3 *(func_ptr)( whatever4 *foo2, ...
            if ((pc->next->next) &&
                (pc->next->next->type == CT_WORD) &&
                (pc->flags & PCF_IN_FCN_DEF))
            {
               set_chunk_type(pc->next, CT_PTR_TYPE);
            }
         }
      }
   }

   /**
    * Bug # 634
    * Check for __attribute__((visibility ("default"))) NSString* i;
    * NSString is a type
    * change CT_WORD => CT_TYPE     for pc
    * change CT_STAR => CT_PTR_TYPE for pc-next
    */
   if (pc->type == CT_WORD)             // here NSString
   {
      if (pc->next != NULL)             // here *
      {
         if (pc->next->type == CT_STAR) // here *
         {
            tmp = pc;
            while ((tmp != NULL))
            {
               if (tmp->type == CT_ATTRIBUTE)
               {
                  LOG_FMT(LGUY, "ATTRIBUTE found %s:%s\n",
                          get_token_name(tmp->type), tmp->text());
                  LOG_FMT(LGUY, "for token %s:%s\n", get_token_name(pc->type), pc->text());
                  // change CT_WORD => CT_TYPE
                  set_chunk_type(pc, CT_TYPE);
                  // change CT_STAR => CT_PTR_TYPE
                  set_chunk_type(pc->next, CT_PTR_TYPE);
               }
               if (tmp->flags & PCF_STMT_START)
               {
                  // we are at beginnig of the line
                  break;
               }
               tmp = chunk_get_prev(tmp);
            }
         }
      }
   }
}


static void check_double_brace_init(chunk_t *bo1)
{
   LOG_FUNC_ENTRY();
   LOG_FMT(LJDBI, "%s: %zu:%zu", __func__, bo1->orig_line, bo1->orig_col);
   chunk_t *pc = chunk_get_prev_ncnl(bo1);
   if (chunk_is_paren_close(pc))
   {
      chunk_t *bo2 = chunk_get_next(bo1);
      if (chunk_is_token(bo2, CT_BRACE_OPEN))
      {
         /* found a potential double brace */
         chunk_t *bc2 = chunk_skip_to_match(bo2);
         chunk_t *bc1 = chunk_get_next(bc2);
         if (chunk_is_token(bc1, CT_BRACE_CLOSE))
         {
            LOG_FMT(LJDBI, " - end %zu:%zu\n", bc2->orig_line, bc2->orig_col);
            /* delete bo2 and bc1 */
            assert(bo2 != NULL);
            bo1->str         += bo2->str;
            bo1->orig_col_end = bo2->orig_col_end;
            chunk_del(bo2);
            set_chunk_parent(bo1, CT_DOUBLE_BRACE);

            assert(bc1 != NULL);
            bc2->str         += bc1->str;
            bc2->orig_col_end = bc1->orig_col_end;
            chunk_del(bc1);
            set_chunk_parent(bc2, CT_DOUBLE_BRACE);
            return;
         }
      }
   }
   LOG_FMT(LJDBI, " - no\n");
}


void fix_symbols(void)
{
   LOG_FUNC_ENTRY();
   chunk_t *pc;
   chunk_t dummy;

   cpd.unc_stage = US_FIX_SYMBOLS;

   mark_define_expressions();

   bool is_java = (cpd.lang_flags & LANG_JAVA) != 0;   // forcing value to bool
   for (pc = chunk_get_head(); pc != NULL; pc = chunk_get_next_ncnl(pc))
   {
      if ((pc->type == CT_FUNC_WRAP) ||
          (pc->type == CT_TYPE_WRAP))
      {
         handle_wrap(pc);
      }

      if (pc->type == CT_ASSIGN)
      {
         mark_lvalue(pc);
      }

      if (is_java && (pc->type == CT_BRACE_OPEN))
      {
         check_double_brace_init(pc);
      }
   }

   pc = chunk_get_head();
   if (chunk_is_newline(pc) || chunk_is_comment(pc))
   {
      pc = chunk_get_next_ncnl(pc);
   }
   while (pc != NULL)
   {
      chunk_t *prev = chunk_get_prev_ncnl(pc, CNAV_PREPROC);
      if (prev == NULL) { prev = &dummy; }

      chunk_t *next = chunk_get_next_ncnl(pc, CNAV_PREPROC);
      if (next == NULL) { next = &dummy; }

      do_symbol_check(prev, pc, next);
      pc = chunk_get_next_ncnl(pc);
   }

   pawn_add_virtual_semicolons();
   process_returns();

   /* 2nd pass - handle variable definitions
    * REVISIT: We need function params marked to do this (?) */
   pc = chunk_get_head();
   int square_level = -1;
   while (pc != NULL)
   {
      /* Can't have a variable definition inside [ ] */
      if (square_level < 0)
      {
         if (pc->type == CT_SQUARE_OPEN)
         {
            square_level = (int)pc->level;
         }
      }
      else
      {
         if (pc->level <= (size_t)square_level)
         {
            square_level = -1;
         }
      }

      /* A variable definition is possible after at the start of a statement
       * that starts with: QUALIFIER, TYPE, or WORD */
      if ((square_level < 0) &&
          (pc->flags & PCF_STMT_START) &&
          ((pc->type == CT_QUALIFIER) ||
           (pc->type == CT_TYPE) ||
           (pc->type == CT_TYPENAME) ||
           (pc->type == CT_WORD)) &&
          (pc->parent_type != CT_ENUM) &&
          ((pc->flags & PCF_IN_ENUM) == 0))
      {
         pc = fix_var_def(pc);
      }
      else
      {
         pc = chunk_get_next_ncnl(pc);
      }
   }
}


static void mark_lvalue(chunk_t *pc)
{
   LOG_FUNC_ENTRY();

   if (pc->flags & PCF_IN_PREPROC)
   {
      return;
   }

   chunk_t *prev;
   for (prev = chunk_get_prev_ncnl(pc);
        prev != NULL;
        prev = chunk_get_prev_ncnl(prev))
   {
      if ((prev->level < pc->level) ||
          (prev->type == CT_ASSIGN) ||
          (prev->type == CT_COMMA) ||
          (prev->type == CT_BOOL) ||
          chunk_is_semicolon(prev) ||
          chunk_is_str(prev, "(", 1) ||
          chunk_is_str(prev, "{", 1) ||
          chunk_is_str(prev, "[", 1) ||
          (prev->flags & PCF_IN_PREPROC))
      {
         break;
      }
      chunk_flags_set(prev, PCF_LVALUE);
      if ((prev->level == pc->level) && chunk_is_str(prev, "&", 1))
      {
         make_type(prev);
      }
   }
}


static void mark_function_return_type(chunk_t *fname, chunk_t *start, c_token_t parent_type)
{
   LOG_FUNC_ENTRY();
   chunk_t *pc = start;

   if (pc != NULL)
   {
      /* Step backwards from pc and mark the parent of the return type */
      LOG_FMT(LFCNR, "%s: (backwards) return type for '%s' @ %zu:%zu",
              __func__, fname->text(), fname->orig_line, fname->orig_col);

      chunk_t *first = pc;
      while (pc)
      {
         if ((!chunk_is_type(pc) &&
              (pc->type != CT_OPERATOR) &&
              (pc->type != CT_WORD) &&
              (pc->type != CT_ADDR)) ||
             (pc->flags & PCF_IN_PREPROC))
         {
            break;
         }
         if (!chunk_is_ptr_operator(pc))
         {
            first = pc;
         }
         pc = chunk_get_prev_ncnl(pc);
      }

      pc = first;
      while (pc)
      {
         LOG_FMT(LFCNR, " [%s|%s]", pc->text(), get_token_name(pc->type));

         if (parent_type != CT_NONE)
         {
            set_chunk_parent(pc, parent_type);
         }
         make_type(pc);
         if (pc == start)
         {
            break;
         }
         pc = chunk_get_next_ncnl(pc);
      }
      LOG_FMT(LFCNR, "\n");
   }
}


static bool mark_function_type(chunk_t *pc)
{
   LOG_FUNC_ENTRY();
   LOG_FMT(LFTYPE, "%s: [%s] %s @ %zu:%zu\n", __func__,
           get_token_name(pc->type), pc->text(), pc->orig_line, pc->orig_col);

   size_t    star_count = 0;
   size_t    word_count = 0;
   chunk_t   *ptrcnk    = NULL;
   chunk_t   *tmp;
   chunk_t   *apo;
   chunk_t   *apc;
   chunk_t   *aft;
   bool      anon = false;
   c_token_t pt, ptp;

   /* Scan backwards across the name, which can only be a word and single star */
   chunk_t *varcnk = chunk_get_prev_ncnl(pc);
   if (!chunk_is_word(varcnk))
   {
      if ((cpd.lang_flags & LANG_OC) && chunk_is_str(varcnk, "^", 1) &&
          chunk_is_paren_open(chunk_get_prev_ncnl(varcnk)))
      {
         /* anonymous ObjC block type -- RTYPE (^)(ARGS) */
         anon = true;
      }
      else
      {
         LOG_FMT(LFTYPE, "%s: not a word '%s' [%s] @ %zu:%zu\n",
                 __func__, varcnk->text(), get_token_name(varcnk->type),
                 varcnk->orig_line, varcnk->orig_col);
         goto nogo_exit;
      }
   }

   apo = chunk_get_next_ncnl(pc);
   apc = chunk_skip_to_match(apo);
   if (!chunk_is_paren_open(apo) || ((apc = chunk_skip_to_match(apo)) == NULL))
   {
      LOG_FMT(LFTYPE, "%s: not followed by parens\n", __func__);
      goto nogo_exit;
   }
   aft = chunk_get_next_ncnl(apc);
   if (chunk_is_token(aft, CT_BRACE_OPEN))
   {
      pt = CT_FUNC_DEF;
   }
   else if (chunk_is_token(aft, CT_SEMICOLON) ||
            chunk_is_token(aft, CT_ASSIGN))
   {
      pt = CT_FUNC_PROTO;
   }
   else
   {
      LOG_FMT(LFTYPE, "%s: not followed by '{' or ';'\n", __func__);
      goto nogo_exit;
   }
   ptp = (pc->flags & PCF_IN_TYPEDEF) ? CT_FUNC_TYPE : CT_FUNC_VAR;

   tmp = pc;
   while ((tmp = chunk_get_prev_ncnl(tmp)) != NULL)
   {
      LOG_FMT(LFTYPE, " -- [%s] %s on line %zu, col %zu",
              get_token_name(tmp->type), tmp->text(),
              tmp->orig_line, tmp->orig_col);

      if (chunk_is_star(tmp) || chunk_is_token(tmp, CT_PTR_TYPE) ||
          chunk_is_token(tmp, CT_CARET))
      {
         star_count++;
         ptrcnk = tmp;
         LOG_FMT(LFTYPE, " -- PTR_TYPE\n");
      }
      else if (chunk_is_word(tmp) ||
               (tmp->type == CT_WORD) ||
               (tmp->type == CT_TYPE))
      {
         word_count++;
         LOG_FMT(LFTYPE, " -- TYPE(%s)\n", tmp->text());
      }
      else if (tmp->type == CT_DC_MEMBER)
      {
         word_count = 0;
         LOG_FMT(LFTYPE, " -- :: reset word_count\n");
      }
      else if (chunk_is_str(tmp, "(", 1))
      {
         LOG_FMT(LFTYPE, " -- open paren (break)\n");
         break;
      }
      else
      {
         LOG_FMT(LFTYPE, " --  unexpected token [%s] %s on line %zu, col %zu\n",
                 get_token_name(tmp->type), tmp->text(),
                 tmp->orig_line, tmp->orig_col);
         goto nogo_exit;
      }
   }

   if ((star_count > 1) ||
       (word_count > 1) ||
       ((star_count + word_count) == 0))
   {
      LOG_FMT(LFTYPE, "%s: bad counts word:%zu, star:%zu\n", __func__,
              word_count, star_count);
      goto nogo_exit;
   }

   /* make sure what appears before the first open paren can be a return type */
   if (!chunk_ends_type(chunk_get_prev_ncnl(tmp)))
   {
      goto nogo_exit;
   }

   if (ptrcnk)
   {
      set_chunk_type(ptrcnk, CT_PTR_TYPE);
   }
   if (!anon)
   {
      if (pc->flags & PCF_IN_TYPEDEF)
      {
         set_chunk_type(varcnk, CT_TYPE);
      }
      else
      {
         set_chunk_type(varcnk, CT_FUNC_VAR);
         chunk_flags_set(varcnk, PCF_VAR_1ST_DEF);
      }
   }
   set_chunk_type(pc, CT_TPAREN_CLOSE);
   set_chunk_parent(pc, ptp);

   set_chunk_type(apo, CT_FPAREN_OPEN);
   set_chunk_parent(apo, pt);
   set_chunk_type(apc, CT_FPAREN_CLOSE);
   set_chunk_parent(apc, pt);
   fix_fcn_def_params(apo);

   if (chunk_is_semicolon(aft))
   {
      set_chunk_parent(aft, (aft->flags & PCF_IN_TYPEDEF) ? CT_TYPEDEF : CT_FUNC_VAR);
   }
   else if (chunk_is_token(aft, CT_BRACE_OPEN))
   {
      flag_parens(aft, 0, CT_NONE, pt, false);
   }

   /* Step backwards to the previous open paren and mark everything a
    */
   tmp = pc;
   while ((tmp = chunk_get_prev_ncnl(tmp)) != NULL)
   {
      LOG_FMT(LFTYPE, " ++ [%s] %s on line %zu, col %zu\n",
              get_token_name(tmp->type), tmp->text(),
              tmp->orig_line, tmp->orig_col);

      if (*tmp->str.c_str() == '(')
      {
         if ((pc->flags & PCF_IN_TYPEDEF) == 0)
         {
            chunk_flags_set(tmp, PCF_VAR_1ST_DEF);
         }
         set_chunk_type(tmp, CT_TPAREN_OPEN);
         set_chunk_parent(tmp, ptp);

         tmp = chunk_get_prev_ncnl(tmp);
         if (tmp != NULL)
         {
            if ((tmp->type == CT_FUNCTION) ||
                (tmp->type == CT_FUNC_CALL) ||
                (tmp->type == CT_FUNC_CALL_USER) ||
                (tmp->type == CT_FUNC_DEF) ||
                (tmp->type == CT_FUNC_PROTO))
            {
               set_chunk_type(tmp, CT_TYPE);
               chunk_flags_clr(tmp, PCF_VAR_1ST_DEF);
            }
         }
         mark_function_return_type(varcnk, tmp, ptp);
         break;
      }
   }
   return(true);

nogo_exit:
   tmp = chunk_get_next_ncnl(pc);
   if (chunk_is_paren_open(tmp))
   {
      LOG_FMT(LFTYPE, "%s:%d setting FUNC_CALL on %zu:%zu\n",
              __func__, __LINE__, tmp->orig_line, tmp->orig_col);
      flag_parens(tmp, 0, CT_FPAREN_OPEN, CT_FUNC_CALL, false);
   }
   return(false);
}


static void process_returns(void)
{
   LOG_FUNC_ENTRY();
   chunk_t *pc = chunk_get_head();
   while (pc != NULL)
   {
      if ((pc->type != CT_RETURN) || (pc->flags & PCF_IN_PREPROC))
      {
         pc = chunk_get_next_type(pc, CT_RETURN, -1);
         continue;
      }
      pc = process_return(pc);
   }
}


static chunk_t *process_return(chunk_t *pc)
{
   LOG_FUNC_ENTRY();

   /* grab next and bail if it is a semicolon */
   chunk_t *next = chunk_get_next_ncnl(pc);
   if ((next == NULL) || chunk_is_semicolon(next))
   {
      return(next);
   }

   if (cpd.settings[UO_nl_return_expr].a != AV_IGNORE)
   {
      newline_iarf(pc, cpd.settings[UO_nl_return_expr].a);
   }

   chunk_t *temp;
   chunk_t *semi;
   chunk_t *cpar;
   chunk_t chunk;
   if (next->type == CT_PAREN_OPEN)
   {
      /* See if the return is fully paren'd */
      cpar = chunk_get_next_type(next, CT_PAREN_CLOSE, (int)next->level);
      semi = chunk_get_next_ncnl(cpar);
      if (chunk_is_semicolon(semi))
      {
         if (cpd.settings[UO_mod_paren_on_return].a == AV_REMOVE)
         {
            LOG_FMT(LRETURN, "%s: removing parens on line %zu\n",
                    __func__, pc->orig_line);

            /* lower the level of everything */
            for (temp = next; temp != cpar; temp = chunk_get_next(temp))
            {
               temp->level--;
            }

            /* delete the parens */
            chunk_del(next);
            chunk_del(cpar);

            /* back up the semicolon */
            semi->column--;
            semi->orig_col--;
            semi->orig_col_end--;
         }
         else
         {
            LOG_FMT(LRETURN, "%s: keeping parens on line %zu\n",
                    __func__, pc->orig_line);

            /* mark & keep them */
            set_chunk_parent(next, CT_RETURN);
            set_chunk_parent(cpar, CT_RETURN);
         }
         return(semi);
      }
   }

   /* We don't have a fully paren'd return. Should we add some? */
   if ((cpd.settings[UO_mod_paren_on_return].a & AV_ADD) == 0) /*lint !e641 !e655 */
   {
      return(next);
   }

   /* find the next semicolon on the same level */
   semi = next;
   while ((semi = chunk_get_next(semi)) != NULL)
   {
      if ((chunk_is_semicolon(semi) && (pc->level == semi->level)) ||
          (semi->level < pc->level))
      {
         break;
      }
   }
   if (chunk_is_semicolon(semi) && (pc->level == semi->level)) /*lint !e613 */
   {
      /* add the parens */
      chunk.type        = CT_PAREN_OPEN;
      chunk.str         = "(";
      chunk.level       = pc->level;
      chunk.brace_level = pc->brace_level;
      chunk.orig_line   = pc->orig_line;
      chunk.parent_type = CT_RETURN;
      chunk.flags       = pc->flags & PCF_COPY_FLAGS;
      chunk_add_before(&chunk, next);

      chunk.type      = CT_PAREN_CLOSE;
      chunk.str       = ")";

      assert(semi != NULL);
      chunk.orig_line = semi->orig_line;
      cpar            = chunk_add_before(&chunk, semi);

      LOG_FMT(LRETURN, "%s: added parens on line %zu\n",
              __func__, pc->orig_line);

      for (temp = next; temp != cpar; temp = chunk_get_next(temp))
      {
         temp->level++;
      }
   }
   return(semi);
}


static bool is_ucase_str(const char *str, size_t len)
{
   while (len-- > 0)
   {
      if (unc_toupper(*str) != *str)
      {
         return(false);
      }
      str++;
   }
   return(true);
}


static bool is_oc_block(chunk_t *pc)
{
   return((pc != NULL) &&
          ((pc->parent_type == CT_OC_BLOCK_TYPE) ||
           (pc->parent_type == CT_OC_BLOCK_EXPR) ||
           (pc->parent_type == CT_OC_BLOCK_ARG) ||
           (pc->parent_type == CT_OC_BLOCK) ||
           (pc->type == CT_OC_BLOCK_CARET) ||
           (pc->next && pc->next->type == CT_OC_BLOCK_CARET) ||
           (pc->prev && pc->prev->type == CT_OC_BLOCK_CARET)));
}


static void fix_casts(chunk_t *start)
{
   LOG_FUNC_ENTRY();

   if(start == NULL) { return; };

   LOG_FMT(LCASTS, "%s:line %zu, col %zu:", __func__, start->orig_line, start->orig_col);

   const chunk_t *prev = chunk_get_prev_ncnl(start);
   if ((prev != NULL) && (prev->type == CT_PP_DEFINED))
   {
      LOG_FMT(LCASTS, " -- not a cast - after defined\n");
      return;
   }

   chunk_t    *first;
   chunk_t    *after;
   chunk_t    *last = NULL;
   chunk_t    *paren_close;
   const char *verb      = "likely";
   const char *detail    = "";
   size_t     count      = 0;
   int        word_count = 0;
   bool       nope;
   bool       doubtful_cast = false;

   /* Make sure there is only WORD, TYPE, and '*' or '^' before the close paren */
   chunk_t *pc = chunk_get_next_ncnl(start);
   first = pc;
   while ((pc != NULL) && (chunk_is_type(pc) ||
                           (pc->type == CT_WORD) ||
                           (pc->type == CT_QUALIFIER) ||
                           (pc->type == CT_DC_MEMBER) ||
                           (pc->type == CT_STAR) ||
                           (pc->type == CT_CARET) ||
                           (pc->type == CT_TSQUARE) ||
                           (pc->type == CT_AMP)))
   {
      LOG_FMT(LCASTS, " [%s]", get_token_name(pc->type));

      if      (pc->type == CT_WORD     ) { word_count++; }
      else if (pc->type == CT_DC_MEMBER) { word_count--; }

      last = pc;
      pc   = chunk_get_next_ncnl(pc);
      count++;
   }

   assert(prev != NULL);
   if ((pc == NULL) || (pc->type != CT_PAREN_CLOSE) || (prev->type == CT_OC_CLASS))
   {
      LOG_FMT(LCASTS, " -- not a cast, hit [%s]\n",
              (pc == NULL) ? "NULL"  : get_token_name(pc->type));
      return;
   }

   if (word_count > 1)
   {
      LOG_FMT(LCASTS, " -- too many words: %d\n", word_count);
      return;
   }
   paren_close = pc;

   if (last == NULL)
   {
      return;
   }

   /* If last is a type or star/caret, we have a cast for sure */
   if ((last->type == CT_STAR) ||
       (last->type == CT_CARET) ||
       (last->type == CT_PTR_TYPE) ||
       (last->type == CT_TYPE))
   {
      verb = "for sure";
   }
   else if (count == 1)
   {
      /**
       * We are on a potential cast of the form "(word)".
       * We don't know if the word is a type. So lets guess based on some
       * simple rules:
       *  - if all caps, likely a type
       *  - if it ends in _t, likely a type
       *  - if it's objective-c and the type is id, likely valid
       */
      verb = "guessed";
      if ((last->len() > 3) &&
          (last->str[last->len() - 2] == '_') &&
          (last->str[last->len() - 1] == 't'))
      {
         detail = " -- '_t'";
      }
      else if (is_ucase_str(last->text(), last->len()))
      {
         detail = " -- upper case";
      }
      else if ((cpd.lang_flags & LANG_OC) && chunk_is_str(last, "id", 2))
      {
         detail = " -- Objective-C id";
      }
      else
      {
         /* If we can't tell for sure whether this is a cast, decide against it */
         detail        = " -- mixed case";
         doubtful_cast = true;
      }

      /**
       * If the next item is a * or &, the next item after that can't be a
       * number or string.
       *
       * If the next item is a +, the next item has to be a number.
       *
       * If the next item is a -, the next item can't be a string.
       *
       * For this to be a cast, the close paren must be followed by:
       *  - constant (number or string)
       *  - paren open
       *  - word
       *
       * Find the next non-open paren item.
       */
      pc    = chunk_get_next_ncnl(paren_close);
      after = pc;
      do
      {
         after = chunk_get_next_ncnl(after);
      } while ((after != NULL) && (after->type == CT_PAREN_OPEN));

      if (after == NULL)
      {
         LOG_FMT(LCASTS, " -- not a cast - hit NULL\n");
         return;
      }

      nope = false;
      if (chunk_is_ptr_operator(pc))
      {
         /* star (*) and address (&) are ambiguous */
         if ((after->type == CT_NUMBER_FP) ||
             (after->type == CT_NUMBER) ||
             (after->type == CT_STRING) ||
             doubtful_cast)
         {
            nope = true;
         }
      }
      else if (pc->type == CT_MINUS)
      {
         /* (UINT8)-1 or (foo)-1 or (FOO)-'a' */
         if ((after->type == CT_STRING) || doubtful_cast)
         {
            nope = true;
         }
      }
      else if (pc->type == CT_PLUS)
      {
         /* (UINT8)+1 or (foo)+1 */
         if (((after->type != CT_NUMBER) &&
              (after->type != CT_NUMBER_FP)) || doubtful_cast)
         {
            nope = true;
         }
      }
      else if ((pc->type != CT_NUMBER_FP) &&
               (pc->type != CT_NUMBER) &&
               (pc->type != CT_WORD) &&
               (pc->type != CT_THIS) &&
               (pc->type != CT_TYPE) &&
               (pc->type != CT_PAREN_OPEN) &&
               (pc->type != CT_STRING) &&
               (pc->type != CT_SIZEOF) &&
               (pc->type != CT_FUNC_CALL) &&
               (pc->type != CT_FUNC_CALL_USER) &&
               (pc->type != CT_FUNCTION) &&
               (pc->type != CT_BRACE_OPEN) &&
               (!((pc->type == CT_SQUARE_OPEN) && (cpd.lang_flags & LANG_OC))))
      {
         LOG_FMT(LCASTS, " -- not a cast - followed by '%s' %s\n",
                 pc->text(), get_token_name(pc->type));
         return;
      }

      if (nope)
      {
         LOG_FMT(LCASTS, " -- not a cast - '%s' followed by %s\n",
                 pc->text(), get_token_name(after->type));
         return;
      }
   }

   /* if the 'cast' is followed by a semicolon, comma or close paren, it isn't */
   pc = chunk_get_next_ncnl(paren_close);
   if (chunk_is_semicolon(pc) || chunk_is_token(pc, CT_COMMA) || chunk_is_paren_close(pc))
   {
      LOG_FMT(LCASTS, " -- not a cast - followed by %s\n", get_token_name(pc->type));
      return;
   }

   set_chunk_parent(start, CT_C_CAST);
   set_chunk_parent(paren_close, CT_C_CAST);

   LOG_FMT(LCASTS, " -- %s c-cast: (", verb);

   for (pc = first; pc != paren_close; pc = chunk_get_next_ncnl(pc))
   {
      set_chunk_parent(pc, CT_C_CAST);
      make_type(pc);
      LOG_FMT(LCASTS, " %s", pc->text());
   }
   LOG_FMT(LCASTS, " )%s\n", detail);

   /* Mark the next item as an expression start */
   pc = chunk_get_next_ncnl(paren_close);
   if (pc != NULL)
   {
      chunk_flags_set(pc, PCF_EXPR_START);
      if (chunk_is_opening_brace(pc))
      {
         set_paren_parent(pc, start->parent_type);
      }
   }
}


static void fix_type_cast(chunk_t *start)
{
   LOG_FUNC_ENTRY();
   chunk_t *pc;

   pc = chunk_get_next_ncnl(start);
   if ((pc == NULL) || (pc->type != CT_ANGLE_OPEN))
   {
      return;
   }

   while (((pc = chunk_get_next_ncnl(pc)) != NULL) &&
          (pc->level >= start->level))
   {
      if ((pc->level == start->level) && (pc->type == CT_ANGLE_CLOSE))
      {
         pc = chunk_get_next_ncnl(pc);
         if (chunk_is_str(pc, "(", 1))
         {
            set_paren_parent(pc, CT_TYPE_CAST);
         }
         return;
      }
      make_type(pc);
   }
}


static void fix_enum_struct_union(chunk_t *pc)
{
   LOG_FUNC_ENTRY();

   if ( (pc == NULL                  ) || /* invalid parameter */
        (pc->parent_type == CT_C_CAST) )  /* Make sure this wasn't a cast */
   {
      return;
   }

   chunk_t *prev        = NULL;
   size_t  flags        = PCF_VAR_1ST_DEF;
   size_t  in_fcn_paren = pc->flags & PCF_IN_FCN_DEF;

   /* the next item is either a type or open brace */
   chunk_t *next = chunk_get_next_ncnl(pc);
   if (next && (next->type == CT_ENUM_CLASS))
   {
      next = chunk_get_next_ncnl(next);
   }
   if (next && (next->type == CT_TYPE))
   {
      set_chunk_parent(next, pc->type);
      prev = next;
      next = chunk_get_next_ncnl(next);

      /* next up is either a colon, open brace, or open paren (pawn) */
      if (!next)
      {
         return;
      }
      else if ((cpd.lang_flags & LANG_PAWN) &&
               (next->type == CT_PAREN_OPEN))
      {
         next = set_paren_parent(next, CT_ENUM);
      }
      else if ((pc->type == CT_ENUM) && (next->type == CT_COLON))
      {
         /* enum TYPE : INT_TYPE { */
         next = chunk_get_next_ncnl(next);
         if (next)
         {
            make_type(next);
            next = chunk_get_next_ncnl(next);
         }
      }
   }
   if (next && (next->type == CT_BRACE_OPEN))
   {
      flag_parens(next, (pc->type == CT_ENUM) ? PCF_IN_ENUM : PCF_IN_STRUCT,
                  CT_NONE, CT_NONE, false);

      if ((pc->type == CT_UNION) || (pc->type == CT_STRUCT))
      {
         mark_struct_union_body(next);
      }

      /* Skip to the closing brace */
      set_chunk_parent(next, pc->type);
      next   = chunk_get_next_type(next, CT_BRACE_CLOSE, (int)pc->level);
      flags |= PCF_VAR_INLINE;
      if (next != NULL)
      {
         set_chunk_parent(next, pc->type);
         next = chunk_get_next_ncnl(next);
      }
      prev = NULL;
   }
   /* reset var name parent type */
   else if (next && prev)
   {
      set_chunk_parent(prev, CT_NONE);
   }

   if ((next == NULL) || (next->type == CT_PAREN_CLOSE))
   {
      return;
   }

   if (!chunk_is_semicolon(next))
   {
      /* Pawn does not require a semicolon after an enum */
      if (cpd.lang_flags & LANG_PAWN)
      {
         return;
      }

      /* D does not require a semicolon after an enum, but we add one to make
       * other code happy.*/
      if (cpd.lang_flags & LANG_D)
      {
         next = pawn_add_vsemi_after(chunk_get_prev_ncnl(next));
      }
   }

   /* We are either pointing to a ';' or a variable */
   while ((next != NULL) && !chunk_is_semicolon(next) &&
          (next->type != CT_ASSIGN) &&
          ((in_fcn_paren ^ (next->flags & PCF_IN_FCN_DEF)) == 0))
   {
      if (next->level == pc->level)
      {
         if (next->type == CT_WORD)
         {
            chunk_flags_set(next, flags);
            flags &= ~PCF_VAR_1ST;       /* clear the first flag for the next items */
         }

         if (next->type == CT_STAR || ((cpd.lang_flags & LANG_CPP) && (next->type == CT_CARET)))
         {
            set_chunk_type(next, CT_PTR_TYPE);
         }

         /* If we hit a comma in a function param, we are done */
         if (((next->type == CT_COMMA) ||
              (next->type == CT_FPAREN_CLOSE)) &&
             (next->flags & (PCF_IN_FCN_DEF | PCF_IN_FCN_CALL)))
         {
            return;
         }
      }

      next = chunk_get_next_ncnl(next);
   }

   if (next && !prev && (next->type == CT_SEMICOLON))
   {
      set_chunk_parent(next, pc->type);
   }
}


static void fix_typedef(chunk_t *start)
{
   LOG_FUNC_ENTRY();

   if (start == NULL) { return; }

   LOG_FMT(LTYPEDEF, "%s: typedef @ %zu:%zu\n", __func__, start->orig_line, start->orig_col);

   chunk_t *the_type = NULL;
   chunk_t *open_paren;
   chunk_t *last_op = NULL;

   /* Mark everything in the typedef and scan for ")(", which makes it a
    * function type */
   chunk_t *next = start;
   while (((next = chunk_get_next_ncnl(next, CNAV_PREPROC)) != NULL) &&
          (next->level >= start->level))
   {
      chunk_flags_set(next, PCF_IN_TYPEDEF);
      if (start->level == next->level)
      {
         if (chunk_is_semicolon(next))
         {
            set_chunk_parent(next, CT_TYPEDEF);
            break;
         }
         if (next->type == CT_ATTRIBUTE)
         {
            break;
         }
         if ((cpd.lang_flags & LANG_D) && (next->type == CT_ASSIGN))
         {
            set_chunk_parent(next, CT_TYPEDEF);
            break;
         }
         make_type(next);
         if (next->type == CT_TYPE)
         {
            the_type = next;
         }
         chunk_flags_clr(next, PCF_VAR_1ST_DEF);
         if (*next->str.c_str() == '(')
         {
            last_op = next;
         }
      }
   }

   /* avoid interpreting typedef NS_ENUM (NSInteger, MyEnum) as a function def */
   if (last_op && !((cpd.lang_flags & LANG_OC) &&
                    (last_op->parent_type == CT_ENUM)))
   {
      flag_parens(last_op, 0, CT_FPAREN_OPEN, CT_TYPEDEF, false);
      fix_fcn_def_params(last_op);

      open_paren = NULL;
      the_type   = chunk_get_prev_ncnl(last_op, CNAV_PREPROC);
      if (chunk_is_paren_close(the_type))
      {
         open_paren = chunk_skip_to_match_rev(the_type);
         mark_function_type(the_type);
         the_type = chunk_get_prev_ncnl(the_type, CNAV_PREPROC);
      }
      else
      {
         /* must be: "typedef <return type>func(params);" */
         set_chunk_type(the_type, CT_FUNC_TYPE);
      }
      set_chunk_parent(the_type, CT_TYPEDEF);

      LOG_FMT(LTYPEDEF, "%s: fcn typedef [%s] on line %zu\n",
              __func__, the_type->text(), the_type->orig_line);

      /* If we are aligning on the open paren, grab that instead */
      if (open_paren && (cpd.settings[UO_align_typedef_func].u == 1))
      {
         the_type = open_paren;
      }
      if (cpd.settings[UO_align_typedef_func].u != 0)
      {
         LOG_FMT(LTYPEDEF, "%s:  -- align anchor on [%s] @ %zu:%zu\n",
                 __func__, the_type->text(), the_type->orig_line, the_type->orig_col);
         chunk_flags_set(the_type, PCF_ANCHOR);
      }

      /* already did everything we need to do */
      return;
   }

   /* Skip over enum/struct/union stuff, as we know it isn't a return type
    * for a function type */
   next = chunk_get_next_ncnl(start, CNAV_PREPROC);
   if (next == NULL) { return; }

   if ((next->type != CT_ENUM) &&
       (next->type != CT_STRUCT) &&
       (next->type != CT_UNION))
   {
      if (the_type != NULL)
      {
         /* We have just a regular typedef */
         LOG_FMT(LTYPEDEF, "%s: regular typedef [%s] on line %zu\n",
                 __func__, the_type->text(), the_type->orig_line);
         chunk_flags_set(the_type, PCF_ANCHOR);
      }
      return;
   }

   /* We have a struct/union/enum type, set the parent */
   c_token_t tag = next->type;

   /* the next item should be either a type or { */
   next = chunk_get_next_ncnl(next, CNAV_PREPROC);
   if (next == NULL) { return; }

   if (next->type == CT_TYPE)
   {
      next = chunk_get_next_ncnl(next, CNAV_PREPROC);
   }
   if (next == NULL) { return; }

   if (next->type == CT_BRACE_OPEN)
   {
      set_chunk_parent(next, tag);
      /* Skip to the closing brace */
      next = chunk_get_next_type(next, CT_BRACE_CLOSE, (int)next->level, CNAV_PREPROC);
      if (next != NULL)
      {
         set_chunk_parent(next, tag);
      }
   }

   if (the_type != NULL)
   {
      LOG_FMT(LTYPEDEF, "%s: %s typedef [%s] on line %zu\n",
              __func__, get_token_name(tag), the_type->text(), the_type->orig_line);
      chunk_flags_set(the_type, PCF_ANCHOR);
   }
}


static bool cs_top_is_question(const ChunkStack &cs, size_t level)
{
<<<<<<< HEAD
   const chunk_t *pc = cs.Empty() ? NULL : cs.Top()->m_pc; /*lint !e613 */
=======
   const chunk_t *pc = cs.Empty() ? NULL : cs.Top()->m_pc;
>>>>>>> 90ced66f

   return(pc && (pc->type == CT_QUESTION) && (pc->level == level));
}


void combine_labels(void)
{
   LOG_FUNC_ENTRY();

   chunk_t *tmp;
   bool    hit_case  = false;
   bool    hit_class = false;

   cpd.unc_stage = US_COMBINE_LABELS;

   // need a stack to handle nesting inside of OC messages, which reset the scope
   ChunkStack cs;

   chunk_t *prev = chunk_get_head();
   chunk_t *cur  = chunk_get_next_nc(prev);
   chunk_t *next = chunk_get_next_nc(cur);

   /* unlikely that the file will start with a label... */
   while (next != NULL)
   {
#ifdef DEBUG
      LOG_FMT(LGUY, "(%d) ", __LINE__);
#endif

      if      (cur->type == CT_NEWLINE     ) { LOG_FMT(LGUY, "%s: %zu:%zu CT_NEWLINE\n",      __func__, cur->orig_line, cur->orig_col); }
      else if (cur->type == CT_VBRACE_OPEN ) { LOG_FMT(LGUY, "%s: %zu:%zu CT_VBRACE_OPEN\n",  __func__, cur->orig_line, cur->orig_col); }
      else if (cur->type == CT_VBRACE_CLOSE) { LOG_FMT(LGUY, "%s: %zu:%zu CT_VBRACE_CLOSE\n", __func__, cur->orig_line, cur->orig_col); }
      else                                   { LOG_FMT(LGUY, "%s: %zu:%zu %s\n",              __func__, cur->orig_line, cur->orig_col, cur->text()); }

      if (!(next->flags & PCF_IN_OC_MSG) && /* filter OC case of [self class] msg send */
          ((next->type == CT_CLASS) ||
           (next->type == CT_OC_CLASS) ||
           (next->type == CT_TEMPLATE)))
      {
         hit_class = true;
      }
      if (chunk_is_semicolon(next) || (next->type == CT_BRACE_OPEN))
      {
         hit_class = false;
      }

      if (prev->type == CT_SQUARE_OPEN && prev->parent_type == CT_OC_MSG)
      {
         cs.Push_Back(prev);
      }
      else if (next->type == CT_SQUARE_CLOSE && next->parent_type == CT_OC_MSG)
      {
         /* pop until we hit '[' */
         while (!cs.Empty())
         {
            assert(cs.Top() != NULL);
            const chunk_t *t2 = cs.Top()->m_pc;
            cs.Pop_Back();
            if (t2->type == CT_SQUARE_OPEN)
            {
               break;
            }
         }
      }

      if (next->type == CT_QUESTION)
      {
         cs.Push_Back(next);
      }
      else if (next->type == CT_CASE)
      {
         if (cur->type == CT_GOTO)
         {
            /* handle "goto case x;" */
            set_chunk_type(next, CT_QUALIFIER);
         }
         else
         {
            hit_case = true;
         }
      }
      else if ((next->type == CT_COLON) ||
               ((next->type == CT_OC_COLON) && cs_top_is_question(cs, next->level)))
      {
         if (cur->type == CT_DEFAULT)
         {
            set_chunk_type(cur, CT_CASE);
            hit_case = true;
         }
         if (cs_top_is_question(cs, next->level))
         {
            set_chunk_type(next, CT_COND_COLON);
            cs.Pop_Back();
         }
         else if (hit_case)
         {
            hit_case = false;
            set_chunk_type(next, CT_CASE_COLON);
            tmp = chunk_get_next_ncnl(next);
            if ((tmp != NULL) && (tmp->type == CT_BRACE_OPEN))
            {
               set_chunk_parent(tmp, CT_CASE);
               tmp = chunk_get_next_type(tmp, CT_BRACE_CLOSE, (int)tmp->level);
               if (tmp != NULL)
               {
                  set_chunk_parent(tmp, CT_CASE);
               }
            }
         }
         else
         {
            const chunk_t *nextprev = chunk_get_prev_ncnl(next);

            if (cpd.lang_flags & LANG_PAWN)
            {
               if ((cur->type == CT_WORD) ||
                   (cur->type == CT_BRACE_CLOSE))
               {
                  c_token_t new_type = CT_TAG;

                  tmp = chunk_get_next_nc(next);
                  if (chunk_is_newline(prev) && chunk_is_newline(tmp))
                  {
                     new_type = CT_LABEL;
                     set_chunk_type(next, CT_LABEL_COLON);
                  }
                  else
                  {
                     set_chunk_type(next, CT_TAG_COLON);
                  }
                  if (cur->type == CT_WORD)
                  {
                     set_chunk_type(cur, new_type);
                  }
               }
            }
            else if (next->flags & PCF_IN_ARRAY_ASSIGN) { set_chunk_type(next, CT_D_ARRAY_COLON); }
            else if (next->flags & PCF_IN_FOR         ) { set_chunk_type(next, CT_FOR_COLON    ); }
            else if (next->flags & PCF_OC_BOXED       ) { set_chunk_type(next, CT_OC_DICT_COLON); }
            else if (cur->type == CT_WORD)
            {
               tmp = chunk_get_next_nc(next, CNAV_PREPROC);
               assert(tmp != NULL);
#ifdef DEBUG
               LOG_FMT(LGUY, "(%d) ", __LINE__);
#endif
               LOG_FMT(LGUY, "%s: %zu:%zu, tmp=%s\n", __func__, tmp->orig_line,
                       tmp->orig_col, (tmp->type == CT_NEWLINE) ? "<NL>" : tmp->text());
               log_pcf_flags(LGUY, tmp->flags);
               if (next->flags & PCF_IN_FCN_CALL)
               {
                  /* Must be a macro thingy, assume some sort of label */
                  set_chunk_type(next, CT_LABEL_COLON);
               }
               else if (((tmp->type != CT_NUMBER) &&
                         (tmp->type != CT_SIZEOF) &&
                         !(tmp->flags & (PCF_IN_STRUCT | PCF_IN_CLASS))) ||
                        (tmp->type == CT_NEWLINE)
                        )
               {
                  /* the CT_SIZEOF isn't great - test 31720 happens to use a sizeof expr,
                   * but this really should be able to handle any constant expr */
                  set_chunk_type(cur,  CT_LABEL);
                  set_chunk_type(next, CT_LABEL_COLON);
               }
               else if (next->flags & (PCF_IN_STRUCT | PCF_IN_CLASS | PCF_IN_TYPEDEF))
               {
                  set_chunk_type(next, CT_BIT_COLON);

                  tmp = chunk_get_next(next);
                  while ((tmp = chunk_get_next(tmp)) != NULL)
                  {
                     if (tmp->type == CT_SEMICOLON) { break; }
                     if (tmp->type == CT_COLON    ) { set_chunk_type(tmp, CT_BIT_COLON); }
                  }
               }
            }
            else if (nextprev->type == CT_FPAREN_CLOSE)          { set_chunk_type(next, CT_CLASS_COLON); /* it's a class colon */ }
            else if (cur->type == CT_TYPE)                       { set_chunk_type(next, CT_BIT_COLON); }
            else if ((cur->type == CT_ENUM) ||
                     (cur->type == CT_PRIVATE) ||
                     (cur->type == CT_QUALIFIER) ||
                     (cur->parent_type == CT_ALIGN))             { /* ignore it - bit field, align or public/private, etc */ }
            else if ((cur->type == CT_ANGLE_CLOSE) || hit_class) { /* ignore it - template thingy */ }
            else if (cur->parent_type == CT_SQL_EXEC)            { /* ignore it - SQL variable name */ }
            else if (next->parent_type == CT_ASSERT)             { /* ignore it - Java assert thing */ }
            else if (next->level > next->brace_level)            { /* ignore it, as it is inside a paren */ }
            else
            {
               tmp = chunk_get_next_ncnl(next);
               if ((tmp != NULL) && ((tmp->type == CT_BASE) ||
                                     (tmp->type == CT_THIS)))
               {
                  /* ignore it, as it is a C# base thingy */
               }
               else
               {
                  LOG_FMT(LWARN, "%s:%zu unexpected colon in col %zu n-parent=%s c-parent=%s l=%zu bl=%zu\n",
                          cpd.filename, next->orig_line, next->orig_col,
                          get_token_name(next->parent_type),
                          get_token_name(cur->parent_type),
                          next->level, next->brace_level);
                  cpd.error_count++;
               }
            }
         }
      }
      prev = cur;
      cur  = next;
      next = chunk_get_next_nc(cur);
   }
}


static void mark_variable_stack(ChunkStack &cs, log_sev_t sev)
{
   UNUSED(sev);
   LOG_FUNC_ENTRY();

   /* throw out the last word and mark the rest */
   chunk_t *var_name = cs.Pop_Back();
   if (var_name && (var_name->prev->type == CT_DC_MEMBER))
   {
      cs.Push_Back(var_name);
   }

   if (var_name != NULL)
   {
      LOG_FMT(LFCNP, "%s: parameter on line %zu :", __func__, var_name->orig_line);

      size_t  word_cnt = 0;
      chunk_t *word_type;
      while ((word_type = cs.Pop_Back()) != NULL)
      {
         if ((word_type->type == CT_WORD) || (word_type->type == CT_TYPE))
         {
            LOG_FMT(LFCNP, " <%s>", word_type->text());

            set_chunk_type(word_type, CT_TYPE);
            chunk_flags_set(word_type, PCF_VAR_TYPE);
         }
         word_cnt++;
      }

      if (var_name->type == CT_WORD)
      {
         if (word_cnt)
         {
            LOG_FMT(LFCNP, " [%s]\n", var_name->text());
            chunk_flags_set(var_name, PCF_VAR_DEF);
         }
         else
         {
            LOG_FMT(LFCNP, " <%s>\n", var_name->text());
            set_chunk_type(var_name, CT_TYPE);
            chunk_flags_set(var_name, PCF_VAR_TYPE);
         }
      }
   }
}


static void fix_fcn_def_params(chunk_t *start)
{
   LOG_FUNC_ENTRY();

   if (start == NULL) { return; }

   LOG_FMT(LFCNP, "%s: %s [%s] on line %zu, level %zu\n",
           __func__, start->text(), get_token_name(start->type), start->orig_line, start->level);

   while ((start != NULL) && !chunk_is_paren_open(start))
   {
      start = chunk_get_next_ncnl(start);
   }

   if (start == NULL) { return; }

<<<<<<< HEAD
   assert((start->len() == 1) && (start->str[0] == '('));
=======
   /* ensure start chunk holds a single '(' character */
   size_t len        = start->len();
   char   first_char = start->str[0];
   assert( (len == 1) && (first_char == '(' ));
>>>>>>> 90ced66f

   ChunkStack cs;
   size_t     level = start->level + 1;
   chunk_t    *pc   = start;

   while ((pc = chunk_get_next_ncnl(pc)) != NULL)
   {
      if (((start->len() == 1) && (start->str[0] == ')')) ||
          (pc->level < level))
      {
         LOG_FMT(LFCNP, "%s: bailed on %s on line %zu\n",
                 __func__, pc->text(), pc->orig_line);
         break;
      }

      LOG_FMT(LFCNP, "%s: %s %s on line %zu, level %zu\n",
              __func__, (pc->level > level) ? "skipping" : "looking at",
              pc->text(), pc->orig_line, pc->level);

      if (pc->level > level)
      {
         continue;
      }
      if (chunk_is_star(pc) || chunk_is_msref(pc))
      {
         set_chunk_type(pc, CT_PTR_TYPE);
         cs.Push_Back(pc);
      }
      else if ((pc->type == CT_AMP) ||
               ((cpd.lang_flags & LANG_CPP) && chunk_is_str(pc, "&&", 2)))
      {
         set_chunk_type(pc, CT_BYREF);
         cs.Push_Back(pc);
      }
      else if (pc->type == CT_TYPE_WRAP)
      {
         cs.Push_Back(pc);
      }
      else if ((pc->type == CT_WORD) || (pc->type == CT_TYPE))
      {
         cs.Push_Back(pc);
      }
      else if ((pc->type == CT_COMMA) || (pc->type == CT_ASSIGN))
      {
         mark_variable_stack(cs, LFCNP);
         if (pc->type == CT_ASSIGN)
         {
            /* Mark assignment for default param spacing */
            set_chunk_parent(pc, CT_FUNC_PROTO);
         }
      }
   }
   mark_variable_stack(cs, LFCNP);
}


static chunk_t *skip_to_next_statement(chunk_t *pc)
{
   while ((pc != NULL) && !chunk_is_semicolon(pc) &&
          (pc->type != CT_BRACE_OPEN) &&
          (pc->type != CT_BRACE_CLOSE))
   {
      pc = chunk_get_next_ncnl(pc);
   }
   return(pc);
}


static chunk_t *fix_var_def(chunk_t *start)
{
   LOG_FUNC_ENTRY();

   if(start == NULL) { return start; };

   chunk_t *pc = start;

   LOG_FMT(LFVD, "%s: start[%zu:%zu]", __func__, pc->orig_line, pc->orig_col);

   ChunkStack cs;

   /* Scan for words and types and stars oh my! */
   while ((pc != NULL) &&
          ((pc->type == CT_TYPE) ||
           (pc->type == CT_WORD) ||
           (pc->type == CT_QUALIFIER) ||
           (pc->type == CT_TYPENAME) ||
           (pc->type == CT_DC_MEMBER) ||
           (pc->type == CT_MEMBER) ||
           chunk_is_ptr_operator(pc)))
   {
      LOG_FMT(LFVD, " %s[%s]", pc->text(), get_token_name(pc->type));
      cs.Push_Back(pc);
      pc = chunk_get_next_ncnl(pc);

      /* Skip templates and attributes */
      pc = skip_template_next(pc);
      pc = skip_attribute_next(pc);
      if (cpd.lang_flags & LANG_JAVA)
      {
         pc = skip_tsquare_next(pc);
      }
   }
   chunk_t *end = pc;

   LOG_FMT(LFVD, " end=[%s]\n", (end != NULL) ? get_token_name(end->type) : "NULL");

   if (end == NULL) { return(end); }

   /* Function defs are handled elsewhere */
   if ((cs.Len() <= 1) ||
       (end->type == CT_FUNC_DEF) ||
       (end->type == CT_FUNC_PROTO) ||
       (end->type == CT_FUNC_CLASS_DEF) ||
       (end->type == CT_FUNC_CLASS_PROTO) ||
       (end->type == CT_OPERATOR))
   {
      return(skip_to_next_statement(end));
   }

   /* ref_idx points to the alignable part of the var def */
   int ref_idx = (int)cs.Len() - 1;
   chunk_t *tmp_pc;

   assert(cs.Get(0) != NULL);
   /* Check for the '::' stuff: "char *Engine::name" */
   if ((cs.Len() >= 3) &&
       ((cs.Get(cs.Len() - 2)->m_pc->type == CT_MEMBER  )  ||
        (cs.Get(cs.Len() - 2)->m_pc->type == CT_DC_MEMBER)))
   {
      int idx = (int)cs.Len() - 2;
      while (idx > 0)
      {
         tmp_pc = cs.Get((size_t)idx)->m_pc;
         if ((tmp_pc->type != CT_DC_MEMBER) &&
             (tmp_pc->type != CT_MEMBER))
         {
            break;
         }
         idx--;
         tmp_pc = cs.Get((size_t)idx)->m_pc;
         if ((tmp_pc->type != CT_WORD) &&
             (tmp_pc->type != CT_TYPE))
         {
            break;
         }
         make_type(tmp_pc);
         idx--;
      }
      ref_idx = idx + 1;
   }
   tmp_pc = cs.Get((size_t)ref_idx)->m_pc;
   LOG_FMT(LFVD, " ref_idx(%d) => %s\n", ref_idx, tmp_pc->text());

   /* No type part found! */
   if (ref_idx <= 0)
   {
      return(skip_to_next_statement(end));
   }

   LOG_FMT(LFVD2, "%s:%zu TYPE : ", __func__, start->orig_line);
   for (size_t idxForCs = 0; idxForCs < cs.Len() - 1; idxForCs++)
   {
      tmp_pc = cs.Get(idxForCs)->m_pc;
      make_type(tmp_pc);
      chunk_flags_set(tmp_pc, PCF_VAR_TYPE);
      LOG_FMT(LFVD2, " %s[%s]", tmp_pc->text(), get_token_name(tmp_pc->type));
   }
   LOG_FMT(LFVD2, "\n");

   /* OK we have two or more items, mark types up to the end. */
   mark_variable_definition(cs.Get(cs.Len() - 1)->m_pc);
   if (end->type == CT_COMMA)
   {
      return(chunk_get_next_ncnl(end));
   }
   return(skip_to_next_statement(end));
}


static chunk_t *skip_expression(chunk_t *start)
{
   chunk_t *pc = start;

   while ((pc != NULL) && (pc->level >= start->level))
   {
      if ((pc->level == start->level) &&
          (chunk_is_semicolon(pc) || (pc->type == CT_COMMA)))
      {
         return(pc);
      }
      pc = chunk_get_next_ncnl(pc);
   }
   return(pc);
}


bool go_on(chunk_t *pc, chunk_t *start)
{
   if ((pc    == NULL) ||
       (start == NULL) ||
       (pc->level != start->level))
   {
      return(false);
   }
   if (pc->flags & PCF_IN_FOR)
   {
      return((!chunk_is_semicolon(pc)) && (!(pc->type == CT_COLON)));
   }
   else
   {
      return(!chunk_is_semicolon(pc));
   }
}


static chunk_t *mark_variable_definition(chunk_t *start)
{
   LOG_FUNC_ENTRY();

   if (start == NULL) { return(NULL); }

   chunk_t *pc   = start;
   size_t  flags = PCF_VAR_1ST_DEF;

   LOG_FMT(LVARDEF, "%s: line %zu, col %zu '%s' type %s\n",
           __func__, pc->orig_line, pc->orig_col, pc->text(),
           get_token_name(pc->type));

   pc = start;
   // issue #596
   while (go_on(pc, start))
   {
      if ((pc->type == CT_WORD) || (pc->type == CT_FUNC_CTOR_VAR))
      {
         UINT64 flg = pc->flags;
         if ((pc->flags & PCF_IN_ENUM) == 0)
         {
            chunk_flags_set(pc, flags);
         }
         flags &= ~PCF_VAR_1ST;

         LOG_FMT(LVARDEF, "%s:%zu marked '%s'[%s] in col %zu flags: %#" PRIx64 " -> %#" PRIx64 "\n",
                 __func__, pc->orig_line, pc->text(),
                 get_token_name(pc->type), pc->orig_col, flg, pc->flags);
      }
      else if (chunk_is_star(pc) || chunk_is_msref(pc))
      {
         set_chunk_type(pc, CT_PTR_TYPE);
      }
      else if (chunk_is_addr(pc))
      {
         set_chunk_type(pc, CT_BYREF);
      }
      else if ((pc->type == CT_SQUARE_OPEN) || (pc->type == CT_ASSIGN))
      {
         pc = skip_expression(pc);
         continue;
      }
      pc = chunk_get_next_ncnl(pc);
   }
   return(pc);
}


static bool can_be_full_param(chunk_t *start, chunk_t *end)
{
   LOG_FUNC_ENTRY();

   LOG_FMT(LFPARAM, "%s:", __func__);

   int     word_cnt   = 0;
   size_t  type_count = 0;
   chunk_t *pc;

   for (pc = start; pc != end; pc = chunk_get_next_ncnl(pc, CNAV_PREPROC))
   {
      LOG_FMT(LFPARAM, " [%s]", pc->text());

      if ((pc->type == CT_QUALIFIER) ||
          (pc->type == CT_STRUCT) ||
          (pc->type == CT_ENUM) ||
          (pc->type == CT_UNION) ||
          (pc->type == CT_TYPENAME))
      {
         LOG_FMT(LFPARAM, " <== %s! (yes)\n", get_token_name(pc->type));
         return(true);
      }

      if ((pc->type == CT_WORD) ||
          (pc->type == CT_TYPE))
      {
         word_cnt++;
         if (pc->type == CT_TYPE)
         {
            type_count++;
         }
      }
      else if ((pc->type == CT_MEMBER) ||
               (pc->type == CT_DC_MEMBER))
      {
         if (word_cnt > 0)
         {
            word_cnt--;
         }
      }
      else if ((pc != start) && chunk_is_ptr_operator(pc))
      {
         /* chunk is OK */
      }
      else if (pc->type == CT_ASSIGN)
      {
         /* chunk is OK (default values) */
         break;
      }
      else if (pc->type == CT_ANGLE_OPEN)
      {
         LOG_FMT(LFPARAM, " <== template\n");
         return(true);
      }
      else if (pc->type == CT_ELLIPSIS)
      {
         LOG_FMT(LFPARAM, " <== elipses\n");
         return(true);
      }
      else if ((word_cnt == 0) && (pc->type == CT_PAREN_OPEN))
      {
         /* Check for old-school func proto param '(type)' */
         chunk_t *tmp1 = chunk_skip_to_match(pc, CNAV_PREPROC);
         chunk_t *tmp2 = chunk_get_next_ncnl(tmp1, CNAV_PREPROC);

         if (chunk_is_token(tmp2, CT_COMMA) || chunk_is_paren_close(tmp2))
         {
            do
            {
               pc = chunk_get_next_ncnl(pc, CNAV_PREPROC);
               LOG_FMT(LFPARAM, " [%s]", pc->text());
            } while (pc != tmp1);

            /* reset some vars to allow [] after parens */
            word_cnt   = 1;
            type_count = 1;
         }
         else
         {
            LOG_FMT(LFPARAM, " <== [%s] not fcn type!\n", get_token_name(pc->type));
            return(false);
         }
      }
      else if (((word_cnt == 1) || ((size_t)word_cnt == type_count)) &&
               (pc->type == CT_PAREN_OPEN))
      {
         /* Check for func proto param 'void (*name)' or 'void (*name)(params)' */
         chunk_t *tmp1 = chunk_get_next_ncnl(pc, CNAV_PREPROC);
         chunk_t *tmp2 = chunk_get_next_ncnl(tmp1, CNAV_PREPROC);
         chunk_t *tmp3 = chunk_get_next_ncnl(tmp2, CNAV_PREPROC);

         if (!chunk_is_str(tmp3, ")", 1) ||
             !chunk_is_str(tmp1, "*", 1) ||
             (tmp2->type != CT_WORD))
         {
            LOG_FMT(LFPARAM, " <== [%s] not fcn type!\n", get_token_name(pc->type));
            return(false);
         }
         LOG_FMT(LFPARAM, " <skip fcn type>");
         tmp1 = chunk_get_next_ncnl(tmp3, CNAV_PREPROC);
//         tmp2 = chunk_get_next_ncnl(tmp1, CNAV_PREPROC); /* \todo where is tmp2 used? */
         if (chunk_is_str(tmp1, "(", 1))
         {
            tmp3 = chunk_skip_to_match(tmp1, CNAV_PREPROC);
         }
         pc = tmp3;

         /* reset some vars to allow [] after parens */
         word_cnt   = 1;
         type_count = 1;
      }
      else if (pc->type == CT_TSQUARE)
      {
         /* ignore it */
      }
      else if ((word_cnt == 1) && (pc->type == CT_SQUARE_OPEN))
      {
         /* skip over any array stuff */
         pc = chunk_skip_to_match(pc, CNAV_PREPROC);
      }
      else if ((word_cnt == 2) && (pc->type == CT_SQUARE_OPEN))
      {
         /* Bug #671: is it such as: bool foo[FOO_MAX] */
         pc = chunk_skip_to_match(pc, CNAV_PREPROC);
      }
      else if ((word_cnt == 1) && (cpd.lang_flags & LANG_CPP) &&
               chunk_is_str(pc, "&&", 2))
      {
         /* ignore possible 'move' operator */
      }
      else
      {
         LOG_FMT(LFPARAM, " <== [%s] no way! tc=%zu wc=%d\n",
                 get_token_name(pc->type), type_count, word_cnt);
         return(false);
      }
   }

   chunk_t *last = chunk_get_prev_ncnl(pc);
   if (chunk_is_ptr_operator(last))
   {
      if (pc != NULL)
      {
         LOG_FMT(LFPARAM, " <== [%s] sure!\n", get_token_name(pc->type));
      }
      return(true);
   }

   bool ret = ((word_cnt >= 2) ||
               ((word_cnt == 1) && (type_count == 1)));

   if (pc != NULL)
   {
      LOG_FMT(LFPARAM, " <== [%s] %s!\n",
              get_token_name(pc->type), ret ? "Yup" : "Unlikely");
   }
   return(ret);
}


/* \todo reduce cyclic complexity of this function */
static void mark_function(chunk_t *pc)
{
   LOG_FUNC_ENTRY();

   chunk_t *prev = chunk_get_prev_ncnlnp(pc);
   chunk_t *next = chunk_get_next_ncnlnp(pc);
   if (next == NULL) { return; }

   chunk_t *tmp;
   chunk_t *semi = NULL;
   chunk_t *paren_open;
   chunk_t *paren_close;

   /* Find out what is before the operator */
   if (pc->parent_type == CT_OPERATOR)
   {
      const chunk_t *pc_op = chunk_get_prev_type(pc, CT_OPERATOR, (int)pc->level);
      if ((pc_op != NULL) && (pc_op->flags & PCF_EXPR_START))
      {
         set_chunk_type(pc, CT_FUNC_CALL);
      }
      if (cpd.lang_flags & LANG_CPP)
      {
         tmp = pc;
         while ((tmp = chunk_get_prev_ncnl(tmp)) != NULL)
         {
            if ((tmp->type == CT_BRACE_CLOSE) ||
                (tmp->type == CT_BRACE_OPEN) ||  // Issue 575
                (tmp->type == CT_SEMICOLON)) {                                   break; }
            if (chunk_is_paren_open(tmp)   ) { set_chunk_type(pc, CT_FUNC_CALL); break; }
            if (tmp->type == CT_ASSIGN     ) { set_chunk_type(pc, CT_FUNC_CALL); break; }
            if (tmp->type == CT_TEMPLATE   ) { set_chunk_type(pc, CT_FUNC_DEF ); break; }
            if (tmp->type == CT_BRACE_OPEN)
            {
               if (tmp->parent_type == CT_FUNC_DEF)
               {
                  set_chunk_type(pc, CT_FUNC_CALL);
               }
               if ((tmp->parent_type == CT_CLASS) ||
                   (tmp->parent_type == CT_STRUCT))
               {
                  set_chunk_type(pc, CT_FUNC_DEF);
               }
               break;
            }
         }
         if ((tmp != NULL) && (pc->type != CT_FUNC_CALL))
         {
            /* Mark the return type */
            while ((tmp = chunk_get_next_ncnl(tmp)) != pc)
            {
               make_type(tmp);
            }
         }
      }
   }

   if (chunk_is_ptr_operator(next))
   {
      next = chunk_get_next_ncnlnp(next);
      if (next == NULL)
      {
         return;
      }
   }

#ifdef DEBUG
   LOG_FMT(LFCN, "\n(%d) ", __LINE__);
#endif
   LOG_FMT(LFCN, "%s: orig_line=%zu] %s[%s] - parent=%s level=%zu/%zu, next=%s[%s] - level=%zu\n",
           __func__, pc->orig_line, pc->text(),
           get_token_name(pc->type), get_token_name(pc->parent_type),
           pc->level, pc->brace_level,
           next->text(), get_token_name(next->type), next->level);

   if (pc->flags & PCF_IN_CONST_ARGS)
   {
      set_chunk_type(pc, CT_FUNC_CTOR_VAR);
#ifdef DEBUG
      LOG_FMT(LFCN, "(%d) ", __LINE__);
#endif
      LOG_FMT(LFCN, "  1) Marked [%s] as FUNC_CTOR_VAR on line %zu col %zu\n",
              pc->text(), pc->orig_line, pc->orig_col);
      next = skip_template_next(next);
      if (next == NULL)
      {
         return;
      }
      flag_parens(next, 0, CT_FPAREN_OPEN, pc->type, true);
      return;
   }

   /* Skip over any template and attribute madness */
   next = skip_template_next(next);
   if (next == NULL)
   {
      return;
   }
   next = skip_attribute_next(next);
   if (next == NULL)
   {
      return;
   }

   /* Find the open and close paren */
   paren_open  = chunk_get_next_str(pc, "(", 1, (int)pc->level);
   paren_close = chunk_get_next_str(paren_open, ")", 1, (int)pc->level);

   if ((paren_open == NULL) || (paren_close == NULL))
   {
#ifdef DEBUG
      LOG_FMT(LFCN, "(%d) ", __LINE__);
#endif
      LOG_FMT(LFCN, "No parens found for [%s] on line %zu col %zu\n",
              pc->text(), pc->orig_line, pc->orig_col);
      return;
   }

   /**
    * This part detects either chained function calls or a function ptr definition.
    * MYTYPE (*func)(void);
    * mWriter( "class Clst_"c )( somestr.getText() )( " : Cluster {"c ).newline;
    *
    * For it to be a function variable def, there must be a '*' followed by a
    * single word.
    *
    * Otherwise, it must be chained function calls.
    */
   tmp = chunk_get_next_ncnl(paren_close);
   if (chunk_is_str(tmp, "(", 1))
   {
      chunk_t *tmp1, *tmp2, *tmp3;

      /* skip over any leading class/namespace in: "T(F::*A)();" */
      tmp1 = chunk_get_next_ncnl(next);
      while (tmp1)
      {
         tmp2 = chunk_get_next_ncnl(tmp1);
         if (!chunk_is_word(tmp1) || !chunk_is_token(tmp2, CT_DC_MEMBER))
         {
            break;
         }
         tmp1 = chunk_get_next_ncnl(tmp2);
      }

      tmp2 = chunk_get_next_ncnl(tmp1);
      if (chunk_is_str(tmp2, ")", 1))
      {
         tmp3 = tmp2;
         tmp2 = NULL;
      }
      else
      {
         tmp3 = chunk_get_next_ncnl(tmp2);
      }

      if (chunk_is_str(tmp3, ")", 1) &&
          (chunk_is_star(tmp1) || chunk_is_msref(tmp1) ||
           ((cpd.lang_flags & LANG_OC) && chunk_is_token(tmp1, CT_CARET)))
          &&
          ((tmp2 == NULL) || (tmp2->type == CT_WORD)))
      {
         if (tmp2)
         {
#ifdef DEBUG
            LOG_FMT(LFCN, "(%d) ", __LINE__);
#endif
            LOG_FMT(LFCN, "%s: [%zu/%zu] function variable [%s], changing [%s] into a type\n",
                    __func__, pc->orig_line, pc->orig_col, tmp2->text(), pc->text());
            set_chunk_type(tmp2, CT_FUNC_VAR);
            flag_parens(paren_open, 0, CT_PAREN_OPEN, CT_FUNC_VAR, false);

#ifdef DEBUG
            LOG_FMT(LFCN, "(%d) ", __LINE__);
#endif
            LOG_FMT(LFCN, "%s: paren open @ %zu:%zu\n",
                    __func__, paren_open->orig_line, paren_open->orig_col);
         }
         else
         {
#ifdef DEBUG
            LOG_FMT(LFCN, "(%d) ", __LINE__);
#endif
            LOG_FMT(LFCN, "%s: [%zu/%zu] function type, changing [%s] into a type\n",
                    __func__, pc->orig_line, pc->orig_col, pc->text());
            if (tmp2)
            {
               set_chunk_type(tmp2, CT_FUNC_TYPE);
            }
            flag_parens(paren_open, 0, CT_PAREN_OPEN, CT_FUNC_TYPE, false);
         }

         set_chunk_type(pc, CT_TYPE);
         set_chunk_type(tmp1, CT_PTR_TYPE);
         chunk_flags_clr(pc, PCF_VAR_1ST_DEF);
         if (tmp2 != NULL)
         {
            chunk_flags_set(tmp2, PCF_VAR_1ST_DEF);
         }
         flag_parens(tmp, 0, CT_FPAREN_OPEN, CT_FUNC_PROTO, false);
         fix_fcn_def_params(tmp);
         return;
      }

#ifdef DEBUG
      LOG_FMT(LFCN, "(%d) ", __LINE__);
#endif
      LOG_FMT(LFCN, "%s: chained function calls? [%zu.%zu] [%s]\n",
              __func__, pc->orig_line, pc->orig_col, pc->text());
   }

   /* Assume it is a function call if not already labeled */
   if (pc->type == CT_FUNCTION)
   {
#ifdef DEBUG
      LOG_FMT(LFCN, "(%d) ", __LINE__);
#endif
      LOG_FMT(LFCN, "%s: examine [%zu.%zu] [%s], type %s\n",
              __func__, pc->orig_line, pc->orig_col, pc->text(), get_token_name(pc->type));
      // look for an assigment. Issue 575
      chunk_t *temp = chunk_get_next_type(pc, CT_ASSIGN, (int)pc->level);
      if (temp != NULL)
      {
         LOG_FMT(LFCN, "%s: assigment found [%zu.%zu] [%s]\n",
                 __func__, temp->orig_line, temp->orig_col, temp->text());
         set_chunk_type(pc, CT_FUNC_CALL);
      }
      else
      {
         set_chunk_type(pc, (pc->parent_type == CT_OPERATOR) ? CT_FUNC_DEF : CT_FUNC_CALL);
      }
   }

   /* Check for C++ function def */
   if ((pc->type == CT_FUNC_CLASS_DEF) ||
       ((prev != NULL) && ((prev->type == CT_DC_MEMBER) ||
                           (prev->type == CT_INV))))
   {
      const chunk_t *destr = NULL;
      if (prev->type == CT_INV)
      {
         /* TODO: do we care that this is the destructor? */
         set_chunk_type(prev, CT_DESTRUCTOR);
         set_chunk_type(pc, CT_FUNC_CLASS_DEF);

         set_chunk_parent(pc, CT_DESTRUCTOR);

         destr = prev;
         prev  = chunk_get_prev_ncnlnp(prev);
      }

      if ((prev != NULL) && (prev->type == CT_DC_MEMBER))
      {
         prev = chunk_get_prev_ncnlnp(prev);
         // LOG_FMT(LSYS, "%s: prev1 = %s (%s)\n", __func__,
         //         get_token_name(prev->type), prev->text());
         prev = skip_template_prev(prev);
         prev = skip_attribute_prev(prev);
         // LOG_FMT(LSYS, "%s: prev2 = %s [%d](%s) pc = %s [%d](%s)\n", __func__,
         //         get_token_name(prev->type), prev->len, prev->text(),
         //         get_token_name(pc->type), pc->len, pc->text());
         if ((prev != NULL) && ((prev->type == CT_WORD) || (prev->type == CT_TYPE)))
         {
            if (pc->str.equals(prev->str))
            {
               set_chunk_type(pc, CT_FUNC_CLASS_DEF);
#ifdef DEBUG
               LOG_FMT(LFCN, "(%d) ", __LINE__);
#endif
               LOG_FMT(LFCN, "(%d) %zu:%zu - FOUND %sSTRUCTOR for %s[%s]\n", __LINE__,
                       prev->orig_line, prev->orig_col,
                       (destr != NULL) ? "DE" : "CON",
                       prev->text(), get_token_name(prev->type));

               mark_cpp_constructor(pc);
               return;
            }
            else
            {
               /* Point to the item previous to the class name */
               prev = chunk_get_prev_ncnlnp(prev);
            }
         }
      }
   }

   /* Determine if this is a function call or a function def/proto
    * We check for level==1 to allow the case that a function prototype is
    * wrapped in a macro: "MACRO(void foo(void));"
    */
   if ((pc->type == CT_FUNC_CALL) &&
       ((pc->level == pc->brace_level) || (pc->level == 1)) &&
       ((pc->flags & PCF_IN_ARRAY_ASSIGN) == 0))
   {
      bool isa_def  = false;
      bool hit_star = false;
#ifdef DEBUG
      LOG_FMT(LFCN, "(%d) ", __LINE__);
#endif
      LOG_FMT(LFCN, "  Checking func call: prev=%s", (prev == NULL) ? "<null>" : get_token_name(prev->type));

      // if (!chunk_ends_type(prev))
      // {
      //    goto bad_ret_type;
      // }

      /**
       * REVISIT:
       * a function def can only occur at brace level, but not inside an
       * assignment, structure, enum, or union.
       * The close paren must be followed by an open brace, with an optional
       * qualifier (const) in between.
       * There can be all sorts of template stuff and/or '[]' in the type.
       * This hack mostly checks that.
       *
       * Examples:
       * foo->bar(maid);                   -- fcn call
       * FOO * bar();                      -- fcn proto or class variable
       * FOO foo();                        -- fcn proto or class variable
       * FOO foo(1);                       -- class variable
       * a = FOO * bar();                  -- fcn call
       * a.y = foo() * bar();              -- fcn call
       * static const char * const fizz(); -- fcn def
       */
      while (prev != NULL)
      {
         if (prev->flags & PCF_IN_PREPROC)
         {
            prev = chunk_get_prev_ncnlnp(prev);
            continue;
         }

         /* Some code slips an attribute between the type and function */
         if ((prev->type == CT_FPAREN_CLOSE) &&
             (prev->parent_type == CT_ATTRIBUTE))
         {
            prev = skip_attribute_prev(prev);
            continue;
         }

         /* skip const(TYPE) */
         if ((prev->type == CT_PAREN_CLOSE) &&
             (prev->parent_type == CT_D_CAST))
         {
#ifdef DEBUG
            LOG_FMT(LFCN, "(%d) ", __LINE__);
#endif
            LOG_FMT(LFCN, " --> For sure a prototype or definition\n");
            isa_def = true;
            break;
         }

         /** Skip the word/type before the '.' or '::' */
         if ((prev->type == CT_DC_MEMBER) ||
             (prev->type == CT_MEMBER))
         {
            prev = chunk_get_prev_ncnlnp(prev);
            if ((prev == NULL) ||
                ((prev->type != CT_WORD) &&
                 (prev->type != CT_TYPE) &&
                 (prev->type != CT_THIS)))
            {
#ifdef DEBUG
               LOG_FMT(LFCN, "(%d) ", __LINE__);
#endif
               LOG_FMT(LFCN, " --? Skipped MEMBER and landed on %s\n",
                       (prev == NULL) ? "<null>" : get_token_name(prev->type));
               set_chunk_type(pc, CT_FUNC_CALL);
               isa_def = false;
               break;
            }
            LOG_FMT(LFCN, " <skip %s>", prev->text());
            prev = chunk_get_prev_ncnlnp(prev);
            continue;
         }

         /* If we are on a TYPE or WORD, then we must be on a proto or def */
         if ((prev->type == CT_TYPE) ||
             (prev->type == CT_WORD))
         {
            if (!hit_star)
            {
#ifdef DEBUG
               LOG_FMT(LFCN, "\n(%d) ", __LINE__);
#endif
               LOG_FMT(LFCN, " --> For sure a prototype or definition\n");
               isa_def = true;
               break;
            }
#ifdef DEBUG
            LOG_FMT(LFCN, "(%d) ", __LINE__);
#endif
            LOG_FMT(LFCN, " --> maybe a proto/def\n");
            isa_def = true;
         }

         if (chunk_is_ptr_operator(prev))
         {
            hit_star = true;
         }

         if ((prev->type != CT_OPERATOR) &&
             (prev->type != CT_TSQUARE) &&
             (prev->type != CT_ANGLE_CLOSE) &&
             (prev->type != CT_QUALIFIER) &&
             (prev->type != CT_TYPE) &&
             (prev->type != CT_WORD) &&
             !chunk_is_ptr_operator(prev))
         {
#ifdef DEBUG
            LOG_FMT(LFCN, "\n(%d) ", __LINE__);
#endif
            LOG_FMT(LFCN, " --> Stopping on %s [%s]\n",
                    prev->text(), get_token_name(prev->type));
            /* certain tokens are unlikely to precede a proto or def */
            if ((prev->type == CT_ARITH) ||
                (prev->type == CT_ASSIGN) ||
                (prev->type == CT_COMMA) ||
                (prev->type == CT_STRING) ||
                (prev->type == CT_STRING_MULTI) ||
                (prev->type == CT_NUMBER) ||
                (prev->type == CT_NUMBER_FP))
            {
               isa_def = false;
            }
            break;
         }

         /* Skip over template and attribute stuff */
         if (prev->type == CT_ANGLE_CLOSE)
         {
            prev = skip_template_prev(prev);
         }
         else
         {
            prev = chunk_get_prev_ncnlnp(prev);
         }
      }

      //LOG_FMT(LFCN, " -- stopped on %s [%s]\n",
      //        prev->text(), get_token_name(prev->type));

      if (isa_def && (prev != NULL) &&
          ((chunk_is_paren_close(prev) && (prev->parent_type != CT_D_CAST)) ||
           (prev->type == CT_ASSIGN) ||
           (prev->type == CT_RETURN)))
      {
#ifdef DEBUG
         LOG_FMT(LFCN, "(%d) ", __LINE__);
#endif
         LOG_FMT(LFCN, " -- overriding DEF due to %s [%s]\n",
                 prev->text(), get_token_name(prev->type));
         isa_def = false;
      }
      if (isa_def)
      {
         set_chunk_type(pc, CT_FUNC_DEF);
#ifdef DEBUG
         LOG_FMT(LFCN, "(%d) ", __LINE__);
#endif
         LOG_FMT(LFCN, "%s: '%s' is FCN_DEF:", __func__, pc->text());
         if (prev == NULL)
         {
            prev = chunk_get_head();
         }
         for (tmp = prev; tmp != pc; tmp = chunk_get_next_ncnl(tmp))
         {
            LOG_FMT(LFCN, " %s[%s]",
                    tmp->text(), get_token_name(tmp->type));
            make_type(tmp);
         }
         LOG_FMT(LFCN, "\n");
      }
   }

   if (pc->type != CT_FUNC_DEF)
   {
#ifdef DEBUG
      LOG_FMT(LFCN, "(%d) ", __LINE__);
#endif
      LOG_FMT(LFCN, "  Detected %s '%s' on line %zu col %zu\n",
              get_token_name(pc->type),
              pc->text(), pc->orig_line, pc->orig_col);

      tmp = flag_parens(next, PCF_IN_FCN_CALL, CT_FPAREN_OPEN, CT_FUNC_CALL, false);
      if (tmp && (tmp->type == CT_BRACE_OPEN) && (tmp->parent_type != CT_DOUBLE_BRACE))
      {
         set_paren_parent(tmp, pc->type);
      }
      return;
   }

   /* We have a function definition or prototype
    * Look for a semicolon or a brace open after the close paren to figure
    * out whether this is a prototype or definition
    */

   /* See if this is a prototype or implementation */

   /* FIXME: this doesn't take the old K&R parameter definitions into account */

   /* Scan tokens until we hit a brace open (def) or semicolon (proto) */
   tmp = paren_close;
   while ((tmp = chunk_get_next_ncnl(tmp)) != NULL)
   {
      /* Only care about brace or semi on the same level */
      if (tmp->level < pc->level)
      {
         /* No semicolon - guess that it is a prototype */
         set_chunk_type(pc, CT_FUNC_PROTO);
         break;
      }
      else if (tmp->level == pc->level)
      {
         if (tmp->type == CT_BRACE_OPEN)
         {
            /* its a function def for sure */
            break;
         }
         else if (chunk_is_semicolon(tmp))
         {
            /* Set the parent for the semi for later */
            semi = tmp;
            set_chunk_type(pc, CT_FUNC_PROTO);
#ifdef DEBUG
            LOG_FMT(LFCN, "(%d) ", __LINE__);
#endif
            LOG_FMT(LFCN, "  2) Marked [%s] as FUNC_PROTO on line %zu col %zu\n",
                    pc->text(), pc->orig_line, pc->orig_col);
            break;
         }
         else if (pc->type == CT_COMMA)
         {
            set_chunk_type(pc, CT_FUNC_CTOR_VAR);
#ifdef DEBUG
            LOG_FMT(LFCN, "(%d) ", __LINE__);
#endif
            LOG_FMT(LFCN, "  2) Marked [%s] as FUNC_CTOR_VAR on line %zu col %zu\n",
                    pc->text(), pc->orig_line, pc->orig_col);
            break;
         }
      }
   }

   /**
    * C++ syntax is wacky. We need to check to see if a prototype is really a
    * variable definition with parameters passed into the constructor.
    * Unfortunately, the only mostly reliable way to do so is to guess that
    * it is a constructor variable if inside a function body and scan the
    * 'parameter list' for items that are not allowed in a prototype.
    * We search backwards and checking the parent of the containing open braces.
    * If the parent is a class or namespace, then it probably is a prototype.
    */
   if ((cpd.lang_flags & LANG_CPP) &&
       (pc->type == CT_FUNC_PROTO) &&
       (pc->parent_type != CT_OPERATOR))
   {
#ifdef DEBUG
      LOG_FMT(LFPARAM, "(%d) ", __LINE__);
#endif
      LOG_FMT(LFPARAM, "%s :: checking '%s' for constructor variable %s %s\n",
              __func__, pc->text(),
              get_token_name(paren_open->type),
              get_token_name(paren_close->type));

      /* Scan the parameters looking for:
       *  - constant strings
       *  - numbers
       *  - non-type fields
       *  - function calls
       */
      chunk_t *ref = chunk_get_next_ncnl(paren_open);
      chunk_t *tmp2;
      bool    is_param = true;
      tmp = ref;
      while (tmp != paren_close)
      {
         tmp2 = chunk_get_next_ncnl(tmp);
         if ((tmp->type == CT_COMMA) && (tmp->level == (paren_open->level + 1)))
         {
            if (!can_be_full_param(ref, tmp))
            {
               is_param = false;
               break;
            }
            ref = tmp2;
         }
         tmp = tmp2;
      }
      if (is_param && (ref != tmp))
      {
         if (!can_be_full_param(ref, tmp))
         {
            is_param = false;
         }
      }
      if (!is_param)
      {
         set_chunk_type(pc, CT_FUNC_CTOR_VAR);
#ifdef DEBUG
         LOG_FMT(LFCN, "(%d) ", __LINE__);
#endif
         LOG_FMT(LFCN, "  3) Marked [%s] as FUNC_CTOR_VAR on line %zu col %zu\n",
                 pc->text(), pc->orig_line, pc->orig_col);
      }
      else if (pc->brace_level > 0)
      {
         const chunk_t *br_open = chunk_get_prev_type(pc, CT_BRACE_OPEN, (int)pc->brace_level - 1);

         if ((br_open != NULL) &&
             (br_open->parent_type != CT_EXTERN) &&
             (br_open->parent_type != CT_NAMESPACE))
         {
            /* Do a check to see if the level is right */
            prev = chunk_get_prev_ncnl(pc);
            if (!chunk_is_str(prev, "*", 1) && !chunk_is_str(prev, "&", 1))
            {
               const chunk_t *p_op = chunk_get_prev_type(pc, CT_BRACE_OPEN, (int)pc->brace_level - 1);
               if ((p_op != NULL) &&
                   (p_op->parent_type != CT_CLASS) &&
                   (p_op->parent_type != CT_STRUCT) &&
                   (p_op->parent_type != CT_NAMESPACE))
               {
                  set_chunk_type(pc, CT_FUNC_CTOR_VAR);
#ifdef DEBUG
                  LOG_FMT(LFCN, "(%d) ", __LINE__);
#endif
                  LOG_FMT(LFCN, "  4) Marked [%s] as FUNC_CTOR_VAR on line %zu col %zu\n",
                          pc->text(), pc->orig_line, pc->orig_col);
               }
            }
         }
      }
   }

   if (semi != NULL)
   {
      set_chunk_parent(semi, pc->type);
   }

   flag_parens(paren_open, PCF_IN_FCN_DEF, CT_FPAREN_OPEN, pc->type, false);

   if (pc->type == CT_FUNC_CTOR_VAR)
   {
      chunk_flags_set(pc, PCF_VAR_1ST_DEF);
      return;
   }

   if (next->type == CT_TSQUARE)
   {
      next = chunk_get_next_ncnl(next);
      if (next == NULL)
      {
         return;
      }
   }

   /* Mark parameters and return type */
   fix_fcn_def_params(next);
   mark_function_return_type(pc, chunk_get_prev_ncnl(pc), pc->type);

   /* Find the brace pair and set the parent */
   if (pc->type == CT_FUNC_DEF)
   {
      tmp = chunk_get_next_ncnl(paren_close);
      while ((tmp != NULL) &&
             (tmp->type != CT_BRACE_OPEN))
      {
         //LOG_FMT(LSYS, "%s: set parent to FUNC_DEF on line %d: [%s]\n", __func__, tmp->orig_line, tmp->text());
         set_chunk_parent(tmp, CT_FUNC_DEF);
         if (!chunk_is_semicolon(tmp))
         {
            chunk_flags_set(tmp, PCF_OLD_FCN_PARAMS);
         }
         tmp = chunk_get_next_ncnl(tmp);
      }
      if ((tmp != NULL) && (tmp->type == CT_BRACE_OPEN))
      {
         set_chunk_parent(tmp, CT_FUNC_DEF);
         tmp = chunk_skip_to_match(tmp);
         if (tmp != NULL)
         {
            set_chunk_parent(tmp, CT_FUNC_DEF);
         }
      }
   }
}


static void mark_cpp_constructor(chunk_t *pc)
{
   LOG_FUNC_ENTRY();

   if(pc == NULL) { return; }

   bool    is_destr = false;
   chunk_t *tmp     = chunk_get_prev_ncnl(pc);
   if ((tmp->type == CT_INV) || (tmp->type == CT_DESTRUCTOR))
   {
      set_chunk_type(tmp, CT_DESTRUCTOR);
      set_chunk_parent(pc, CT_DESTRUCTOR);
      is_destr = true;
   }

   LOG_FMT(LFTOR, "(%d) %zu:%zu FOUND %sSTRUCTOR for %s[%s] prev=%s[%s]",
           __LINE__, pc->orig_line, pc->orig_col, is_destr ? "DE" : "CON",
           pc->text(), get_token_name(pc->type), tmp->text(), get_token_name(tmp->type));

   chunk_t *paren_open = skip_template_next(chunk_get_next_ncnl(pc));
   if (!chunk_is_str(paren_open, "(", 1))
   {
      assert(paren_open != NULL);
      LOG_FMT(LWARN, "%s:%zu Expected '(', got: [%s]\n", cpd.filename,
              paren_open->orig_line, paren_open->text());
      return;
   }

   /* Mark parameters */
   fix_fcn_def_params(paren_open);
   chunk_t *after = flag_parens(paren_open, PCF_IN_FCN_CALL, CT_FPAREN_OPEN, CT_FUNC_CLASS_PROTO, false);

   assert(after != NULL);
   LOG_FMT(LFTOR, "[%s]\n", after->text());

   /* Scan until the brace open, mark everything */
   chunk_t *var;
   tmp = paren_open;
   bool hit_colon = false;
   while ((tmp != NULL) && (tmp->type != CT_BRACE_OPEN) &&
          !chunk_is_semicolon(tmp))
   {
      chunk_flags_set(tmp, PCF_IN_CONST_ARGS);
      tmp = chunk_get_next_ncnl(tmp);
      assert(paren_open != NULL);
      if (chunk_is_str(tmp, ":", 1) && (tmp->level == paren_open->level))
      {
         set_chunk_type(tmp, CT_CONSTR_COLON);
         hit_colon = true;
      }
      if (hit_colon &&
          (chunk_is_paren_open(tmp) ||
           chunk_is_opening_brace(tmp)) &&
          (tmp->level == paren_open->level))
      {
         var = skip_template_prev(chunk_get_prev_ncnl(tmp));
         assert(var != NULL);
         if ((var->type == CT_TYPE) || (var->type == CT_WORD))
         {
            set_chunk_type(var, CT_FUNC_CTOR_VAR);
            flag_parens(tmp, PCF_IN_FCN_CALL, CT_FPAREN_OPEN, CT_FUNC_CTOR_VAR, false);
         }
      }
   }
   if (tmp != NULL)
   {
      if (tmp->type == CT_BRACE_OPEN)
      {
         set_paren_parent(paren_open, CT_FUNC_CLASS_DEF);
         set_paren_parent(tmp, CT_FUNC_CLASS_DEF);
      }
      else
      {
         set_chunk_parent(tmp, CT_FUNC_CLASS_PROTO);
         set_chunk_type(pc, CT_FUNC_CLASS_PROTO);
         LOG_FMT(LFCN, "  2) Marked [%s] as FUNC_CLASS_PROTO on line %zu col %zu\n",
                 pc->text(), pc->orig_line, pc->orig_col);
      }
   }
}


static void mark_class_ctor(chunk_t *start)
{
   LOG_FUNC_ENTRY();

   chunk_t *pclass = chunk_get_next_ncnl(start, CNAV_PREPROC);
   if ((pclass == NULL) ||
       ((pclass->type != CT_TYPE) &&
        (pclass->type != CT_WORD)))
   {
      return;
   }

   chunk_t *next = chunk_get_next_ncnl(pclass, CNAV_PREPROC);
   while ((next != NULL) &&
          ((next->type == CT_TYPE) ||
           (next->type == CT_WORD) ||
           (next->type == CT_DC_MEMBER)))
   {
      pclass = next;
      next   = chunk_get_next_ncnl(next, CNAV_PREPROC);
   }

   chunk_t *pc   = chunk_get_next_ncnl(pclass, CNAV_PREPROC);
   size_t  level = pclass->brace_level + 1;

   if (pc == NULL)
   {
      LOG_FMT(LFTOR, "%s: Called on %s on line %zu. Bailed on NULL\n",
              __func__, pclass->text(), pclass->orig_line);
      return;
   }

   /* Add the class name */
   ChunkStack cs;
   cs.Push_Back(pclass);

   LOG_FMT(LFTOR, "%s: Called on %s on line %zu (next='%s')\n",
           __func__, pclass->text(), pclass->orig_line, pc->text());

   /* detect D template class: "class foo(x) { ... }" */
   if (next != NULL)              // Coverity CID 76004
   {
      if ((cpd.lang_flags & LANG_D) && (next->type == CT_PAREN_OPEN))
      {
         set_chunk_parent(next, CT_TEMPLATE);

         next = get_d_template_types(cs, next);
         if (next && (next->type == CT_PAREN_CLOSE))
         {
            set_chunk_parent(next, CT_TEMPLATE);
         }
      }
   }

   /* Find the open brace, abort on semicolon */
   size_t flags = 0;
   while ((pc != NULL) && (pc->type != CT_BRACE_OPEN))
   {
      LOG_FMT(LFTOR, " [%s]", pc->text());

      if (chunk_is_str(pc, ":", 1))
      {
         set_chunk_type(pc, CT_CLASS_COLON);
         flags |= PCF_IN_CLASS_BASE;
         LOG_FMT(LFTOR, "%s: class colon on line %zu\n",
                 __func__, pc->orig_line);
      }

      if (chunk_is_semicolon(pc))
      {
         LOG_FMT(LFTOR, "%s: bailed on semicolon on line %zu\n",
                 __func__, pc->orig_line);
         return;
      }
      chunk_flags_set(pc, flags);
      pc = chunk_get_next_ncnl(pc, CNAV_PREPROC);
   }

   if (pc == NULL)
   {
      LOG_FMT(LFTOR, "%s: bailed on NULL\n", __func__);
      return;
   }

   set_paren_parent(pc, start->type);

   pc = chunk_get_next_ncnl(pc, CNAV_PREPROC);
   while (pc != NULL)
   {
      chunk_flags_set(pc, PCF_IN_CLASS);

      if ((pc->brace_level > level) ||
          (pc->level > pc->brace_level) ||
          (pc->flags & PCF_IN_PREPROC))
      {
         pc = chunk_get_next_ncnl(pc);
         continue;
      }

      if ((pc->type == CT_BRACE_CLOSE) && (pc->brace_level < level))
      {
         LOG_FMT(LFTOR, "%s: %zu] Hit brace close\n", __func__, pc->orig_line);
         pc = chunk_get_next_ncnl(pc, CNAV_PREPROC);
         if (pc && (pc->type == CT_SEMICOLON))
         {
            set_chunk_parent(pc, start->type);
         }
         return;
      }

      next = chunk_get_next_ncnl(pc, CNAV_PREPROC);
      if (chunkstack_match(cs, pc))
      {
         if ((next != NULL) && (next->len() == 1) && (next->str[0] == '('))
         {
            set_chunk_type(pc, CT_FUNC_CLASS_DEF);
            LOG_FMT(LFTOR, "(%d) %zu] Marked CTor/DTor %s\n", __LINE__, pc->orig_line, pc->text());
            mark_cpp_constructor(pc);
         }
         else
         {
            make_type(pc);
         }
      }
      pc = next;
   }
}


static void mark_namespace(chunk_t *pns)
{
   LOG_FUNC_ENTRY();

   bool is_using = false;

   chunk_t *pc = chunk_get_prev_ncnl(pns);
   if (chunk_is_token(pc, CT_USING))
   {
      is_using = true;
      set_chunk_parent(pns, CT_USING);
   }

   chunk_t *br_close;
   pc = chunk_get_next_ncnl(pns);
   while (pc != NULL)
   {
      set_chunk_parent(pc, CT_NAMESPACE);
      if (pc->type != CT_BRACE_OPEN)
      {
         if (pc->type == CT_SEMICOLON)
         {
            if (is_using)
            {
               set_chunk_parent(pc, CT_USING);
            }
            return;
         }
         pc = chunk_get_next_ncnl(pc);
         continue;
      }

      if ((cpd.settings[UO_indent_namespace_limit].u > 0) &&
          ((br_close = chunk_skip_to_match(pc)) != NULL))
      {
         // br_close->orig_line is always >= pc->orig_line;
         size_t diff = br_close->orig_line - pc->orig_line;

         if (diff > cpd.settings[UO_indent_namespace_limit].u)
         {
            chunk_flags_set(pc, PCF_LONG_BLOCK);
            chunk_flags_set(br_close, PCF_LONG_BLOCK);
         }
      }
      flag_parens(pc, PCF_IN_NAMESPACE, CT_NONE, CT_NAMESPACE, false);
      return;
   }
}


static chunk_t *skip_align(chunk_t *start)
{
   chunk_t *pc = start;

   if (pc->type == CT_ALIGN)
   {
      pc = chunk_get_next_ncnl(pc);
      if (pc->type == CT_PAREN_OPEN)
      {
         pc = chunk_get_next_type(pc, CT_PAREN_CLOSE, (int)pc->level);
         pc = chunk_get_next_ncnl(pc);
         if (pc->type == CT_COLON)
         {
            pc = chunk_get_next_ncnl(pc);
         }
      }
   }
   return(pc);
}


static void mark_struct_union_body(chunk_t *start)
{
   LOG_FUNC_ENTRY();
   chunk_t *pc = start;

   while ((pc != NULL) &&
          (pc->level >= start->level) &&
          !((pc->level == start->level) && (pc->type == CT_BRACE_CLOSE)))
   {
      // LOG_FMT(LSYS, "%s: %d:%d %s:%s\n", __func__, pc->orig_line, pc->orig_col,
      //         pc->text(), get_token_name(pc->parent_type));
      if ((pc->type == CT_BRACE_OPEN) ||
          (pc->type == CT_BRACE_CLOSE) ||
          (pc->type == CT_SEMICOLON))
      {
         pc = chunk_get_next_ncnl(pc);
         if (pc == NULL)
         {
            break;
         }
      }
      if (pc->type == CT_ALIGN)
      {
         pc = skip_align(pc); // "align(x)" or "align(x):"
         if (pc == NULL)
         {
            break;
         }
      }
      else
      {
         pc = fix_var_def(pc);
         if (pc == NULL)
         {
            break;
         }
      }
   }
}


void mark_comments(void)
{
   LOG_FUNC_ENTRY();

   cpd.unc_stage = US_MARK_COMMENTS;

   bool    prev_nl = true;
   chunk_t *cur    = chunk_get_head();

   while (cur != NULL)
   {
      chunk_t *next   = chunk_get_next_nvb(cur);
      bool    next_nl = (next == NULL) || chunk_is_newline(next);

      if (chunk_is_comment(cur))
      {
         if      (next_nl && prev_nl) { set_chunk_parent(cur, CT_COMMENT_WHOLE); }
         else if (next_nl)            { set_chunk_parent(cur, CT_COMMENT_END  ); }
         else if (prev_nl)            { set_chunk_parent(cur, CT_COMMENT_START); }
         else                         { set_chunk_parent(cur, CT_COMMENT_EMBED); }
      }

      prev_nl = chunk_is_newline(cur);
      cur     = next;
   }
}


static void mark_define_expressions(void)
{
   LOG_FUNC_ENTRY();

   bool    in_define = false;
   bool    first     = true;
   chunk_t *pc       = chunk_get_head();
   chunk_t *prev     = pc;

   while (pc != NULL)
   {
      if (!in_define)
      {
         if ((pc->type == CT_PP_DEFINE) ||
             (pc->type == CT_PP_IF) ||
             (pc->type == CT_PP_ELSE))
         {
            in_define = true;
            first     = true;
         }
      }
      else
      {
         if (((pc->flags & PCF_IN_PREPROC) == 0) || (pc->type == CT_PREPROC))
         {
            in_define = false;
         }
         else
         {
            if ((pc->type != CT_MACRO) &&
                (first ||
                 (prev->type == CT_PAREN_OPEN) ||
                 (prev->type == CT_ARITH) ||
                 (prev->type == CT_CARET) ||
                 (prev->type == CT_ASSIGN) ||
                 (prev->type == CT_COMPARE) ||
                 (prev->type == CT_RETURN) ||
                 (prev->type == CT_GOTO) ||
                 (prev->type == CT_CONTINUE) ||
                 (prev->type == CT_FPAREN_OPEN) ||
                 (prev->type == CT_SPAREN_OPEN) ||
                 (prev->type == CT_BRACE_OPEN) ||
                 chunk_is_semicolon(prev) ||
                 (prev->type == CT_COMMA) ||
                 (prev->type == CT_COLON) ||
                 (prev->type == CT_QUESTION)))
            {
               chunk_flags_set(pc, PCF_EXPR_START);
               first = false;
            }
         }
      }

      prev = pc;
      pc   = chunk_get_next(pc);
   }
}


static void handle_cpp_template(chunk_t *pc)
{
   LOG_FUNC_ENTRY();

   chunk_t *tmp = chunk_get_next_ncnl(pc);
   if (tmp->type != CT_ANGLE_OPEN)
   {
      return;
   }
   set_chunk_parent(tmp, CT_TEMPLATE);

   size_t level = tmp->level;

   while ((tmp = chunk_get_next(tmp)) != NULL)
   {
      if ((tmp->type == CT_CLASS) ||
          (tmp->type == CT_STRUCT))
      {
         set_chunk_type(tmp, CT_TYPE);
      }
      else if ((tmp->type == CT_ANGLE_CLOSE) && (tmp->level == level))
      {
         set_chunk_parent(tmp, CT_TEMPLATE);
         break;
      }
   }
   if (tmp != NULL)
   {
      tmp = chunk_get_next_ncnl(tmp);
      if ((tmp != NULL) &&
          ((tmp->type == CT_CLASS) || (tmp->type == CT_STRUCT)))
      {
         set_chunk_parent(tmp, CT_TEMPLATE);

         /* REVISIT: This may be a bit risky - might need to track the { }; */
         tmp = chunk_get_next_type(tmp, CT_SEMICOLON, (int)tmp->level);
         if (tmp != NULL)
         {
            set_chunk_parent(tmp, CT_TEMPLATE);
         }
      }
   }
}


static void handle_cpp_lambda(chunk_t *sq_o)
{
   LOG_FUNC_ENTRY();

   chunk_t *ret = NULL;

   chunk_t *sq_c = sq_o; /* assuming '[]' */
   if (sq_o->type == CT_SQUARE_OPEN)
   {
      /* make sure there is a ']' */
      sq_c = chunk_skip_to_match(sq_o);
      if (!sq_c)
      {
         return;
      }
   }

   /* Make sure a '(' is next */
   chunk_t *pa_o = chunk_get_next_ncnl(sq_c);
   if (!pa_o || (pa_o->type != CT_PAREN_OPEN))
   {
      return;
   }
   /* and now find the ')' */
   chunk_t *pa_c = chunk_skip_to_match(pa_o);
   if (!pa_c)
   {
      return;
   }

   /* Check if keyword 'mutable' is before '->' */
   chunk_t *br_o = chunk_get_next_ncnl(pa_c);
   if (chunk_is_str(br_o, "mutable", 7))
   {
      br_o = chunk_get_next_ncnl(br_o);
   }

   /* Make sure a '{' or '->' is next */
   if (chunk_is_str(br_o, "->", 2))
   {
      ret = br_o;
      /* REVISIT: really should check the stuff we are skipping */
      br_o = chunk_get_next_type(br_o, CT_BRACE_OPEN, (int)br_o->level);
   }
   if (!br_o || (br_o->type != CT_BRACE_OPEN))
   {
      return;
   }
   /* and now find the '}' */
   chunk_t *br_c = chunk_skip_to_match(br_o);
   if (!br_c)
   {
      return;
   }

   /* This looks like a lambda expression */
   if (sq_o->type == CT_TSQUARE)
   {
      /* split into two chunks */
      chunk_t nc;

      nc = *sq_o;
      set_chunk_type(sq_o, CT_SQUARE_OPEN);
      sq_o->str.resize(1);
      // bug # 664
      // The original orig_col of CT_SQUARE_CLOSE is stored at orig_col_end of CT_TSQUARE.
      // CT_SQUARE_CLOSE orig_col and orig_col_end values are calculate from orig_col_end of CT_TSQUARE.
      nc.orig_col        = sq_o->orig_col_end - 1;
      nc.column          = nc.orig_col;
      nc.orig_col_end    = sq_o->orig_col_end;
      sq_o->orig_col_end = sq_o->orig_col + 1;

      nc.type = CT_SQUARE_CLOSE;
      nc.str.pop_front();
      sq_c = chunk_add_after(&nc, sq_o);
   }
   set_chunk_parent(sq_o, CT_CPP_LAMBDA);
   set_chunk_parent(sq_c, CT_CPP_LAMBDA);
   set_chunk_type(pa_o, CT_FPAREN_OPEN);
   set_chunk_parent(pa_o, CT_CPP_LAMBDA);
   set_chunk_type(pa_c, CT_FPAREN_CLOSE);
   set_chunk_parent(pa_c, CT_CPP_LAMBDA);
   set_chunk_parent(br_o, CT_CPP_LAMBDA);
   set_chunk_parent(br_c, CT_CPP_LAMBDA);

   if (ret)
   {
      set_chunk_type(ret, CT_CPP_LAMBDA_RET);
      ret = chunk_get_next_ncnl(ret);
      while (ret != br_o)
      {
         make_type(ret);
         ret = chunk_get_next_ncnl(ret);
      }
   }

   fix_fcn_def_params(pa_o);
}


static chunk_t *get_d_template_types(ChunkStack &cs, chunk_t *open_paren)
{
   LOG_FUNC_ENTRY();
   chunk_t *tmp       = open_paren;
   bool    maybe_type = true;

   while (((tmp = chunk_get_next_ncnl(tmp)) != NULL) &&
          (tmp->level > open_paren->level))
   {
      if ((tmp->type == CT_TYPE) || (tmp->type == CT_WORD))
      {
         if (maybe_type)
         {
            make_type(tmp);
            cs.Push_Back(tmp);
         }
         maybe_type = false;
      }
      else if (tmp->type == CT_COMMA)
      {
         maybe_type = true;
      }
   }
   return(tmp);
}


static bool chunkstack_match(const ChunkStack &cs, chunk_t *pc)
{
   for (size_t idx = 0; idx < cs.Len(); idx++)
   {
      const chunk_t *tmp = cs.GetChunk(idx);
      assert(tmp != NULL);
      if (pc->str.equals(tmp->str))
      {
         return(true);
      }
   }
   return(false);
}


static void handle_d_template(chunk_t *pc)
{
   LOG_FUNC_ENTRY();

   chunk_t *name = chunk_get_next_ncnl(pc);
   chunk_t *po   = chunk_get_next_ncnl(name);
   //if (!name || ((name->type != CT_WORD) && (name->type != CT_WORD)))  Coverity CID 76000 Same on both sides, 2016-03-16
   if (!name || (name->type != CT_WORD))
   {
      /* TODO: log an error, expected NAME */
      return;
   }
   if (!po || (po->type != CT_PAREN_OPEN))
   {
      /* TODO: log an error, expected '(' */
      return;
   }

   set_chunk_type(name, CT_TYPE);
   set_chunk_parent(name, CT_TEMPLATE);
   set_chunk_parent(po, CT_TEMPLATE);

   ChunkStack cs;
   chunk_t    *tmp = get_d_template_types(cs, po);

   if (!tmp || (tmp->type != CT_PAREN_CLOSE))
   {
      /* TODO: log an error, expected ')' */
      return;
   }
   set_chunk_parent(tmp, CT_TEMPLATE);

   tmp = chunk_get_next_ncnl(tmp);
   if (tmp->type != CT_BRACE_OPEN)
   {
      /* TODO: log an error, expected '{' */
      return;
   }
   set_chunk_parent(tmp, CT_TEMPLATE);
   po = tmp;

   tmp = po;
   while (((tmp = chunk_get_next_ncnl(tmp)) != NULL) &&
          (tmp->level > po->level))
   {
      if ((tmp->type == CT_WORD) && chunkstack_match(cs, tmp))
      {
         set_chunk_type(tmp, CT_TYPE);
      }
   }
   assert(tmp != NULL);
   if (tmp->type != CT_BRACE_CLOSE)
   {
      /* TODO: log an error, expected '}' */
   }
   set_chunk_parent(tmp, CT_TEMPLATE);
}


static void mark_template_func(chunk_t *pc, chunk_t *pc_next)
{
   LOG_FUNC_ENTRY();

   /* We know angle_close must be there... */
   chunk_t *angle_close = chunk_get_next_type(pc_next, CT_ANGLE_CLOSE, (int)pc->level);
   chunk_t *after       = chunk_get_next_ncnl(angle_close);
   if (after != NULL)
   {
      if (chunk_is_str(after, "(", 1))
      {
         if (angle_close->flags & PCF_IN_FCN_CALL)
         {
            LOG_FMT(LTEMPFUNC, "%s: marking '%s' in line %zu as a FUNC_CALL\n",
                    __func__, pc->text(), pc->orig_line);
            set_chunk_type(pc, CT_FUNC_CALL);
            flag_parens(after, PCF_IN_FCN_CALL, CT_FPAREN_OPEN, CT_FUNC_CALL, false);
         }
         else
         {
            /* Might be a function def. Must check what is before the template:
             * Func call:
             *   BTree.Insert(std::pair<int, double>(*it, double(*it) + 1.0));
             *   a = Test<int>(j);
             *   std::pair<int, double>(*it, double(*it) + 1.0));
             */

            LOG_FMT(LTEMPFUNC, "%s: marking '%s' in line %zu as a FUNC_CALL 2\n",
                    __func__, pc->text(), pc->orig_line);
            // its a function!!!
            set_chunk_type(pc, CT_FUNC_CALL);
            mark_function(pc);
         }
      }
      else if (after->type == CT_WORD)
      {
         // its a type!
         set_chunk_type(pc, CT_TYPE);
         chunk_flags_set(pc, PCF_VAR_TYPE);
         chunk_flags_set(after, PCF_VAR_DEF);
      }
   }
}


static void mark_exec_sql(chunk_t *pc)
{
   LOG_FUNC_ENTRY();
   chunk_t *tmp;

   /* Change CT_WORD to CT_SQL_WORD */
   for (tmp = chunk_get_next(pc); tmp != NULL; tmp = chunk_get_next(tmp))
   {
      set_chunk_parent(tmp, pc->type);
      if (tmp->type == CT_WORD)
      {
         set_chunk_type(tmp, CT_SQL_WORD);
      }
      if (tmp->type == CT_SEMICOLON)
      {
         break;
      }
   }

   if ((pc->type != CT_SQL_BEGIN) ||
       (tmp == NULL) || (tmp->type != CT_SEMICOLON))
   {
      return;
   }

   for (tmp = chunk_get_next(tmp);
        (tmp != NULL) && (tmp->type != CT_SQL_END);
        tmp = chunk_get_next(tmp))
   {
      tmp->level++;
   }
}


chunk_t *skip_template_next(chunk_t *ang_open)
{
   if ((ang_open != NULL) && (ang_open->type == CT_ANGLE_OPEN))
   {
      chunk_t *pc = chunk_get_next_type(ang_open, CT_ANGLE_CLOSE, (int)ang_open->level);
      return(chunk_get_next_ncnl(pc));
   }
   return(ang_open);
}


chunk_t *skip_template_prev(chunk_t *ang_close)
{
   if ((ang_close != NULL) && (ang_close->type == CT_ANGLE_CLOSE))
   {
      chunk_t *pc = chunk_get_prev_type(ang_close, CT_ANGLE_OPEN, (int)ang_close->level);
      return(chunk_get_prev_ncnl(pc));
   }
   return(ang_close);
}


chunk_t *skip_tsquare_next(chunk_t *ary_def)
{
   if (ary_def && ((ary_def->type == CT_SQUARE_OPEN) ||
                   (ary_def->type == CT_TSQUARE)))
   {
      return(chunk_get_next_nisq(ary_def));
   }
   return(ary_def);
}


chunk_t *skip_attribute_next(chunk_t *attr)
{
   if ((attr != NULL) && (attr->type == CT_ATTRIBUTE))
   {
      chunk_t *pc = chunk_get_next(attr);
      if ((pc != NULL) && (pc->type == CT_FPAREN_OPEN))
      {
         pc = chunk_get_next_type(attr, CT_FPAREN_CLOSE, (int)attr->level);
         return(chunk_get_next_ncnl(pc));
      }
      return(pc);
   }
   return(attr);
}


chunk_t *skip_attribute_prev(chunk_t *fp_close)
{
   if ((fp_close != NULL) &&
       (fp_close->type == CT_FPAREN_CLOSE) &&
       (fp_close->parent_type == CT_ATTRIBUTE))
   {
      chunk_t *pc = chunk_get_prev_type(fp_close, CT_ATTRIBUTE, (int)fp_close->level);
      return(chunk_get_prev_ncnl(pc));
   }
   return(fp_close);
}


static void handle_oc_class(chunk_t *pc)
{
   LOG_FUNC_ENTRY();
   chunk_t    *tmp;
   bool       hit_scope     = false;
   bool       passed_name   = false; // Did we pass the name of the class and now there can be only protocols, not generics
   int        generic_level = 0;     // level of depth of generic
   PLBfound_t do_pl         = NO_PROTOCOL_FOUND;

   LOG_FMT(LOCCLASS, "%s: start [%s] [%s] line %zu\n",
           __func__, pc->text(), get_token_name(pc->parent_type), pc->orig_line);

   if (pc->parent_type == CT_OC_PROTOCOL)
   {
      tmp = chunk_get_next_ncnl(pc);
      if (chunk_is_semicolon(tmp))
      {
         set_chunk_parent(tmp, pc->parent_type);
         LOG_FMT(LOCCLASS, "%s:   bail on semicolon\n", __func__);
         return;
      }
   }

   tmp = pc;
   while ((tmp = chunk_get_next_nnl(tmp)) != NULL)
   {
      LOG_FMT(LOCCLASS, "%s:       %zu [%s]\n",
              __func__, tmp->orig_line, tmp->text());

      if (tmp->type == CT_OC_END)
      {
         break;
      }
      if (tmp->type == CT_PAREN_OPEN)
      {
         passed_name = true;
      }
      if (chunk_is_str(tmp, "<", 1))
      {
         set_chunk_type(tmp, CT_ANGLE_OPEN);
         if (passed_name)
         {
            set_chunk_parent(tmp, CT_OC_PROTO_LIST);
         }
         else
         {
            set_chunk_parent(tmp, CT_OC_GENERIC_SPEC);
            generic_level++;
         }
         do_pl = FOUND_ANGLE_OPEN;
      }
      if (chunk_is_str(tmp, ">", 1))
      {
         set_chunk_type(tmp, CT_ANGLE_CLOSE);
         if (passed_name)
         {
            set_chunk_parent(tmp, CT_OC_PROTO_LIST);
            do_pl = FOUND_ANGLE_CLOSE;
         }
         else
         {
            set_chunk_parent(tmp, CT_OC_GENERIC_SPEC);
            generic_level--;
            if (generic_level == 0)
            {
               do_pl = FOUND_ANGLE_CLOSE;
            }
         }
      }
      if (chunk_is_str(tmp, ">>", 2))
      {
         set_chunk_type(tmp, CT_ANGLE_CLOSE);
         set_chunk_parent(tmp, CT_OC_GENERIC_SPEC);
         split_off_angle_close(tmp);
         generic_level -= 1;
         if (generic_level == 0)
         {
            do_pl = FOUND_ANGLE_CLOSE;
         }
      }
      if (tmp->type == CT_BRACE_OPEN)
      {
         do_pl = FOUND_ANGLE_CLOSE;
         set_chunk_parent(tmp, CT_OC_CLASS);
         tmp = chunk_get_next_type(tmp, CT_BRACE_CLOSE, (int)tmp->level);
         if (tmp != NULL)
         {
            set_chunk_parent(tmp, CT_OC_CLASS);
         }
      }
      else if (tmp->type == CT_COLON)
      {
         if (do_pl != FOUND_ANGLE_OPEN)
         {
            passed_name = true;
         }
         set_chunk_type(tmp, hit_scope ? CT_OC_COLON : CT_CLASS_COLON);
         if (tmp->type == CT_CLASS_COLON)
         {
            set_chunk_parent(tmp, CT_OC_CLASS);
         }
      }
      else if (chunk_is_str(tmp, "-", 1) || chunk_is_str(tmp, "+", 1))
      {
         do_pl = FOUND_ANGLE_CLOSE;
         if (chunk_is_newline(chunk_get_prev(tmp)))
         {
            set_chunk_type(tmp, CT_OC_SCOPE);
            chunk_flags_set(tmp, PCF_STMT_START);
            hit_scope = true;
         }
      }
      if (do_pl == FOUND_ANGLE_OPEN)
      {
         if (passed_name) { set_chunk_parent(tmp, CT_OC_PROTO_LIST  ); }
         else             { set_chunk_parent(tmp, CT_OC_GENERIC_SPEC); }
      }
   }

   if ((tmp != NULL) && (tmp->type == CT_BRACE_OPEN))
   {
      tmp = chunk_get_next_type(tmp, CT_BRACE_CLOSE, (int)tmp->level);
      if (tmp != NULL)
      {
         set_chunk_parent(tmp, CT_OC_CLASS);
      }
   }
}


static void handle_oc_block_literal(chunk_t *pc)
{
   LOG_FUNC_ENTRY();
   const chunk_t *prev = chunk_get_prev_ncnl(pc);
   chunk_t *next = chunk_get_next_ncnl(pc);

   if (!pc || !prev || !next)
   {
      return; /* let's be paranoid */
   }

   /* block literal: '^ RTYPE ( ARGS ) { }'
    * RTYPE and ARGS are optional
    */
   LOG_FMT(LOCBLK, "%s: block literal @ %zu:%zu\n", __func__, pc->orig_line, pc->orig_col);

   chunk_t *apo = NULL;  /* arg paren open */
   chunk_t *bbo = NULL;  /* block brace open */
   chunk_t *bbc;         /* block brace close */

   LOG_FMT(LOCBLK, "%s:  + scan", __func__);
   chunk_t *tmp;
   for (tmp = next; tmp; tmp = chunk_get_next_ncnl(tmp))
   {
      LOG_FMT(LOCBLK, " %s", tmp->text());
      if ((tmp->level < pc->level) || (tmp->type == CT_SEMICOLON))
      {
         LOG_FMT(LOCBLK, "[DONE]");
         break;
      }
      if (tmp->level == pc->level)
      {
         if (chunk_is_paren_open(tmp))
         {
            apo = tmp;
            LOG_FMT(LOCBLK, "[PAREN]");
         }
         if (tmp->type == CT_BRACE_OPEN)
         {
            LOG_FMT(LOCBLK, "[BRACE]");
            bbo = tmp;
            break;
         }
      }
   }

   /* make sure we have braces */
   bbc = chunk_skip_to_match(bbo);
   if (!bbo || !bbc)
   {
      LOG_FMT(LOCBLK, " -- no braces found\n");
      return;
   }
   LOG_FMT(LOCBLK, "\n");

   /* we are on a block literal for sure */
   set_chunk_type(pc, CT_OC_BLOCK_CARET);
   set_chunk_parent(pc, CT_OC_BLOCK_EXPR);

   /* handle the optional args */
   chunk_t *lbp; /* last before paren - end of return type, if any */
   if (apo)
   {
      chunk_t *apc = chunk_skip_to_match(apo);  /* arg paren close */
      if (chunk_is_paren_close(apc))
      {
         LOG_FMT(LOCBLK, " -- marking parens @ %zu:%zu and %zu:%zu\n",
                 apo->orig_line, apo->orig_col, apc->orig_line, apc->orig_col);
         flag_parens(apo, PCF_OC_ATYPE, CT_FPAREN_OPEN, CT_OC_BLOCK_EXPR, true);
         fix_fcn_def_params(apo);
      }
      lbp = chunk_get_prev_ncnl(apo);
   }
   else
   {
      lbp = chunk_get_prev_ncnl(bbo);
   }

   /* mark the return type, if any */
   while (lbp != pc)
   {
      LOG_FMT(LOCBLK, " -- lbp %s[%s]\n", lbp->text(), get_token_name(lbp->type));
      make_type(lbp);
      chunk_flags_set(lbp, PCF_OC_RTYPE);
      set_chunk_parent(lbp, CT_OC_BLOCK_EXPR);
      lbp = chunk_get_prev_ncnl(lbp);
   }
   /* mark the braces */
   set_chunk_parent(bbo, CT_OC_BLOCK_EXPR);
   set_chunk_parent(bbc, CT_OC_BLOCK_EXPR);
}


static void handle_oc_block_type(chunk_t *pc)
{
   LOG_FUNC_ENTRY();
   if (!pc)
   {
      return;
   }

   if (pc->flags & PCF_IN_TYPEDEF)
   {
      LOG_FMT(LOCBLK, "%s: skip block type @ %zu:%zu -- in typedef\n",
              __func__, pc->orig_line, pc->orig_col);
      return;
   }

   /* make sure we have '( ^' */
   chunk_t *tpo = chunk_get_prev_ncnl(pc); /* type paren open */
   if (chunk_is_paren_open(tpo))
   {
      /* block type: 'RTYPE (^LABEL)(ARGS)'
       * LABEL is optional.
       */
      chunk_t *tpc = chunk_skip_to_match(tpo);  /* type close paren (after '^') */
      chunk_t *nam = chunk_get_prev_ncnl(tpc);  /* name (if any) or '^' */
      chunk_t *apo = chunk_get_next_ncnl(tpc);  /* arg open paren */
      chunk_t *apc = chunk_skip_to_match(apo);  /* arg close paren */

      // If this is a block literal instead of a block type, 'nam' will actually
      // be the closing bracket of the block.
      // We run into this situation if a block literal is enclosed in parentheses.
      if (chunk_is_closing_brace(nam))
      {
         return(handle_oc_block_literal(pc));
      }

      if (chunk_is_paren_close(apc))
      {
         chunk_t   *aft = chunk_get_next_ncnl(apc);
         c_token_t pt;

         if (chunk_is_str(nam, "^", 1))
         {
            set_chunk_type(nam, CT_PTR_TYPE);
            pt = CT_FUNC_TYPE;
         }
         else if (chunk_is_token(aft, CT_ASSIGN) || chunk_is_token(aft, CT_SEMICOLON))
         {
            set_chunk_type(nam, CT_FUNC_VAR);
            pt = CT_FUNC_VAR;
         }
         else
         {
            set_chunk_type(nam, CT_FUNC_TYPE);
            pt = CT_FUNC_TYPE;
         }
         LOG_FMT(LOCBLK, "%s: block type @ %zu:%zu (%s)[%s]\n",
                 __func__, pc->orig_line, pc->orig_col, nam->text(), get_token_name(nam->type));
         set_chunk_type(pc, CT_PTR_TYPE);
         set_chunk_parent(pc, pt);  //CT_OC_BLOCK_TYPE;
         set_chunk_type(tpo, CT_TPAREN_OPEN);
         set_chunk_parent(tpo, pt); //CT_OC_BLOCK_TYPE;
         set_chunk_type(tpc, CT_TPAREN_CLOSE);
         set_chunk_parent(tpc, pt); //CT_OC_BLOCK_TYPE;
         set_chunk_type(apo, CT_FPAREN_OPEN);
         set_chunk_parent(apo, CT_FUNC_PROTO);
         set_chunk_type(apc, CT_FPAREN_CLOSE);
         set_chunk_parent(apc, CT_FUNC_PROTO);
         fix_fcn_def_params(apo);
         mark_function_return_type(nam, chunk_get_prev_ncnl(tpo), pt);
      }
   }
}


static chunk_t *handle_oc_md_type(chunk_t *paren_open, c_token_t ptype, UINT64 flags, bool &did_it)
{
   chunk_t *paren_close;

   if (!chunk_is_paren_open(paren_open) ||
       ((paren_close = chunk_skip_to_match(paren_open)) == NULL))
   {
      did_it = false;
      return(paren_open);
   }

   did_it = true;

   set_chunk_parent(paren_open, ptype);
   chunk_flags_set(paren_open, flags);
   set_chunk_parent(paren_close, ptype);
   chunk_flags_set(paren_close, flags);

   for (chunk_t *cur = chunk_get_next_ncnl(paren_open);
        cur != paren_close;
        cur = chunk_get_next_ncnl(cur))
   {
      LOG_FMT(LOCMSGD, " <%s|%s>", cur->text(), get_token_name(cur->type));
      chunk_flags_set(cur, flags);
      make_type(cur);
   }

   /* returning the chunk after the paren close */
   return(chunk_get_next_ncnl(paren_close));
}


static void handle_oc_message_decl(chunk_t *pc)
{
   LOG_FUNC_ENTRY();

   bool did_it;
   //bool      in_paren  = false;
   //int       paren_cnt = 0;
   //int       arg_cnt   = 0;

   /* Figure out if this is a spec or decl */
   chunk_t *tmp = pc;
   while ((tmp = chunk_get_next(tmp)) != NULL)
   {
      if (tmp->level < pc->level)
      {
         /* should not happen */
         return;
      }
      if ((tmp->type == CT_SEMICOLON) ||
          (tmp->type == CT_BRACE_OPEN))
      {
         break;
      }
   }
   if (tmp == NULL)
   {
      return;
   }
   c_token_t pt = (tmp->type == CT_SEMICOLON) ? CT_OC_MSG_SPEC : CT_OC_MSG_DECL;

   set_chunk_type(pc, CT_OC_SCOPE);
   set_chunk_parent(pc, pt);

   LOG_FMT(LOCMSGD, "%s: %s @ %zu:%zu -", __func__, get_token_name(pt), pc->orig_line, pc->orig_col);

   /* format: -(TYPE) NAME [: (TYPE)NAME */

   /* handle the return type */
   tmp = handle_oc_md_type(chunk_get_next_ncnl(pc), pt, PCF_OC_RTYPE, did_it);
   if (!did_it)
   {
      LOG_FMT(LOCMSGD, " -- missing type parens\n");
      return;
   }

   /* expect the method name/label */
   if (!chunk_is_token(tmp, CT_WORD))
   {
      LOG_FMT(LOCMSGD, " -- missing method name\n");
      return;
   }

   chunk_t *label = tmp;
   set_chunk_type(tmp, pt);
   set_chunk_parent(tmp, pt);
   pc = chunk_get_next_ncnl(tmp);

   LOG_FMT(LOCMSGD, " [%s]%s", pc->text(), get_token_name(pc->type));

   /* if we have a colon next, we have args */
   if ((pc->type == CT_COLON) || (pc->type == CT_OC_COLON))
   {
      pc = label;

      while (true)
      {
         /* skip optional label */
         if (chunk_is_token(pc, CT_WORD) || chunk_is_token(pc, pt))
         {
            set_chunk_parent(pc, pt);
            pc = chunk_get_next_ncnl(pc);
         }
         /* a colon must be next */
         if (!chunk_is_str(pc, ":", 1))
         {
            break;
         }
         set_chunk_type(pc, CT_OC_COLON);
         set_chunk_parent(pc, pt);
         pc = chunk_get_next_ncnl(pc);

         /* next is the type in parens */
         LOG_FMT(LOCMSGD, "  (%s)", pc->text());
         tmp = handle_oc_md_type(pc, pt, PCF_OC_ATYPE, did_it);
         if (!did_it)
         {
            LOG_FMT(LWARN, "%s: %zu:%zu expected type\n", __func__, pc->orig_line, pc->orig_col);
            break;
         }
         pc = tmp;
         /* we should now be on the arg name */
         chunk_flags_set(pc, PCF_VAR_DEF);
         LOG_FMT(LOCMSGD, " arg[%s]", pc->text());
         pc = chunk_get_next_ncnl(pc);
      }
   }

   LOG_FMT(LOCMSGD, " end[%s]", pc->text());

   if (chunk_is_token(pc, CT_BRACE_OPEN))
   {
      set_chunk_parent(pc, pt);
      pc = chunk_skip_to_match(pc);
      if (pc)
      {
         set_chunk_parent(pc, pt);
      }
   }
   else if (chunk_is_token(pc, CT_SEMICOLON))
   {
      set_chunk_parent(pc, pt);
   }

   LOG_FMT(LOCMSGD, "\n");

   /* Mark everything */
   // 76020 Structurally dead code, 2016-03-16
   //tmp = pc;
   //while ((tmp = chunk_get_next(tmp)) != NULL)
   //{
   //   LOG_FMT(LOCMSGD, " [%s]", tmp->text());

   //   if ((tmp->type == CT_SEMICOLON) ||
   //       (tmp->type == CT_BRACE_OPEN))
   //   {
   //      set_chunk_parent(tmp, pt);
   //      break;
   //   }

   //   /* Mark first parens as return type */
   //   if ((arg_cnt == 0) &&
   //       ((tmp->type == CT_PAREN_OPEN) ||
   //        (tmp->type == CT_PAREN_CLOSE)))
   //   {
   //      set_chunk_parent(tmp, CT_OC_RTYPE);
   //      in_paren = (tmp->type == CT_PAREN_OPEN);
   //      if (!in_paren)
   //      {
   //         paren_cnt++;
   //         arg_cnt++;
   //      }
   //   }
   //   else if ((tmp->type == CT_PAREN_OPEN) ||
   //            (tmp->type == CT_PAREN_CLOSE))
   //   {
   //      set_chunk_parent(tmp, pt);
   //      in_paren = (tmp->type == CT_PAREN_OPEN);
   //      if (!in_paren)
   //      {
   //         paren_cnt++;
   //      }
   //   }
   //   else if (tmp->type == CT_WORD)
   //   {
   //      if (in_paren)
   //      {
   //         set_chunk_type(tmp, CT_TYPE);
   //         set_chunk_parent(tmp, pt);
   //      }
   //      else if (paren_cnt == 1)
   //      {
   //         set_chunk_type(tmp, pt);
   //      }
   //      else
   //      {
   //         tmp->flags |= PCF_VAR_DEF;
   //      }
   //   }
   //   else if (tmp->type == CT_COLON)
   //   {
   //      set_chunk_type(tmp, CT_OC_COLON);
   //      set_chunk_parent(tmp, pt);
   //   }
   //}

   //if ((tmp != NULL) && (tmp->type == CT_BRACE_OPEN))
   //{
   //   tmp = chunk_skip_to_match(tmp);
   //   if (tmp)
   //   {
   //      set_chunk_parent(tmp, pt);
   //   }
   //}
   //LOG_FMT(LOCMSGD, "\n");
} // handle_oc_message_decl


static void handle_oc_message_send(chunk_t *os)
{
   LOG_FUNC_ENTRY();

   chunk_t *cs = chunk_get_next(os);

   while ((cs != NULL) && (cs->level > os->level))
   {
      cs = chunk_get_next(cs);
   }

   if ((cs == NULL) || (cs->type != CT_SQUARE_CLOSE))
   {
      return;
   }

   LOG_FMT(LOCMSG, "%s: line %zu, col %zu\n", __func__, os->orig_line, os->orig_col);

   chunk_t *tmp = chunk_get_next_ncnl(cs);
   if (chunk_is_semicolon(tmp))
   {
      set_chunk_parent(tmp, CT_OC_MSG);
   }

   set_chunk_parent(os, CT_OC_MSG);
   chunk_flags_set(os, PCF_IN_OC_MSG);
   set_chunk_parent(cs, CT_OC_MSG);
   chunk_flags_set(cs, PCF_IN_OC_MSG);

   /* expect a word first thing or [...] */
   tmp = chunk_get_next_ncnl(os);
   if ((tmp->type == CT_SQUARE_OPEN) || (tmp->type == CT_PAREN_OPEN))
   {
      tmp = chunk_skip_to_match(tmp);
   }
   else if ((tmp->type != CT_WORD) && (tmp->type != CT_TYPE) && (tmp->type != CT_STRING))
   {
      LOG_FMT(LOCMSG, "%s: %zu:%zu expected identifier, not '%s' [%s]\n",
              __func__, tmp->orig_line, tmp->orig_col,
              tmp->text(), get_token_name(tmp->type));
      return;
   }
   else
   {
      chunk_t *tt = chunk_get_next_ncnl(tmp);
      if (chunk_is_paren_open(tt))
      {
         set_chunk_type(tmp, CT_FUNC_CALL);
         tmp = chunk_get_prev_ncnl(set_paren_parent(tt, CT_FUNC_CALL));
      }
      else
      {
         set_chunk_type(tmp, CT_OC_MSG_CLASS);
      }
   }

   /* handle '< protocol >' */
   tmp = chunk_get_next_ncnl(tmp);
   if (chunk_is_str(tmp, "<", 1))
   {
      chunk_t *ao = tmp;
      chunk_t *ac = chunk_get_next_str(ao, ">", 1, (int)ao->level);

      if (ac)
      {
         set_chunk_type(ao, CT_ANGLE_OPEN);
         set_chunk_parent(ao, CT_OC_PROTO_LIST);
         set_chunk_type(ac, CT_ANGLE_CLOSE);
         set_chunk_parent(ac, CT_OC_PROTO_LIST);
         for (tmp = chunk_get_next(ao); tmp != ac; tmp = chunk_get_next(tmp))
         {
            tmp->level += 1;
            set_chunk_parent(tmp, CT_OC_PROTO_LIST);
         }
      }
      tmp = chunk_get_next_ncnl(ac);
   }
   /* handle 'object.property' and 'collection[index]' */
   else
   {
      while (tmp)
      {
         if (tmp->type == CT_MEMBER)  /* move past [object.prop1.prop2  */
         {
            chunk_t *typ = chunk_get_next_ncnl(tmp);
            if (typ && ((typ->type == CT_WORD) || (typ->type == CT_TYPE)))
            {
               tmp = chunk_get_next_ncnl(typ);
            }
            else
            {
               break;
            }
         }
         else if (tmp->type == CT_SQUARE_OPEN)  /* move past [collection[index]  */
         {
            chunk_t *tcs = chunk_get_next_ncnl(tmp);
            while (tcs && (tcs->level > tmp->level))
            {
               tcs = chunk_get_next_ncnl(tcs);
            }
            if (tcs && (tcs->type == CT_SQUARE_CLOSE))
            {
               tmp = chunk_get_next_ncnl(tcs);
            }
            else
            {
               break;
            }
         }
         else
         {
            break;
         }
      }
   }

   if (tmp && ((tmp->type == CT_WORD) || (tmp->type == CT_TYPE)))
   {
      set_chunk_type(tmp, CT_OC_MSG_FUNC);
   }

   chunk_t *prev = NULL;

   for (tmp = chunk_get_next(os); tmp != cs; tmp = chunk_get_next(tmp))
   {
      chunk_flags_set(tmp, PCF_IN_OC_MSG);
      if (tmp->level == cs->level + 1)
      {
         if (tmp->type == CT_COLON)
         {
            set_chunk_type(tmp, CT_OC_COLON);
            if ((prev != NULL) && ((prev->type == CT_WORD) || (prev->type == CT_TYPE)))
            {
               /* Might be a named param, check previous block */
               const chunk_t *pp = chunk_get_prev(prev);
               if ((pp != NULL) &&
                   (pp->type != CT_OC_COLON) &&
                   (pp->type != CT_ARITH) &&
                   (pp->type != CT_CARET))
               {
                  set_chunk_type(prev, CT_OC_MSG_NAME);
                  set_chunk_parent(tmp, CT_OC_MSG_NAME);
               }
            }
         }
      }
      prev = tmp;
   }
}


static void handle_oc_property_decl(chunk_t *os)
{
   if (cpd.settings[UO_mod_sort_oc_properties].b)
   {
      typedef std::vector<chunk_t *> ChunkGroup;

      chunk_t                 *next       = chunk_get_next(os);
      chunk_t                 *open_paren = NULL;

      std::vector<ChunkGroup> thread_chunks;      // atomic/nonatomic
      std::vector<ChunkGroup> readwrite_chunks;   // readwrite, readonly
      std::vector<ChunkGroup> ref_chunks;         // retain, copy, assign, weak, strong, unsafe_unretained
      std::vector<ChunkGroup> getter_chunks;      // getter
      std::vector<ChunkGroup> setter_chunks;      // setter
      std::vector<ChunkGroup> nullability_chunks; // nonnull/nullable


      if (next->type == CT_PAREN_OPEN)
      {
         open_paren = next;
         next       = chunk_get_next(next);

         // Determine location of the property attributes
         // NOTE: Did not do this in the combine.cpp do_symbol_check as I was not sure
         // what the ramifications of adding a new type for each of the below types would
         // be. It did break some items when I attempted to add them so this is my hack for
         // now.
         while (next != NULL && next->type != CT_PAREN_CLOSE)
         {
            if (next->type == CT_WORD)
            {
               if (chunk_is_str(next, "atomic", 6))
               {
                  ChunkGroup chunkGroup;
                  chunkGroup.push_back(next);
                  thread_chunks.push_back(chunkGroup);
               }
               else if (chunk_is_str(next, "nonatomic", 9))
               {
                  ChunkGroup chunkGroup;
                  chunkGroup.push_back(next);
                  thread_chunks.push_back(chunkGroup);
               }
               else if (chunk_is_str(next, "readonly", 8))
               {
                  ChunkGroup chunkGroup;
                  chunkGroup.push_back(next);
                  readwrite_chunks.push_back(chunkGroup);
               }
               else if (chunk_is_str(next, "readwrite", 9))
               {
                  ChunkGroup chunkGroup;
                  chunkGroup.push_back(next);
                  readwrite_chunks.push_back(chunkGroup);
               }
               else if (chunk_is_str(next, "assign", 6))
               {
                  ChunkGroup chunkGroup;
                  chunkGroup.push_back(next);
                  ref_chunks.push_back(chunkGroup);
               }
               else if (chunk_is_str(next, "retain", 6))
               {
                  ChunkGroup chunkGroup;
                  chunkGroup.push_back(next);
                  ref_chunks.push_back(chunkGroup);
               }
               else if (chunk_is_str(next, "copy", 4))
               {
                  ChunkGroup chunkGroup;
                  chunkGroup.push_back(next);
                  ref_chunks.push_back(chunkGroup);
               }
               else if (chunk_is_str(next, "strong", 6))
               {
                  ChunkGroup chunkGroup;
                  chunkGroup.push_back(next);
                  ref_chunks.push_back(chunkGroup);
               }
               else if (chunk_is_str(next, "weak", 4))
               {
                  ChunkGroup chunkGroup;
                  chunkGroup.push_back(next);
                  ref_chunks.push_back(chunkGroup);
               }
               else if (chunk_is_str(next, "unsafe_unretained", 17))
               {
                  ChunkGroup chunkGroup;
                  chunkGroup.push_back(next);
                  ref_chunks.push_back(chunkGroup);
               }
               else if (chunk_is_str(next, "getter", 6))
               {
                  ChunkGroup chunkGroup;
                  do
                  {
                     chunkGroup.push_back(next);
                     next = chunk_get_next(next);
                  } while (next && next->type != CT_COMMA && next->type != CT_PAREN_CLOSE);
                  assert(next != NULL);
                  next = next->prev;
                  // coverity CID 160946
                  if (next == NULL)
                  {
                     break;
                  }
                  getter_chunks.push_back(chunkGroup);
               }
               else if (chunk_is_str(next, "setter", 6))
               {
                  ChunkGroup chunkGroup;
                  do
                  {
                     chunkGroup.push_back(next);
                     next = chunk_get_next(next);
                  } while (next && next->type != CT_COMMA && next->type != CT_PAREN_CLOSE);
                  assert(next != NULL);
                  next = next->prev;
                  if (next == NULL)
                  {
                     break;
                  }
                  setter_chunks.push_back(chunkGroup);
               }
               else if (chunk_is_str(next, "nullable", 8))
               {
                  ChunkGroup chunkGroup;
                  chunkGroup.push_back(next);
                  nullability_chunks.push_back(chunkGroup);
               }
               else if (chunk_is_str(next, "nonnull", 7))
               {
                  ChunkGroup chunkGroup;
                  chunkGroup.push_back(next);
                  nullability_chunks.push_back(chunkGroup);
               }
            }
            next = chunk_get_next(next);
         }

         int thread_w      = cpd.settings[UO_mod_sort_oc_property_thread_safe_weight].n;
         int readwrite_w   = cpd.settings[UO_mod_sort_oc_property_readwrite_weight  ].n;
         int ref_w         = cpd.settings[UO_mod_sort_oc_property_reference_weight  ].n;
         int getter_w      = cpd.settings[UO_mod_sort_oc_property_getter_weight     ].n;
         int setter_w      = cpd.settings[UO_mod_sort_oc_property_setter_weight     ].n;
         int nullability_w = cpd.settings[UO_mod_sort_oc_property_nullability_weight].n;

         std::multimap<int, std::vector<ChunkGroup> > sorted_chunk_map;
         sorted_chunk_map.insert(pair<int, std::vector<ChunkGroup> >(thread_w,      thread_chunks));
         sorted_chunk_map.insert(pair<int, std::vector<ChunkGroup> >(readwrite_w,   readwrite_chunks));
         sorted_chunk_map.insert(pair<int, std::vector<ChunkGroup> >(ref_w,         ref_chunks));
         sorted_chunk_map.insert(pair<int, std::vector<ChunkGroup> >(getter_w,      getter_chunks));
         sorted_chunk_map.insert(pair<int, std::vector<ChunkGroup> >(setter_w,      setter_chunks));
         sorted_chunk_map.insert(pair<int, std::vector<ChunkGroup> >(nullability_w, nullability_chunks));

         chunk_t *curr_chunk = open_paren;
         for (multimap<int, std::vector<ChunkGroup> >::reverse_iterator it = sorted_chunk_map.rbegin(); it != sorted_chunk_map.rend(); ++it)
         {
            std::vector<ChunkGroup> chunk_groups = (*it).second;
            for (std::vector<int>::size_type i = 0; i < chunk_groups.size(); i++)
            {
               ChunkGroup chunk_group = chunk_groups[i];
               for (std::vector<int>::size_type j = 0; j < chunk_group.size(); j++)
               {
                  chunk_t *chunk = chunk_group[j];
                  chunk->orig_prev_sp = 0;
                  if (chunk != curr_chunk)
                  {
                     chunk_move_after(chunk, curr_chunk);
                     curr_chunk = chunk;
                  }
                  else
                  {
                     curr_chunk = chunk_get_next(curr_chunk);
                  }
               }

               /* add the parens */
               chunk_t endchunk;
               endchunk.type        = CT_COMMA;
               endchunk.str         = ", ";
               endchunk.level       = curr_chunk->level;
               endchunk.brace_level = curr_chunk->brace_level;
               endchunk.orig_line   = curr_chunk->orig_line;
               endchunk.column      = curr_chunk->orig_col_end + 1u;
               endchunk.parent_type = curr_chunk->parent_type;
               endchunk.flags       = curr_chunk->flags & PCF_COPY_FLAGS;
               chunk_add_after(&endchunk, curr_chunk);
               curr_chunk = curr_chunk->next;
            }
         }

         // Remove the extra comma's that we did not move
         while (curr_chunk && curr_chunk->type != CT_PAREN_CLOSE)
         {
            chunk_t *rm_chunk = curr_chunk;
            curr_chunk = chunk_get_next(curr_chunk);
            chunk_del(rm_chunk);
         }
      }
   }


   chunk_t *tmp = chunk_get_next_ncnl(os);
   if (chunk_is_paren_open(tmp))
   {
      tmp = chunk_get_next_ncnl(chunk_skip_to_match(tmp));
   }
   fix_var_def(tmp);
}


static void handle_cs_square_stmt(chunk_t *os)
{
   LOG_FUNC_ENTRY();

   chunk_t *cs = chunk_get_next(os);
   while ((cs != NULL) && (cs->level > os->level))
   {
      cs = chunk_get_next(cs);
   }

   if ((cs == NULL) || (cs->type != CT_SQUARE_CLOSE))
   {
      return;
   }

   set_chunk_parent(os, CT_CS_SQ_STMT);
   set_chunk_parent(cs, CT_CS_SQ_STMT);

   chunk_t *tmp;
   for (tmp = chunk_get_next(os); tmp != cs; tmp = chunk_get_next(tmp))
   {
      set_chunk_parent(tmp, CT_CS_SQ_STMT);
      if (tmp->type == CT_COLON)
      {
         set_chunk_type(tmp, CT_CS_SQ_COLON);
      }
   }

   tmp = chunk_get_next_ncnl(cs);
   if (tmp != NULL)
   {
      chunk_flags_set(tmp, PCF_STMT_START | PCF_EXPR_START);
   }
}


static void handle_cs_property(chunk_t *bro)
{
   LOG_FUNC_ENTRY();

   set_paren_parent(bro, CT_CS_PROPERTY);

   bool    did_prop = false;
   chunk_t *pc      = bro;
   while ((pc = chunk_get_prev_ncnl(pc)) != NULL)
   {
      if (pc->level == bro->level)
      {
         if (!did_prop && ((pc->type == CT_WORD) || (pc->type == CT_THIS)))
         {
            set_chunk_type(pc, CT_CS_PROPERTY);
            did_prop = true;
         }
         else
         {
            set_chunk_parent(pc, CT_CS_PROPERTY);
            make_type(pc);
         }
         if (pc->flags & PCF_STMT_START)
         {
            break;
         }
      }
   }
}


static void handle_cs_array_type(chunk_t *pc)
{
   chunk_t *prev;

   for (prev = chunk_get_prev(pc);
        prev && (prev->type == CT_COMMA);
        prev = chunk_get_prev(prev))
   {
      /* empty */
   }

   if (prev && (prev->type == CT_SQUARE_OPEN))
   {
      while (pc != prev)
      {
         pc->parent_type = CT_TYPE;
         pc              = chunk_get_prev(pc);
      }
      prev->parent_type = CT_TYPE;
   }
}


void remove_extra_returns(void)
{
   LOG_FUNC_ENTRY();

   chunk_t *pc = chunk_get_head();
   while (pc != NULL)
   {
      if ((pc->type == CT_RETURN) && ((pc->flags & PCF_IN_PREPROC) == 0))
      {
         chunk_t *semi  = chunk_get_next_ncnl(pc);
         chunk_t *cl_br = chunk_get_next_ncnl(semi);

         if ((semi != NULL) && (semi->type == CT_SEMICOLON) &&
             (cl_br != NULL) && (cl_br->type == CT_BRACE_CLOSE) &&
             ((cl_br->parent_type == CT_FUNC_DEF) ||
              (cl_br->parent_type == CT_FUNC_CLASS_DEF)))
         {
            LOG_FMT(LRMRETURN, "Removed 'return;' on line %zu\n", pc->orig_line);
            chunk_del(pc);
            chunk_del(semi);
            pc = cl_br;
         }
      }

      pc = chunk_get_next(pc);
   }
}


static void handle_wrap(chunk_t *pc)
{
   LOG_FUNC_ENTRY();
   chunk_t  *opp  = chunk_get_next(pc);
   chunk_t  *name = chunk_get_next(opp);
   chunk_t  *clp  = chunk_get_next(name);

   argval_t pav = (pc->type == CT_FUNC_WRAP) ?
                  cpd.settings[UO_sp_func_call_paren].a :
                  cpd.settings[UO_sp_cpp_cast_paren].a;

   argval_t av = (pc->type == CT_FUNC_WRAP) ?
                 cpd.settings[UO_sp_inside_fparen].a :
                 cpd.settings[UO_sp_inside_paren_cast].a;

   if ((clp != NULL) &&
       (opp->type == CT_PAREN_OPEN) &&
       ((name->type == CT_WORD) || (name->type == CT_TYPE)) &&
       (clp->type == CT_PAREN_CLOSE))
   {
      const char *psp = is_option_set(pav, AV_ADD) ? " " : "";
      const char *fsp = is_option_set(av,  AV_ADD) ? " " : "";

      pc->str.append(psp);
      pc->str.append("(");
      pc->str.append(fsp);
      pc->str.append(name->str);
      pc->str.append(fsp);
      pc->str.append(")");

      set_chunk_type(pc, (pc->type == CT_FUNC_WRAP) ? CT_FUNCTION : CT_TYPE);

      pc->orig_col_end = pc->orig_col + pc->len();

      chunk_del(opp);
      chunk_del(name);
      chunk_del(clp);
   }
}


static void handle_proto_wrap(chunk_t *pc)
{
   LOG_FUNC_ENTRY();
   chunk_t *opp  = chunk_get_next_ncnl(pc);
   chunk_t *name = chunk_get_next_ncnl(opp);
   chunk_t *tmp  = chunk_get_next_ncnl(chunk_get_next_ncnl(name));
   chunk_t *clp  = chunk_skip_to_match(opp);
   const chunk_t *cma  = chunk_get_next_ncnl(clp);

   if (!opp || !name || !clp || !cma || !tmp ||
       ((name->type != CT_WORD) && (name->type != CT_TYPE)) ||
       (opp->type != CT_PAREN_OPEN))
   {
      return;
   }
   if      (cma->type == CT_SEMICOLON ) { set_chunk_type(pc, CT_FUNC_PROTO); }
   else if (cma->type == CT_BRACE_OPEN) { set_chunk_type(pc, CT_FUNC_DEF  ); }
   else                                 { return; }

   set_chunk_parent(opp, pc->type);
   set_chunk_parent(clp, pc->type);

   set_chunk_parent(tmp, CT_PROTO_WRAP);

   if (tmp->type == CT_PAREN_OPEN)
   {
      fix_fcn_def_params(tmp);
   }
   else
   {
      fix_fcn_def_params(opp);
      set_chunk_type(name, CT_WORD);
   }

   tmp = chunk_skip_to_match(tmp);
   if (tmp)
   {
      set_chunk_parent(tmp, CT_PROTO_WRAP);
   }

   /* Mark return type (TODO: move to own function) */
   tmp = pc;
   while ((tmp = chunk_get_prev_ncnl(tmp)) != NULL)
   {
      if (!chunk_is_type(tmp) &&
          (tmp->type != CT_OPERATOR) &&
          (tmp->type != CT_WORD) &&
          (tmp->type != CT_ADDR))
      {
         break;
      }
      set_chunk_parent(tmp, pc->type);
      make_type(tmp);
   }
}


static void handle_java_assert(chunk_t *pc)
{
   LOG_FUNC_ENTRY();
   bool    did_colon = false;
   chunk_t *tmp      = pc;

   while ((tmp = chunk_get_next(tmp)) != NULL)
   {
      if (tmp->level == pc->level)
      {
         if (!did_colon && (tmp->type == CT_COLON))
         {
            did_colon = true;
            set_chunk_parent(tmp, pc->type);
         }
         if (tmp->type == CT_SEMICOLON)
         {
            set_chunk_parent(tmp, pc->type);
            break;
         }
      }
   }
}<|MERGE_RESOLUTION|>--- conflicted
+++ resolved
@@ -852,10 +852,7 @@
 }
 
 
-<<<<<<< HEAD
-=======
 /* \todo reduce cyclic complexity of this function */
->>>>>>> 90ced66f
 void do_symbol_check(chunk_t *prev, chunk_t *pc, chunk_t *next)
 {
    LOG_FUNC_ENTRY();
@@ -2227,7 +2224,7 @@
          break;
       }
    }
-   if (chunk_is_semicolon(semi) && (pc->level == semi->level)) /*lint !e613 */
+   if (chunk_is_semicolon(semi) && (pc->level == semi->level))
    {
       /* add the parens */
       chunk.type        = CT_PAREN_OPEN;
@@ -2814,11 +2811,7 @@
 
 static bool cs_top_is_question(const ChunkStack &cs, size_t level)
 {
-<<<<<<< HEAD
-   const chunk_t *pc = cs.Empty() ? NULL : cs.Top()->m_pc; /*lint !e613 */
-=======
    const chunk_t *pc = cs.Empty() ? NULL : cs.Top()->m_pc;
->>>>>>> 90ced66f
 
    return(pc && (pc->type == CT_QUESTION) && (pc->level == level));
 }
@@ -3097,14 +3090,10 @@
 
    if (start == NULL) { return; }
 
-<<<<<<< HEAD
-   assert((start->len() == 1) && (start->str[0] == '('));
-=======
    /* ensure start chunk holds a single '(' character */
    size_t len        = start->len();
    char   first_char = start->str[0];
    assert( (len == 1) && (first_char == '(' ));
->>>>>>> 90ced66f
 
    ChunkStack cs;
    size_t     level = start->level + 1;
