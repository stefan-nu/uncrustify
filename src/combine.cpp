--- conflicted
+++ resolved
@@ -1400,16 +1400,9 @@
            (next->type == CT_DC_MEMBER) ||
            (next->type == CT_ENUM) ||
            (next->type == CT_UNION)) &&
-<<<<<<< HEAD
            (prev->type != CT_SIZEOF) &&
            (prev->parent_type != CT_OPERATOR) &&
-          ((pc->flags & PCF_IN_TYPEDEF) == 0) &&
-          ((pc->flags & PCF_IN_FCN_DEF) == 0))  // issue # 222
-=======
-          (prev->type != CT_SIZEOF) &&
-          (prev->parent_type != CT_OPERATOR) &&
           ((pc->flags & PCF_IN_TYPEDEF) == 0))
->>>>>>> 7e23e9d1
       {
          fix_casts(pc);
       }
