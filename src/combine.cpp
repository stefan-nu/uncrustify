/**
 * @file combine.cpp
 * Labels the chunks as needed.
 *
 * @author  Ben Gardner
 * @author  Guy Maurel since version 0.62 for uncrustify4Qt
 *          October 2015, 2016
 * @license GPL v2+
 */
#include "combine.h"
#include "uncrustify_types.h"
#include "chunk_list.h"
#include "ChunkStack.h"
#include "uncrustify.h"
#include "lang_pawn.h"
#include "newlines.h"
#include "tokenize_cleanup.h"

#include <cstdio>
#include <cstdlib>
#include "unc_ctype.h"
#include <cassert>


/**
 * Flags all chunks from the open parenthesis to the close parenthesis.
 *
 * @return The token after the close parenthesis
 */
static chunk_t* flag_parens(
   chunk_t*  po,        /**< [in] Pointer to the open parenthesis */
   uint64_t  flags,     /**< [in] flags to add */
   c_token_t opentype,  /**< [in]  */
   c_token_t ptype,     /**< [in]  */
   bool      parent_all /**< [in]  */
);


/**
 * Mark the parenthesis and colons in:
 *   asm volatile ( "xx" : "xx" (l), "yy"(h) : ...  );
 */
static void flag_asm(
   chunk_t* pc  /**< [in] the CT_ASM item */
);


/**
 * Scan backwards to see if we might be on a type declaration
 */
static bool chunk_ends_type(
   chunk_t* start  /**< [in]  */
);


/**
 * skip to the final word/type in a :: chain
 * pc is either a word or a ::
 */
static chunk_t* skip_dc_member(
   chunk_t* start  /**< [in]  */
);


/**
 * Skips to the start of the next statement.
 */
static chunk_t* skip_to_next_statement(
   chunk_t* pc  /**< [in]  */
);


/**
 * Skips everything until a comma or semicolon at the same level.
 * Returns the semicolon, comma, or close brace/parenthesis or nullptr.
 */
static chunk_t* skip_expression(
   chunk_t* start  /**< [in]  */
);


/**
 * Skips the D 'align()' statement and the colon, if present.
 *    align(2) int foo;  -- returns 'int'
 *    align(4):          -- returns 'int'
 *    int32_t bar;
 */
static chunk_t* skip_align(
   chunk_t* start  /**< [in]  */
);

/**
 * Combines two tokens into {{ and }} if inside parenthesis and nothing is between
 * either pair.
 */
static void check_double_brace_init(
   chunk_t* bo1  /**< [in]  */
);

/**
 * Simply change any STAR to PTR_TYPE and WORD to TYPE
 */
static void fix_fcn_def_params(
   chunk_t* pc  /**< [in] points to the function's open parenthesis */
);


/**
 * We are on a typedef.
 * If the next word is not enum/union/struct, then the last word before the
 * next ',' or ';' or '__attribute__' is a type.
 *
 * typedef [type...] [*] type [, [*]type] ;
 * typedef <return type>([*]func)();
 * typedef <return type>([*]func)(params);
 * typedef <return type>(__stdcall *func)(); Bug # 633 MS-specific extension
 *         include the config-file "test/config/MS-calling_conventions.cfg"
 * typedef <return type>func(params);
 * typedef <enum/struct/union> [type] [*] type [, [*]type] ;
 * typedef <enum/struct/union> [type] { ... } [*] type [, [*]type] ;
 */
static void fix_typedef(
   chunk_t* pc  /**< [in]  */
);


/**
 * We are on an enum/struct/union tag that is NOT inside a typedef.
 * If there is a {...} and words before the ';', then they are variables.
 *
 * tag { ... } [*] word [, [*]word] ;
 * tag [word/type] { ... } [*] word [, [*]word] ;
 * enum [word/type [: int_type]] { ... } [*] word [, [*]word] ;
 * tag [word/type] [word]; -- this gets caught later.
 * fcn(tag [word/type] [word])
 * a = (tag [word/type] [*])&b;
 *
 * REVISIT: should this be consolidated with the typedef code?
 */
static void fix_enum_struct_union(
   chunk_t* pc  /**< [in]  */
);


/**
 * Checks to see if the current parenthesis is part of a cast.
 * We already verified that this doesn't follow function, TYPE, IF, FOR,
 * SWITCH, or WHILE and is followed by WORD, TYPE, STRUCT, ENUM, or UNION.
 */
static void fix_casts(
   chunk_t* pc  /**< [in]  */
);


/**
 * CT_TYPE_CAST follows this pattern:
 * dynamic_cast<...>(...)
 *
 * Mark everything between the <> as a type and set the paren parent
 */
static void fix_type_cast(
   chunk_t* pc  /**< [in]  */
);


/**
 * We are on the start of a sequence that could be a var def
 *  - FPAREN_OPEN (parent == CT_FOR)
 *  - BRACE_OPEN
 *  - SEMICOLON
 */
static chunk_t* fix_var_def(
   chunk_t* pc  /**< [in]  */
);


/**
 * We are on a function word. we need to:
 *  - find out if this is a call or prototype or implementation
 *  - mark return type
 *  - mark parameter types
 *  - mark brace pair
 *
 * REVISIT:
 * This whole function is a mess.
 * It needs to be reworked to eliminate duplicate logic and determine the
 * function type more directly.
 *  1. Skip to the close parenthesis and see what is after.
 *     a. semicolon - function call or function prototype
 *     b. open brace - function call (i.e., list_for_each) or function def
 *     c. open paren - function type or chained function call
 *     d. qualifier - function def or prototype, continue to semicolon or open brace
 *  2. Examine the 'parameters' to see if it can be a prototype/definition
 *  3. Examine what is before the function name to see if it is a prototype or call
 * Constructor/destructor detection should have already been done when the
 * 'class' token was encountered (see mark_class_ctor).
 */
static void mark_function(
   chunk_t* pc  /**< [in]  */
);


/**
 * Checks to see if a series of chunks could be a C++ parameter
 * FOO foo(5, &val);
 *
 * WORD means CT_WORD or CT_TYPE
 *
 * "WORD WORD"          ==> true
 * "QUALIFIER ??"       ==> true
 * "TYPE"               ==> true
 * "WORD"               ==> true
 * "WORD.WORD"          ==> true
 * "WORD::WORD"         ==> true
 * "WORD * WORD"        ==> true
 * "WORD & WORD"        ==> true
 * "NUMBER"             ==> false
 * "STRING"             ==> false
 * "OPEN PAREN"         ==> false
 */
static bool can_be_full_param(
   chunk_t* start,  /**< [in] the first chunk to look at */
   chunk_t* end     /**< [in] the chunk after the last one to look at */
);


/**
 * Changes the return type to type and set the parent.
 */
static void mark_function_return_type(
   chunk_t*  fname,      /**< [in]  */
   chunk_t*  pc,         /**< [in] the last chunk of the return type */
   c_token_t parent_type /**< [in] CT_NONE (no change) or the new parent type */
);


/**
 * Process a function type that is not in a typedef.
 * pc points to the first close parenthesis.
 *
 * void (*func)(params);
 * const char * (*func)(params);
 * const char * (^func)(params);   -- Objective C
 *
 * @return whether a function type was processed
 */
static bool mark_function_type(
   chunk_t* pc  /**< [in] Points to the first closing parenthesis */
);


/**
 * Examines the stuff between braces { }.
 * There should only be variable definitions and methods.
 * Skip the methods, as they will get handled elsewhere.
 */
static void mark_struct_union_body(
   chunk_t* start  /**< [in]  */
);


/**
 * We are on the first word of a variable definition.
 * Mark all the variable names with PCF_VAR_1ST and PCF_VAR_DEF as
 * appropriate. Also mark any '*' encountered as a CT_PTR_TYPE.
 * Skip over []. Go until a ';' is hit.
 *
 * Example input:
 * int   a = 3, b, c = 2;              ## called with 'a'
 * foo_t f = {1, 2, 3}, g = {5, 6, 7}; ## called with 'f'
 * struct {...} *a, *b;                ## called with 'a' or '*'
 * myclass a(4);
 */
static chunk_t* mark_variable_definition(
   chunk_t* start  /**< [in]  */
);


/**
 * Marks statement starts in a macro body.
 * REVISIT: this may already be done
 */
static void mark_define_expressions(void);


/**
 * tbd
 */
static void process_returns(void);


/**
 * Processes a return statement, labeling the parenthesis and marking
 * the parent. May remove or add parenthesis around the return statement
 */
static chunk_t* process_return(
   chunk_t* pc  /**< [in] Pointer to the return chunk */
);


/**
 * We're on a 'class' or 'struct'.
 * Scan for CT_FUNCTION with a string that matches pclass->str
 */
static void mark_class_ctor(
   chunk_t* pclass  /**< [in]  */
);


/**
 * We're on a 'namespace' skip the word and then set the parent of the braces.
 */
static void mark_namespace(
   chunk_t* pns  /**< [in]  */
);


/**
 * tbd
 */
static void mark_cpp_constructor(
   chunk_t* pc  /**< [in]  */
);


/**
 * Just hit an assign. Go backwards until we hit an open
 * brace/parenthesis/square or semicolon
 * (TODO: other limiter?) and mark as a LValue.
 */
static void mark_lvalue(
   chunk_t* pc  /**< [in]  */
);


/**
 * We are on a word followed by a angle open which is part of a template.
 * If the angle close is followed by a open paren, then we are on a
 * template function def or a template function call:
 *   Vector2<float>(...) [: ...[, ...]] { ... }
 * Or we could be on a variable def if it's followed by a word:
 *   Renderer<rgb32> rend;
 */
static void mark_template_func(
   chunk_t* pc,     /**< [in]  */
   chunk_t* pc_next /**< [in]  */
);


/**
 * Just mark every CT_WORD until a semicolon as CT_SQL_WORD.
 * Adjust the levels if pc is CT_SQL_BEGIN
 */
static void mark_exec_sql(
   chunk_t* pc /**< [in]  */
);


/**
 * Process an ObjC 'class'
 * pc is the chunk after '@implementation' or '@interface' or '@protocol'.
 * Change colons, etc. Processes stuff until '@end'.
 * Skips anything in braces.
 */
static void handle_oc_class(
   chunk_t* pc /**< [in]  */
);


/**
 *  Mark Objective-C blocks (aka lambdas or closures)
 *  The syntax and usage is exactly like C function pointers
 *  but instead of an asterisk they have a caret as pointer symbol.
 *  Although it may look expensive this functions is only triggered
 *  on appearance of an OC_BLOCK_CARET for LANG_OC.
 *  repeat(10, ^{ putc('0'+d); });
 *  typedef void (^workBlk_t)(void);
 */
static void handle_oc_block_literal(
   chunk_t* pc /**< [in] points to the '^' */
);


/**
 * Mark Objective-C block types.
 * The syntax and usage is exactly like C function pointers
 * but instead of an asterisk they have a caret as pointer symbol.
 *  typedef void (^workBlk_t)(void);
 *  const char * (^workVar)(void);
 *  -(void)Foo:(void(^)())blk { }
 *
 * This is triggered when the sequence '(' '^' is found.
 */
static void handle_oc_block_type(
   chunk_t* pc /**< [in] points to the '^' */
);


/**
 * Process an ObjC message specification/declaration
 *
 * Specs:
 * -(void) foo ARGS;
 *
 * Declaration:
 * -(void) foo ARGS {  }
 *
 * LABEL : (ARGTYPE) ARGNAME
 *
 * ARGS is ': (ARGTYPE) ARGNAME [MOREARGS...]'
 * MOREARGS is ' [ LABEL] : (ARGTYPE) ARGNAME '
 * -(void) foo: (int32_t) arg: {  }
 * -(void) foo: (int32_t) arg: {  }
 * -(void) insertObject:(id)anObject atIndex:(int32_t)index
 */
static void handle_oc_message_decl(
   chunk_t* pc /**< [in]  */
);


/**
 * Process an ObjC message send statement:
 * [ class func: val1 name2: val2 name3: val3] ; // named params
 * [ class func: val1      : val2      : val3] ; // unnamed params
 * [ class <proto> self method ] ; // with protocol
 * [[NSMutableString alloc] initWithString: @"" ] // class from msg
 * [func(a,b,c) lastObject ] // class from func
 *
 * Mainly find the matching ']' and ';' and mark the colons.
 */
static void handle_oc_message_send(
   chunk_t* pc /**< [in] points to the open square '[' */
);


/**
 * Process @Property values and re-arrange them if necessary
 */
static void handle_oc_property_decl(
   chunk_t* pc /**< [in]  */
);


/**
 * Process a type that is enclosed in parenthesis in message declarations.
 * TODO: handle block types, which get special formatting
 *
 * @param pc points to the open parenthesis
 * @return the chunk after the type
 */
static chunk_t* handle_oc_md_type(
   chunk_t*  paren_open, /**< [in]  */
   c_token_t ptype,      /**< [in]  */
   uint64_t  flags,      /**< [in]  */
   bool      &did_it     /**< [in]  */
);

/**
 * Process an C# [] thingy:
 *    [assembly: xxx]
 *    [AttributeUsage()]
 *    [@X]
 *
 * Set the next chunk to a statement start after the close ']'
 */
static void handle_cs_square_stmt(
   chunk_t* pc /**< [in] points to the open square '[' */
);


/**
 * We are on a brace open that is preceded by a word or square close.
 * Set the brace parent to CT_CS_PROPERTY and find the first item in the
 * property and set its parent, too.
 */
static void handle_cs_property(
   chunk_t* pc /**< [in]  */
);


/**
 * We hit a ']' followed by a WORD. This may be a multidimensional array type.
 * Example: int[,,] x;
 * If there is nothing but commas between the open and close, then mark it.
 */
static void handle_cs_array_type(
   chunk_t* pc /**< [in]  */
);


/**
 * We are on the C++ 'template' keyword.
 * What follows should be the following:
 *
 * template <class identifier> function_declaration;
 * template <typename identifier> function_declaration;
 * template <class identifier> class class_declaration;
 * template <typename identifier> class class_declaration;
 *
 * Change the 'class' inside the <> to CT_TYPE.
 * Set the parent to the class after the <> to CT_TEMPLATE.
 * Set the parent of the semicolon to CT_TEMPLATE.
 */
static void handle_cpp_template(
   chunk_t* pc /**< [in]  */
);


/**
 * Verify and then mark C++ lambda expressions.
 * The expected format is '[...](...){...}' or '[...](...) -> type {...}'
 * sq_o is '[' CT_SQUARE_OPEN or '[]' CT_TSQUARE
 * Split the '[]' so we can control the space
 */
static void handle_cpp_lambda(
   chunk_t* pc /**< [in]  */
);


/**
 * We are on the D 'template' keyword.
 * What follows should be the following:
 *
 * template NAME ( TYPELIST ) { BODY }
 *
 * Set the parent of NAME to template, change NAME to CT_TYPE.
 * Set the parent of the parens and braces to CT_TEMPLATE.
 * Scan the body for each type in TYPELIST and change the type to CT_TYPE.
 */
static void handle_d_template(
   chunk_t* pc /**< [in]  */
);


/**
 * A func wrap chunk and what follows should be treated as a function name.
 * Create new text for the chunk and call it a CT_FUNCTION.
 *
 * A type wrap chunk and what follows should be treated as a simple type.
 * Create new text for the chunk and call it a CT_TYPE.
 */
static void handle_wrap(
   chunk_t* pc /**< [in]  */
);


/**
 * A prototype wrap chunk and what follows should be treated as a
 * function prototype.
 *
 * RETTYPE PROTO_WRAP(NAME, PARAMS); or RETTYPE PROTO_WRAP(NAME, (PARAMS));
 * RETTYPE gets changed with make_type().
 * PROTO_WRAP is marked as CT_FUNC_PROTO or CT_FUNC_DEF.
 * NAME is marked as CT_WORD.
 * PARAMS is all marked as prototype parameters.
 */
static void handle_proto_wrap(
   chunk_t* pc /**< [in]  */
);


/**
 * tbd
 */
static bool is_oc_block(
   chunk_t* pc /**< [in]  */
);


/**
 * Java assert statements are: "assert EXP1 [: EXP2] ;"
 * Mark the parent of the colon and semicolon
 */
static void handle_java_assert(
   chunk_t* pc /**< [in]  */
);


/**
 * Parse off the types in the D template args, adds to C-sharp
 * returns the close_paren
 */
static chunk_t* get_d_template_types(
   ChunkStack& cs,        /**< [in]  */
   chunk_t*    open_paren /**< [in]  */
);


/**
 * tbd
 */
static bool chunkstack_match(
   const ChunkStack& cs, /**< [in]  */
         chunk_t*    pc  /**< [in]  */
);


void make_type(chunk_t* pc)
{
   LOG_FUNC_ENTRY();
   if(is_type (pc, CT_WORD)) { set_type(pc, CT_TYPE    ); }
   else if (is_star (pc) ||
            is_msref(pc))    { set_type(pc, CT_PTR_TYPE); }
   else if (is_addr (pc))    { set_type(pc, CT_BYREF   ); }
}


void flag_series(chunk_t* start, chunk_t* end, uint64_t set_flags,
                 uint64_t clr_flags, scope_e nav)
{
   LOG_FUNC_ENTRY();
   while ((is_valid(start)) && (start != end ) )
   {
      update_flags(start, clr_flags, set_flags);
      start = chunk_get_next(start, nav);
   }

   if (is_valid(end))
   {
      update_flags(end, clr_flags, set_flags);
   }
}


static chunk_t* flag_parens(chunk_t* po, uint64_t flags, c_token_t opentype,
                            c_token_t ptype, bool parent_all)
{
   LOG_FUNC_ENTRY();
   assert(is_valid(po));

   chunk_t* paren_close = chunk_skip_to_match(po, scope_e::PREPROC);
   if (is_invalid(paren_close))
   {
      LOG_FMT(LERR, "flag_parens: no match for [%s] at [%u:%u]",
              po->text(), po->orig_line, po->orig_col);
      log_func_stack_inline(LERR);
      cpd.error_count++;
      return(nullptr);
   }

   LOG_FMT(LFLPAREN, "flag_parens: %u:%u [%s] and %u:%u [%s] type=%s ptype=%s",
           po->orig_line, po->orig_col, po->text(),
           paren_close->orig_line, paren_close->orig_col, paren_close->text(),
           get_token_name(opentype), get_token_name(ptype));
   log_func_stack_inline(LFLPAREN);

   if (po != paren_close)
   {
      if ((flags != 0) ||
          (parent_all && (ptype != CT_NONE)))
      {
         chunk_t* pc;
         for (pc = chunk_get_next(po, scope_e::PREPROC);
              pc != paren_close;
              pc = chunk_get_next(pc, scope_e::PREPROC))
         {
            set_flags(pc, flags);
            if (parent_all)
            {
               set_ptype(pc, ptype);
            }
         }
      }

      if (opentype != CT_NONE)
      {
         set_type(po, opentype);
         set_type(paren_close, get_inverse_type(opentype));
      }

      if (ptype != CT_NONE)
      {
         set_ptype(po,          ptype);
         set_ptype(paren_close, ptype);
      }
   }
   return(get_next_ncnl(paren_close, scope_e::PREPROC));
}


chunk_t* set_paren_parent(chunk_t* start, c_token_t parent)
{
   LOG_FUNC_ENTRY();

   chunk_t* end = chunk_skip_to_match(start, scope_e::PREPROC);
   if (is_valid(end))
   {
      assert(is_valid(start));
      LOG_FMT(LFLPAREN, "set_paren_parent: %u:%u [%s] and %u:%u [%s] type=%s ptype=%s",
              start->orig_line, start->orig_col, start->text(),
              end->orig_line,   end->orig_col,   end->text(),
              get_token_name(start->type), get_token_name(parent));
      log_func_stack_inline(LFLPAREN);
      set_ptype(start, parent);
      set_ptype(end,   parent);
   }
   return(get_next_ncnl(end, scope_e::PREPROC));
}


static void flag_asm(chunk_t* pc)
{
   LOG_FUNC_ENTRY();

   chunk_t* tmp = get_next_ncnl(pc, scope_e::PREPROC);
   return_if(!is_type(tmp, CT_QUALIFIER));

   chunk_t* po = get_next_ncnl(tmp, scope_e::PREPROC);
   return_if(!is_paren_open(po));

   chunk_t* end = chunk_skip_to_match(po, scope_e::PREPROC);
   return_if(is_invalid(end));

   set_ptype(po,  CT_ASM);
   set_ptype(end, CT_ASM);
   for (tmp = get_next_ncnl(po,  scope_e::PREPROC);
        tmp != end;
        tmp = get_next_ncnl(tmp, scope_e::PREPROC))
   {
      assert(is_valid(tmp));
      if (is_type(tmp, CT_COLON))
      {
         set_type(tmp, CT_ASM_COLON);
      }
      else if (is_type(tmp, CT_DC_MEMBER))
      {
         /* if there is a string on both sides, then this is two ASM_COLONs */
         if (is_type(get_next_ncnl(tmp, scope_e::PREPROC), CT_STRING) &&
             is_type(get_prev_ncnl(tmp, scope_e::PREPROC), CT_STRING) )
         {
            chunk_t nc = *tmp;
            tmp->str.resize(1);
            tmp->orig_col_end = tmp->orig_col + 1;
            set_type(tmp, CT_ASM_COLON);

            nc.type = tmp->type;
            nc.str.pop_front();
            nc.orig_col++;
            nc.column++;
            chunk_add_after(&nc, tmp);
         }
      }
   }
   tmp = get_next_ncnl(end, scope_e::PREPROC);
   if (is_type(tmp, CT_SEMICOLON))
   {
      set_ptype(tmp, CT_ASM);
   }
}


static bool chunk_ends_type(chunk_t* start)
{
   LOG_FUNC_ENTRY();
   retval_if(is_invalid(start), false);

   bool    ret       = false;
   uint32_t  cnt       = 0;
   bool    last_lval = false;

   chunk_t* pc = start;
   for ( ; is_valid(pc); pc = get_prev_ncnl(pc))
   {
      LOG_FMT(LFTYPE, "%s: [%s] %s flags %" PRIx64 " on line %u, col %u\n",
              __func__, get_token_name(pc->type), pc->text(),
              get_flags(pc), pc->orig_line, pc->orig_col);

      if(is_type(pc, 6, CT_QUALIFIER, CT_WORD, CT_STRUCT,
                        CT_DC_MEMBER, CT_TYPE, CT_PTR_TYPE))
      {
         cnt++;
         last_lval = is_flag(pc, PCF_LVALUE);
         continue;
      }

      if ((is_semicolon(pc) && not_flag(pc, PCF_IN_FOR)) ||
          is_type(pc, CT_TYPEDEF, CT_BRACE_OPEN, CT_BRACE_CLOSE) ||
          is_forin(pc) ||
          (is_type(pc, CT_SPAREN_OPEN) &&
          (last_lval == true)        ) )
      {
         ret = cnt > 0;
      }
      break;
   }

   if (is_invalid(pc)) { ret = true; } /* first token */
   LOG_FMT(LFTYPE, "%s verdict: %s\n", __func__, ret ? "yes" : "no");
   return(ret);
}


static chunk_t* skip_dc_member(chunk_t* start)
{
   LOG_FUNC_ENTRY();
   retval_if(is_invalid(start), start);

   chunk_t* pc   = start;
   chunk_t* next = (is_type(pc, CT_DC_MEMBER)) ? pc : get_next_ncnl(pc);
   while (is_type(next, CT_DC_MEMBER))
   {
      pc   = get_next_ncnl(next);
      next = get_next_ncnl(pc);
   }
   return(pc);
}


void do_symbol_check(chunk_t* prev, chunk_t* pc, chunk_t* next)
{
   LOG_FUNC_ENTRY();
   LOG_FMT(LGUY, "%s: %u:%u %s:%s\n", __func__, pc->orig_line, pc->orig_col,
                                        pc->text(), get_token_name(pc->type));

   if (is_type(pc, CT_OC_AT))
   {
      if(is_type(next, CT_PAREN_OPEN, CT_BRACE_OPEN, CT_SQUARE_OPEN))
      {
         flag_parens(next, PCF_OC_BOXED, next->type, CT_OC_AT, false);
      }
      else
      {
         set_ptype(next, CT_OC_AT);
      }
   }

   /* D stuff */
   if (is_lang(cpd,  LANG_D       ) &&
       is_type(pc,   CT_QUALIFIER ) &&
       is_str (pc,   "const"  ) &&
       is_type(next, CT_PAREN_OPEN) )
   {
      set_type(pc, CT_D_CAST);
      set_paren_parent(next, pc->type);
   }

   if ( is_type(next, CT_PAREN_OPEN                   ) &&
        is_type(pc,   CT_D_CAST, CT_DELEGATE, CT_ALIGN) )
   {
      /* mark the parenthesis parent */
      chunk_t* tmp = set_paren_parent(next, pc->type);

      /* For a D cast - convert the next item */
      if (is_type (pc, CT_D_CAST) && is_valid(tmp))
      {
         switch(tmp->type)
         {
            case(CT_STAR ): set_type(tmp, CT_DEREF); break;
            case(CT_AMP  ): set_type(tmp, CT_ADDR ); break;
            case(CT_MINUS): set_type(tmp, CT_NEG  ); break;
            case(CT_PLUS ): set_type(tmp, CT_POS  ); break;
            default:       /*ignore unexpected type*/break;
         }
      }

      /* For a delegate, mark previous words as types and the item after the
       * close paren as a variable def
       */
      if (is_type(pc, CT_DELEGATE))
      {
         if (is_valid(tmp))
         {
            set_ptype(tmp, CT_DELEGATE);
            if (is_level(tmp, tmp->brace_level))
            {
               set_flags(tmp, PCF_VAR_1ST_DEF);
            }
         }

         for (tmp = get_prev_ncnl(pc); is_valid(tmp); tmp = get_prev_ncnl(tmp))
         {
            break_if (is_semicolon(tmp) || is_opening_brace(tmp));
            make_type(tmp);
         }
      }

      if (is_type(pc, CT_ALIGN))
      {
         if (is_opening_rbrace(tmp)) { set_paren_parent(tmp, pc->type); }
         if (is_type(tmp, CT_COLON)) { set_ptype       (tmp, pc->type); }
      }
   }

   if (is_type(pc, CT_INVARIANT))
   {
      if (is_type(next, CT_PAREN_OPEN))
      {
         set_ptype(next, pc->type);
         chunk_t* tmp = chunk_get_next(next);
         while (is_valid(tmp))
         {
            if (is_type(tmp, CT_PAREN_CLOSE))
            {
               set_ptype(tmp, pc->type);
               break;
            }
            make_type(tmp);
            tmp = chunk_get_next(tmp);
         }
      }
      else
      {
         set_type(pc, CT_QUALIFIER);
      }
   }

   if (is_type_and_not_ptype(prev, CT_BRACE_OPEN, CT_CS_PROPERTY) &&
       (is_type(pc, CT_GETSET, CT_GETSET_EMPTY) ) )
   {
      flag_parens(prev, 0, CT_NONE, CT_GETSET, false);
   }

   if (is_type(pc, CT_ASM)) { flag_asm(pc); }

   /* Objective C stuff */
   if(is_lang(cpd, LANG_OC))
   {
      /* Check for message declarations */
      if (is_flag(pc, PCF_STMT_START))
      {
         if ((is_str(pc,   "-") ||
              is_str(pc,   "+") ) &&
              is_str(next, "(")   )
         {
            handle_oc_message_decl(pc);
         }
      }
      if (is_flag(pc, PCF_EXPR_START))
      {
         if (is_type(pc, CT_SQUARE_OPEN)) { handle_oc_message_send (pc); }
         if (is_type(pc, CT_CARET      )) { handle_oc_block_literal(pc); }
      }
      if (is_type(pc, CT_OC_PROPERTY))
      {
         handle_oc_property_decl(pc);
      }
   }


   /* C# stuff */
   if (is_lang(cpd, LANG_CS))
   {
      /* '[assembly: xxx]' stuff */
      if (is_type_and_flag(pc, CT_SQUARE_OPEN, PCF_EXPR_START))
      {
         handle_cs_square_stmt(pc);
      }

      if (is_type_and_ptype(next,  CT_BRACE_OPEN,   CT_NONE                ) &&
          is_type          (pc, 3, CT_SQUARE_CLOSE, CT_ANGLE_CLOSE, CT_WORD) )
      {
         handle_cs_property(next);
      }
      if (are_types(pc, CT_SQUARE_CLOSE, next, CT_WORD))
      {
         handle_cs_array_type(pc);
      }

      if (is_type(pc,   CT_LAMBDA, CT_DELEGATE) &&
          is_type(next, CT_BRACE_OPEN         ) )
      {
         set_paren_parent(next, pc->type);
      }

      if (is_type (pc,       CT_WHEN       ) &&
          not_type(pc->next, CT_SPAREN_OPEN) )
      {
         set_type(pc, CT_WORD);
      }
   }

   if (is_type(pc, CT_NEW))
   {
      chunk_t* ts  = nullptr;
      chunk_t* tmp = next;
      if (is_type(tmp, CT_TSQUARE))
      {
         ts  = tmp;
         tmp = get_next_ncnl(tmp);
      }
      if (is_type(tmp, CT_BRACE_OPEN, CT_PAREN_OPEN))
      {
         set_paren_parent(tmp, pc->type);
         if (is_valid(ts))
         {
            ts->ptype = pc->type;
         }
      }
   }

   /* C++11 Lambda stuff */
   if (is_lang(cpd, LANG_CPP) &&
       (is_type(pc, CT_SQUARE_OPEN, CT_TSQUARE)))
   {
      handle_cpp_lambda(pc);
   }

   /* FIXME: which language does this apply to? */
   if (are_types(pc, CT_ASSIGN, next, CT_SQUARE_OPEN))
   {
      set_paren_parent(next, CT_ASSIGN);

      /* Mark one-liner assignment */
      chunk_t* tmp = next;
      while ((tmp = get_next_nc(tmp)) != nullptr)
      {
         break_if (is_nl(tmp));

         if (is_type(tmp, CT_SQUARE_CLOSE) && is_level(next, tmp->level))
         {
            set_flags(tmp,  PCF_ONE_LINER);
            set_flags(next, PCF_ONE_LINER);
            break;
         }
      }
   }

   if (is_type(pc, CT_ASSERT))
   {
      handle_java_assert(pc);
   }
   if (is_type(pc, CT_ANNOTATION))
   {
      chunk_t* tmp = get_next_ncnl(pc);
      if (is_paren_open(tmp))
      {
         set_paren_parent(tmp, CT_ANNOTATION);
      }
   }

   /* A [] in C# and D only follows a type */
   if (is_type(pc, CT_TSQUARE) && is_lang(cpd, LANG_DCSV))
   {
      if (is_type(prev, CT_WORD)) { set_type(prev, CT_TYPE);          }
      if (is_type(next, CT_WORD)) { set_flags(next, PCF_VAR_1ST_DEF); }
   }

   if (is_type(pc, 3, CT_SQL_EXEC, CT_SQL_BEGIN, CT_SQL_END))
   {
      mark_exec_sql(pc);
   }

   if (is_type(pc, CT_PROTO_WRAP))
   {
      handle_proto_wrap(pc);
   }

   /* Handle the typedef */
   if (is_type(pc, CT_TYPEDEF))
   {
      fix_typedef(pc);
   }
   if (is_type(pc, CT_ENUM, CT_STRUCT, CT_UNION))
   {
      if (not_type(prev, CT_TYPEDEF))
      {
         fix_enum_struct_union(pc);
      }
   }

   if (is_type(pc, CT_EXTERN))
   {
      if (is_paren_open(next))
      {
         chunk_t* tmp = flag_parens(next, 0, CT_NONE, CT_EXTERN, true);
         if (is_opening_rbrace(tmp))
         {
            set_paren_parent(tmp, CT_EXTERN);
         }
      }
      else
      {
         /* next likely is a string (see tokenize_cleanup.cpp) */
         set_ptype(next, CT_EXTERN);
         chunk_t* tmp = get_next_ncnl(next);
         if (is_opening_rbrace(tmp))
         {
            set_paren_parent(tmp, CT_EXTERN);
         }
      }
   }

   if (is_type(pc, CT_TEMPLATE))
   {
      if (is_lang(cpd, LANG_D)) { handle_d_template  (pc); }
      else                      { handle_cpp_template(pc); }
   }

   if (is_type          (pc,   CT_WORD) &&
       is_type_and_ptype(next, CT_ANGLE_OPEN, CT_TEMPLATE))
   {
      mark_template_func(pc, next);
   }

   if (are_types(pc, CT_SQUARE_CLOSE, next, CT_PAREN_OPEN))
   {
      flag_parens(next, 0, CT_FPAREN_OPEN, CT_NONE, false);
   }

   if (is_type(pc, CT_TYPE_CAST))
   {
      fix_type_cast(pc);
   }

   if (is_ptype(pc, CT_ASSIGN                    ) &&
       is_type (pc, CT_BRACE_OPEN, CT_SQUARE_OPEN) )
   {
      /* Mark everything in here as in assign */
      flag_parens(pc, PCF_IN_ARRAY_ASSIGN, pc->type, CT_NONE, false);
   }

   if (is_type(pc, CT_D_TEMPLATE))
   {
      set_paren_parent(next, pc->type);
   }

   /* A word before an open paren is a function call or definition.
    * CT_WORD => CT_FUNC_CALL or CT_FUNC_DEF */
   if (is_type(next, CT_PAREN_OPEN))
   {
      chunk_t* tmp = get_next_ncnl(next);
      if (is_lang(cpd, LANG_OC) && is_type(tmp, CT_CARET))
      {
         handle_oc_block_type(tmp);

         /* This is the case where a block literal is passed as the
          * first argument of a C-style method invocation. */
         assert(is_valid(tmp));

         if (are_types(tmp, CT_OC_BLOCK_CARET, pc, CT_WORD))
         {
            set_type(pc, CT_FUNC_CALL);
         }
      }
      else if (is_type(pc, CT_WORD, CT_OPERATOR_VAL))
      {
         set_type(pc, CT_FUNCTION);
      }
      else if (is_type(pc, CT_TYPE))
      {
         /* If we are on a type, then we are either on a C++ style cast, a
          * function or we are on a function type.
          * The only way to tell for sure is to find the close paren and see
          * if it is followed by an open paren.
          * "int(5.6)"
          * "int()"
          * "int(foo)(void)"
          *
          * FIXME: this check can be done better... */
         chunk_t* tmp1 = get_next_type(next, CT_PAREN_CLOSE, (int32_t)next->level);
         tmp1 = chunk_get_next(tmp1);
         if (is_type(tmp1, CT_PAREN_OPEN) )
         {
            /* we have "TYPE(...)(" */
            set_type(pc, CT_FUNCTION);
         }
         else
         {
            if (is_ptype(pc, CT_NONE       ) &&
                not_flag(pc, PCF_IN_TYPEDEF) )
            {
               tmp1 = get_next_ncnl(next);
               if (is_type(tmp1, CT_PAREN_CLOSE) )
               {
                  /* we have TYPE() */
                  set_type(pc, CT_FUNCTION);
               }
               else
               {
                  /* we have TYPE(...) */
                  set_type        (pc,   CT_CPP_CAST);
                  set_paren_parent(next, CT_CPP_CAST);
               }
            }
         }
      }
      else if (is_type(pc, CT_ATTRIBUTE))
      {
         flag_parens(next, 0, CT_FPAREN_OPEN, CT_ATTRIBUTE, false);
      }
   }
   if (is_lang(cpd, LANG_PAWN))
   {
      if (is_type(pc, CT_FUNCTION) && (pc->brace_level > 0))
      {
         set_type(pc, CT_FUNC_CALL);
      }
      if (are_types(pc, CT_STATE, next, CT_PAREN_OPEN))
      {
         set_paren_parent(next, pc->type);
      }
   }
   else
   {
      if ( is_type (pc, CT_FUNCTION     ) &&
          (is_ptype(pc, CT_OC_BLOCK_EXPR) || !is_oc_block(pc)))
      {
         mark_function(pc);
      }
   }

   /* Detect C99 member stuff */
   if (is_type(pc,   CT_MEMBER              ) &&
       is_type(prev, CT_COMMA, CT_BRACE_OPEN) )
   {
      set_type (pc,   CT_C99_MEMBER);
      set_ptype(next, CT_C99_MEMBER);
   }

   /* Mark function parenthesis and braces */
   if (is_type(pc, CT_FUNC_CALL, CT_FUNC_CALL_USER,
                   CT_FUNC_DEF,  CT_FUNC_PROTO))
   {
      chunk_t* tmp = next;
      if (is_type(tmp, CT_SQUARE_OPEN))
      {
         tmp = set_paren_parent(tmp, pc->type);
      }
      else if (is_type (tmp, CT_TSQUARE ) ||
               is_ptype(tmp, CT_OPERATOR) )
      {
         tmp = get_next_ncnl(tmp);
      }

      if (is_valid(tmp))
      {
         if (is_paren_open(tmp))
         {
            tmp = flag_parens(tmp, 0, CT_FPAREN_OPEN, pc->type, false);
            if (is_valid(tmp))
            {
               if (is_opening_rbrace(tmp))
               {
                  if (not_ptype(tmp, CT_DOUBLE_BRACE) &&
                      not_flag(pc, PCF_IN_CONST_ARGS) )
                  {
                     set_paren_parent(tmp, pc->type);
                  }
               }
               else if (is_semicolon(tmp) && is_type(pc, CT_FUNC_PROTO))
               {
                  set_ptype(tmp, pc->type);
               }
            }
         }
      }
   }

   /* Mark the parameters in catch() */
   if (are_types(pc, CT_CATCH, next, CT_SPAREN_OPEN))
   {
      fix_fcn_def_params(next);
   }

   if (are_types(pc, CT_THROW, prev, CT_FPAREN_CLOSE))
   {
      set_ptype(pc, prev->ptype);
      if (is_type(next, CT_PAREN_OPEN))
      {
         set_paren_parent(next, CT_THROW);
      }
   }

   /* Mark the braces in: "for_each_entry(xxx) { }" */
   if (is_type_and_not_ptype(pc, CT_BRACE_OPEN, CT_DOUBLE_BRACE) &&
       is_type (prev, CT_FPAREN_CLOSE                ) &&
       is_ptype(prev, CT_FUNC_CALL, CT_FUNC_CALL_USER) &&
       not_flag(pc, PCF_IN_CONST_ARGS                ) )
   {
      set_paren_parent(pc, CT_FUNC_CALL);
   }

   /* Check for a close parenthesis followed by an open parenthesis,
    * which means that we are on a function type declaration (C/C++ only?).
    * Note that typedefs are already taken care of. */
   if (not_flag(pc, (PCF_IN_TYPEDEF | PCF_IN_TEMPLATE)) &&
       not_ptype(pc, CT_CPP_CAST,    CT_C_CAST     ) &&
       not_ptype(pc, CT_OC_MSG_DECL, CT_OC_MSG_SPEC) &&
       !is_preproc (pc) &&
       !is_oc_block(pc) &&
       is_str(pc,  ")") &&
       is_str(next,"(") )
   {
      if (is_lang(cpd, LANG_D))
      {
         flag_parens(next, 0, CT_FPAREN_OPEN, CT_FUNC_CALL, false);
      }
      else
      {
         mark_function_type(pc);
      }
   }

   if (is_type (pc, CT_CLASS, CT_STRUCT) &&
       is_level(pc, pc->brace_level    ) )
   {
      if (not_type(pc, CT_STRUCT) ||
          ((cpd.lang_flags & LANG_C) == 0) )
      {
         mark_class_ctor(pc);
      }
   }

   if (is_type(pc, CT_OC_CLASS )) { handle_oc_class(pc); }
   if (is_type(pc, CT_NAMESPACE)) { mark_namespace (pc); }

   /*TODO: Check for stuff that can only occur at the start of an statement */

   if ((cpd.lang_flags & LANG_D) == 0)
   {
      /* Check a parenthesis pair to see if it is a cast.
       * Note that SPAREN and FPAREN have already been marked. */
      if (is_type (pc,      CT_PAREN_OPEN                              ) &&
          is_ptype(pc,      CT_NONE, CT_OC_MSG, CT_OC_BLOCK_EXPR       ) &&
          is_type (next, 8, CT_WORD,   CT_TYPE, CT_QUALIFIER, CT_STRUCT,
                            CT_MEMBER, CT_ENUM, CT_DC_MEMBER, CT_UNION ) &&
          not_type (prev, CT_SIZEOF                                    ) &&
          not_ptype(prev, CT_OPERATOR                                  ) &&
          not_flag (pc,   PCF_IN_TYPEDEF                               ) )
      {
         fix_casts(pc);
      }
   }


   /* Check for stuff that can only occur at the start of an expression */
   if (is_flag(pc, PCF_EXPR_START))
   {
      switch(pc->type)
      {
         case(CT_STAR): /* Change STAR, MINUS, and PLUS in the easy cases */
         // [0x100062020:IN_SPAREN,IN_FOR,STMT_START,EXPR_START,PUNCTUATOR]
         // prev->type is CT_COLON ==> CT_DEREF
            switch(prev->type)
            {
               case(CT_ANGLE_CLOSE): set_type(pc, CT_PTR_TYPE); break;
               case(CT_COLON      ): set_type(pc, CT_DEREF   ); break;
               default:              set_type(pc, CT_DEREF   ); break;
            }
         break;

         case(CT_CARET):
            if (is_lang(cpd, LANG_CPP) && is_type(prev, CT_ANGLE_CLOSE))
            {
               set_type(pc, CT_PTR_TYPE);
            }
            if (is_lang(cpd, LANG_OC))
            {
               /* This is likely the start of a block literal */
               handle_oc_block_literal(pc);
            }
         break;

         case(CT_MINUS       ): set_type(pc, CT_NEG          ); break;
         case(CT_PLUS        ): set_type(pc, CT_POS          ); break;
         case(CT_INCDEC_AFTER): set_type(pc, CT_INCDEC_BEFORE); break;
         case(CT_AMP         ): set_type(pc, CT_ADDR         ); break;
         default:               /* unexpected type */           break;
      }
   }

   /* Detect a variable definition that starts with struct/enum/union/class */
   if (not_flag (pc,   PCF_IN_TYPEDEF) &&
       not_ptype(prev, CT_CPP_CAST   ) &&
       not_flag (prev, PCF_IN_FCN_DEF) &&
       is_type(pc, CT_STRUCT, CT_UNION, CT_CLASS, CT_ENUM) )
   {
      chunk_t* tmp = skip_dc_member(next);
      if (is_type(tmp, CT_TYPE, CT_WORD))
      {
         set_type_and_ptype(tmp, CT_TYPE, pc->type);

         tmp = get_next_ncnl(tmp);
      }
      if (is_opening_rbrace(tmp))
      {
         tmp = chunk_skip_to_match(tmp);
         tmp = get_next_ncnl(tmp);
      }
      if (is_ptr_operator(tmp) || is_type(tmp, CT_WORD) )
      {
         mark_variable_definition(tmp);
      }
   }

   /* Change the parenthesis pair after a function/macro-function
    * CT_PAREN_OPEN => CT_FPAREN_OPEN */
   if (is_type(pc, CT_MACRO_FUNC))
   {
      flag_parens(next, PCF_IN_FCN_CALL, CT_FPAREN_OPEN, CT_MACRO_FUNC, false);
   }

   if (is_type(pc, CT_MACRO_OPEN, CT_MACRO_ELSE, CT_MACRO_CLOSE) )
   {
      if (is_type(next, CT_PAREN_OPEN))
      {
         flag_parens(next, 0, CT_FPAREN_OPEN, pc->type, false);
      }
   }

   if (are_types(pc, CT_DELETE, next, CT_TSQUARE))
   {
      set_ptype(next, CT_DELETE);
   }

   /* Change CT_STAR to CT_PTR_TYPE or CT_ARITH or CT_DEREF */
   if ( is_type(pc, CT_STAR                            ) ||
       (is_type(pc, CT_CARET) && is_lang(cpd, LANG_CPP)) )
   {
      if (is_paren_close(next) ||
         (is_type(next, CT_COMMA)))
      {
         set_type(pc, CT_PTR_TYPE);
      }
      else if (is_lang(cpd, LANG_OC) && (is_type(next, CT_STAR)))
      {
         /* Change pointer-to-pointer types in OC_MSG_DECLs
          * from ARITH <===> DEREF to PTR_TYPE <===> PTR_TYPE */
         set_type_and_ptype(pc,   CT_PTR_TYPE, prev->ptype);
         set_type_and_ptype(next, CT_PTR_TYPE, pc->ptype  );
      }
      else if (is_type(pc,   CT_STAR             ) &&
               is_type(prev, CT_SIZEOF, CT_DELETE) )
      {
         set_type(pc, CT_DEREF);
      }
      else if ((is_type(prev, CT_WORD) && chunk_ends_type(prev)) ||
                is_type(prev, CT_DC_MEMBER, CT_PTR_TYPE)         )
      {
         set_type(pc, CT_PTR_TYPE);
      }
      else if (is_type(next, CT_SQUARE_OPEN) &&
               !is_lang(cpd, LANG_OC))
      {
         set_type(pc, CT_PTR_TYPE);
      }
      else if (is_type(pc, CT_STAR))
      {
         /* A star can have three meanings
          * 1. CT_DEREF    = pointer dereferencing
          * 2. CT_PTR_TYPE = pointer definition
          * 3. CT_ARITH    = arithmetic multiplication */
         if (is_type(prev, CT_TYPE))
         {
            set_type(pc, CT_PTR_TYPE);
         }
         else
         {
            const c_token_t type = ( is_flag(prev, PCF_PUNCTUATOR)                    &&
                             (!is_paren_close(prev) || is_ptype(prev, CT_MACRO_FUNC)) &&
                               not_type(prev, CT_SQUARE_CLOSE, CT_DC_MEMBER)        ) ?
                               CT_DEREF : CT_ARITH;
            set_type(pc, type);
         }
      }
   }

   if (is_type(pc, CT_AMP))
   {
      if      (is_type(prev, CT_DELETE)) { set_type(pc, CT_ADDR ); }
      else if (is_type(prev, CT_TYPE  )) { set_type(pc, CT_BYREF); }
      else if (is_type(next, CT_FPAREN_CLOSE, CT_COMMA))
      {
         // connect(&mapper, SIGNAL(mapped(QString &)), this, SLOT(onSomeEvent(QString &)));
         set_type(pc, CT_BYREF);
      }
      else
      {
         set_type(pc, CT_ARITH);
         if (is_type(prev, CT_WORD))
         {
            chunk_t* tmp = get_prev_ncnl(prev);
            if (is_type(tmp, CT_SEMICOLON,  CT_VSEMICOLON,
                             CT_BRACE_OPEN, CT_QUALIFIER))
            {
               set_type(prev, CT_TYPE);
               set_type(pc,   CT_ADDR);
               set_flags(next, PCF_VAR_1ST);
            }
         }
      }
   }

   if (is_type(pc, CT_MINUS, CT_PLUS ) )
   {
      const bool pc_is_minus = is_type(pc, CT_MINUS);
      const c_token_t pc_new_type = (pc_is_minus) ? CT_NEG : CT_POS;
      switch(prev->type)
      {
         case(CT_POS     ): /* fallthrough */
         case(CT_NEG     ): /* fallthrough */
         case(CT_OC_CLASS): set_type(pc, pc_new_type); break;
         default:           set_type(pc, CT_ARITH   ); break;
      }
   }

   /* Check for extern "C" NSString* i;
    * NSString is a type
    * change CT_WORD => CT_TYPE     for pc
    * change CT_STAR => CT_PTR_TYPE for pc-next */
   if (is_type(pc, CT_WORD))      // here NSString
   {
      if (is_type(pc->next, CT_STAR)) // here *
      {
         if (is_type(pc->prev, CT_STRING))
         {
            /* compare text with "C" to find extern "C" instructions */
            if (unc_text::compare(pc->prev->text(), "\"C\"") == 0)
            {
               if (is_type(pc->prev->prev, CT_EXTERN))
               {
                  set_type(pc,       CT_TYPE    ); // change CT_WORD => CT_TYPE
                  set_type(pc->next, CT_PTR_TYPE); // change CT_STAR => CT_PTR_TYPE
               }
            }
         }
         // Issue #322 STDMETHOD(GetValues)(BSTR bsName, REFDATA** pData);
         if (is_type(pc->next->next, CT_STAR) &&
             is_flag(pc, PCF_IN_CONST_ARGS  ) )
         {
            // change CT_STAR => CT_PTR_TYPE
            set_type(pc->next,       CT_PTR_TYPE);
            set_type(pc->next->next, CT_PTR_TYPE);
         }
         // Issue #222 whatever3 *(func_ptr)( whatever4 *foo2, ...
         if (is_type(pc->next->next, CT_WORD) &&
             is_flag(pc, PCF_IN_FCN_DEF     ) )
         {
            set_type(pc->next, CT_PTR_TYPE);
         }
      }
   }

   /* Check for __attribute__((visibility ("default"))) NSString* i;
    * NSString is a type
    * change CT_WORD => CT_TYPE     for pc
    * change CT_STAR => CT_PTR_TYPE for pc-next */
   if (is_type(pc, CT_WORD))      // here NSString
   {
      if (is_type(pc->next, CT_STAR)) // here *
      {
         chunk_t* tmp = pc;
         while (is_valid(tmp))
         {
            if (is_type(tmp, CT_ATTRIBUTE))
            {
               LOG_FMT(LGUY, "ATTRIBUTE found %s:%s\n", get_token_name(tmp->type), tmp->text());
               LOG_FMT(LGUY, "for token %s:%s\n",       get_token_name(pc->type ), pc->text() );

               set_type(pc,       CT_TYPE    ); /* change CT_WORD => CT_TYPE */
               set_type(pc->next, CT_PTR_TYPE); /* change CT_STAR => CT_PTR_TYPE */
            }
            break_if(is_flag(tmp, PCF_STMT_START));  /* we are at beginning of the line */

            tmp = chunk_get_prev(tmp);
         }
      }
   }
}


static void check_double_brace_init(chunk_t* bo1)
{
   LOG_FUNC_ENTRY();
   LOG_FMT(LJDBI, "%s: %u:%u", __func__, bo1->orig_line, bo1->orig_col);
   chunk_t* pc = get_prev_ncnl(bo1);
   if (is_paren_close(pc))
   {
      chunk_t* bo2 = chunk_get_next(bo1);
      if (is_opening_rbrace(bo2))
      {
         /* found a potential double brace */
         chunk_t* bc2 = chunk_skip_to_match(bo2);
         chunk_t* bc1 = chunk_get_next     (bc2);
         if (is_closing_rbrace(bc1))
         {
            LOG_FMT(LJDBI, " - end %u:%u\n", bc2->orig_line, bc2->orig_col);
            /* delete bo2 and bc1 */
            assert(is_valid(bo2));
            bo1->str         += bo2->str;
            bo1->orig_col_end = bo2->orig_col_end;
            chunk_del(bo2);
            set_ptype(bo1, CT_DOUBLE_BRACE);

            assert(is_valid(bc1));
            bc2->str         += bc1->str;
            bc2->orig_col_end = bc1->orig_col_end;
            chunk_del(bc1);
            set_ptype(bc2, CT_DOUBLE_BRACE);
            return;
         }
      }
   }
   LOG_FMT(LJDBI, " - no\n");
}


void fix_symbols(void)
{
   LOG_FUNC_ENTRY();

   cpd.unc_stage = unc_stage_e::FIX_SYMBOLS;
   mark_define_expressions();

   bool is_java = (cpd.lang_flags & LANG_JAVA) != 0;
   chunk_t* pc;
   for (pc = chunk_get_head(); is_valid(pc); pc = get_next_ncnl(pc))
   {
      if (is_type(pc, CT_FUNC_WRAP, CT_TYPE_WRAP))
      {
         handle_wrap(pc);
      }

      if (             is_type(pc, CT_ASSIGN)) { mark_lvalue            (pc); }
      if ((is_java) && is_opening_rbrace(pc )) { check_double_brace_init(pc); }
   }

   pc = chunk_get_head();
   if(is_cmt_or_nl(pc))
   {
      pc = get_next_ncnl(pc);
   }
   chunk_t dummy;
   while (is_valid(pc))
   {
      chunk_t* prev = get_prev_ncnl(pc, scope_e::PREPROC);
      if (is_invalid(prev)) { prev = &dummy; }

      chunk_t* next = get_next_ncnl(pc, scope_e::PREPROC);
      if (is_invalid(next)) { next = &dummy; }

      do_symbol_check(prev, pc, next);
      pc = get_next_ncnl(pc);
   }

   pawn_add_virtual_semicolons();
   process_returns();

   /* 2nd pass - handle variable definitions
    * REVISIT: We need function params marked to do this (?) */
   pc = chunk_get_head();
   int32_t square_level = ANY_LEVEL;
   while (is_valid(pc))
   {
      /* Can't have a variable definition inside [ ] */
      if (square_level < 0)
      {
         if (is_type(pc, CT_SQUARE_OPEN))
         {
            square_level = (int32_t)pc->level;
         }
      }
      else
      {
         if (pc->level <= static_cast<uint32_t>(square_level))
         {
            square_level = ANY_LEVEL;
         }
      }

      /* A variable definition is possible after at the start of a statement
       * that starts with: QUALIFIER, TYPE, or WORD */
      if ((square_level < 0          ) &&
           is_flag(pc, PCF_STMT_START) &&
          (is_type(pc, CT_QUALIFIER, CT_TYPE, CT_TYPENAME, CT_WORD)) &&
           not_ptype(pc, CT_ENUM    ) &&
           not_flag (pc, PCF_IN_ENUM) )
      {
         pc = fix_var_def(pc);
      }
      else
      {
         pc = get_next_ncnl(pc);
      }
   }
}


static void mark_lvalue(chunk_t* pc)
{
   LOG_FUNC_ENTRY();
   return_if(is_preproc(pc));

   chunk_t* prev;
   for (prev = get_prev_ncnl(pc);
        is_valid(prev);
        prev = get_prev_ncnl(prev))
   {
      if ((prev->level < pc->level) ||
          is_type(prev, CT_ASSIGN, CT_COMMA, CT_BOOL) ||
          is_semicolon(prev) ||
          is_str(prev, "(" ) ||
          is_str(prev, "{" ) ||
          is_str(prev, "[" ) ||
          is_preproc(prev))
      {
         break;
      }
      set_flags(prev, PCF_LVALUE);
      if (is_level(prev, pc->level) &&
          is_str  (prev, "&"      ) )
      {
         make_type(prev);
      }
   }
}


static void mark_function_return_type(chunk_t* fname, chunk_t* start, c_token_t parent_type)
{
   LOG_FUNC_ENTRY();
   assert(are_valid(fname, start));
   chunk_t* pc = start;

   if (is_valid(pc))
   {
      /* Step backwards from pc and mark the parent of the return type */
      LOG_FMT(LFCNR, "%s: (backwards) return type for '%s' @ %u:%u",
              __func__, fname->text(), fname->orig_line, fname->orig_col);
#ifdef DEBUG
      LOG_FMT(LFCN, "\n");
#endif

      chunk_t* first = pc;
      chunk_t* save;
      while (is_valid(pc))
      {
         LOG_FMT(LFCNR, "%s(%d): pc: %s, type is %s\n", __func__, __LINE__, pc->text(), get_token_name(pc->type));
#ifdef DEBUG
         log_pcf_flags(LFCNR, pc->flags);
#endif
         break_if((!is_var_type(pc) &&
                   not_type(pc, CT_OPERATOR, CT_WORD, CT_ADDR)) || is_preproc(pc));

         if (!is_ptr_operator(pc))
         {
            first = pc;
         }
         save = pc; /* keep a copy */
         pc   = get_prev_ncnl(pc);
         if (is_valid(pc))
         {
            log_pcf_flags(LFCNR, pc->flags);
            if ((pc->flags & PCF_IN_TEMPLATE) &&
                (pc->type == CT_ANGLE_CLOSE))
            {
               /* search the opening angle */
               pc = get_prev_type(pc, CT_ANGLE_OPEN, (int32_t)save->level);
               if (is_valid(pc))
               {
                  pc = chunk_get_prev(pc);
                  if (is_valid(pc))
                  {
                     if (pc->type == CT_TYPE)
                     {
                        first = save;
                        break;
                     }
                  }
               }
            }
         }
      }

      pc = first;
      while (is_valid(pc))
      {
         LOG_FMT(LFCNR, " [%s|%s]", pc->text(), get_token_name(pc->type));

         if (parent_type != CT_NONE) { set_ptype(pc, parent_type); }
         make_type(pc);
         break_if(pc == start);
         pc = get_next_ncnl(pc);
      }
      LOG_FMT(LFCNR, "\n");
   }
}


static bool mark_function_type(chunk_t* pc)
{
   LOG_FUNC_ENTRY();
   assert(is_valid(pc));
   LOG_FMT(LFTYPE, "%s: [%s] %s @ %u:%u\n", __func__,
           get_token_name(pc->type), pc->text(), pc->orig_line, pc->orig_col);

   /* note cannot move variable definitions below due to switch */
   uint32_t  star_count = 0;
   uint32_t  word_count = 0;
   chunk_t*  ptrcnk     = nullptr;
   chunk_t*  tmp;
   chunk_t*  apo;
   chunk_t*  apc;
   chunk_t*  aft;
   bool      anon = false;
   c_token_t pt, ptp;

   /* Scan backwards across the name, which can only be a word and single star */
   chunk_t* varcnk = get_prev_ncnl(pc);
   if (!is_word(varcnk))
   {
      if (is_lang(cpd, LANG_OC) &&
           is_str(varcnk, "^" ) &&
           is_paren_open(get_prev_ncnl(varcnk)))
      {
         /* anonymous ObjC block type -- RTYPE (^)(ARGS) */
         anon = true;
      }
      else
      {
         assert(is_valid(varcnk));
         LOG_FMT(LFTYPE, "%s: not a word '%s' [%s] @ %u:%u\n",
                 __func__, varcnk->text(), get_token_name(varcnk->type),
                 varcnk->orig_line, varcnk->orig_col);
         goto nogo_exit;
      }
   }

   apo = get_next_ncnl(pc);
   apc = chunk_skip_to_match(apo);
   if (!is_paren_open(apo) ||
       ((apc = chunk_skip_to_match(apo)) == nullptr))
   {
      LOG_FMT(LFTYPE, "%s: not followed by parens\n", __func__);
      goto nogo_exit;
   }
   aft = get_next_ncnl(apc);

   switch(aft->type)
   {
      case(CT_BRACE_OPEN): pt = CT_FUNC_DEF;   break;
      case(CT_SEMICOLON ): /* fallthrough */
      case(CT_ASSIGN    ): pt = CT_FUNC_PROTO; break;
      default:
         LOG_FMT(LFTYPE, "%s: not followed by '{' or ';'\n", __func__);
         goto nogo_exit;
   }

   ptp = (is_flag(pc, PCF_IN_TYPEDEF)) ? CT_FUNC_TYPE : CT_FUNC_VAR;

   tmp = pc;
   while ((tmp = get_prev_ncnl(tmp)) != nullptr)
   {
      LOG_FMT(LFTYPE, " -- [%s] %s on line %u, col %u",
              get_token_name(tmp->type), tmp->text(),
              tmp->orig_line, tmp->orig_col);

      if (is_star(tmp) || is_type(tmp, CT_PTR_TYPE, CT_CARET))
      {
         star_count++;
         ptrcnk = tmp;
         LOG_FMT(LFTYPE, " -- PTR_TYPE\n");
      }
      else if (is_word(tmp) || is_type(tmp, CT_WORD, CT_TYPE))
      {
         word_count++;
         LOG_FMT(LFTYPE, " -- TYPE(%s)\n", tmp->text());
      }
      else if (is_type(tmp, CT_DC_MEMBER))
      {
         word_count = 0;
         LOG_FMT(LFTYPE, " -- :: reset word_count\n");
      }
      else if (is_str(tmp, "("))
      {
         LOG_FMT(LFTYPE, " -- open parenthesis (break)\n");
         break;
      }
      else
      {
         LOG_FMT(LFTYPE, " --  unexpected token [%s] %s on line %u, col %u\n",
                 get_token_name(tmp->type), tmp->text(),
                 tmp->orig_line, tmp->orig_col);
         goto nogo_exit;
      }
   }

   if ((star_count > 1) ||
       (word_count > 1) ||
       ((star_count + word_count) == 0))
   {
      LOG_FMT(LFTYPE, "%s: bad counts word:%u, star:%u\n", __func__,
              word_count, star_count);
      goto nogo_exit;
   }

   /* make sure what appears before the first open paren can be a return type */
   if (!chunk_ends_type(get_prev_ncnl(tmp)))
   {
      goto nogo_exit;
   }

   if (ptrcnk) { set_type(ptrcnk, CT_PTR_TYPE); }

   if (anon == false)
   {
      if (is_flag(pc, PCF_IN_TYPEDEF))
      {
         set_type(varcnk, CT_TYPE);
      }
      else
      {
         set_type(varcnk, CT_FUNC_VAR);
         set_flags(varcnk, PCF_VAR_1ST_DEF);
      }
   }
   set_type_and_ptype(pc,  CT_TPAREN_CLOSE, ptp);
   set_type_and_ptype(apo, CT_FPAREN_OPEN,  pt);
   set_type_and_ptype(apc, CT_FPAREN_CLOSE, pt);
   fix_fcn_def_params(apo);

   if (is_semicolon(aft))
   {
      set_ptype(aft, (is_flag(aft, PCF_IN_TYPEDEF)) ? CT_TYPEDEF : CT_FUNC_VAR);
   }
   else if (is_opening_rbrace(aft))
   {
      flag_parens(aft, 0, CT_NONE, pt, false);
   }

   /* Step backwards to the previous open paren and mark everything a */
   tmp = pc;
   while ((tmp = get_prev_ncnl(tmp)) != nullptr)
   {
      LOG_FMT(LFTYPE, " ++ [%s] %s on line %u, col %u\n",
              get_token_name(tmp->type), tmp->text(),
              tmp->orig_line, tmp->orig_col);

      if (*tmp->str.c_str() == '(')
      {
         if (not_flag(pc, PCF_IN_TYPEDEF))
         {
            set_flags(tmp, PCF_VAR_1ST_DEF);
         }
         set_type_and_ptype(tmp, CT_TPAREN_OPEN, ptp);

         tmp = get_prev_ncnl(tmp);
         if (is_type(tmp, 5, CT_FUNCTION, CT_FUNC_CALL, CT_FUNC_CALL_USER,
                             CT_FUNC_DEF, CT_FUNC_PROTO))
         {
            set_type       (tmp, CT_TYPE);
            clr_flags(tmp, PCF_VAR_1ST_DEF);
         }
         mark_function_return_type(varcnk, tmp, ptp);
         break;
      }
   }
   return(true);

nogo_exit:
   tmp = get_next_ncnl(pc);
   if (is_paren_open(tmp))
   {
      assert(is_valid(tmp));
      LOG_FMT(LFTYPE, "%s:%d setting FUNC_CALL on %u:%u\n",
              __func__, __LINE__, tmp->orig_line, tmp->orig_col);
      flag_parens(tmp, 0, CT_FPAREN_OPEN, CT_FUNC_CALL, false);
   }
   return(false);
}


static void process_returns(void)
{
   LOG_FUNC_ENTRY();
   chunk_t* pc = chunk_get_head();
   while (is_valid(pc))
   {
      if (not_type(pc, CT_RETURN) || is_preproc(pc))
      {
         pc = get_next_type(pc, CT_RETURN);
         continue;
      }
      pc = process_return(pc);
   }
}


static chunk_t* process_return(chunk_t* pc)
{
   LOG_FUNC_ENTRY();

   /* grab next and bail if it is a semicolon */
   chunk_t* next = get_next_ncnl(pc);
   retval_if((is_invalid(next) || is_semicolon(next)), next);

   if (not_ignore(UO_nl_return_expr))
   {
      nl_iarf(pc, get_arg(UO_nl_return_expr));
   }

   chunk_t* temp;
   chunk_t* semi;
   chunk_t* cpar;
   chunk_t  chunk;
   if (is_type(next, CT_PAREN_OPEN))
   {
      /* See if the return is fully paren'd */
      cpar = get_next_type(next, CT_PAREN_CLOSE, (int32_t)next->level);
      semi = get_next_ncnl(cpar);
      assert(is_valid(semi));
      if (is_semicolon(semi))
      {
         if (cpd.settings[UO_mod_paren_on_return].a == AV_REMOVE)
         {
            LOG_FMT(LRETURN, "%s: removing parens on line %u\n",
                    __func__, pc->orig_line);

            /* lower the level of everything */
            for (temp = next; temp != cpar; temp = chunk_get_next(temp))
            {
               temp->level--;
            }

            /* delete the parenthesis */
            chunk_del(next);
            chunk_del(cpar);

            /* back up the semicolon */
            semi->column--;
            semi->orig_col--;
            semi->orig_col_end--;
         }
         else
         {
            LOG_FMT(LRETURN, "%s: keeping parenthesis on line %u\n",
                    __func__, pc->orig_line);

            /* mark & keep them */
            set_ptype(next, CT_RETURN);
            set_ptype(cpar, CT_RETURN);
         }
         return(semi);
      }
   }

   /* We don't have a fully paren'd return. Should we add some? */
   if ((cpd.settings[UO_mod_paren_on_return].a & AV_ADD) == 0) /*lint !e641 !e655 */
   {
      return(next);
   }

   /* find the next semicolon on the same level */
   semi = next;
   while ((semi = chunk_get_next(semi)) != nullptr)
   {
      break_if((is_semicolon(semi) && is_level(pc, semi->level)) ||
               (semi->level < pc->level));
   }
   assert(is_valid(semi));
   if (is_semicolon(semi) && is_level(pc, semi->level))
   {
      /* add the parenthesis */
      chunk.type        = CT_PAREN_OPEN;
      chunk.ptype       = CT_RETURN;
      chunk.str         = "(";
      chunk.level       = pc->level;
      chunk.brace_level = pc->brace_level;
      chunk.orig_line   = pc->orig_line;
      set_flags(&chunk, get_flags(pc, PCF_COPY_FLAGS));
      chunk_add_before(&chunk, next);

      chunk.type = CT_PAREN_CLOSE;
      chunk.str  = ")";

      assert(is_valid(semi));
      chunk.orig_line = semi->orig_line;
      cpar            = chunk_add_before(&chunk, semi);

      LOG_FMT(LRETURN, "%s: added parens on line %u\n",
              __func__, pc->orig_line);

      for (temp = next; temp != cpar; temp = chunk_get_next(temp))
      {
         temp->level++;
      }
   }
   return(semi);
}


static bool is_ucase_str(const char* str, uint32_t len)
{
   while (len-- > 0)
   {
      retval_if(unc_toupper(char2uint32(*str)) != char2uint32(*str), false);
      str++;
   }
   return(true);
}


static bool is_oc_block(chunk_t* pc)
{
   return(is_ptype(pc, 4, CT_OC_BLOCK_TYPE, CT_OC_BLOCK_EXPR,
                          CT_OC_BLOCK_ARG,  CT_OC_BLOCK) ||
           is_type(pc,       CT_OC_BLOCK_CARET) ||
           is_type(pc->next, CT_OC_BLOCK_CARET) ||
           is_type(pc->prev, CT_OC_BLOCK_CARET));
}


static void fix_casts(chunk_t* start)
{
   LOG_FUNC_ENTRY();
   return_if(is_invalid(start));
   LOG_FMT(LCASTS, "%s:line %u, col %u:", __func__, start->orig_line, start->orig_col);

<<<<<<< HEAD
   chunk_t* prev = get_prev_ncnl(start);
   if (is_type(prev, CT_PP_DEFINED))
=======
   prev = chunk_get_prev_ncnl(start);
   if (prev == nullptr)
   {
      return;
   }
   if ((prev != nullptr) && (prev->type == CT_PP_DEFINED))
>>>>>>> dd3d3d1b
   {
      LOG_FMT(LCASTS, " -- not a cast - after defined\n");
      return;
   }

   chunk_t*    first;
   chunk_t*    after;
   chunk_t*    last = nullptr;
   chunk_t*    paren_close;
   const char* verb       = "likely";
   const char* detail     = "";
   uint32_t    count      = 0;
   int         word_count = 0;
   bool        nope;
   bool        doubtful_cast = false;

   /* Make sure there is only WORD, TYPE, and '*' or '^' before the close parenthesis */
   chunk_t* pc = get_next_ncnl(start);
   first = pc;
   while (is_var_type(pc) ||
          is_type(pc, 7, CT_WORD, CT_QUALIFIER, CT_AMP,
           CT_DC_MEMBER, CT_STAR, CT_TSQUARE,   CT_CARET))
   {
      LOG_FMT(LCASTS, " [%s]", get_token_name(pc->type));

      if      (is_type(pc, CT_WORD     )) { word_count++; }
      else if (is_type(pc, CT_DC_MEMBER)) { word_count--; }

      last = pc;
      pc   = get_next_ncnl(pc);
      count++;
   }

   assert(is_valid(prev));
   if (not_type(pc,   CT_PAREN_CLOSE) ||
       is_type (prev, CT_OC_CLASS   ) )
   {
      LOG_FMT(LCASTS, " -- not a cast, hit [%s]\n",
              (is_invalid(pc)) ? "nullptr"  : get_token_name(pc->type));
      return;
   }

   if (word_count > 1)
   {
      LOG_FMT(LCASTS, " -- too many words: %d\n", word_count);
      return;
   }
   paren_close = pc;

   return_if(is_invalid(last));

   /* If last is a type or star/caret, we have a cast for sure */
   if (is_type(last, CT_STAR, CT_CARET, CT_PTR_TYPE, CT_TYPE) )
   {
      verb = "for sure";
   }
   else if (count == 1)
   {
      /* We are on a potential cast of the form "(word)".
       * We don't know if the word is a type. So lets guess based on some
       * simple rules:
       *  - if all caps, likely a type
       *  - if it ends in _t, likely a type
       *  - if it's objective-c and the type is id, likely valid */
      verb = "guessed";
      if ((last->len() > 3) &&
          (last->str[last->len() - 2] == '_') &&
          (last->str[last->len() - 1] == 't') )
      {
         detail = " -- '_t'";
      }
      else if (is_ucase_str(last->text(), last->len()))
      {
         detail = " -- upper case";
      }
      else if (is_lang(cpd, LANG_OC) && is_str(last, "id"))
      {
         detail = " -- Objective-C id";
      }
      else
      {
         /* If we can't tell for sure whether this is a cast, decide against it */
         detail        = " -- mixed case";
         doubtful_cast = true;
      }

      /* If the next item is a * or &, the next item after that can't be a
       * number or string.
       *
       * If the next item is a +, the next item has to be a number.
       * If the next item is a -, the next item can't be a string.
       *
       * For this to be a cast, the close parenthesis must be followed by:
       *  - constant (number or string)
       *  - parenthesis open
       *  - word
       *
       * Find the next non-open parenthesis item. */
      pc    = get_next_ncnl(paren_close);
      after = pc;
      do
      {
         after = get_next_ncnl(after);
      } while (is_type(after, CT_PAREN_OPEN));

      if (is_invalid(after))
      {
         LOG_FMT(LCASTS, " -- not a cast - hit nullptr\n");
         return;
      }

      assert(is_valid(pc));
      nope = false;
      if (is_ptr_operator(pc))
      {
         /* star (*) and address (&) are ambiguous */
         if (is_type(after, CT_NUMBER_FP, CT_NUMBER, CT_STRING) ||
             doubtful_cast)
         {
            nope = true;
         }
      }
      else if (is_type(pc, CT_MINUS))
      {
         /* (uint8_t)-1 or (foo)-1 or (FOO)-'a' */
         if(is_type(after, CT_STRING) || doubtful_cast)
         {
            nope = true;
         }
      }
      else if (is_type(pc, CT_PLUS))
      {
         /* (uint8_t)+1 or (foo)+1 */
         if(not_type(after, CT_NUMBER, CT_NUMBER_FP) || doubtful_cast)
         {
            nope = true;
         }
      }
      else if (not_type(pc, 12, CT_FUNC_CALL_USER,     CT_WORD, CT_STRING,
            CT_BRACE_OPEN, CT_NUMBER_FP, CT_FUNC_CALL, CT_THIS, CT_SIZEOF,
            CT_PAREN_OPEN, CT_FUNCTION,  CT_NUMBER,    CT_TYPE) &&
            (!(is_type(pc, CT_SQUARE_OPEN) && is_lang(cpd, LANG_OC))))
      {
         LOG_FMT(LCASTS, " -- not a cast - followed by '%s' %s\n",
                 pc->text(), get_token_name(pc->type));
         return;
      }

      if (nope)
      {
         LOG_FMT(LCASTS, " -- not a cast - '%s' followed by %s\n",
                 pc->text(), get_token_name(after->type));
         return;
      }
   }

   /* if the 'cast' is followed by a semicolon, comma or close parenthesis, it isn't */
   pc = get_next_ncnl(paren_close);
   if (is_semicolon(pc) || is_type(pc, CT_COMMA) || is_paren_close(pc))
   {
      assert(is_valid(pc));
      LOG_FMT(LCASTS, " -- not a cast - followed by %s\n", get_token_name(pc->type));
      return;
   }

   set_ptype(start,       CT_C_CAST);
   set_ptype(paren_close, CT_C_CAST);

   LOG_FMT(LCASTS, " -- %s c-cast: (", verb);

   for (pc = first; pc != paren_close; pc = get_next_ncnl(pc))
   {
      assert(is_valid(pc));
      set_ptype(pc, CT_C_CAST);
      make_type(pc);
      LOG_FMT(LCASTS, " %s", pc->text());
   }
   LOG_FMT(LCASTS, " )%s\n", detail);

   /* Mark the next item as an expression start */
   pc = get_next_ncnl(paren_close);
   if (is_valid(pc))
   {
      set_flags(pc, PCF_EXPR_START);
      if (is_opening_brace(pc))
      {
         set_paren_parent(pc, start->ptype);
      }
   }
}


static void fix_type_cast(chunk_t* start)
{
   LOG_FUNC_ENTRY();
   chunk_t* pc;

   pc = get_next_ncnl(start);
   return_if(is_invalid_or_not_type(pc, CT_ANGLE_OPEN));

   while (((pc = get_next_ncnl(pc)) != nullptr) &&
          (pc->level >= start->level))
   {
      if (is_type_and_level(pc, CT_ANGLE_CLOSE, (int32_t)start->level))
      {
         pc = get_next_ncnl(pc);
         if (is_str(pc, "("))
         {
            set_paren_parent(pc, CT_TYPE_CAST);
         }
         return;
      }
      make_type(pc);
   }
}


static void fix_enum_struct_union(chunk_t* pc)
{
   LOG_FUNC_ENTRY();

   /* Make sure this wasn't a cast */
   return_if(is_invalid_or_type(pc, CT_C_CAST));

   chunk_t* prev          = nullptr;
   uint64_t  flags        = PCF_VAR_1ST_DEF;
   uint64_t  in_fcn_paren = (get_flags(pc, PCF_IN_FCN_DEF) != 0);

   /* the next item is either a type or open brace */
   chunk_t* next = get_next_ncnl(pc);
   /* the enum-key might be enum, enum class or enum struct (TODO) */
   if (is_type(next, CT_ENUM_CLASS))
   {
      next = get_next_ncnl(next); // get the next one
   }
   /* the next item is either a type, an attribute (TODO), an identifier, a colon or open brace */
   if (is_type(next, CT_TYPE) )
   {
      // i.e. "enum xyz : unsigned int { ... };"
      // i.e. "enum class xyz : unsigned int { ... };"
      // xyz is a type
      set_ptype(next, pc->type);
      prev = next;
      next = get_next_ncnl(next);
      // set_ptype(next, pc->type); //  \todo SN is this needed ?

      /* next up is either a colon, open brace, or open parenthesis (pawn) */
      return_if(is_invalid(next));

      if (is_lang(cpd, LANG_PAWN) && is_type(next, CT_PAREN_OPEN))
      {
         next = set_paren_parent(next, CT_ENUM);
      }
      else if (are_types(pc, CT_ENUM, next, CT_COLON))
      {
         /* enum TYPE : INT_TYPE { ... }; */
         next = get_next_ncnl(next);
         if (is_valid(next))
         {
            make_type(next);
            next = get_next_ncnl(next);
         }
      }
   }
   if (is_opening_rbrace(next))
   {
      /* \todo SN which function is the right one? */
//    flag_series(pc, next, (is_type(pc, CT_ENUM)) ? PCF_IN_ENUM : PCF_IN_STRUCT);
      flag_parens(next, (is_type(pc, CT_ENUM)) ? PCF_IN_ENUM : PCF_IN_STRUCT,
                  CT_NONE, CT_NONE, false);

      if (is_type(pc, CT_UNION, CT_STRUCT) )
      {
         mark_struct_union_body(next);
      }

      /* Skip to the closing brace */
      set_ptype(next, pc->type);
      next   = get_next_type(next, CT_BRACE_CLOSE, (int32_t)pc->level);
      flags |= PCF_VAR_INLINE;
      if (is_valid(next))
      {
         set_ptype(next, pc->type);
         next = get_next_ncnl(next);
      }
      prev = nullptr;
   }
   /* reset var name parent type */
   else if (are_valid(next, prev))
   {
      set_ptype(prev, CT_NONE);
   }

   return_if(is_type(next, CT_PAREN_CLOSE));

   if (!is_semicolon(next))
   {
      /* Pawn does not require a semicolon after an enum */
      return_if(is_lang(cpd, LANG_PAWN));

      /* D does not require a semicolon after an enum, but we add one to make
       * other code happy.*/
      if (is_lang(cpd, LANG_D))
      {
         next = pawn_add_vsemi_after(get_prev_ncnl(next));
      }
   }

   /* We are either pointing to a ';' or a variable */
   while (not_type(next, CT_ASSIGN) && !is_semicolon(next) &&
          (in_fcn_paren ^ (not_flag(next, PCF_IN_FCN_DEF))))
   {
      if (is_level(next, pc->level))
      {
         if (is_type(next, CT_WORD))
         {
            set_flags(next, flags);
            flags &= ~PCF_VAR_1ST;       /* clear the first flag for the next items */
         }

         if ((is_type(next, CT_STAR )                                ) ||
             (is_type(next, CT_CARET) && is_lang(cpd, LANG_CPP)) )
         {
            set_type(next, CT_PTR_TYPE);
         }

         /* If we hit a comma in a function param, we are done */
         return_if(is_type(next, CT_COMMA, CT_FPAREN_CLOSE ) &&
                   is_flag(next, (PCF_IN_FCN_DEF | PCF_IN_FCN_CALL)));
      }

      next = get_next_ncnl(next);
   }

   if (is_type(next, CT_SEMICOLON) && is_invalid(prev))
   {
      set_ptype(next, pc->type);
   }
}


static void fix_typedef(chunk_t* start)
{
   LOG_FUNC_ENTRY();
   return_if(is_invalid(start));
   LOG_FMT(LTYPEDEF, "%s: typedef @ %u:%u\n", __func__,
         start->orig_line, start->orig_col);

   chunk_t* the_type = nullptr;
   chunk_t* last_op  = nullptr;
   chunk_t* open_paren;

   /* Mark everything in the typedef and scan for ")(", which makes it a
    * function type */
   chunk_t* next = start;
   while (((next = get_next_ncnl(next, scope_e::PREPROC)) != nullptr) &&
          (next->level >= start->level))
   {
      set_flags(next, PCF_IN_TYPEDEF);
      if (is_level(start, next->level))
      {
         if (is_semicolon(next))
         {
            set_ptype(next, CT_TYPEDEF);
            break;
         }
         break_if (is_type(next, CT_ATTRIBUTE));

         if (is_lang(cpd, LANG_D) && is_type(next, CT_ASSIGN))
         {
            set_ptype(next, CT_TYPEDEF);
            break;
         }
         make_type(next);
         if (is_type(next, CT_TYPE)) { the_type = next; }

         clr_flags(next, PCF_VAR_1ST_DEF);
         if (*next->str.c_str() == '(') { last_op = next; }
      }
   }

   /* avoid interpreting typedef NS_ENUM (NSInteger, MyEnum) as a function def */
   if ( is_valid(last_op)                                     &&
       !(is_lang(cpd, LANG_OC) && is_ptype(last_op, CT_ENUM)) )
   {
      flag_parens(last_op, 0, CT_FPAREN_OPEN, CT_TYPEDEF, false);
      fix_fcn_def_params(last_op);

      open_paren = nullptr;
      the_type   = get_prev_ncnl(last_op, scope_e::PREPROC);
      if (is_paren_close(the_type))
      {
         open_paren = chunk_skip_to_match_rev(the_type);
         mark_function_type(the_type);
         the_type = get_prev_ncnl(the_type, scope_e::PREPROC);
      }
      else
      {
         /* must be: "typedef <return type>func(params);" */
         set_type(the_type, CT_FUNC_TYPE);
      }
      set_ptype(the_type, CT_TYPEDEF);

      assert(is_valid(the_type));
      LOG_FMT(LTYPEDEF, "%s: function typedef [%s] on line %u\n",
              __func__, the_type->text(), the_type->orig_line);

      /* If we are aligning on the open parenthesis, grab that instead */
      if (is_valid(open_paren) &&
         (get_uval(UO_align_typedef_func) == 1))
      {
         the_type = open_paren;
      }
      if (get_uval(UO_align_typedef_func) != 0)
      {
         LOG_FMT(LTYPEDEF, "%s:  -- align anchor on [%s] @ %u:%u\n",
                 __func__, the_type->text(), the_type->orig_line, the_type->orig_col);
         set_flags(the_type, PCF_ANCHOR);
      }
      return; /* already did everything we need to do */
   }

   /* Skip over enum/struct/union stuff, as we know it isn't
    * a return type for a function type */
   next = get_next_ncnl(start, scope_e::PREPROC);
   return_if(is_invalid(next));

   if (not_type(next, CT_ENUM, CT_STRUCT, CT_UNION ))
   {
      if (is_valid(the_type))
      {
         /* We have just a regular typedef */
         LOG_FMT(LTYPEDEF, "%s: regular typedef [%s] on line %u\n",
                 __func__, the_type->text(), the_type->orig_line);
         set_flags(the_type, PCF_ANCHOR);
      }
      return;
   }

   /* We have a struct/union/enum type, set the parent */
   c_token_t tag = next->type;

   /* the next item should be either a type or { */
   next = get_next_ncnl(next, scope_e::PREPROC);
   return_if(is_invalid(next));

   if (is_type(next, CT_TYPE))
   {
      next = get_next_ncnl(next, scope_e::PREPROC);
   }
   return_if(is_invalid(next));

   if (is_opening_rbrace(next))
   {
      set_ptype(next, tag);
      /* Skip to the closing brace */
      next = get_next_type(next, CT_BRACE_CLOSE, (int32_t)next->level, scope_e::PREPROC);
      if (is_valid(next)) { set_ptype(next, tag); }
   }

   if (is_valid(the_type))
   {
      LOG_FMT(LTYPEDEF, "%s: %s typedef [%s] on line %u\n",
              __func__, get_token_name(tag), the_type->text(), the_type->orig_line);
      set_flags(the_type, PCF_ANCHOR);
   }
}


static bool cs_top_is_question(const ChunkStack &cs, uint32_t level)
{
   chunk_t* pc = cs.Empty() ? nullptr : cs.Top()->m_pc;
   return(is_type_and_level(pc, CT_QUESTION, (int32_t)level));
}


void combine_labels(void)
{
   LOG_FUNC_ENTRY();

   bool hit_case  = false;
   bool hit_class = false;
   cpd.unc_stage = unc_stage_e::COMBINE_LABELS;

   ChunkStack cs; /* stack to handle nesting inside of OC messages, which reset the scope */
   chunk_t* prev = chunk_get_head();
   chunk_t* cur  = get_next_nc(prev);
   chunk_t* next = get_next_nc(cur);

   /* unlikely that the file will start with a label... */
   while (is_valid(next))
   {  /* \todo better use a switch for next->type */
      assert(is_valid(cur));
      LOG_FMT(LGUY, "%s: %u:%u %s\n", __func__,
            cur->orig_line, cur->orig_col, get_token_name(cur->type));

      if (not_flag(next, PCF_IN_OC_MSG) && /* filter OC case of [self class] msg send */
          is_type(next, CT_CLASS, CT_OC_CLASS, CT_TEMPLATE))
      {
         hit_class = true;
      }
      if (is_semicolon(next) || is_opening_rbrace(next))
      {
         hit_class = false;
      }
      if (is_type_and_ptype(prev, CT_SQUARE_OPEN, CT_OC_MSG))
      {
         cs.Push_Back(prev);
      }
      else if (is_type_and_ptype(next, CT_SQUARE_CLOSE, CT_OC_MSG))
      {
         /* pop until we hit '[' */
         while (!cs.Empty())
         {
            chunk_t* t2 = cs.Top()->m_pc; /*lint !e613 */
            cs.Pop_Back();
            break_if(is_type(t2, CT_SQUARE_OPEN));
         }
      }

      if (is_type(next, CT_QUESTION))
      {
         cs.Push_Back(next);
      }
      else if (is_type(next, CT_CASE))
      {
         if (is_type(cur, CT_GOTO)) { set_type(next, CT_QUALIFIER); } /* handle "goto case x;" */
         else                       { hit_case = true; }
      }
      else if ( is_type(next, CT_COLON                                           ) ||
               (is_type(next, CT_OC_COLON) && cs_top_is_question(cs, next->level)) )
      {
         if (is_type(cur, CT_DEFAULT))
         {
            set_type(cur, CT_CASE);
            hit_case = true;
         }
         if (cs_top_is_question(cs, next->level))
         {
            set_type(next, CT_COND_COLON);
            cs.Pop_Back();
         }
         else if (hit_case)
         {
            hit_case = false;
            set_type(next, CT_CASE_COLON);
            chunk_t* tmp = get_next_ncnl(next);
            if (is_type(tmp, CT_BRACE_OPEN))
            {
               set_ptype(tmp, CT_CASE);
               tmp = get_next_type(tmp, CT_BRACE_CLOSE, (int32_t)tmp->level);
               if (is_valid(tmp))
               {
                  set_ptype(tmp, CT_CASE);
               }
            }
         }
         else
         {
            chunk_t* nextprev = get_prev_ncnl(next);

            if (is_lang(cpd, LANG_PAWN))
            {
               if (is_type(cur, CT_WORD, CT_BRACE_CLOSE) )
               {
                  c_token_t new_type = CT_TAG;

                  chunk_t* tmp = get_next_nc(next);
                  if (is_nl(prev) && is_nl(tmp))
                  {
                     new_type = CT_LABEL;
                     set_type(next, CT_LABEL_COLON);
                  }
                  else
                  {
                     set_type(next, CT_TAG_COLON);
                  }
                  if (is_type(cur, CT_WORD))
                  {
                     set_type(cur, new_type);
                  }
               }
            }
            else if (is_flag(next, PCF_IN_ARRAY_ASSIGN)) { set_type(next, CT_D_ARRAY_COLON); }
            else if (is_flag(next, PCF_IN_FOR         )) { set_type(next, CT_FOR_COLON    ); }
            else if (is_flag(next, PCF_OC_BOXED       )) { set_type(next, CT_OC_DICT_COLON); }
            else if (is_type(cur, CT_WORD))
            {
               chunk_t* tmp = get_next_nc(next, scope_e::PREPROC);
               assert(is_valid(tmp));

               LOG_FMT(LGUY, "%s: %u:%u, tmp=%s\n", __func__, tmp->orig_line,
                       tmp->orig_col, (is_type(tmp, CT_NEWLINE)) ? "<NL>" : tmp->text());
               log_pcf_flags(LGUY, get_flags(tmp));
               if (is_flag(next, PCF_IN_FCN_CALL))
               {
                  /* Must be a macro thingy, assume some sort of label */
                  set_type(next, CT_LABEL_COLON);
               }
               else if ( is_invalid(tmp) ||
                         is_type (tmp, CT_NEWLINE) ||
                        (not_type(tmp, CT_NUMBER, CT_SIZEOF) && not_flag(tmp, (PCF_IN_STRUCT | PCF_IN_CLASS))))
               {
                  /* the CT_SIZEOF isn't great - test 31720 happens to use a sizeof expr,
                   * but this really should be able to handle any constant expr */
                  set_type(cur,  CT_LABEL      );
                  set_type(next, CT_LABEL_COLON);
               }
               else if (is_flag(next, PCF_IN_STRUCT ) ||
                        is_flag(next, PCF_IN_CLASS  ) ||
                        is_flag(next, PCF_IN_TYPEDEF))
               {
                  set_type(next, CT_BIT_COLON);

                  tmp = chunk_get_next(next);
                  while ((tmp = chunk_get_next(tmp)) != nullptr)
                  {
                     if (is_type(tmp, CT_SEMICOLON)) { break; }
                     if (is_type(tmp, CT_COLON    )) { set_type(tmp, CT_BIT_COLON); }
                  }
               }
            }
            else if (is_type (nextprev, CT_FPAREN_CLOSE))        { set_type(next, CT_CLASS_COLON); /* it's a class colon */ }
            else if (is_type (cur, CT_TYPE))                     { set_type(next, CT_BIT_COLON); }
            else if (is_type (cur, CT_ENUM, CT_PRIVATE, CT_QUALIFIER) ||
                     is_ptype(cur, CT_ALIGN))                    { /* ignore it - bit field, align or public/private, etc */ }
            else if (is_type (cur, CT_ANGLE_CLOSE) || hit_class) { /* ignore it - template thingy */ }
            else if (is_ptype(cur, CT_SQL_EXEC))                 { /* ignore it - SQL variable name */ }
            else if (is_ptype(next,CT_ASSERT))                   { /* ignore it - Java assert thing */ }
            else if (next->level > next->brace_level)            { /* ignore it, as it is inside a parenthesis */ }
            else
            {
               chunk_t* tmp = get_next_ncnl(next);
               if (is_type(tmp, CT_BASE, CT_THIS))
               {
                  /* ignore it, as it is a C# base thingy */
               }
               else
               {
                  LOG_FMT(LWARN, "%s line %u unexpected colon in column %u next-parent=%s current-parent=%s level=%u bracelevel=%u\n",
                          cpd.filename, next->orig_line, next->orig_col, get_token_name(next->ptype),
                          get_token_name(cur->ptype), next->level, next->brace_level);
                  cpd.error_count++;
               }
            }
         }
      }
      prev = cur;
      cur  = next;
      next = get_next_nc(cur);
   }
}


static void mark_variable_stack(ChunkStack &cs, log_sev_t sev)
{
   UNUSED(sev);
   LOG_FUNC_ENTRY();

   /* throw out the last word and mark the rest */
   chunk_t* var_name = cs.Pop_Back();
   if (is_valid(var_name) && is_type(var_name->prev, CT_DC_MEMBER))
   {
      cs.Push_Back(var_name);
   }

   if (is_valid(var_name))
   {
      LOG_FMT(LFCNP, "%s: parameter on line %u :",
            __func__, var_name->orig_line);

      uint32_t  word_cnt = 0;
      chunk_t* word_type;
      while ((word_type = cs.Pop_Back()) != nullptr)
      {
         if (is_type(word_type, CT_WORD, CT_TYPE) )
         {
            LOG_FMT(LFCNP, " <%s>", word_type->text());
            set_type(word_type, CT_TYPE);
            set_flags(word_type, PCF_VAR_TYPE);
         }
         word_cnt++;
      }

      if (is_type(var_name, CT_WORD))
      {
         LOG_FMT(LFCNP, " [%s]\n", var_name->text());
         if (word_cnt > 0)
         {
            set_flags(var_name, PCF_VAR_DEF);
         }
         else
         {
            set_type (var_name, CT_TYPE);
            set_flags(var_name, PCF_VAR_TYPE);
         }
      }
   }
}


static void fix_fcn_def_params(chunk_t* start)
{
   LOG_FUNC_ENTRY();
   return_if(is_invalid(start));

   LOG_FMT(LFCNP, "%s: %s [%s] on line %u, level %u\n",
         __func__, start->text(), get_token_name(start->type),
         start->orig_line, start->level);

   while (is_valid(start) && !is_paren_open(start))
   {
      start = get_next_ncnl(start);
   }

   return_if(is_invalid(start));

   /* ensure start chunk holds a single '(' character */
   uint32_t len        = start->len();
   char   first_char = start->str[0]; /*lint !e734 */
   return_if((len != 1) || (first_char != '(' ));

   ChunkStack cs;
   uint32_t     level = start->level + 1;
   chunk_t    *pc   = start;

   while ((pc = get_next_ncnl(pc)) != nullptr)
   {
      if (((start->len()  == 1   ) &&
           (start->str[0] == ')')) ||
           (pc->level < level))
      {
         LOG_FMT(LFCNP, "%s: bailed on %s on line %u\n",
                 __func__, pc->text(), pc->orig_line);
         break;
      }

      LOG_FMT(LFCNP, "%s: %s %s on line %u, level %u\n",
              __func__, (pc->level > level) ? "skipping" : "looking at",
              pc->text(), pc->orig_line, pc->level);

      continue_if(pc->level > level);

      if (is_star (pc) ||
          is_msref(pc) )
      {
         set_type(pc, CT_PTR_TYPE);
         cs.Push_Back(pc);
      }
      else if (is_type(pc, CT_AMP) ||
               (is_lang(cpd, LANG_CPP) && is_str(pc, "&&")))
      {
         set_type(pc, CT_BYREF);
         cs.Push_Back(pc);
      }
      else if (is_type(pc, CT_TYPE_WRAP       )) { cs.Push_Back(pc); }
      else if (is_type(pc, CT_WORD,  CT_TYPE  )) { cs.Push_Back(pc); }
      else if (is_type(pc, CT_COMMA, CT_ASSIGN))
      {
         mark_variable_stack(cs, LFCNP);
         if (is_type(pc, CT_ASSIGN))
         {
            /* Mark assignment for default param spacing */
            set_ptype(pc, CT_FUNC_PROTO);
         }
      }
   }
   mark_variable_stack(cs, LFCNP);
}


static chunk_t* skip_to_next_statement(chunk_t* pc)
{
   while ( not_type(pc, CT_BRACE_OPEN, CT_BRACE_CLOSE) &&
          !is_semicolon(pc                           ) )
   {
      pc = get_next_ncnl(pc);
   }
   return(pc);
}


static chunk_t* fix_var_def(chunk_t* start)
{
   LOG_FUNC_ENTRY();
   retval_if(is_invalid(start), start);

   chunk_t* pc = start;
   LOG_FMT(LFVD, "%s: start[%u:%u]",
         __func__, pc->orig_line, pc->orig_col);

   ChunkStack cs;

   /* Scan for words and types and stars oh my! */
   while (is_type(pc, 6, CT_TYPE, CT_MEMBER,   CT_QUALIFIER,
                         CT_WORD, CT_TYPENAME, CT_DC_MEMBER) ||
          is_ptr_operator(pc) )
   {
      LOG_FMT(LFVD, " %s[%s]", pc->text(), get_token_name(pc->type));
      cs.Push_Back(pc);
      pc = get_next_ncnl(pc);

      /* Skip templates and attributes */
      pc = skip_template_next(pc);
      pc = skip_attribute_next(pc);
      if (is_lang(cpd, LANG_JAVA))
      {
         pc = skip_tsquare_next(pc);
      }
   }
   chunk_t* end = pc;

   LOG_FMT(LFVD, " end=[%s]\n",
         (is_valid(end)) ? get_token_name(end->type) : "nullptr");
   retval_if(is_invalid(end), end);

   /* Function defs are handled elsewhere */
   if ((cs.Len()  <= 1) ||
        is_type(end, 5, CT_OPERATOR, CT_FUNC_DEF, CT_FUNC_PROTO,
                        CT_FUNC_CLASS_PROTO, CT_FUNC_CLASS_DEF) )
   {
      return(skip_to_next_statement(end));
   }

   /* ref_idx points to the alignable part of the var def */
   int32_t ref_idx = (int32_t)cs.Len() - 1;
   chunk_t* tmp_pc;

   assert(ptr_is_valid(cs.Get(0)));
   /* Check for the '::' stuff: "char *Engine::name" */
   if ((cs.Len() >= 3) &&
       ((cs.Get(cs.Len() - 2)->m_pc->type == CT_MEMBER   ) || /*lint !e613 */
        (cs.Get(cs.Len() - 2)->m_pc->type == CT_DC_MEMBER)))  /*lint !e613 */
   {
      int32_t idx = (int32_t)cs.Len() - 2;
      while (idx > 0)
      {
         tmp_pc = cs.Get((uint32_t)idx)->m_pc; /*lint !e613 */
         break_if(not_type(tmp_pc, CT_DC_MEMBER, CT_MEMBER));

         idx--;
         tmp_pc = cs.Get((uint32_t)idx)->m_pc; /*lint !e613 */
         break_if(not_type(tmp_pc, CT_WORD, CT_TYPE));

         make_type(tmp_pc);
         idx--;
      }
      ref_idx = idx + 1;
   }
   tmp_pc = cs.Get((uint32_t)ref_idx)->m_pc;  /*lint !e613 */
   LOG_FMT(LFVD, " ref_idx(%d) => %s\n", ref_idx, tmp_pc->text());

   /* No type part found! */
   retval_if(ref_idx <= 0, skip_to_next_statement(end));

   LOG_FMT(LFVD2, "%s:%u TYPE : ", __func__, start->orig_line);
   for (uint32_t idxForCs = 0; idxForCs < cs.Len() - 1; idxForCs++)
   {
      tmp_pc = cs.Get(idxForCs)->m_pc; /*lint !e613 */
      make_type(tmp_pc);
      set_flags(tmp_pc, PCF_VAR_TYPE);
      LOG_FMT(LFVD2, " %s[%s]", tmp_pc->text(), get_token_name(tmp_pc->type));
   }
   LOG_FMT(LFVD2, "\n");

   /* OK we have two or more items, mark types up to the end. */
   mark_variable_definition(cs.Get(cs.Len() - 1)->m_pc); /*lint !e613 */
   return (is_type(end, CT_COMMA)) ?
         get_next_ncnl   (end) :
         skip_to_next_statement(end);
}


static chunk_t* skip_expression(chunk_t* start)
{
   chunk_t* pc = start;
   while (is_valid(pc) && (pc->level >= start->level))
   {
      if (is_level(pc, start->level) &&
          is_type (pc, CT_COMMA, CT_SEMICOLON, CT_VSEMICOLON))
      {
         return(pc);
      }
      pc = get_next_ncnl(pc);
   }
   return(pc);
}


bool go_on(chunk_t* pc, chunk_t* start)
{
   if ((are_invalid(pc, start)) || (pc->level != start->level))
   {
      return(false);
   }
   if (is_flag(pc, PCF_IN_FOR))
   {
      return(!is_semicolon(pc) && not_type (pc, CT_COLON));
   }
   else
   {
      return(!is_semicolon(pc));
   }
}


static chunk_t* mark_variable_definition(chunk_t* start)
{
   LOG_FUNC_ENTRY();
   retval_if(is_invalid(start), start);

   chunk_t* pc    = start;
   uint64_t flags = PCF_VAR_1ST_DEF;

   LOG_FMT(LVARDEF, "%s: line %u, col %u '%s' type %s\n", __func__,
         pc->orig_line, pc->orig_col, pc->text(), get_token_name(pc->type));

   pc = start;
   while (go_on(pc, start))
   {
      if (is_type(pc, CT_WORD, CT_FUNC_CTOR_VAR))
      {
         uint64_t flg = get_flags(pc);
         if (not_flag(pc, PCF_IN_ENUM))
         {
            set_flags(pc, flags);
         }
         flags &= ~PCF_VAR_1ST;

         LOG_FMT(LVARDEF, "%s:%u marked '%s'[%s] in col %u flags: %#" PRIx64 " -> %#" PRIx64 "\n",
                 __func__, pc->orig_line, pc->text(),
                 get_token_name(pc->type), pc->orig_col, flg, get_flags(pc));
      }
      else if (is_star (pc) ||
               is_msref(pc) )
      {
         set_type(pc, CT_PTR_TYPE);
      }
      else if (is_addr(pc))
      {
         set_type(pc, CT_BYREF);
      }
      else if (is_type(pc, CT_SQUARE_OPEN, CT_ASSIGN))
      {
         pc = skip_expression(pc);
         continue;
      }
      pc = get_next_ncnl(pc);
   }
   return(pc);
}


static bool can_be_full_param(chunk_t* start, chunk_t* end)
{
   LOG_FUNC_ENTRY();
   LOG_FMT(LFPARAM, "%s:", __func__);

   int32_t     word_cnt   = 0;
   uint32_t  type_count = 0;
   chunk_t* pc;
   for (pc = start; pc != end; pc = get_next_ncnl(pc, scope_e::PREPROC))
   {
      assert(is_valid(pc));
      LOG_FMT(LFPARAM, " [%s]", pc->text());

      switch(pc->type)
      {
         case(CT_QUALIFIER):  /* fallthrough */
         case(CT_STRUCT):     /* fallthrough */
         case(CT_ENUM):       /* fallthrough */
         case(CT_TYPENAME):   /* fallthrough */
         case(CT_UNION):
            LOG_FMT(LFPARAM, " <== %s! (yes)\n", get_token_name(pc->type));
            return(true);

         case(CT_WORD):       /* fallthrough */
         case(CT_TYPE):
            word_cnt++;
            if (is_type(pc, CT_TYPE)) { type_count++; }
         break;

         case(CT_MEMBER):     /* fallthrough */
         case(CT_DC_MEMBER):
            if (word_cnt > 0) { word_cnt--; }
         break;

         case(CT_ASSIGN):
            goto end_of_loop;  /* chunk is OK (default values) */

         case(CT_ANGLE_OPEN):
            LOG_FMT(LFPARAM, " <== template\n");
            return(true);

         case(CT_ELLIPSIS):
            LOG_FMT(LFPARAM, " <== ellipses\n");
            return(true);

         case(CT_PAREN_OPEN):
            if (word_cnt == 0)
            {
               /* Check for old-school func proto param '(type)' */
               chunk_t* tmp1 = chunk_skip_to_match(pc,   scope_e::PREPROC);
               chunk_t* tmp2 = get_next_ncnl(tmp1, scope_e::PREPROC);

               if (is_type(tmp2, CT_COMMA) ||
                   is_paren_close(tmp2))
               {
                  do
                  {
                     pc = get_next_ncnl(pc, scope_e::PREPROC);
                     assert(is_valid(pc));
                     LOG_FMT(LFPARAM, " [%s]", pc->text());
                  } while (pc != tmp1);

                  /* reset some variables to allow [] after parenthesis */
                  word_cnt   = 1;
                  type_count = 1;
               }
               else
               {
                  LOG_FMT(LFPARAM, " <== [%s] not function type!\n", get_token_name(pc->type));
                  return(false);
               }
            }
            else if (((word_cnt == 1) ||
                     (static_cast<uint32_t>(word_cnt) == type_count)))
            {
               /* Check for func proto param 'void (*name)' or 'void (*name)(params)' */
               chunk_t* tmp1 = get_next_ncnl(pc,   scope_e::PREPROC);
               chunk_t* tmp2 = get_next_ncnl(tmp1, scope_e::PREPROC);
               chunk_t* tmp3 = get_next_ncnl(tmp2, scope_e::PREPROC);

               if (!is_str  (tmp3, ")"    ) ||
                   !is_str  (tmp1, "*"    ) ||
                    not_type(tmp2, CT_WORD) )
               {
                  LOG_FMT(LFPARAM, " <== [%s] not fcn type!\n", get_token_name(pc->type));
                  return(false);
               }
               LOG_FMT(LFPARAM, " <skip fcn type>");
               tmp1 = get_next_ncnl(tmp3, scope_e::PREPROC);
               if (is_str(tmp1, "("))
               {
                  tmp3 = chunk_skip_to_match(tmp1, scope_e::PREPROC);
               }
               pc = tmp3;

               /* reset some variables to allow [] after parens */
               word_cnt   = 1;
               type_count = 1;
            }
         break;

         case(CT_TSQUARE):
            /* ignore it */
         break;

         case(CT_SQUARE_OPEN): /* skip over any array stuff */
            if (word_cnt == 1)
            {
               pc = chunk_skip_to_match(pc, scope_e::PREPROC);
            }
            else if (word_cnt == 2)
            {
               /* seems to be something like: bool foo[FOO_MAX] */
               pc = chunk_skip_to_match(pc, scope_e::PREPROC);
            }
         break;

         default:
            if ((pc != start) && is_ptr_operator(pc))
            {
               /* chunk is OK */
            }
            else if ((word_cnt == 1) &&
                  is_lang(cpd, LANG_CPP) &&
                is_str(pc, "&&"))
            {
               /* ignore possible 'move' operator */
            }
            else
            {
               /* unexpected type found */
               LOG_FMT(LFPARAM, " <== [%s] no way! tc=%u wc=%d\n",
                       get_token_name(pc->type), type_count, word_cnt);
               return(false);
            }
         break;
      }
   }
end_of_loop:

   chunk_t* last = get_prev_ncnl(pc);
   if (is_ptr_operator(last))
   {
      if (is_valid(pc))
      {
         LOG_FMT(LFPARAM, " <== [%s] sure!\n", get_token_name(pc->type));
      }
      return(true);
   }

   bool ret = ( (word_cnt >= 2) ||
               ((word_cnt == 1) && (type_count == 1)));

   if (is_valid(pc))
   {
      LOG_FMT(LFPARAM, " <== [%s] %s!\n",
              get_token_name(pc->type), ret ? "Yup" : "Unlikely");
   }
   return(ret);
}

void set_type_and_log(
   chunk_t* pc,
   const c_token_t type,
   const uint32_t num
);

void set_type_and_log(chunk_t* pc, const c_token_t type, const uint32_t num)
{
   set_type(pc, type);
   LOG_FMT(LFCN, "  %u) Marked [%s] as %s on line %u col %u\n",
           num, pc->text(), get_token_name(type), pc->orig_line, pc->orig_col);
}


static void mark_function(chunk_t* pc)
{
   LOG_FUNC_ENTRY();
   return_if(is_invalid(pc));
   chunk_t* prev = get_prev_ncnlnp(pc);
   chunk_t* next = get_next_ncnlnp(pc);
   return_if(is_invalid(next));

   /* Find out what is before the operator */
   chunk_t* tmp;
   if (is_ptype(pc, CT_OPERATOR))
   {
      const chunk_t* pc_op = get_prev_type(pc, CT_OPERATOR, (int32_t)pc->level);
      if (is_flag(pc_op, PCF_EXPR_START))
      {
         set_type(pc, CT_FUNC_CALL);
      }

      if (is_lang(cpd, LANG_CPP))
      {
         tmp = pc;
         while ((tmp = get_prev_ncnl(tmp)) != nullptr)
         {
            switch(tmp->type)
            {
               case(CT_BRACE_CLOSE):    /* fallthrough */
               case(CT_SEMICOLON  ):    /* do nothing */            goto exit_loop;
               case(CT_PAREN_OPEN ):    /* fallthrough */
               case(CT_SPAREN_OPEN):    /* fallthrough */
               case(CT_TPAREN_OPEN):    /* fallthrough */
               case(CT_FPAREN_OPEN):    /* fallthrough */
               case(CT_ASSIGN     ):    set_type(pc, CT_FUNC_CALL); goto exit_loop;
               case(CT_TEMPLATE   ):    set_type(pc, CT_FUNC_DEF ); goto exit_loop;
               case(CT_BRACE_OPEN ):
               {
                  switch(tmp->ptype)
                  {
                     case(CT_FUNC_DEF): set_type(pc, CT_FUNC_CALL); goto exit_loop;
                     case(CT_CLASS   ): /* fallthrough */
                     case(CT_STRUCT  ): set_type(pc, CT_FUNC_DEF ); goto exit_loop;
                     default:   /* ignore unexpected parent type */ goto exit_loop;
                  }
                  break;
               }
               default:                 /* go on with loop */       break;
            }
         }

exit_loop:
         if (is_valid(tmp) && not_type(pc, CT_FUNC_CALL))
         {
            while ((tmp = get_next_ncnl(tmp)) != pc)
            {
               make_type(tmp); /* Mark the return type */
            }
         }
      }
   }

   if (is_ptr_operator(next))
   {
      next = get_next_ncnlnp(next);
      return_if(is_invalid(next));
   }

   LOG_FMT(LFCN, "%s: orig_line=%u] %s[%s] - parent=%s level=%u/%u, "
         "next=%s[%s] - level=%u\n",
           __func__, pc->orig_line, pc->text(),
           get_token_name(pc->type), get_token_name(pc->ptype),
           pc->level, pc->brace_level,
           next->text(), get_token_name(next->type), next->level);

   if (is_flag(pc, PCF_IN_CONST_ARGS))
   {
      set_type_and_log(pc, CT_FUNC_CTOR_VAR, 1);
      next = skip_template_next(next);
      return_if(is_invalid(next));

      flag_parens(next, 0, CT_FPAREN_OPEN, pc->type, true);
      return;
   }

   /* Skip over any template and attribute madness */
   next = skip_template_next (next); return_if(is_invalid(next));
   next = skip_attribute_next(next); return_if(is_invalid(next));

   /* Find the open and close parenthesis */
   chunk_t* popen  = get_next_str(pc,    "(", 1, (int32_t)pc->level);
   chunk_t* pclose = get_next_str(popen, ")", 1, (int32_t)pc->level);

   if (are_invalid(popen, pclose))
   {
      LOG_FMT(LFCN, "No parens found for [%s] on line %u col %u\n",
              pc->text(), pc->orig_line, pc->orig_col);
      return;
   }

   /* This part detects either chained function calls or a function ptr definition.
    * MYTYPE (*func)(void);
    * mWriter( "class Clst_"c )( somestr.getText() )( " : Cluster {"c ).newline;
    *
    * For it to be a function variable def, there must be a '*' followed by a
    * single word.
    *
    * Otherwise, it must be chained function calls. */
   tmp = get_next_ncnl(pclose);
   if (is_str(tmp, "("))
   {
      chunk_t* tmp2;
      chunk_t* tmp3;

      /* skip over any leading class/namespace in: "T(F::*A)();" */
      chunk_t* tmp1 = get_next_ncnl(next);
      while (is_valid(tmp1))
      {
         tmp2 = get_next_ncnl(tmp1);
         break_if (!is_word(tmp1              ) ||
                   !is_type(tmp2, CT_DC_MEMBER) );
         tmp1 = get_next_ncnl(tmp2);
      }

      tmp2 = get_next_ncnl(tmp1);
      if (is_str(tmp2, ")"))
      {
         tmp3 = tmp2;
         tmp2 = nullptr;
      }
      else
      {
         tmp3 = get_next_ncnl(tmp2);
      }

      if ( is_str(tmp3, ")") &&
          (is_star (tmp1) ||
           is_msref(tmp1) ||
           (is_lang(cpd, LANG_OC) && is_type(tmp1, CT_CARET))) &&
           is_invalid_or_type(tmp2, CT_WORD) )
      {
         if (is_valid(tmp2))
         {
            LOG_FMT(LFCN, "%s: [%u/%u] function variable [%s], changing [%s] into a type\n",
                    __func__, pc->orig_line, pc->orig_col, tmp2->text(), pc->text());
            set_type(tmp2, CT_FUNC_VAR);
            flag_parens(popen, 0, CT_PAREN_OPEN, CT_FUNC_VAR, false);
            LOG_FMT(LFCN, "%s: paren open @ %u:%u\n",
                    __func__, popen->orig_line, popen->orig_col);
         }
         else
         {
            LOG_FMT(LFCN, "%s: [%u/%u] function type, changing [%s] into a type\n",
                    __func__, pc->orig_line, pc->orig_col, pc->text());
            if (is_valid(tmp2))
            {
               set_type(tmp2, CT_FUNC_TYPE);
            }
            flag_parens(popen, 0, CT_PAREN_OPEN, CT_FUNC_TYPE, false);
         }

         set_type (pc,   CT_TYPE    );
         set_type (tmp1, CT_PTR_TYPE);
         clr_flags(pc,   PCF_VAR_1ST_DEF);
         set_flags(tmp2, PCF_VAR_1ST_DEF);
         flag_parens(tmp, 0, CT_FPAREN_OPEN, CT_FUNC_PROTO, false);
         fix_fcn_def_params(tmp);
         return;
      }
      LOG_FMT(LFCN, "%s: chained function calls? [%u.%u] [%s]\n",
              __func__, pc->orig_line, pc->orig_col, pc->text());
   }

   /* Assume it is a function call if not already labeled */
   if (is_type(pc, CT_FUNCTION))
   {
      LOG_FMT(LFCN, "%s: examine [%u.%u] [%s], type %s\n", __func__,
            pc->orig_line, pc->orig_col, pc->text(), get_token_name(pc->type));
      /* look for an assignment */
      chunk_t* temp = get_next_type(pc, CT_ASSIGN, (int32_t)pc->level);
      if (is_valid(temp))
      {
         LOG_FMT(LFCN, "%s: assignment found [%u.%u] [%s]\n",
                 __func__, temp->orig_line, temp->orig_col, temp->text());
         set_type(pc, CT_FUNC_CALL);
      }
      else
      {
         set_type(pc, is_ptype(pc, CT_OPERATOR) ? CT_FUNC_DEF : CT_FUNC_CALL);
      }
   }

   /* Check for C++ function def */
   if (is_type(pc,   CT_FUNC_CLASS_DEF   ) ||
       is_type(prev, CT_DC_MEMBER, CT_INV) )
   {
      const chunk_t* destr = nullptr;
      assert(is_valid(prev));
      if (is_type(prev, CT_INV))
      {
         /* TODO: do we care that this is the destructor? */
         set_type          (prev,                  CT_DESTRUCTOR);
         set_type_and_ptype(pc, CT_FUNC_CLASS_DEF, CT_DESTRUCTOR);

         destr = prev;
         prev  = get_prev_ncnlnp(prev);
      }

      if (is_type(prev, CT_DC_MEMBER))
      {
         prev = get_prev_ncnlnp(prev);
         // LOG_FMT(LSYS, "%s: prev1 = %s (%s)\n", __func__,
         //         get_token_name(prev->type), prev->text());
         prev = skip_template_prev(prev);
         prev = skip_attribute_prev(prev);
         // LOG_FMT(LSYS, "%s: prev2 = %s [%d](%s) pc = %s [%d](%s)\n", __func__,
         //         get_token_name(prev->type), prev->len, prev->text(),
         //         get_token_name(pc->type), pc->len, pc->text());
         if (is_type(prev, CT_WORD, CT_TYPE))
         {
            if (pc->str.equals(prev->str))
            {
               set_type(pc, CT_FUNC_CLASS_DEF);
               LOG_FMT(LFCN, "(%d) %u:%u - FOUND %sSTRUCTOR for %s[%s]\n",
                       __LINE__, prev->orig_line, prev->orig_col,
                       (is_valid(destr)) ? "DE" : "CON",
                       prev->text(), get_token_name(prev->type));

               mark_cpp_constructor(pc);
               return;
            }
            else
            {
               /* Point to the item previous to the class name */
               prev = get_prev_ncnlnp(prev);
            }
         }
      }
   }

   /* Determine if this is a function call or a function def/proto
    * We check for level==1 to allow the case that a function prototype is
    * wrapped in a macro: "MACRO(void foo(void));" */
   if ( is_type (pc, CT_FUNC_CALL) &&
       (is_level(pc, pc->brace_level) || is_level(pc, 1)) &&
        not_flag(pc, PCF_IN_ARRAY_ASSIGN))
   {
      LOG_FMT(LFCN, "  Checking func call: prev=%s", (is_invalid(prev)) ?
            "<null>" : get_token_name(prev->type));
#ifdef DEBUG
      LOG_FMT(LFCN, "\n");
#endif

      /* REVISIT:
       * a function def can only occur at brace level, but not inside an
       * assignment, structure, enum, or union.
       * The close paren must be followed by an open brace, with an optional
       * qualifier (const) in between.
       * There can be all sorts of template stuff and/or '[]' in the type.
       * This hack mostly checks that.
       *
       * Examples:
       * foo->bar(maid);                   -- fcn call
       * FOO * bar();                      -- fcn proto or class variable
       * FOO foo();                        -- fcn proto or class variable
       * FOO foo(1);                       -- class variable
       * a = FOO * bar();                  -- fcn call
       * a.y = foo() * bar();              -- fcn call
       * static const char * const fizz(); -- fcn def */
      bool isa_def  = false;
      bool hit_star = false;
      while (is_valid(prev))
      {
         if (is_preproc(prev))
         {
            prev = get_prev_ncnlnp(prev);
            continue;
         }

         /* Some code slips an attribute between the type and function */
         if (is_type_and_ptype(prev, CT_FPAREN_CLOSE, CT_ATTRIBUTE))
         {
            prev = skip_attribute_prev(prev);
            continue;
         }

         /* skip const(TYPE) */
         if (is_type_and_ptype(prev, CT_PAREN_CLOSE, CT_D_CAST))
         {
            LOG_FMT(LFCN, " --> For sure a prototype or definition\n");
            isa_def = true;
            break;
         }

         /* Skip the word/type before the '.' or '::' */
         if (is_type(prev, CT_DC_MEMBER, CT_MEMBER))
         {
            prev = get_prev_ncnlnp(prev);
            if (not_type(prev, CT_WORD, CT_TYPE, CT_THIS))
            {
               LOG_FMT(LFCN, " --? Skipped MEMBER and landed on %s\n",
                       (is_invalid(prev)) ? "<null>" : get_token_name(prev->type));
               set_type(pc, CT_FUNC_CALL);
               isa_def = false;
               break;
            }
            LOG_FMT(LFCN, " <skip %s>", prev->text());
            prev = get_prev_ncnlnp(prev);
            continue;
         }

         /* If we are on a TYPE or WORD, then we must be on a proto or def */
         if (is_type(prev, CT_TYPE, CT_WORD))
         {
            if (hit_star == false)
            {
               LOG_FMT(LFCN, " --> For sure a prototype or definition\n");
               isa_def = true;
               break;
            }
            LOG_FMT(LFCN, " --> maybe a prototype or definition\n");
            isa_def = true;
         }

         if (is_ptr_operator(prev))
         {
            hit_star = true;
         }

         if (not_type(prev, 6, CT_OPERATOR,  CT_TSQUARE,     CT_WORD,
                               CT_QUALIFIER, CT_ANGLE_CLOSE, CT_TYPE) &&
             !is_ptr_operator(prev))
         {
            LOG_FMT(LFCN, " --> Stopping on %s [%s]\n",
                    prev->text(), get_token_name(prev->type));
            /* certain tokens are unlikely to precede a prototype or definition */
            if (is_type(prev, 7, CT_ARITH,  CT_ASSIGN, CT_STRING_MULTI,
                      CT_STRING, CT_NUMBER, CT_COMMA,  CT_NUMBER_FP))
            {
               isa_def = false;
            }
            break;
         }

         /* Skip over template and attribute stuff */
         prev = (is_type(prev, CT_ANGLE_CLOSE)) ?
             skip_template_prev   (prev) :
             get_prev_ncnlnp(prev);
      }

      if ((isa_def == true) &&
          ((is_paren_close(prev) && not_ptype(prev, CT_D_CAST) ) ||
           is_type  (prev, CT_ASSIGN, CT_RETURN) ))
      {
         LOG_FMT(LFCN, " -- overriding DEF due to %s [%s]\n",
                 prev->text(), get_token_name(prev->type));
         isa_def = false;
      }
      if (isa_def)
      {
         set_type(pc, CT_FUNC_DEF);
         LOG_FMT(LFCN, "%s: '%s' is FCN_DEF:", __func__, pc->text());
         if (is_invalid(prev))
         {
            prev = chunk_get_head();
         }
         for (tmp = prev; tmp != pc; tmp = get_next_ncnl(tmp))
         {
            LOG_FMT(LFCN, " %s[%s]", tmp->text(), get_token_name(tmp->type));
            make_type(tmp);
         }
         LOG_FMT(LFCN, "\n");
      }
   }

   if (not_type(pc, CT_FUNC_DEF))
   {
      LOG_FMT(LFCN, "  Detected %s '%s' on line %u col %u\n",
            get_token_name(pc->type), pc->text(), pc->orig_line, pc->orig_col);

      tmp = flag_parens(next, PCF_IN_FCN_CALL, CT_FPAREN_OPEN, CT_FUNC_CALL, false);
      if(is_type_and_not_ptype(tmp, CT_BRACE_OPEN, CT_DOUBLE_BRACE))
      {
         set_paren_parent(tmp, pc->type);
      }
      return;
   }

   /* We have a function definition or prototype
    * Look for a semicolon or a brace open after the close parenthesis to figure
    * out whether this is a prototype or definition */
   /* See if this is a prototype or implementation */
   /* FIXME: this doesn't take the old K&R parameter definitions into account */
   /* Scan tokens until we hit a brace open (def) or semicolon (prototype) */
   chunk_t* semi = nullptr;
   tmp = pclose;
   while ((tmp = get_next_ncnl(tmp)) != nullptr)
   {
      /* Only care about brace or semicolon on the same level */
      if (tmp->level < pc->level)
      {
         /* No semicolon - guess that it is a prototype */
         set_type(pc, CT_FUNC_PROTO);
         break;
      }
      else if (is_level(tmp, pc->level))
      {
         /* its a function def for sure */
         break_if(is_opening_rbrace(tmp));

         if (is_semicolon(tmp))
         {
            /* Set the parent for the semicolon for later */
            semi = tmp;
            set_type(pc, CT_FUNC_PROTO);
            LOG_FMT(LFCN, "  2) Marked [%s] as FUNC_PROTO on line %u col %u\n",
                    pc->text(), pc->orig_line, pc->orig_col);
            break;
         }

         else if (is_type(pc, CT_COMMA))
         {
            set_type_and_log(pc, CT_FUNC_CTOR_VAR, 2);
            break;
         }
      }
   }

   /* C++ syntax is wacky. We need to check to see if a prototype is really a
    * variable definition with parameters passed into the constructor.
    * Unfortunately, the only mostly reliable way to do so is to guess that
    * it is a constructor variable if inside a function body and scan the
    * 'parameter list' for items that are not allowed in a prototype.
    * We search backwards and checking the parent of the containing open braces.
    * If the parent is a class or namespace, then it probably is a prototype */
   if (is_lang(cpd, LANG_CPP) &&
       is_type_and_not_ptype(pc, CT_FUNC_PROTO, CT_OPERATOR))
   {
      LOG_FMT(LFPARAM, "%s :: checking '%s' for constructor variable %s %s\n",
              __func__, pc->text(),
              get_token_name(popen->type ), get_token_name(pclose->type));

      /* Scan the parameters looking for:
       *  - constant strings
       *  - numbers
       *  - non-type fields
       *  - function calls */
      chunk_t* ref = get_next_ncnl(popen);
      chunk_t* tmp2;
      bool    is_param = true;
      tmp = ref;
      while (tmp != pclose)
      {
         tmp2 = get_next_ncnl(tmp);
         if (is_type_and_level(tmp, CT_COMMA, (int32_t)(popen->level + 1)))
         {
            if (!can_be_full_param(ref, tmp))
            {
               is_param = false;
               break;
            }
            ref = tmp2;
         }
         tmp = tmp2;
      }
      if (is_param && (ref != tmp))
      {
         if (!can_be_full_param(ref, tmp))
         {
            is_param = false;
         }
      }
      if (!is_param)
      {
         set_type_and_log(pc, CT_FUNC_CTOR_VAR, 3);
      }
      else if (pc->brace_level > 0)
      {
         chunk_t* br_open = get_prev_type(pc, CT_BRACE_OPEN, (int32_t)pc->brace_level - 1);

         if (not_ptype(br_open, CT_EXTERN, CT_NAMESPACE))
         {
            /* Do a check to see if the level is right */
            prev = get_prev_ncnl(pc);
            if (!is_str(prev, "*") && !is_str(prev, "&"))
            {
               chunk_t* p_op = get_prev_type(pc, CT_BRACE_OPEN, (int32_t)pc->brace_level - 1);
               if (not_ptype(p_op, CT_CLASS, CT_STRUCT, CT_NAMESPACE))
               {
                  set_type_and_log(pc, CT_FUNC_CTOR_VAR, 4);
               }
            }
         }
      }
   }

   if (is_valid(semi)) { set_ptype(semi, pc->type); }

   flag_parens(popen, PCF_IN_FCN_DEF, CT_FPAREN_OPEN, pc->type, false);

   if (is_type(pc, CT_FUNC_CTOR_VAR))
   {
      set_flags(pc, PCF_VAR_1ST_DEF);
      return;
   }

   if (is_type(next, CT_TSQUARE))
   {
      next = get_next_ncnl(next);
      return_if(is_invalid(next));
   }

   /* Mark parameters and return type */
   fix_fcn_def_params(next);
   mark_function_return_type(pc, get_prev_ncnl(pc), pc->type);

   /* Find the brace pair and set the parent */
   if (is_type(pc, CT_FUNC_DEF))
   {
      tmp = get_next_ncnl(pclose);
      while (not_type(tmp, CT_BRACE_OPEN))
      {
         set_ptype(tmp, CT_FUNC_DEF);
         if (!is_semicolon(tmp))
         {
            set_flags(tmp, PCF_OLD_FCN_PARAMS);
         }
         tmp = get_next_ncnl(tmp);
      }
      if (is_type(tmp, CT_BRACE_OPEN))
      {
         set_ptype(tmp, CT_FUNC_DEF);
         tmp = chunk_skip_to_match(tmp);
         if (is_valid(tmp))
         {
            set_ptype(tmp, CT_FUNC_DEF);
         }
      }
   }
}


static void mark_cpp_constructor(chunk_t* pc)
{
   LOG_FUNC_ENTRY();
   return_if(is_invalid(pc));

   bool    is_destr = false;
   chunk_t* tmp     = get_prev_ncnl(pc);
   assert(is_valid(tmp));
   if (is_type(tmp, CT_INV, CT_DESTRUCTOR))
   {
      set_type (tmp, CT_DESTRUCTOR);
      set_ptype(pc,  CT_DESTRUCTOR);
      is_destr = true;
   }

   LOG_FMT(LFTOR, "(%d) %u:%u FOUND %sSTRUCTOR for %s[%s] prev=%s[%s]",
           __LINE__, pc->orig_line, pc->orig_col, is_destr ? "DE" : "CON",
           pc->text(), get_token_name(pc->type), tmp->text(), get_token_name(tmp->type));

   chunk_t* paren_open = skip_template_next(get_next_ncnl(pc));
   if (!is_str(paren_open, "("))
   {
      assert(is_valid(paren_open));
      LOG_FMT(LWARN, "%s:%u Expected '(', got: [%s]\n", cpd.filename,
              paren_open->orig_line, paren_open->text());
      return;
   }

   /* Mark parameters */
   fix_fcn_def_params(paren_open);
   chunk_t* after = flag_parens(paren_open, PCF_IN_FCN_CALL,
                                CT_FPAREN_OPEN, CT_FUNC_CLASS_PROTO, false);

   assert(is_valid(after));
   LOG_FMT(LFTOR, "[%s]\n", after->text());

   /* Scan until the brace open, mark everything */
   chunk_t* var;
   tmp = paren_open;
   bool hit_colon = false;
   while (not_type(tmp, CT_BRACE_OPEN) && !is_semicolon(tmp))
   {
      set_flags(tmp, PCF_IN_CONST_ARGS);
      tmp = get_next_ncnl(tmp);
      assert(are_valid(paren_open, tmp));
      if (is_str(tmp, ":") && is_level(tmp, paren_open->level))
      {
         set_type(tmp, CT_CONSTR_COLON);
         hit_colon = true;
      }
      if (hit_colon &&
          (is_paren_open(tmp) || is_opening_brace(tmp)) &&
          is_level(tmp, paren_open->level))
      {
         var = skip_template_prev(get_prev_ncnl(tmp));
         assert(is_valid(var));
         if (is_type(var, CT_TYPE, CT_WORD))
         {
            set_type(var, CT_FUNC_CTOR_VAR);
            flag_parens(tmp, PCF_IN_FCN_CALL, CT_FPAREN_OPEN, CT_FUNC_CTOR_VAR, false);
         }
      }
   }
   if (is_valid(tmp))
   {
      if (is_opening_rbrace(tmp))
      {
         set_paren_parent(paren_open, CT_FUNC_CLASS_DEF);
         set_paren_parent(tmp,        CT_FUNC_CLASS_DEF);
      }
      else
      {
         set_ptype(tmp, CT_FUNC_CLASS_PROTO);
         set_type (pc,  CT_FUNC_CLASS_PROTO);
         LOG_FMT(LFCN, "  2) Marked [%s] as FUNC_CLASS_PROTO on line %u col %u\n",
                 pc->text(), pc->orig_line, pc->orig_col);
      }
   }
}


static void mark_class_ctor(chunk_t* start)
{
   LOG_FUNC_ENTRY();

   chunk_t* pclass = get_next_ncnl(start, scope_e::PREPROC);
   return_if(is_invalid(pclass) || not_type(pclass, CT_TYPE, CT_WORD));

   chunk_t* next = get_next_ncnl(pclass, scope_e::PREPROC);
   while (is_type(next, CT_TYPE, CT_WORD, CT_DC_MEMBER))
   {
      pclass = next;
      next   = get_next_ncnl(next, scope_e::PREPROC);
   }

   chunk_t* pc    = get_next_ncnl(pclass, scope_e::PREPROC);
   uint32_t level = pclass->brace_level + 1;

   if (is_invalid(pc))
   {
      LOG_FMT(LFTOR, "%s: Called on %s on line %u. Bailed on nullptr\n",
              __func__, pclass->text(), pclass->orig_line);
      return;
   }

   /* Add the class name */
   ChunkStack cs;
   cs.Push_Back(pclass);

   LOG_FMT(LFTOR, "%s: Called on %s on line %u (next='%s')\n",
           __func__, pclass->text(), pclass->orig_line, pc->text());

   /* detect D template class: "class foo(x) { ... }" */
   if (is_lang(cpd, LANG_D) && is_type(next, CT_PAREN_OPEN))
   {
      set_ptype(next, CT_TEMPLATE);

      next = get_d_template_types(cs, next);
      if (is_type(next, CT_PAREN_CLOSE))
      {
         set_ptype(next, CT_TEMPLATE);
      }
   }

   /* Find the open brace, abort on semicolon */
   uint32_t flags = 0;
   while (not_type(pc, CT_BRACE_OPEN))
   {
      LOG_FMT(LFTOR, " [%s]", pc->text());

      if (is_str(pc, ":"))
      {
         set_type(pc, CT_CLASS_COLON);
         flags |= PCF_IN_CLASS_BASE;
         LOG_FMT(LFTOR, "%s: class colon on line %u\n",
                 __func__, pc->orig_line);
      }

      if (is_semicolon(pc))
      {
         LOG_FMT(LFTOR, "%s: bailed on semicolon on line %u\n",
                 __func__, pc->orig_line);
         return;
      }
      set_flags(pc, flags);
      pc = get_next_ncnl(pc, scope_e::PREPROC);
   }

   if (is_invalid(pc))
   {
      LOG_FMT(LFTOR, "%s: bailed on nullptr\n", __func__);
      return;
   }

   set_paren_parent(pc, start->type);

   pc = get_next_ncnl(pc, scope_e::PREPROC);
   while (is_valid(pc))
   {
      set_flags(pc, PCF_IN_CLASS);

      if ((pc->brace_level > level) ||
          (pc->level > pc->brace_level) ||
          is_preproc(pc))
      {
         pc = get_next_ncnl(pc);
         continue;
      }

      if (is_closing_rbrace(pc) && (pc->brace_level < level))
      {
         LOG_FMT(LFTOR, "%s: %u] Hit brace close\n", __func__, pc->orig_line);
         pc = get_next_ncnl(pc, scope_e::PREPROC);
         if (is_type(pc, CT_SEMICOLON))
         {
            set_ptype(pc, start->type);
         }
         return;
      }

      next = get_next_ncnl(pc, scope_e::PREPROC);
      if (chunkstack_match(cs, pc))
      {
         if (is_valid(next) && (next->len() == 1) && (next->str[0] == '('))
         {
            set_type(pc, CT_FUNC_CLASS_DEF);
            LOG_FMT(LFTOR, "(%d) %u] Marked CTor/DTor %s\n", __LINE__,
                  pc->orig_line, pc->text());
            mark_cpp_constructor(pc);
         }
         else
         {
            make_type(pc);
         }
      }
      pc = next;
   }
}


static void mark_namespace(chunk_t* pns)
{
   LOG_FUNC_ENTRY();

   bool is_using = false;

   chunk_t* pc = get_prev_ncnl(pns);
   if (is_type(pc, CT_USING))
   {
      is_using = true;
      set_ptype(pns, CT_USING);
   }

   chunk_t* br_close;
   pc = get_next_ncnl(pns);
   while (is_valid(pc))
   {
      set_ptype(pc, CT_NAMESPACE);
      if (not_type(pc, CT_BRACE_OPEN))
      {
         if (is_type(pc, CT_SEMICOLON))
         {
            if (is_using)
            {
               set_ptype(pc, CT_USING);
            }
            return;
         }
         pc = get_next_ncnl(pc);
         continue;
      }

      if ((get_uval(UO_indent_namespace_limit) > 0) &&
          ((br_close = chunk_skip_to_match(pc)) != nullptr))
      {
         uint32_t diff = br_close->orig_line - pc->orig_line;

         if (diff > get_uval(UO_indent_namespace_limit))
         {
            set_flags(pc,       PCF_LONG_BLOCK);
            set_flags(br_close, PCF_LONG_BLOCK);
         }
      }
      flag_parens(pc, PCF_IN_NAMESPACE, CT_NONE, CT_NAMESPACE, false);
      return;
   }
}


static chunk_t* skip_align(chunk_t* start)
{
   retval_if(is_invalid(start), start);

   chunk_t* pc = start;
   if (is_type(pc, CT_ALIGN))
   {
      pc = get_next_ncnl(pc);
      assert(is_valid(pc));
      if (is_type(pc, CT_PAREN_OPEN))
      {
         pc = get_next_type(pc, CT_PAREN_CLOSE, (int32_t)pc->level);
         pc = get_next_ncnl(pc);
         if (is_type(pc, CT_COLON))
         {
            pc = get_next_ncnl(pc);
         }
      }
   }
   return(pc);
}


static void mark_struct_union_body(chunk_t* start)
{
   LOG_FUNC_ENTRY();

   chunk_t* pc = start;
   while ( is_valid(pc) && (pc->level >= start->level) &&
         !(is_type_and_level(pc, CT_BRACE_CLOSE, (int32_t)start->level)))
   {
      // LOG_FMT(LSYS, "%s: %d:%d %s:%s\n", __func__, pc->orig_line,
      // pc->orig_col, pc->text(), get_token_name(pc->parent_type));
      if (is_type(pc, 3, CT_BRACE_OPEN, CT_BRACE_CLOSE, CT_SEMICOLON))
      {
         pc = get_next_ncnl(pc);
         break_if(is_invalid(pc));
      }
      if (is_type(pc, CT_ALIGN))
      {
         pc = skip_align(pc); // "align(x)" or "align(x):"
         break_if(is_invalid(pc));
      }
      else
      {
         pc = fix_var_def(pc);
         return_if(is_invalid(pc));
      }
   }
}


void mark_comments(void)
{
   LOG_FUNC_ENTRY();

   cpd.unc_stage = unc_stage_e::MARK_COMMENTS;

   bool    prev_nl = true;
   chunk_t* cur    = chunk_get_head();

   while (is_valid(cur))
   {
      chunk_t* next    =  get_next_nvb(cur);
      bool     next_nl = (is_invalid(next) || is_nl(next));

      if (is_cmt(cur))
      {
         if (prev_nl && next_nl) { set_ptype(cur, CT_COMMENT_WHOLE); }
         else if (next_nl)       { set_ptype(cur, CT_COMMENT_END  ); }
         else if (prev_nl)       { set_ptype(cur, CT_COMMENT_START); }
         else                    { set_ptype(cur, CT_COMMENT_EMBED); }
      }

      prev_nl = is_nl(cur);
      cur     = next;
   }
}


static void mark_define_expressions(void)
{
   LOG_FUNC_ENTRY();

   bool    in_define = false;
   bool    first     = true;
   chunk_t* pc       = chunk_get_head();
   chunk_t* prev     = pc;

   while (is_valid(pc))
   {
      if (in_define == false)
      {
         if (is_type(pc, CT_PP_DEFINE, CT_PP_IF, CT_PP_ELSE))
         {
            in_define = true;
            first     = true;
         }
      }
      else
      {
         if (!is_preproc(pc) || is_type(pc, CT_PREPROC))
         {
            in_define = false;
         }
         else
         {
            if ( not_type(pc, CT_MACRO) &&
                 ((first == true) ||
                  is_type(prev, 16, CT_CARET,  CT_CONTINUE,   CT_ARITH, CT_GOTO,
                    CT_SPAREN_OPEN, CT_ASSIGN, CT_SEMICOLON,  CT_RETURN,
                    CT_FPAREN_OPEN, CT_COMMA,  CT_BRACE_OPEN, CT_COMPARE,
                    CT_PAREN_OPEN,  CT_COLON,  CT_VSEMICOLON, CT_QUESTION)) )
            {
               set_flags(pc, PCF_EXPR_START);
               first = false;
            }
         }
      }

      prev = pc;
      pc   = chunk_get_next(pc);
   }
}


static void handle_cpp_template(chunk_t* pc)
{
   LOG_FUNC_ENTRY();

   chunk_t* tmp = get_next_ncnl(pc);
   return_if(not_type(tmp, CT_ANGLE_OPEN));

   set_ptype(tmp, CT_TEMPLATE);
   uint32_t level = tmp->level;

   while ((tmp = chunk_get_next(tmp)) != nullptr)
   {
      if (is_type(tmp, CT_CLASS, CT_STRUCT))
      {
         set_type(tmp, CT_TYPE);
      }
      else if(is_type_and_level(tmp, CT_ANGLE_CLOSE, (int32_t)level))
      {
         set_ptype(tmp, CT_TEMPLATE);
         break;
      }
   }
   if (is_valid(tmp))
   {
      tmp = get_next_ncnl(tmp);
      if (is_type(tmp, CT_CLASS, CT_STRUCT))
      {
         set_ptype(tmp, CT_TEMPLATE);

         /* REVISIT: This may be a bit risky - might need to track the { }; */
         tmp = get_next_type(tmp, CT_SEMICOLON, (int32_t)tmp->level);
         set_ptype(tmp, CT_TEMPLATE);
      }
   }
}


static void handle_cpp_lambda(chunk_t* sq_o)
{
   LOG_FUNC_ENTRY();

   chunk_t* sq_c = sq_o; /* assuming '[]' */
   if (is_type(sq_o, CT_SQUARE_OPEN))
   {
      /* make sure there is a ']' */
      sq_c = chunk_skip_to_match(sq_o);
      return_if(is_invalid(sq_c));
   }

   /* Make sure a '(' is next */
   chunk_t* pa_o = get_next_ncnl(sq_c);

   return_if(is_invalid_or_not_type(pa_o, CT_PAREN_OPEN));

   /* and now find the ')' */
   chunk_t* pa_c = chunk_skip_to_match(pa_o);
   return_if(is_invalid(pa_c));

   /* Check if keyword 'mutable' is before '->' */
   chunk_t* br_o = get_next_ncnl(pa_c);
   if (is_str(br_o, "mutable"))
   {
      br_o = get_next_ncnl(br_o);
   }

   /* Make sure a '{' or '->' is next */
   chunk_t* ret = nullptr;
   if (is_str(br_o, "->"))
   {
      ret = br_o;
      /* REVISIT: really should check the stuff we are skipping */
      br_o = get_next_type(br_o, CT_BRACE_OPEN, (int32_t)br_o->level);
   }
   return_if(is_invalid_or_not_type(br_o, CT_BRACE_OPEN));

   /* and now find the '}' */
   chunk_t* br_c = chunk_skip_to_match(br_o);
   return_if(is_invalid(br_c));

   /* This looks like a lambda expression */
   if (is_type(sq_o, CT_TSQUARE))
   {
      /* split into two chunks */
      chunk_t nc = *sq_o;
      set_type(sq_o, CT_SQUARE_OPEN);
      sq_o->str.resize(1);

      /* The original orig_col of CT_SQUARE_CLOSE is stored at orig_col_end
       * of CT_TSQUARE. CT_SQUARE_CLOSE orig_col and orig_col_end values
       * are calculate from orig_col_end of CT_TSQUARE. */
      nc.orig_col        = sq_o->orig_col_end - 1;
      nc.column          = nc.orig_col;
      nc.orig_col_end    = sq_o->orig_col_end;
      sq_o->orig_col_end = sq_o->orig_col + 1;

      nc.type = CT_SQUARE_CLOSE;
      nc.str.pop_front();
      sq_c = chunk_add_after(&nc, sq_o);
   }
   set_ptype         (sq_o,                  CT_CPP_LAMBDA);
   set_ptype         (sq_c,                  CT_CPP_LAMBDA);
   set_ptype         (br_o,                  CT_CPP_LAMBDA);
   set_ptype         (br_c,                  CT_CPP_LAMBDA);
   set_type_and_ptype(pa_o, CT_FPAREN_OPEN,  CT_CPP_LAMBDA);
   set_type_and_ptype(pa_c, CT_FPAREN_CLOSE, CT_CPP_LAMBDA);

   if (is_valid(ret))
   {
      set_type(ret, CT_CPP_LAMBDA_RET);
      ret = get_next_ncnl(ret);
      while (ret != br_o)
      {
         make_type(ret);
         ret = get_next_ncnl(ret);
      }
   }

   fix_fcn_def_params(pa_o);
}


static chunk_t* get_d_template_types(ChunkStack &cs, chunk_t* open_paren)
{
   LOG_FUNC_ENTRY();
   chunk_t* tmp       = open_paren;
   bool    maybe_type = true;

   while (((tmp = get_next_ncnl(tmp)) != nullptr) &&
          (tmp->level > open_paren->level))
   {
      if (is_type(tmp, CT_TYPE, CT_WORD))
      {
         if (maybe_type)
         {
            make_type(tmp);
            cs.Push_Back(tmp);
         }
         maybe_type = false;
      }
      else if (is_type(tmp, CT_COMMA))
      {
         maybe_type = true;
      }
   }
   return(tmp);
}


static bool chunkstack_match(const ChunkStack &cs, chunk_t* pc)
{
   for (uint32_t idx = 0; idx < cs.Len(); idx++)
   {
      const chunk_t* tmp = cs.GetChunk(idx);
      assert(is_valid(tmp));
      retval_if(pc->str.equals(tmp->str), true);
   }
   return(false);
}


static void handle_d_template(chunk_t* pc)
{
   LOG_FUNC_ENTRY();

   chunk_t* name = get_next_ncnl(pc);
   chunk_t* po   = get_next_ncnl(name);

   if(is_invalid_or_not_type(name, CT_WORD))
   {
      LOG_FMT(LERR, "%s: expected a NAME \n", __func__);
      return;
   }

   if(is_invalid_or_not_type(po, CT_PAREN_OPEN))
   {
      LOG_FMT(LERR, "%s: expected a '(' \n", __func__);
      return;
   }

   set_type_and_ptype(name, CT_TYPE, CT_TEMPLATE);
   set_ptype         (po,            CT_TEMPLATE);

   ChunkStack cs;
   chunk_t*   tmp = get_d_template_types(cs, po);

   if(is_invalid_or_not_type(tmp, CT_PAREN_CLOSE))
   {
      LOG_FMT(LERR, "%s: expected a ')' \n", __func__);
      return;
   }
   set_ptype(tmp, CT_TEMPLATE);

   tmp = get_next_ncnl(tmp);
   assert(is_valid(tmp));
   if (not_type(tmp, CT_BRACE_OPEN))
   {
      LOG_FMT(LERR, "%s: expected a '{' \n", __func__);
      return;
   }
   set_ptype(tmp, CT_TEMPLATE);
   po = tmp;

   tmp = po;
   while (((tmp = get_next_ncnl(tmp)) != nullptr) &&
          (tmp->level > po->level))
   {
      if (is_type(tmp, CT_WORD) &&
          chunkstack_match(cs, tmp))
      {
         set_type(tmp, CT_TYPE);
      }
   }
   assert(is_valid(tmp));
   if (not_type(tmp, CT_BRACE_CLOSE))
   {
      LOG_FMT(LERR, "%s: expected a '}' \n", __func__);
   }
   set_ptype(tmp, CT_TEMPLATE);
}


static void mark_template_func(chunk_t* pc, chunk_t* pc_next)
{
   LOG_FUNC_ENTRY();

   /* We know angle_close must be there... */
   chunk_t* angle_close = get_next_type(pc_next, CT_ANGLE_CLOSE, (int32_t)pc->level);
   chunk_t* after       = get_next_ncnl(angle_close);
   if (is_valid(after))
   {
      if (is_str(after, "("))
      {
         assert(is_valid(angle_close));
         if (is_flag(angle_close, PCF_IN_FCN_CALL))
         {
            LOG_FMT(LTEMPFUNC, "%s: marking '%s' in line %u as a FUNC_CALL\n",
                    __func__, pc->text(), pc->orig_line);
            set_type(pc, CT_FUNC_CALL);
            flag_parens(after, PCF_IN_FCN_CALL, CT_FPAREN_OPEN, CT_FUNC_CALL, false);
         }
         else
         {
            /* Might be a function def. Must check what is before the template:
             * Func call:
             *   BTree.Insert(std::pair<int, double>(*it, double(*it) + 1.0));
             *   a = Test<int>(j);
             *   std::pair<int, double>(*it, double(*it) + 1.0)); */
            LOG_FMT(LTEMPFUNC, "%s: marking '%s' in line %u as a FUNC_CALL 2\n",
                    __func__, pc->text(), pc->orig_line);

            set_type(pc, CT_FUNC_CALL); /* its a function */
            mark_function(pc);
         }
      }
      else if (is_type(after, CT_WORD))
      {
         set_type_and_flag(pc, CT_TYPE, PCF_VAR_TYPE); /* its a type */
         set_flags(after, PCF_VAR_DEF );
      }
   }
}


static void mark_exec_sql(chunk_t* pc)
{
   LOG_FUNC_ENTRY();
   chunk_t* tmp;

   /* Change CT_WORD to CT_SQL_WORD */
   for (tmp = chunk_get_next(pc); is_valid(tmp); tmp = chunk_get_next(tmp))
   {
      set_ptype(tmp, pc->type);
      if (is_type(tmp, CT_WORD))
      {
         set_type(tmp, CT_SQL_WORD);
      }
      break_if(is_type(tmp, CT_SEMICOLON));
   }

   return_if(not_type              (pc,  CT_SQL_BEGIN) ||
             is_invalid_or_not_type(tmp, CT_SEMICOLON) );
   for (tmp = chunk_get_next(tmp);
        not_type(tmp, CT_SQL_END);
        tmp = chunk_get_next(tmp))
   {
      tmp->level++;
   }
}


chunk_t* skip_template_next(chunk_t* ang_open)
{
   if (is_type(ang_open, CT_ANGLE_OPEN))
   {
      chunk_t* pc = get_next_type(ang_open, CT_ANGLE_CLOSE, (int32_t)ang_open->level);
      return(get_next_ncnl(pc));
   }
   return(ang_open);
}


chunk_t* skip_template_prev(chunk_t* ang_close)
{
   if (is_type(ang_close, CT_ANGLE_CLOSE))
   {
      chunk_t* pc = get_prev_type(ang_close, CT_ANGLE_OPEN, (int32_t)ang_close->level);
      return(get_prev_ncnl(pc));
   }
   return(ang_close);
}


chunk_t* skip_tsquare_next(chunk_t* ary_def)
{
   if (is_type(ary_def, CT_SQUARE_OPEN, CT_TSQUARE))
   {
      return(get_next_nisq(ary_def));
   }
   return(ary_def);
}


chunk_t* skip_attribute_next(chunk_t* attr)
{
   if (is_type(attr, CT_ATTRIBUTE))
   {
      chunk_t* pc = chunk_get_next(attr);
      if (is_type(pc, CT_FPAREN_OPEN))
      {
         pc = get_next_type(attr, CT_FPAREN_CLOSE, (int32_t)attr->level);
         return(get_next_ncnl(pc));
      }
      return(pc);
   }
   return(attr);
}


chunk_t* skip_attribute_prev(chunk_t* fp_close)
{
   if (is_type_and_ptype(fp_close, CT_FPAREN_CLOSE, CT_ATTRIBUTE))
   {
      chunk_t* pc = get_prev_type(fp_close, CT_ATTRIBUTE, (int32_t)fp_close->level);
      return(get_prev_ncnl(pc));
   }
   return(fp_close);
}


enum class angle_state_e : uint32_t
{
   NONE  = 0,
   OPEN  = 1, /**< '<' found */
   CLOSE = 2  /**< '>' found */
};

static void handle_oc_class(chunk_t* pc)
{
   LOG_FUNC_ENTRY();
   chunk_t* tmp;
   bool    hit_scope     = false;
   bool    passed_name   = false; /* Did we pass the name of the class and now there can be only protocols, not generics */
   int32_t generic_level = 0;     /* level of depth of generic */
   angle_state_e as      = angle_state_e::NONE;

   LOG_FMT(LOCCLASS, "%s: start [%s] [%s] line %u\n",
           __func__, pc->text(), get_token_name(pc->ptype), pc->orig_line);

   if (is_ptype(pc, CT_OC_PROTOCOL))
   {
      tmp = get_next_ncnl(pc);
      if (is_semicolon(tmp))
      {
         set_ptype(tmp, pc->ptype);
         LOG_FMT(LOCCLASS, "%s:   bail on semicolon\n", __func__);
         return;
      }
   }

   tmp = pc;
   while ((tmp = get_next_nnl(tmp)) != nullptr)
   {
      LOG_FMT(LOCCLASS, "%s:       %u [%s]\n",
              __func__, tmp->orig_line, tmp->text());

      break_if(is_type(tmp, CT_OC_END));
      if (is_type(tmp, CT_PAREN_OPEN))
      {
         passed_name = true;
      }
      if (is_str(tmp, "<"))
      {
         set_type(tmp, CT_ANGLE_OPEN);
         if (passed_name)
         {
            set_ptype(tmp, CT_OC_PROTO_LIST);
         }
         else
         {
            set_ptype(tmp, CT_OC_GENERIC_SPEC);
            generic_level++;
         }
         as = angle_state_e::OPEN;
      }
      if (is_str(tmp, ">"))
      {
         set_type(tmp, CT_ANGLE_CLOSE);
         if (passed_name)
         {
            set_ptype(tmp, CT_OC_PROTO_LIST);
            as = angle_state_e::CLOSE;
         }
         else
         {
            set_ptype(tmp, CT_OC_GENERIC_SPEC);
            generic_level--;
            if (generic_level == 0)
            {
               as = angle_state_e::CLOSE;
            }
         }
      }
      if (is_str(tmp, ">>"))
      {
         set_type_and_ptype(tmp, CT_ANGLE_CLOSE, CT_OC_GENERIC_SPEC);
         split_off_angle_close(tmp);
         generic_level -= 1;
         if (generic_level == 0)
         {
            as = angle_state_e::CLOSE;
         }
      }
      if (is_type(tmp, CT_BRACE_OPEN))
      {
         as = angle_state_e::CLOSE;
         set_ptype(tmp, CT_OC_CLASS);
         tmp = get_next_type(tmp, CT_BRACE_CLOSE, (int32_t)tmp->level);
         if (is_valid(tmp))
         {
            set_ptype(tmp, CT_OC_CLASS);
         }
      }
      else if (is_type(tmp, CT_COLON))
      {
         if (as != angle_state_e::OPEN)
         {
            passed_name = true;
         }
         set_type(tmp, hit_scope ? CT_OC_COLON : CT_CLASS_COLON);
         if (is_type(tmp, CT_CLASS_COLON))
         {
            set_ptype(tmp, CT_OC_CLASS);
         }
      }
      else if (is_str(tmp, "-") ||
               is_str(tmp, "+") )
      {
         as = angle_state_e::CLOSE;
         if (is_nl(chunk_get_prev(tmp)))
         {
            set_type(tmp, CT_OC_SCOPE);
            set_flags(tmp, PCF_STMT_START);
            hit_scope = true;
         }
      }
      if (as == angle_state_e::OPEN)
      {
         const c_token_t type = passed_name ? CT_OC_PROTO_LIST : CT_OC_GENERIC_SPEC;
         set_ptype(tmp, type);
      }
   }

   if (is_type(tmp, CT_BRACE_OPEN))
   {
      tmp = get_next_type(tmp, CT_BRACE_CLOSE, (int32_t)tmp->level);
      if (is_valid(tmp))
      {
         set_ptype(tmp, CT_OC_CLASS);
      }
   }
}


static void handle_oc_block_literal(chunk_t* pc)
{
   LOG_FUNC_ENTRY();
   const chunk_t* prev = get_prev_ncnl(pc);
   chunk_t*       next = get_next_ncnl(pc);
   return_if(are_invalid(pc, prev, next));

   /* block literal: '^ RTYPE ( ARGS ) { }'
    * RTYPE and ARGS are optional */
   LOG_FMT(LOCBLK, "%s: block literal @ %u:%u\n",
         __func__, pc->orig_line, pc->orig_col);

   chunk_t* apo = nullptr; /* arg paren open */
   chunk_t* bbo = nullptr; /* block brace open */
   chunk_t* bbc;           /* block brace close */

   LOG_FMT(LOCBLK, "%s:  + scan", __func__);
   chunk_t* tmp;
   for (tmp = next; is_valid(tmp); tmp = get_next_ncnl(tmp))
   {
      LOG_FMT(LOCBLK, " %s", tmp->text());
      if ((tmp->level < pc->level   ) ||
          (is_type(tmp, CT_SEMICOLON) ))
      {
         LOG_FMT(LOCBLK, "[DONE]");
         break;
      }
      if (is_level(tmp, pc->level))
      {
         if (is_paren_open(tmp))
         {
            LOG_FMT(LOCBLK, "[PAREN]");
            apo = tmp;
         }
         if (is_opening_rbrace(tmp))
         {
            LOG_FMT(LOCBLK, "[BRACE]");
            bbo = tmp;
            break;
         }
      }
   }

   /* make sure we have braces */
   bbc = chunk_skip_to_match(bbo);
   if (are_invalid(bbo, bbc))
   {
      LOG_FMT(LOCBLK, " -- no braces found\n");
      return;
   }
   LOG_FMT(LOCBLK, "\n");

   /* we are on a block literal for sure */
   set_type_and_ptype(pc, CT_OC_BLOCK_CARET, CT_OC_BLOCK_EXPR );

   /* handle the optional args */
   chunk_t* lbp; /* last before parenthesis - end of return type, if any */
   if (apo)
   {
      chunk_t* apc = chunk_skip_to_match(apo);  /* arg parenthesis close */
      if (is_paren_close(apc))
      {
         LOG_FMT(LOCBLK, " -- marking parens @ %u:%u and %u:%u\n",
                 apo->orig_line, apo->orig_col, apc->orig_line, apc->orig_col);
         flag_parens(apo, PCF_OC_ATYPE, CT_FPAREN_OPEN, CT_OC_BLOCK_EXPR, true);
         fix_fcn_def_params(apo);
      }
      lbp = get_prev_ncnl(apo);
   }
   else
   {
      lbp = get_prev_ncnl(bbo);
   }

   /* mark the return type, if any */
   while (lbp != pc)
   {
      assert(is_valid(lbp));
      LOG_FMT(LOCBLK, " -- lbp %s[%s]\n", lbp->text(), get_token_name(lbp->type));
      make_type(lbp);
      set_flags(lbp, PCF_OC_RTYPE    );
      set_ptype(lbp, CT_OC_BLOCK_EXPR);
      lbp = get_prev_ncnl(lbp);
   }
   /* mark the braces */
   set_ptype(bbo, CT_OC_BLOCK_EXPR);
   set_ptype(bbc, CT_OC_BLOCK_EXPR);
}


static void handle_oc_block_type(chunk_t* pc)
{
   LOG_FUNC_ENTRY();
   return_if(is_invalid(pc));

   if (is_flag(pc, PCF_IN_TYPEDEF))
   {
      LOG_FMT(LOCBLK, "%s: skip block type @ %u:%u -- in typedef\n",
              __func__, pc->orig_line, pc->orig_col);
      return;
   }

   /* make sure we have '( ^' */
   chunk_t* tpo = get_prev_ncnl(pc); /* type paren open */
   if (is_paren_open(tpo))
   {
      /* block type: 'RTYPE (^LABEL)(ARGS)'
       * LABEL is optional. */
      chunk_t* tpc = chunk_skip_to_match(tpo); /* type close parenthesis (after '^') */
      chunk_t* nam = get_prev_ncnl(tpc); /* name (if any) or '^' */
      chunk_t* apo = get_next_ncnl(tpc); /* arg open parenthesis */
      chunk_t* apc = chunk_skip_to_match(apo); /* arg close parenthesis */

      /* If this is a block literal instead of a block type, 'nam'
       * will actually be the closing bracket of the block. We run into
       * this situation if a block literal is enclosed in parentheses. */
      if (is_closing_brace(nam))
      {
         return(handle_oc_block_literal(pc));
      }

      if (is_paren_close(apc))
      {
         chunk_t*  aft = get_next_ncnl(apc);
         c_token_t pt;

         if (is_str(nam, "^"))
         {
            set_type(nam, CT_PTR_TYPE);
            pt = CT_FUNC_TYPE;
         }
         else if (is_type(aft, CT_ASSIGN, CT_SEMICOLON))
         {
            set_type(nam, CT_FUNC_VAR);
            pt = CT_FUNC_VAR;
         }
         else
         {
            set_type(nam, CT_FUNC_TYPE);
            pt = CT_FUNC_TYPE;
         }
         assert(is_valid(nam));
         LOG_FMT(LOCBLK, "%s: block type @ %u:%u (%s)[%s]\n",
                 __func__, pc->orig_line, pc->orig_col, nam->text(), get_token_name(nam->type));
         set_type_and_ptype(pc,  CT_PTR_TYPE,     pt); //CT_OC_BLOCK_TYPE;
         set_type_and_ptype(tpo, CT_TPAREN_OPEN,  pt); //CT_OC_BLOCK_TYPE;
         set_type_and_ptype(tpc, CT_TPAREN_CLOSE, pt); //CT_OC_BLOCK_TYPE;
         set_type_and_ptype(apo, CT_FPAREN_OPEN,  CT_FUNC_PROTO);
         set_type_and_ptype(apc, CT_FPAREN_CLOSE, CT_FUNC_PROTO);
         fix_fcn_def_params(apo);
         mark_function_return_type(nam, get_prev_ncnl(tpo), pt);
      }
   }
}


static chunk_t* handle_oc_md_type(chunk_t* paren_open, c_token_t ptype, uint64_t flags, bool &did_it)
{
   chunk_t* paren_close;

   if (!is_paren_open(paren_open) ||
       ((paren_close = chunk_skip_to_match(paren_open)) == nullptr))
   {
      did_it = false;
      return(paren_open);
   }

   did_it = true;

   set_ptype_and_flag(paren_open,  ptype, flags);
   set_ptype_and_flag(paren_close, ptype, flags);

   for (chunk_t* cur = get_next_ncnl(paren_open);
        cur != paren_close;
        cur = get_next_ncnl(cur))
   {
      assert(is_valid(cur));
      LOG_FMT(LOCMSGD, " <%s|%s>", cur->text(), get_token_name(cur->type));
      set_flags(cur, flags);
      make_type(cur);
   }

   /* returning the chunk after the paren close */
   return(get_next_ncnl(paren_close));
}


static void handle_oc_message_decl(chunk_t* pc)
{
   LOG_FUNC_ENTRY();

   /* Figure out if this is a specification or declaration */
   chunk_t* tmp = pc;
   while ((tmp = chunk_get_next(tmp)) != nullptr)
   {
      return_if(tmp->level < pc->level); /* should not happen */
      break_if(is_type(tmp, CT_SEMICOLON, CT_BRACE_OPEN));
   }
   return_if(is_invalid(tmp));

   c_token_t pt = (is_type(tmp, CT_SEMICOLON)) ? CT_OC_MSG_SPEC : CT_OC_MSG_DECL;
   set_type_and_ptype(pc, CT_OC_SCOPE, pt);
   LOG_FMT(LOCMSGD, "%s: %s @ %u:%u -", __func__, get_token_name(pt), pc->orig_line, pc->orig_col);

   /* format: -(TYPE) NAME [: (TYPE)NAME */

   /* handle the return type */
   bool did_it;
   tmp = handle_oc_md_type(get_next_ncnl(pc), pt, PCF_OC_RTYPE, did_it);
   if (did_it == false)        { LOG_FMT(LOCMSGD, " -- missing type parens\n"); return; }
   if (!is_type(tmp, CT_WORD)) { LOG_FMT(LOCMSGD, " -- missing method name\n"); return; } /* expect the method name/label */

   chunk_t* label = tmp;
   set_type_and_ptype(tmp, pt, pt);
   pc = get_next_ncnl(tmp);
   assert(is_valid(pc));
   LOG_FMT(LOCMSGD, " [%s]%s", pc->text(), get_token_name(pc->type));

   /* if we have a colon next, we have args */
   if (is_type(pc, CT_COLON, CT_OC_COLON))
   {
      pc = label;
      while (true)
      {
         /* skip optional label */
         if (is_type(pc, CT_WORD, pt))
         {
            set_ptype(pc, pt);
            pc = get_next_ncnl(pc);
         }
         /* a colon must be next */
         break_if (!is_str(pc, ":"));

         set_type_and_ptype(pc, CT_OC_COLON, pt);
         pc = get_next_ncnl(pc);
         assert(is_valid(pc));

         /* next is the type in parens */
         LOG_FMT(LOCMSGD, "  (%s)", pc->text());
         tmp = handle_oc_md_type(pc, pt, PCF_OC_ATYPE, did_it);
         if (did_it == false)
         {
            LOG_FMT(LWARN, "%s: %u:%u expected type\n",
                  __func__, pc->orig_line, pc->orig_col);
            break;
         }
         pc = tmp;
         assert(is_valid(pc));
         /* we should now be on the arg name */
         set_flags(pc, PCF_VAR_DEF);
         LOG_FMT(LOCMSGD, " arg[%s]", pc->text());
         pc = get_next_ncnl(pc);
      }
   }

   assert(is_valid(pc));
   LOG_FMT(LOCMSGD, " end[%s]", pc->text());

   if (is_opening_rbrace(pc))
   {
      set_ptype(pc, pt);
      pc = chunk_skip_to_match(pc);
      if (is_valid(pc)) { set_ptype(pc, pt); }
   }
   else if (is_type(pc, CT_SEMICOLON)) { set_ptype(pc, pt); }

   LOG_FMT(LOCMSGD, "\n");
}


static void handle_oc_message_send(chunk_t* os)
{
   LOG_FUNC_ENTRY();

   chunk_t* cs = chunk_get_next(os);
   while ((is_valid(cs)) && (cs->level > os->level))
   {
      cs = chunk_get_next(cs);
   }

   return_if(is_invalid_or_not_type(cs, CT_SQUARE_CLOSE));
   LOG_FMT(LOCMSG, "%s: line %u, col %u\n",
         __func__, os->orig_line, os->orig_col);

   chunk_t* tmp = get_next_ncnl(cs);
   if (is_semicolon(tmp))
   {
      set_ptype(tmp, CT_OC_MSG);
   }

   set_ptype_and_flag(os, CT_OC_MSG, PCF_IN_OC_MSG);
   set_ptype_and_flag(cs, CT_OC_MSG, PCF_IN_OC_MSG);

   /* expect a word first thing or [...] */
   tmp = get_next_ncnl(os);
   assert(is_valid(tmp));
   if (is_type(tmp, CT_SQUARE_OPEN, CT_PAREN_OPEN))
   {
      tmp = chunk_skip_to_match(tmp);
   }
   else if (not_type(tmp, CT_WORD, CT_TYPE, CT_STRING))
   {
      LOG_FMT(LOCMSG, "%s: %u:%u expected identifier, not '%s' [%s]\n",
              __func__, tmp->orig_line, tmp->orig_col,
              tmp->text(), get_token_name(tmp->type));
      return;
   }
   else
   {
      chunk_t* tt = get_next_ncnl(tmp);
      if (is_paren_open(tt))
      {
         set_type(tmp, CT_FUNC_CALL);
         tmp = get_prev_ncnl(set_paren_parent(tt, CT_FUNC_CALL));
      }
      else
      {
         set_type(tmp, CT_OC_MSG_CLASS);
      }
   }

   /* handle '< protocol >' */
   tmp = get_next_ncnl(tmp);
   if (is_str(tmp, "<"))
   {
      chunk_t* ao = tmp;
      assert(is_valid(ao));
      chunk_t* ac = get_next_str(ao, ">", 1, (int32_t)ao->level);

      if (is_valid(ac))
      {
         set_type_and_ptype(ao, CT_ANGLE_OPEN,  CT_OC_PROTO_LIST);
         set_type_and_ptype(ac, CT_ANGLE_CLOSE, CT_OC_PROTO_LIST);
         for (tmp = chunk_get_next(ao); tmp != ac; tmp = chunk_get_next(tmp))
         {
            assert(is_valid(tmp));
            tmp->level += 1;
            set_ptype(tmp, CT_OC_PROTO_LIST);
         }
      }
      tmp = get_next_ncnl(ac);
   }
   /* handle 'object.property' and 'collection[index]' */
   else
   {
      while (is_valid(tmp))
      {
         if (is_type(tmp, CT_MEMBER))  /* move past [object.prop1.prop2  */
         {
            chunk_t* typ = get_next_ncnl(tmp);
            if (is_type(typ, CT_WORD, CT_TYPE))
            {
               tmp = get_next_ncnl(typ);
            }
            else { break; }
         }
         else if (is_type(tmp, CT_SQUARE_OPEN))  /* move past [collection[index]  */
         {
            chunk_t* tcs = get_next_ncnl(tmp);
            while ((is_valid(tcs)) && (tcs->level > tmp->level))
            {
               tcs = get_next_ncnl(tcs);
            }
            if (is_type(tcs, CT_SQUARE_CLOSE))
            {
               tmp = get_next_ncnl(tcs);
            }
            else { break; }
         }
         else { break; }
      }
   }

   if (is_type(tmp, CT_WORD, CT_TYPE)) { set_type(tmp, CT_OC_MSG_FUNC); }

   chunk_t* prev = nullptr;
   for (tmp = chunk_get_next(os); tmp != cs; tmp = chunk_get_next(tmp))
   {
      assert(is_valid(tmp));
      set_flags(tmp, PCF_IN_OC_MSG);
      if (is_type_and_level(tmp, CT_COLON, (int32_t)(cs->level + 1)))
      {
         set_type(tmp, CT_OC_COLON);
         if (is_type(prev, CT_WORD, CT_TYPE))
         {
            /* Might be a named param, check previous block */
            chunk_t* pp = chunk_get_prev(prev);
            if (not_type(pp, CT_OC_COLON, CT_ARITH, CT_CARET) )
            {
               set_type (prev, CT_OC_MSG_NAME);
               set_ptype(tmp,  CT_OC_MSG_NAME);
            }
         }
      }
      prev = tmp;
   }
}


static void handle_oc_property_decl(chunk_t* os)
{
   if (is_true(UO_mod_sort_oc_properties))
   {
      typedef std::vector<chunk_t*> ChunkGroup;
      std::vector<ChunkGroup> thread_chunks;      // atomic/nonatomic
      std::vector<ChunkGroup> readwrite_chunks;   // readwrite, readonly
      std::vector<ChunkGroup> ref_chunks;         // retain, copy, assign, weak, strong, unsafe_unretained
      std::vector<ChunkGroup> getter_chunks;      // getter
      std::vector<ChunkGroup> setter_chunks;      // setter
      std::vector<ChunkGroup> nullability_chunks; // nonnull/nullable

      chunk_t* open_paren = nullptr;
      chunk_t* next       = chunk_get_next(os);
      assert(is_valid(next));
      if (is_type(next, CT_PAREN_OPEN))
      {
         open_paren = next;
         next       = chunk_get_next(next);

         /* Determine location of the property attributes
          * NOTE: Did not do this in the combine.cpp do_symbol_check as
          * I was not sure what the ramifications of adding a new type
          * for each of the below types would be. It did break some items
          * when I attempted to add them so this is my hack for now. */
         while (not_type(next, CT_PAREN_CLOSE))
         {
            if (is_type(next, CT_WORD))
            {
               ChunkGroup chunkGroup;
               if      (is_str(next, "atomic"   ) ||
                        is_str(next, "nonatomic") )
               {
                  chunkGroup.push_back(next);
                  thread_chunks.push_back(chunkGroup);
               }
               else if (is_str(next, "readonly" ) ||
                        is_str(next, "readwrite") )
               {
                  chunkGroup.push_back(next);
                  readwrite_chunks.push_back(chunkGroup);
               }
               else if (is_str(next, "assign"           ) ||
                        is_str(next, "retain"           ) ||
                        is_str(next, "copy"             ) ||
                        is_str(next, "strong"           ) ||
                        is_str(next, "weak"             ) ||
                        is_str(next, "unsafe_unretained") )
               {
                  chunkGroup.push_back(next);
                  ref_chunks.push_back(chunkGroup);
               }
               else if (is_str(next, "getter") ||
                        is_str(next, "setter") )
               {
                  do
                  {
                     chunkGroup.push_back(next);
                     next = chunk_get_next(next);
                  } while (not_type(next, CT_COMMA, CT_PAREN_CLOSE));
                  assert(is_valid(next));
                  next = next->prev;
                  break_if(is_invalid(next));

                  if (is_str(next, "getter")) getter_chunks.push_back(chunkGroup);
                  else  /* str=="setter" */   setter_chunks.push_back(chunkGroup);
               }
               else if (is_str(next, "nullable") ||
                        is_str(next, "nonnull" ) )
               {
                  chunkGroup.push_back(next);
                  nullability_chunks.push_back(chunkGroup);
               }
            }
            next = chunk_get_next(next);
         }

         int32_t thread_w      = get_ival(UO_mod_sort_oc_property_thread_safe_weight);
         int32_t readwrite_w   = get_ival(UO_mod_sort_oc_property_readwrite_weight  );
         int32_t ref_w         = get_ival(UO_mod_sort_oc_property_reference_weight  );
         int32_t getter_w      = get_ival(UO_mod_sort_oc_property_getter_weight     );
         int32_t setter_w      = get_ival(UO_mod_sort_oc_property_setter_weight     );
         int32_t nullability_w = get_ival(UO_mod_sort_oc_property_nullability_weight);

         std::multimap<int32_t, std::vector<ChunkGroup>> sorted_chunk_map;
         sorted_chunk_map.insert(pair<int32_t, std::vector<ChunkGroup> >(thread_w,      thread_chunks));
         sorted_chunk_map.insert(pair<int32_t, std::vector<ChunkGroup> >(readwrite_w,   readwrite_chunks));
         sorted_chunk_map.insert(pair<int32_t, std::vector<ChunkGroup> >(ref_w,         ref_chunks));
         sorted_chunk_map.insert(pair<int32_t, std::vector<ChunkGroup> >(getter_w,      getter_chunks));
         sorted_chunk_map.insert(pair<int32_t, std::vector<ChunkGroup> >(setter_w,      setter_chunks));
         sorted_chunk_map.insert(pair<int32_t, std::vector<ChunkGroup> >(nullability_w, nullability_chunks));

         chunk_t* curr_chunk = open_paren;
         for (multimap<int32_t, std::vector<ChunkGroup>>::reverse_iterator it = sorted_chunk_map.rbegin();
              it != sorted_chunk_map.rend();
              ++it)
         {
            std::vector<ChunkGroup> chunk_groups = (*it).second;
            for (auto chunk_group : chunk_groups)
            {
               for (auto chunk : chunk_group)
               {
                  chunk->orig_prev_sp = 0;
                  if (chunk != curr_chunk)
                  {
                     chunk_move_after(chunk, curr_chunk);
                     curr_chunk = chunk;
                  }
                  else
                  {
                     curr_chunk = chunk_get_next(curr_chunk);
                  }
               }

               /* add the parenthesis */
               assert(is_valid(curr_chunk));
               chunk_t endchunk;
               endchunk.type        = CT_COMMA;
               endchunk.str         = ", ";
               endchunk.level       = curr_chunk->level;
               endchunk.brace_level = curr_chunk->brace_level;
               endchunk.orig_line   = curr_chunk->orig_line;
               endchunk.column      = curr_chunk->orig_col_end + 1u;
               endchunk.ptype       = curr_chunk->ptype;
               set_flags(&endchunk, get_flags(curr_chunk, PCF_COPY_FLAGS));
               chunk_add_after(&endchunk, curr_chunk);
               curr_chunk = curr_chunk->next;
            }
         }

         /* Remove the extra comma's that we did not move */
         while (not_type(curr_chunk, CT_PAREN_CLOSE))
         {
            chunk_t* rm_chunk = curr_chunk;
            curr_chunk = chunk_get_next(curr_chunk);
            chunk_del(rm_chunk);
         }
      }
   }


   chunk_t* tmp = get_next_ncnl(os);
   if (is_paren_open(tmp))
   {
      tmp = get_next_ncnl(chunk_skip_to_match(tmp));
   }
   fix_var_def(tmp);
}


static void handle_cs_square_stmt(chunk_t* os)
{
   LOG_FUNC_ENTRY();

   chunk_t* cs = chunk_get_next(os);
   while (is_valid(cs) && (cs->level > os->level))
   {
      cs = chunk_get_next(cs);
   }

   return_if(is_invalid_or_not_type(cs, CT_SQUARE_CLOSE));

   set_ptype(os, CT_CS_SQ_STMT);
   set_ptype(cs, CT_CS_SQ_STMT);

   chunk_t* tmp;
   for (tmp = chunk_get_next(os); tmp != cs; tmp = chunk_get_next(tmp))
   {
      assert(is_valid(tmp));
      set_ptype(tmp, CT_CS_SQ_STMT);
      if (is_type(tmp, CT_COLON)) { set_type(tmp, CT_CS_SQ_COLON); }
   }

   tmp = get_next_ncnl(cs);
   if (is_valid(tmp)) { set_flags(tmp, PCF_STMT_START | PCF_EXPR_START); }
}


static void handle_cs_property(chunk_t* bro)
{
   LOG_FUNC_ENTRY();

   set_paren_parent(bro, CT_CS_PROPERTY);

   bool    did_prop = false;
   chunk_t* pc      = bro;
   while ((pc = get_prev_ncnl(pc)) != nullptr)
   {
      if (is_level(pc, bro->level))
      {
         if ((did_prop == false) && is_type(pc, CT_WORD, CT_THIS))
         {
            set_type(pc, CT_CS_PROPERTY);
            did_prop = true;
         }
         else
         {
            set_ptype(pc, CT_CS_PROPERTY);
            make_type(pc);
         }
         break_if(is_flag(pc, PCF_STMT_START));
      }
   }
}


static void handle_cs_array_type(chunk_t* pc)
{
   /* get the preceding chunk that is no comma */
   chunk_t* prev = get_prev_comma(pc, scope_e::ALL, false);

   if (is_type(prev, CT_SQUARE_OPEN))
   {
      while (pc != prev)
      {
         pc->ptype = CT_TYPE;
         pc        = chunk_get_prev(pc);
      }
      prev->ptype = CT_TYPE;
   }
}


void remove_extra_returns(void)
{
   LOG_FUNC_ENTRY();

   chunk_t* pc = chunk_get_head();
   while (is_valid(pc))
   {
      if (is_type(pc, CT_RETURN) && !is_preproc(pc))
      {
         chunk_t* semi  = get_next_ncnl(pc);
         chunk_t* cl_br = get_next_ncnl(semi);

         if (are_types(semi, CT_SEMICOLON, cl_br, CT_BRACE_CLOSE) &&
             is_ptype (cl_br, CT_FUNC_DEF, CT_FUNC_CLASS_DEF    ) )
         {
            LOG_FMT(LRMRETURN, "Removed 'return;' on line %u\n", pc->orig_line);
            chunk_del(pc);
            chunk_del(semi);
            pc = cl_br;
         }
      }
      pc = chunk_get_next(pc);
   }
}


static void handle_wrap(chunk_t* pc)
{
   LOG_FUNC_ENTRY();
   chunk_t* opp  = chunk_get_next(pc);
   chunk_t* name = chunk_get_next(opp);
   chunk_t* clp  = chunk_get_next(name);
   return_if(are_invalid(opp, name, clp));

   const argval_t pav = (is_type(pc, CT_FUNC_WRAP)) ?
                  get_arg(UO_sp_func_call_paren) :
                  get_arg(UO_sp_cpp_cast_paren );

   const argval_t av = (is_type(pc, CT_FUNC_WRAP)) ?
                 get_arg(UO_sp_inside_fparen    ) :
                 get_arg(UO_sp_inside_paren_cast);

   if (is_type(clp,  CT_PAREN_CLOSE  ) &&
       is_type(opp,  CT_PAREN_OPEN   ) &&
       is_type(name, CT_WORD, CT_TYPE) )
   {
      const char *psp = is_arg_set(pav, AV_ADD) ? " " : "";
      const char *fsp = is_arg_set(av,  AV_ADD) ? " " : "";
      pc->str.append("%s(%s%s%s)", psp, fsp, name->str.c_str(), fsp);
      const c_token_t new_type = is_type(pc, CT_FUNC_WRAP) ? CT_FUNCTION : CT_TYPE;
      set_type(pc, new_type);

      pc->orig_col_end = pc->orig_col + pc->len();

      chunk_del(opp);
      chunk_del(name);
      chunk_del(clp);
   }
}


static void handle_proto_wrap(chunk_t* pc)
{
   LOG_FUNC_ENTRY();
   chunk_t* opp  = get_next_ncnl(pc);
   chunk_t* name = get_next_ncnl(opp);
   chunk_t* tmp  = get_next_ncnl(get_next_ncnl(name));
   chunk_t* clp  = chunk_skip_to_match(opp);
   const chunk_t* cma = get_next_ncnl(clp);

   return_if (are_invalid(opp, name    ) ||
              are_invalid(clp, cma, tmp) ||
              not_type(name, CT_WORD, CT_TYPE) ||
              not_type(opp,  CT_PAREN_OPEN   ) );

   switch(cma->type)
   {
      case(CT_SEMICOLON ): set_type(pc, CT_FUNC_PROTO); break;
      case(CT_BRACE_OPEN): set_type(pc, CT_FUNC_DEF  ); break;
      default:             /* unexpected chunk type */  return;
   }

   set_ptype(opp, pc->type);
   set_ptype(clp, pc->type);
   set_ptype(tmp, CT_PROTO_WRAP);

   if (is_type(tmp, CT_PAREN_OPEN)) { fix_fcn_def_params(tmp); }
   else                             { fix_fcn_def_params(opp); set_type(name, CT_WORD); }

   tmp = chunk_skip_to_match(tmp);
   set_ptype(tmp, CT_PROTO_WRAP);

   /* Mark return type (TODO: move to own function) */
   tmp = pc;
   while ((tmp = get_prev_ncnl(tmp)) != nullptr)
   {
      break_if (!is_var_type(tmp) &&
                not_type(tmp, CT_OPERATOR, CT_WORD, CT_ADDR));
      set_ptype(tmp, pc->type);
      make_type(tmp);
   }
}


static void handle_java_assert(chunk_t* pc)
{
   LOG_FUNC_ENTRY();

   bool     did_colon = false;
   chunk_t* tmp       = pc;
   while ((tmp = chunk_get_next(tmp)) != nullptr)
   {
      if (is_level(tmp, pc->level))
      {
         if ((did_colon == false  ) && is_type(tmp, CT_COLON) )
         {
            did_colon = true;
            set_ptype(tmp, pc->type);
         }
         if (is_type(tmp, CT_SEMICOLON))
         {
            set_ptype(tmp, pc->type);
            break;
         }
      }
   }
}
<|MERGE_RESOLUTION|>--- conflicted
+++ resolved
@@ -2106,17 +2106,10 @@
    return_if(is_invalid(start));
    LOG_FMT(LCASTS, "%s:line %u, col %u:", __func__, start->orig_line, start->orig_col);
 
-<<<<<<< HEAD
    chunk_t* prev = get_prev_ncnl(start);
+   return_if(is_invalid(prev));
+
    if (is_type(prev, CT_PP_DEFINED))
-=======
-   prev = chunk_get_prev_ncnl(start);
-   if (prev == nullptr)
-   {
-      return;
-   }
-   if ((prev != nullptr) && (prev->type == CT_PP_DEFINED))
->>>>>>> dd3d3d1b
    {
       LOG_FMT(LCASTS, " -- not a cast - after defined\n");
       return;
