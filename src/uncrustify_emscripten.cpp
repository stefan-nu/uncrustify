--- conflicted
+++ resolved
@@ -1,3446 +1,1727 @@
-<<<<<<< HEAD
-/*
- * uncrustify_emscripten.cpp - JavaScript Emscripten binding interface
- *
- *  Created on: May 8, 2016
- *      Author: Daniel Chumak
- *
- * INTERFACE:
- * ============================================================================
- * unsure about these:
- *   --check       TODO ???
- *   --decode      TODO ???
- *   --detect      TODO needs uncrustify start and end which both are static
- *
- *
- * will not be included:
- * ----------------------------------------------------------------------------
- *   -t ( define via multiple --type )
- *   -d ( define via multiple --define )
- *   --assume ( no files available to guess the lang. based on the filename ending )
- *   --files ( no batch processing will be available )
- *   --prefix
- *   --suffix
- *   --assume
- *   --no-backup
- *   --replace
- *   --mtime
- *   --universalindent
- *   -help, -h, --usage, -?
- *
- *
- * done:
- * ----------------------------------------------------------------------------
- *   --update-config ( use show_config() )
- *   --update-config-with-doc ( show_config( bool withDoc = true ) )
- *   --version, -v ( use get_version() )
- *   --log, -L ( use log_set_sev( log_sev_t sev, bool value ) )
- *   -q ( use set_quiet() )
- *   --config, -c ( use set_config( string _cfg ) )
- *   --file, -f ( use uncrustify( string _file ) )
- *   --show-config( use show_options() )
- *   --show ( use show_log_type( bool ) )
- *   --frag ( use uncrustify( string _file, bool frag = true ) )
- *   --type ( use add_keyword( string _type, c_token_t type ) )
- *   --define ( use add_define( string _tag ) )
- *   -l ( use uncrustify() )
- *   --parsed, -p  ( use debug() )
- */
-
-#ifdef EMSCRIPTEN
-
-#include "prototypes.h"
-#include "unicode.h"
-#include "defines.h"
-#include "keywords.h"
-#include "options.h"
-#include "uncrustify_version.h"
-#include "logger.h"
-#include "log_levels.h"
-#include "output.h"
-
-#include <iostream>
-#include <stdio.h>
-#include <stdlib.h>
-#include <memory>
-
-#include <emscripten/bind.h>
-
-
-#define STRINGIFY(s)    # s
-
-
-using namespace std;
-using namespace emscripten;
-
-
-extern void process_option_line(char *configLine, const char *filename);
-extern int load_header_files();
-extern const char *language_name_from_flags(size_t lang);
-extern void uncrustify_file(const file_mem &fm, FILE *pfout, const char *parsed_file, bool defer_uncrustify_end = false);
-extern const option_map_value *unc_find_option(const char *name);
-extern void uncrustify_end();
-
-extern map<uncrustify_options, option_map_value> option_name_map;
-extern map<uncrustify_groups, group_map_value>   group_map;
-
-
-/**
- * Loads options from a file represented as a single char array.
- * Modifies: input char array, cpd.line_number
- * Expects: \0 terminated char array
- *
- * @param configString char array that holds the whole config
- * @return EXIT_SUCCESS on success
- */
-int load_option_fileChar(char *configString)
-{
-   char *delimPos       = &configString[0];
-   char *subStringStart = &configString[0];
-
-   cpd.line_number = 0;
-
-   while (true)
-   {
-      delimPos = strchr(delimPos, '\n');
-      if (delimPos == nullptr)
-      {
-         break;
-      }
-
-      // replaces \n with \0 -> string including multiple terminated substrings
-      *delimPos = '\0';
-
-      process_option_line(subStringStart, "");
-
-      delimPos++;
-      subStringStart = delimPos;
-   }
-   //get last line, expectation: ends with \0
-   process_option_line(subStringStart, "");
-
-   return(EXIT_SUCCESS);
-}
-
-
-/**
- * adds a new keyword to Uncrustify's dynamic keyword map (dkwm, keywords.cpp)
- *
- * @param tag:  keyword that is going to be added
- * @param type: type of the keyword
- */
-void _add_keyword(string tag, c_token_t type)
-{
-   if (tag.empty())
-   {
-      LOG_FMT(LERR, "%s: input string is empty\n", __func__);
-      return;
-   }
-   add_keyword(tag.c_str(), type);
-}
-
-
-//! clears Uncrustify's dynamic keyword map (dkwm, keywords.cpp)
-void clear_keywords()
-{
-   clear_keyword_file();
-}
-
-
-/**
- * adds an entry to the define list
- *
- * @param tag:   tag string
- * @param value: value of the define
- */
-void add_define(string tag, string val)
-{
-   if (tag.empty())
-   {
-      LOG_FMT(LERR, "%s: tag string is empty\n", __func__);
-      return;
-   }
-   if (val.empty())
-   {
-      LOG_FMT(LERR, "%s: val string is empty\n", __func__);
-      return;
-   }
-
-   add_define(tag.c_str(), val.c_str());
-}
-
-
-/**
- * adds an entry to the define list
- *
- * @param tag: tag string
- */
-void add_define(string tag)
-{
-   if (tag.empty())
-   {
-      LOG_FMT(LERR, "%s: tag string is empty\n", __func__);
-      return;
-   }
-   add_define(tag.c_str(), nullptr);
-}
-
-
-/**
- * Show or hide the severity prefix "<1>"
- *
- * @param b: true=show, false=hide
- */
-void show_log_type(bool b)
-{
-   log_show_sev(b);
-}
-
-
-//! returns the UNCRUSTIFY_VERSION string
-string get_version()
-{
-   return(UNCRUSTIFY_VERSION);
-}
-
-
-//! disables all logging messages
-void set_quiet()
-{
-   // set empty mask
-   log_mask_t mask;
-
-   log_set_mask(mask);
-}
-
-
-// TODO it would be nicer to set settings via uncrustify_options enum_id
-//
-// int set_option_value(op_val_t option_id, const char *value) string
-// get_option_value(op_val_t option_id )
-//
-// but this wont work since type info is needed which is inside of the _static_
-// option_name_map< option_name : string, option_map_val : struct { type :
-// argtype_e, ....} > to access the right union var inside of op_val_t even if
-// option_name_map would not be static, no direct access to the type info is
-// possible since the maps needs to be iterated to find the according enum_id
-
-
-/**
- * sets value of an option
- *
- * @param name:  name of the option
- * @param value: value that is going to be set
- * @return options enum value of the found option or -1 if option was not found
- */
-int set_option(string name, string value)
-{
-   if (name.empty())
-   {
-      LOG_FMT(LERR, "%s: name string is empty\n", __func__);
-      return(-1);
-   }
-   if (value.empty())
-   {
-      LOG_FMT(LERR, "%s: value string is empty\n", __func__);
-      return(-1);
-   }
-
-   return(set_option_value(name.c_str(), value.c_str()));
-}
-
-
-/**
- * returns value of an option
- *
- * @param name: name of the option
- * @return currently set value of the option
- */
-string get_option(string name)
-{
-   if (name.empty())
-   {
-      LOG_FMT(LERR, "%s: input string is empty\n", __func__);
-      return("");
-   }
-
-   const auto option = unc_find_option(name.c_str());
-   if (option == nullptr)
-   {
-      LOG_FMT(LWARN, "Option %s not found\n", name.c_str());
-      return("");
-   }
-
-   return(op_val_to_string(option->type, cpd.settings[option->id]));
-}
-
-
-//! returns a string with option documentation
-string show_options()
-{
-   char   *buf;
-   size_t len;
-
-   FILE   *stream = open_memstream(&buf, &len);
-
-   if (stream == nullptr)
-   {
-      LOG_FMT(LERR, "Failed to open_memstream\n");
-      fflush(stream);
-      fclose(stream);
-      free(buf);
-      return("");
-   }
-
-
-   print_options(stream);
-   fflush(stream);
-   fclose(stream);
-
-   string out(buf);
-   free(buf);
-
-   return(out);
-}
-
-
-/**
- * returns the config file string based on the current configuration
- *
- * @param withDoc:          false=without documentation,
- *                          true=with documentation text lines
- * @param only_not_default: false=containing all options,
- *                          true=containing only options with non default values
- * @return returns the config file string based on the current configuration
- */
-string show_config(bool withDoc, bool only_not_default)
-{
-   char   *buf;
-   size_t len;
-
-   FILE   *stream = open_memstream(&buf, &len);
-
-   if (stream == nullptr)
-   {
-      LOG_FMT(LERR, "Failed to open_memstream\n");
-      fflush(stream);
-      fclose(stream);
-      free(buf);
-      return("");
-   }
-
-   save_option_file_kernel(stream, withDoc, only_not_default);
-
-   fflush(stream);
-   fclose(stream);
-
-   string out(buf);
-   free(buf);
-
-   return(out);
-}
-
-
-/**
- * returns the config file string with all options based on the current configuration
- *
- * @param withDoc: false= without documentation, true=with documentation text lines
- * @return returns the config file string with all options based on the current configuration
- */
-string show_config(bool withDoc)
-{
-   return(show_config(withDoc, false));
-}
-
-
-//!returns the config file string with all options and without documentation based on the current configuration
-string show_config()
-{
-   return(show_config(false, false));
-}
-
-
-/**
- * initializes the current libUncrustify instance,
- * used only for emscripten binding here and will be automatically called while
- * module initialization
- */
-void _initialize()
-{
-   register_options();
-   set_option_defaults();
-   log_init(stdout);
-
-   LOG_FMT(LSYS, "Initialized libUncrustify\n");
-}
-
-
-//! destroys the current libUncrustify instance
-void destruct()
-{
-   clear_keyword_file();
-   clear_defines();
-}
-
-
-/**
- * reads option file string, sets the defined options
- *
- * @return returns EXIT_SUCCESS on success
- */
-int _loadConfig(intptr_t _cfg)
-{
-   // reset everything in case a config was loaded previously
-   clear_keyword_file();
-   clear_defines();
-   set_option_defaults();
-
-   // embind complains about char* so we use an int to get the pointer and cast it
-   // memory management is done in /emscripten/postfix_module.js
-   char *cfg = reinterpret_cast<char *>(_cfg);
-
-
-   if (load_option_fileChar(cfg) != EXIT_SUCCESS)
-   {
-      LOG_FMT(LERR, "unable to load the config\n");
-      return(EXIT_FAILURE);
-   }
-
-   /* This relies on cpd.filename being the config file name */
-   load_header_files();
-
-   LOG_FMT(LSYS, "finished loading config\n");
-   return(EXIT_SUCCESS);
-}
-
-
-//! returns a copy of the current option_name_map
-map<uncrustify_options, option_map_value> getOptionNameMap()
-{
-   return(option_name_map);
-}
-
-
-//! returns a copy of the current group_map
-map<uncrustify_groups, group_map_value> getGroupMap()
-{
-   return(group_map);
-}
-
-
-/**
- * format string
- *
- * @param file: pointer to the file char* string that is going to be formatted
- * @param langIDX: specifies in which language the input file is written
- * @param frag: true=fragmented code input, false=unfragmented code input
- * @param defer: true=do not perform cleanup of Uncrustify structures
- *
- * @return pointer to the formatted file char* string
- */
-intptr_t _uncrustify(intptr_t _file, lang_flag_e langIDX, bool frag, bool defer)
-{
-   // Problem: uncrustify originally is not a lib and uses global vars such as
-   // cpd.error_count for the whole program execution
-   // to know if errors occurred during the formating step we reset this var here
-   cpd.error_count = 0;
-   cpd.filename    = "stdin";
-   cpd.frag        = frag;
-   if (langIDX == 0)   // 0 == undefined
-   {
-      LOG_FMT(LWARN, "language of input file not defined, C++ will be assumed\n");
-      cpd.lang_flags = LANG_CPP;
-   }
-   else
-   {
-      cpd.lang_flags = langIDX;
-   }
-
-   // embind complains about char* so we use an intptr_t to get the pointer and
-   // cast it, memory management is done in /emscripten/postfix_module.js
-   char     *file = reinterpret_cast<char *>(_file);
-
-   file_mem fm;
-   fm.raw.clear();
-   fm.data.clear();
-   fm.enc = char_encoding_e::e_ASCII;
-   fm.raw = vector<UINT8>();
-
-   char c;
-   for (auto idx = 0; (c = file[idx]) != 0; ++idx)
-   {
-      fm.raw.push_back(c);
-   }
-
-   if (!decode_unicode(fm.raw, fm.data, fm.enc, fm.bom))
-   {
-      LOG_FMT(LERR, "Failed to read code\n");
-      return(0);
-   }
-
-   /* Done reading from stdin */
-   LOG_FMT(LSYS, "Parsing: %d bytes (%d chars) from stdin as language %s\n",
-           (int)fm.raw.size(), (int)fm.data.size(),
-           language_name_from_flags(cpd.lang_flags));
-
-
-   char   *buf = nullptr;
-   size_t len  = 0;
-
-   // uncrustify uses FILE instead of streams for its outputs
-   // to redirect FILE writes into a char* open_memstream is used
-   // windows lacks open_memstream, only UNIX/BSD is supported
-   // apparently emscripten has its own implementation, if that is not working
-   // see: stackoverflow.com/questions/10305095#answer-10341073
-   FILE *stream = open_memstream(&buf, &len);
-   if (stream == nullptr)
-   {
-      LOG_FMT(LERR, "Failed to open_memstream\n");
-      return(0);
-   }
-
-   // TODO One way to implement the --parsed, -p functionality would
-   // be to let the uncrustify_file function run, throw away the formated
-   // output and return the debug as a string. For this uncrustify_file would
-   // need to accept a stream, FILE or a char array pointer in which the output
-   // will be stored.
-   // Another option would be to check, inside the uncrustify_file function,
-   // if the current filename string matches stdout or stderr and use those as
-   // output locations. This is the easier fix but the debug info in the
-   // browsers console is littered with other unneeded text.
-   // Finally, the ugliest solution, would be also possible to re-route
-   // either stdout or stderr inside the Module var of emscripten to a js
-   // function which passes the debug output into a dedicated output js target.
-   // This therefore would introduce the dependency on the user to always have
-   // the output js target available.
-   uncrustify_file(fm, stream, nullptr, defer);
-
-   fflush(stream);
-   fclose(stream);
-
-   if (cpd.error_count != 0)
-   {
-      LOG_FMT(LWARN, "%d errors occurred during formating\n", cpd.error_count);
-   }
-
-   if (len == 0)
-   {
-      return(0);
-   }
-   // buf is deleted inside js code
-   return(reinterpret_cast<intptr_t>(buf));
-} // uncrustify
-
-
-/**
- * format string
- *
- * @param file: pointer to the file char* string that is going to be formatted
- * @param langIDX: specifies in which language the input file is written
- * @param frag: true=fragmented code input, false=unfragmented code input
- *
- * @return pointer to the formatted file char* string
- */
-intptr_t _uncrustify(intptr_t file, lang_flag_e langIDX, bool frag)
-{
-   return(_uncrustify(file, langIDX, frag, false));
-}
-
-
-/**
- * format string, assume unfragmented code input
- *
- * @param file: pointer to the file char* string that is going to be formatted
- * @param langIDX: specifies in which language the input file is written
- *
- * @return pointer to the formatted file char* string
- */
-intptr_t _uncrustify(intptr_t file, lang_flag_e langIDX)
-{
-   return(_uncrustify(file, langIDX, false, false));
-}
-
-
-/**
- * generate debug output
- *
- * @param file: pointer to the file char* string that is going to be formatted
- * @param langIDX: specifies in which language the input file is written
- * @param frag: true=fragmented code input, false=unfragmented code input
- *
- * @return pointer to the debug file char* string
- */
-intptr_t _debug(intptr_t _file, lang_flag_e langIDX, bool frag)
-{
-   auto formatted_str_ptr = _uncrustify(_file, langIDX, frag, true);
-   char *formatted_str    = reinterpret_cast<char *>(formatted_str_ptr);
-
-   // Lazy solution: Throw away the formated file output.
-   // Maybe later add option to return both formatted file string and debug
-   // file string together ... somehow.
-   free(formatted_str);
-
-   char   *buf    = nullptr;
-   size_t len     = 0;
-   FILE   *stream = open_memstream(&buf, &len);
-   if (stream == nullptr)
-   {
-      LOG_FMT(LERR, "Failed to open_memstream\n");
-      return(0);
-   }
-   output_parsed(stream);
-   fflush(stream);
-   fclose(stream);
-
-   // start deferred _uncrustify cleanup
-   uncrustify_end();
-
-   if (len == 0)
-   {
-      return(0);
-   }
-
-   // buf is deleted inside js code
-   return(reinterpret_cast<intptr_t>(buf));
-} // uncrustify
-
-
-/**
- * generate debug output, assume unfragmented code input
- *
- * @param file: pointer to the file char* string that is going to be formatted
- * @param langIDX: specifies in which language the input file is written
- *
- * @return pointer to the debug file char* string
- */
-intptr_t _debug(intptr_t _file, lang_flag_e langIDX)
-{
-   return(_debug(_file, langIDX, false));
-}
-
-
-//! helper function to access option_map_value::name
-string option_map_value_name(const option_map_value &o)
-{
-   return((o.name != nullptr) ? string(o.name) : "");
-}
-
-
-//! helper function to access option_map_value::short_desc
-string option_map_value_sDesc(const option_map_value &o)
-{
-   return((o.short_desc != nullptr) ? string(o.short_desc) : "");
-}
-
-
-//! helper function to access option_map_value::long_desc
-string option_map_value_lDesc(const option_map_value &o)
-{
-   return((o.long_desc != nullptr) ? string(o.long_desc) : "");
-}
-
-
-EMSCRIPTEN_BINDINGS(MainModule)
-{
-   enum_<uncrustify_options>(STRINGIFY(uncrustify_options))
-      .value(STRINGIFY(UO_newlines), UO_newlines)
-      .value(STRINGIFY(UO_input_tab_size), UO_input_tab_size)
-      .value(STRINGIFY(UO_output_tab_size), UO_output_tab_size)
-      .value(STRINGIFY(UO_string_escape_char), UO_string_escape_char)
-      .value(STRINGIFY(UO_string_escape_char2), UO_string_escape_char2)
-      .value(STRINGIFY(UO_string_replace_tab_chars), UO_string_replace_tab_chars)
-      .value(STRINGIFY(UO_tok_split_gte), UO_tok_split_gte)
-      .value(STRINGIFY(UO_disable_processing_cmt), UO_disable_processing_cmt)
-      .value(STRINGIFY(UO_enable_processing_cmt), UO_enable_processing_cmt)
-      .value(STRINGIFY(UO_enable_digraphs), UO_enable_digraphs)
-      .value(STRINGIFY(UO_utf8_bom), UO_utf8_bom)
-      .value(STRINGIFY(UO_utf8_byte), UO_utf8_byte)
-      .value(STRINGIFY(UO_utf8_force), UO_utf8_force)
-      .value(STRINGIFY(UO_sp_arith), UO_sp_arith)
-      .value(STRINGIFY(UO_sp_assign), UO_sp_assign)
-      .value(STRINGIFY(UO_sp_cpp_lambda_assign), UO_sp_cpp_lambda_assign)
-      .value(STRINGIFY(UO_sp_cpp_lambda_paren), UO_sp_cpp_lambda_paren)
-      .value(STRINGIFY(UO_sp_assign_default), UO_sp_assign_default)
-      .value(STRINGIFY(UO_sp_before_assign), UO_sp_before_assign)
-      .value(STRINGIFY(UO_sp_after_assign), UO_sp_after_assign)
-      .value(STRINGIFY(UO_sp_enum_paren), UO_sp_enum_paren)
-      .value(STRINGIFY(UO_sp_enum_assign), UO_sp_enum_assign)
-      .value(STRINGIFY(UO_sp_enum_before_assign), UO_sp_enum_before_assign)
-      .value(STRINGIFY(UO_sp_enum_after_assign), UO_sp_enum_after_assign)
-      .value(STRINGIFY(UO_sp_enum_colon), UO_sp_enum_colon)
-      .value(STRINGIFY(UO_sp_pp_concat), UO_sp_pp_concat)
-      .value(STRINGIFY(UO_sp_pp_stringify), UO_sp_pp_stringify)
-      .value(STRINGIFY(UO_sp_before_pp_stringify), UO_sp_before_pp_stringify)
-      .value(STRINGIFY(UO_sp_bool), UO_sp_bool)
-      .value(STRINGIFY(UO_sp_compare), UO_sp_compare)
-      .value(STRINGIFY(UO_sp_inside_paren), UO_sp_inside_paren)
-      .value(STRINGIFY(UO_sp_paren_paren), UO_sp_paren_paren)
-      .value(STRINGIFY(UO_sp_cparen_oparen), UO_sp_cparen_oparen)
-      .value(STRINGIFY(UO_sp_balance_nested_parens), UO_sp_balance_nested_parens)
-      .value(STRINGIFY(UO_sp_paren_brace), UO_sp_paren_brace)
-      .value(STRINGIFY(UO_sp_before_ptr_star), UO_sp_before_ptr_star)
-      .value(STRINGIFY(UO_sp_before_unnamed_ptr_star), UO_sp_before_unnamed_ptr_star)
-      .value(STRINGIFY(UO_sp_between_ptr_star), UO_sp_between_ptr_star)
-      .value(STRINGIFY(UO_sp_after_ptr_star), UO_sp_after_ptr_star)
-      .value(STRINGIFY(UO_sp_after_ptr_star_qualifier), UO_sp_after_ptr_star_qualifier)
-      .value(STRINGIFY(UO_sp_after_ptr_star_func), UO_sp_after_ptr_star_func)
-      .value(STRINGIFY(UO_sp_ptr_star_paren), UO_sp_ptr_star_paren)
-      .value(STRINGIFY(UO_sp_before_ptr_star_func), UO_sp_before_ptr_star_func)
-      .value(STRINGIFY(UO_sp_before_byref), UO_sp_before_byref)
-      .value(STRINGIFY(UO_sp_before_unnamed_byref), UO_sp_before_unnamed_byref)
-      .value(STRINGIFY(UO_sp_after_byref), UO_sp_after_byref)
-      .value(STRINGIFY(UO_sp_after_byref_func), UO_sp_after_byref_func)
-      .value(STRINGIFY(UO_sp_before_byref_func), UO_sp_before_byref_func)
-      .value(STRINGIFY(UO_sp_after_type), UO_sp_after_type)
-      .value(STRINGIFY(UO_sp_before_template_paren), UO_sp_before_template_paren)
-      .value(STRINGIFY(UO_sp_template_angle), UO_sp_template_angle)
-      .value(STRINGIFY(UO_sp_before_angle), UO_sp_before_angle)
-      .value(STRINGIFY(UO_sp_inside_angle), UO_sp_inside_angle)
-      .value(STRINGIFY(UO_sp_after_angle), UO_sp_after_angle)
-      .value(STRINGIFY(UO_sp_angle_paren), UO_sp_angle_paren)
-      .value(STRINGIFY(UO_sp_angle_paren_empty), UO_sp_angle_paren_empty)
-      .value(STRINGIFY(UO_sp_angle_word), UO_sp_angle_word)
-      .value(STRINGIFY(UO_sp_angle_shift), UO_sp_angle_shift)
-      .value(STRINGIFY(UO_sp_permit_cpp11_shift), UO_sp_permit_cpp11_shift)
-      .value(STRINGIFY(UO_sp_before_sparen), UO_sp_before_sparen)
-      .value(STRINGIFY(UO_sp_inside_sparen), UO_sp_inside_sparen)
-      .value(STRINGIFY(UO_sp_inside_sparen_close), UO_sp_inside_sparen_close)
-      .value(STRINGIFY(UO_sp_inside_sparen_open), UO_sp_inside_sparen_open)
-      .value(STRINGIFY(UO_sp_after_sparen), UO_sp_after_sparen)
-      .value(STRINGIFY(UO_sp_sparen_brace), UO_sp_sparen_brace)
-      .value(STRINGIFY(UO_sp_invariant_paren), UO_sp_invariant_paren)
-      .value(STRINGIFY(UO_sp_after_invariant_paren), UO_sp_after_invariant_paren)
-      .value(STRINGIFY(UO_sp_special_semi), UO_sp_special_semi)
-      .value(STRINGIFY(UO_sp_before_semi), UO_sp_before_semi)
-      .value(STRINGIFY(UO_sp_before_semi_for), UO_sp_before_semi_for)
-      .value(STRINGIFY(UO_sp_before_semi_for_empty), UO_sp_before_semi_for_empty)
-      .value(STRINGIFY(UO_sp_after_semi), UO_sp_after_semi)
-      .value(STRINGIFY(UO_sp_after_semi_for), UO_sp_after_semi_for)
-      .value(STRINGIFY(UO_sp_after_semi_for_empty), UO_sp_after_semi_for_empty)
-      .value(STRINGIFY(UO_sp_before_square), UO_sp_before_square)
-      .value(STRINGIFY(UO_sp_before_squares), UO_sp_before_squares)
-      .value(STRINGIFY(UO_sp_inside_square), UO_sp_inside_square)
-      .value(STRINGIFY(UO_sp_after_comma), UO_sp_after_comma)
-      .value(STRINGIFY(UO_sp_before_comma), UO_sp_before_comma)
-      .value(STRINGIFY(UO_sp_after_mdatype_commas), UO_sp_after_mdatype_commas)
-      .value(STRINGIFY(UO_sp_before_mdatype_commas), UO_sp_before_mdatype_commas)
-      .value(STRINGIFY(UO_sp_between_mdatype_commas), UO_sp_between_mdatype_commas)
-      .value(STRINGIFY(UO_sp_paren_comma), UO_sp_paren_comma)
-      .value(STRINGIFY(UO_sp_before_ellipsis), UO_sp_before_ellipsis)
-      .value(STRINGIFY(UO_sp_after_class_colon), UO_sp_after_class_colon)
-      .value(STRINGIFY(UO_sp_before_class_colon), UO_sp_before_class_colon)
-      .value(STRINGIFY(UO_sp_after_constr_colon), UO_sp_after_constr_colon)
-      .value(STRINGIFY(UO_sp_before_constr_colon), UO_sp_before_constr_colon)
-      .value(STRINGIFY(UO_sp_before_case_colon), UO_sp_before_case_colon)
-      .value(STRINGIFY(UO_sp_after_operator), UO_sp_after_operator)
-      .value(STRINGIFY(UO_sp_after_operator_sym), UO_sp_after_operator_sym)
-      .value(STRINGIFY(UO_sp_after_operator_sym_empty), UO_sp_after_operator_sym_empty)
-      .value(STRINGIFY(UO_sp_after_cast), UO_sp_after_cast)
-      .value(STRINGIFY(UO_sp_inside_paren_cast), UO_sp_inside_paren_cast)
-      .value(STRINGIFY(UO_sp_cpp_cast_paren), UO_sp_cpp_cast_paren)
-      .value(STRINGIFY(UO_sp_sizeof_paren), UO_sp_sizeof_paren)
-      .value(STRINGIFY(UO_sp_after_tag), UO_sp_after_tag)
-      .value(STRINGIFY(UO_sp_inside_braces_enum), UO_sp_inside_braces_enum)
-      .value(STRINGIFY(UO_sp_inside_braces_struct), UO_sp_inside_braces_struct)
-      .value(STRINGIFY(UO_sp_after_type_brace_init_lst_open), UO_sp_after_type_brace_init_lst_open)
-      .value(STRINGIFY(UO_sp_before_type_brace_init_lst_close), UO_sp_before_type_brace_init_lst_close)
-      .value(STRINGIFY(UO_sp_inside_type_brace_init_lst), UO_sp_inside_type_brace_init_lst)
-      .value(STRINGIFY(UO_sp_inside_braces), UO_sp_inside_braces)
-      .value(STRINGIFY(UO_sp_inside_braces_empty), UO_sp_inside_braces_empty)
-      .value(STRINGIFY(UO_sp_type_func), UO_sp_type_func)
-      .value(STRINGIFY(UO_sp_type_brace_init_lst), UO_sp_type_brace_init_lst)
-      .value(STRINGIFY(UO_sp_func_proto_paren), UO_sp_func_proto_paren)
-      .value(STRINGIFY(UO_sp_func_proto_paren_empty), UO_sp_func_proto_paren_empty)
-      .value(STRINGIFY(UO_sp_func_def_paren), UO_sp_func_def_paren)
-      .value(STRINGIFY(UO_sp_func_def_paren_empty), UO_sp_func_def_paren_empty)
-      .value(STRINGIFY(UO_sp_inside_fparens), UO_sp_inside_fparens)
-      .value(STRINGIFY(UO_sp_inside_fparen), UO_sp_inside_fparen)
-      .value(STRINGIFY(UO_sp_inside_tparen), UO_sp_inside_tparen)
-      .value(STRINGIFY(UO_sp_after_tparen_close), UO_sp_after_tparen_close)
-      .value(STRINGIFY(UO_sp_square_fparen), UO_sp_square_fparen)
-      .value(STRINGIFY(UO_sp_fparen_brace), UO_sp_fparen_brace)
-      .value(STRINGIFY(UO_sp_fparen_dbrace), UO_sp_fparen_dbrace)
-      .value(STRINGIFY(UO_sp_func_call_paren), UO_sp_func_call_paren)
-      .value(STRINGIFY(UO_sp_func_call_paren_empty), UO_sp_func_call_paren_empty)
-      .value(STRINGIFY(UO_sp_func_call_user_paren), UO_sp_func_call_user_paren)
-      .value(STRINGIFY(UO_sp_func_class_paren), UO_sp_func_class_paren)
-      .value(STRINGIFY(UO_sp_func_class_paren_empty), UO_sp_func_class_paren_empty)
-      .value(STRINGIFY(UO_sp_return_paren), UO_sp_return_paren)
-      .value(STRINGIFY(UO_sp_attribute_paren), UO_sp_attribute_paren)
-      .value(STRINGIFY(UO_sp_defined_paren), UO_sp_defined_paren)
-      .value(STRINGIFY(UO_sp_throw_paren), UO_sp_throw_paren)
-      .value(STRINGIFY(UO_sp_after_throw), UO_sp_after_throw)
-      .value(STRINGIFY(UO_sp_catch_paren), UO_sp_catch_paren)
-      .value(STRINGIFY(UO_sp_version_paren), UO_sp_version_paren)
-      .value(STRINGIFY(UO_sp_scope_paren), UO_sp_scope_paren)
-      .value(STRINGIFY(UO_sp_super_paren), UO_sp_super_paren)
-      .value(STRINGIFY(UO_sp_this_paren), UO_sp_this_paren)
-      .value(STRINGIFY(UO_sp_macro), UO_sp_macro)
-      .value(STRINGIFY(UO_sp_macro_func), UO_sp_macro_func)
-      .value(STRINGIFY(UO_sp_else_brace), UO_sp_else_brace)
-      .value(STRINGIFY(UO_sp_brace_else), UO_sp_brace_else)
-      .value(STRINGIFY(UO_sp_brace_typedef), UO_sp_brace_typedef)
-      .value(STRINGIFY(UO_sp_catch_brace), UO_sp_catch_brace)
-      .value(STRINGIFY(UO_sp_brace_catch), UO_sp_brace_catch)
-      .value(STRINGIFY(UO_sp_finally_brace), UO_sp_finally_brace)
-      .value(STRINGIFY(UO_sp_brace_finally), UO_sp_brace_finally)
-      .value(STRINGIFY(UO_sp_try_brace), UO_sp_try_brace)
-      .value(STRINGIFY(UO_sp_getset_brace), UO_sp_getset_brace)
-      .value(STRINGIFY(UO_sp_word_brace), UO_sp_word_brace)
-      .value(STRINGIFY(UO_sp_word_brace_ns), UO_sp_word_brace_ns)
-      .value(STRINGIFY(UO_sp_before_dc), UO_sp_before_dc)
-      .value(STRINGIFY(UO_sp_after_dc), UO_sp_after_dc)
-      .value(STRINGIFY(UO_sp_d_array_colon), UO_sp_d_array_colon)
-      .value(STRINGIFY(UO_sp_not), UO_sp_not)
-      .value(STRINGIFY(UO_sp_inv), UO_sp_inv)
-      .value(STRINGIFY(UO_sp_addr), UO_sp_addr)
-      .value(STRINGIFY(UO_sp_member), UO_sp_member)
-      .value(STRINGIFY(UO_sp_deref), UO_sp_deref)
-      .value(STRINGIFY(UO_sp_sign), UO_sp_sign)
-      .value(STRINGIFY(UO_sp_incdec), UO_sp_incdec)
-      .value(STRINGIFY(UO_sp_before_nl_cont), UO_sp_before_nl_cont)
-      .value(STRINGIFY(UO_sp_after_oc_scope), UO_sp_after_oc_scope)
-      .value(STRINGIFY(UO_sp_after_oc_colon), UO_sp_after_oc_colon)
-      .value(STRINGIFY(UO_sp_before_oc_colon), UO_sp_before_oc_colon)
-      .value(STRINGIFY(UO_sp_after_oc_dict_colon), UO_sp_after_oc_dict_colon)
-      .value(STRINGIFY(UO_sp_before_oc_dict_colon), UO_sp_before_oc_dict_colon)
-      .value(STRINGIFY(UO_sp_after_send_oc_colon), UO_sp_after_send_oc_colon)
-      .value(STRINGIFY(UO_sp_before_send_oc_colon), UO_sp_before_send_oc_colon)
-      .value(STRINGIFY(UO_sp_after_oc_type), UO_sp_after_oc_type)
-      .value(STRINGIFY(UO_sp_after_oc_return_type), UO_sp_after_oc_return_type)
-      .value(STRINGIFY(UO_sp_after_oc_at_sel), UO_sp_after_oc_at_sel)
-      .value(STRINGIFY(UO_sp_after_oc_at_sel_parens), UO_sp_after_oc_at_sel_parens)
-      .value(STRINGIFY(UO_sp_inside_oc_at_sel_parens), UO_sp_inside_oc_at_sel_parens)
-      .value(STRINGIFY(UO_sp_before_oc_block_caret), UO_sp_before_oc_block_caret)
-      .value(STRINGIFY(UO_sp_after_oc_block_caret), UO_sp_after_oc_block_caret)
-      .value(STRINGIFY(UO_sp_after_oc_msg_receiver), UO_sp_after_oc_msg_receiver)
-      .value(STRINGIFY(UO_sp_after_oc_property), UO_sp_after_oc_property)
-      .value(STRINGIFY(UO_sp_cond_colon), UO_sp_cond_colon)
-      .value(STRINGIFY(UO_sp_cond_colon_before), UO_sp_cond_colon_before)
-      .value(STRINGIFY(UO_sp_cond_colon_after), UO_sp_cond_colon_after)
-      .value(STRINGIFY(UO_sp_cond_question), UO_sp_cond_question)
-      .value(STRINGIFY(UO_sp_cond_question_before), UO_sp_cond_question_before)
-      .value(STRINGIFY(UO_sp_cond_question_after), UO_sp_cond_question_after)
-      .value(STRINGIFY(UO_sp_cond_ternary_short), UO_sp_cond_ternary_short)
-      .value(STRINGIFY(UO_sp_case_label), UO_sp_case_label)
-      .value(STRINGIFY(UO_sp_range), UO_sp_range)
-      .value(STRINGIFY(UO_sp_after_for_colon), UO_sp_after_for_colon)
-      .value(STRINGIFY(UO_sp_before_for_colon), UO_sp_before_for_colon)
-      .value(STRINGIFY(UO_sp_extern_paren), UO_sp_extern_paren)
-      .value(STRINGIFY(UO_sp_cmt_cpp_start), UO_sp_cmt_cpp_start)
-      .value(STRINGIFY(UO_sp_cmt_cpp_doxygen), UO_sp_cmt_cpp_doxygen)
-      .value(STRINGIFY(UO_sp_cmt_cpp_qttr), UO_sp_cmt_cpp_qttr)
-      .value(STRINGIFY(UO_sp_endif_cmt), UO_sp_endif_cmt)
-      .value(STRINGIFY(UO_sp_after_new), UO_sp_after_new)
-      .value(STRINGIFY(UO_sp_between_new_paren), UO_sp_between_new_paren)
-      .value(STRINGIFY(UO_sp_after_newop_paren), UO_sp_after_newop_paren)
-      .value(STRINGIFY(UO_sp_inside_newop_paren), UO_sp_inside_newop_paren)
-      .value(STRINGIFY(UO_sp_inside_newop_paren_open), UO_sp_inside_newop_paren_open)
-      .value(STRINGIFY(UO_sp_inside_newop_paren_close), UO_sp_inside_newop_paren_close)
-      .value(STRINGIFY(UO_sp_before_tr_emb_cmt), UO_sp_before_tr_emb_cmt)
-      .value(STRINGIFY(UO_sp_num_before_tr_emb_cmt), UO_sp_num_before_tr_emb_cmt)
-      .value(STRINGIFY(UO_sp_annotation_paren), UO_sp_annotation_paren)
-      .value(STRINGIFY(UO_sp_skip_vbrace_tokens), UO_sp_skip_vbrace_tokens)
-      .value(STRINGIFY(UO_force_tab_after_define), UO_force_tab_after_define)
-      .value(STRINGIFY(UO_indent_columns), UO_indent_columns)
-      .value(STRINGIFY(UO_indent_continue), UO_indent_continue)
-      .value(STRINGIFY(UO_indent_param), UO_indent_param)
-      .value(STRINGIFY(UO_indent_with_tabs), UO_indent_with_tabs)
-      .value(STRINGIFY(UO_indent_cmt_with_tabs), UO_indent_cmt_with_tabs)
-      .value(STRINGIFY(UO_indent_align_string), UO_indent_align_string)
-      .value(STRINGIFY(UO_indent_xml_string), UO_indent_xml_string)
-      .value(STRINGIFY(UO_indent_brace), UO_indent_brace)
-      .value(STRINGIFY(UO_indent_braces), UO_indent_braces)
-      .value(STRINGIFY(UO_indent_braces_no_func), UO_indent_braces_no_func)
-      .value(STRINGIFY(UO_indent_braces_no_class), UO_indent_braces_no_class)
-      .value(STRINGIFY(UO_indent_braces_no_struct), UO_indent_braces_no_struct)
-      .value(STRINGIFY(UO_indent_brace_parent), UO_indent_brace_parent)
-      .value(STRINGIFY(UO_indent_paren_open_brace), UO_indent_paren_open_brace)
-      .value(STRINGIFY(UO_indent_cs_delegate_brace), UO_indent_cs_delegate_brace)
-      .value(STRINGIFY(UO_indent_namespace), UO_indent_namespace)
-      .value(STRINGIFY(UO_indent_namespace_single_indent), UO_indent_namespace_single_indent)
-      .value(STRINGIFY(UO_indent_namespace_level), UO_indent_namespace_level)
-      .value(STRINGIFY(UO_indent_namespace_limit), UO_indent_namespace_limit)
-      .value(STRINGIFY(UO_indent_extern), UO_indent_extern)
-      .value(STRINGIFY(UO_indent_class), UO_indent_class)
-      .value(STRINGIFY(UO_indent_class_colon), UO_indent_class_colon)
-      .value(STRINGIFY(UO_indent_class_on_colon), UO_indent_class_on_colon)
-      .value(STRINGIFY(UO_indent_constr_colon), UO_indent_constr_colon)
-      .value(STRINGIFY(UO_indent_ctor_init_leading), UO_indent_ctor_init_leading)
-      .value(STRINGIFY(UO_indent_ctor_init), UO_indent_ctor_init)
-      .value(STRINGIFY(UO_indent_else_if), UO_indent_else_if)
-      .value(STRINGIFY(UO_indent_var_def_blk), UO_indent_var_def_blk)
-      .value(STRINGIFY(UO_indent_var_def_cont), UO_indent_var_def_cont)
-      .value(STRINGIFY(UO_indent_shift), UO_indent_shift)
-      .value(STRINGIFY(UO_indent_func_def_force_col1), UO_indent_func_def_force_col1)
-      .value(STRINGIFY(UO_indent_func_call_param), UO_indent_func_call_param)
-      .value(STRINGIFY(UO_indent_func_def_param), UO_indent_func_def_param)
-      .value(STRINGIFY(UO_indent_func_proto_param), UO_indent_func_proto_param)
-      .value(STRINGIFY(UO_indent_func_class_param), UO_indent_func_class_param)
-      .value(STRINGIFY(UO_indent_func_ctor_var_param), UO_indent_func_ctor_var_param)
-      .value(STRINGIFY(UO_indent_template_param), UO_indent_template_param)
-      .value(STRINGIFY(UO_indent_func_param_double), UO_indent_func_param_double)
-      .value(STRINGIFY(UO_indent_func_const), UO_indent_func_const)
-      .value(STRINGIFY(UO_indent_func_throw), UO_indent_func_throw)
-      .value(STRINGIFY(UO_indent_member), UO_indent_member)
-      .value(STRINGIFY(UO_indent_sing_line_comments), UO_indent_sing_line_comments)
-      .value(STRINGIFY(UO_indent_relative_single_line_comments), UO_indent_relative_single_line_comments)
-      .value(STRINGIFY(UO_indent_switch_case), UO_indent_switch_case)
-      .value(STRINGIFY(UO_indent_case_shift), UO_indent_case_shift)
-      .value(STRINGIFY(UO_indent_case_brace), UO_indent_case_brace)
-      .value(STRINGIFY(UO_indent_col1_comment), UO_indent_col1_comment)
-      .value(STRINGIFY(UO_indent_label), UO_indent_label)
-      .value(STRINGIFY(UO_indent_access_spec), UO_indent_access_spec)
-      .value(STRINGIFY(UO_indent_access_spec_body), UO_indent_access_spec_body)
-      .value(STRINGIFY(UO_indent_paren_nl), UO_indent_paren_nl)
-      .value(STRINGIFY(UO_indent_paren_close), UO_indent_paren_close)
-      .value(STRINGIFY(UO_indent_comma_paren), UO_indent_comma_paren)
-      .value(STRINGIFY(UO_indent_bool_paren), UO_indent_bool_paren)
-      .value(STRINGIFY(UO_indent_first_bool_expr), UO_indent_first_bool_expr)
-      .value(STRINGIFY(UO_indent_square_nl), UO_indent_square_nl)
-      .value(STRINGIFY(UO_indent_preserve_sql), UO_indent_preserve_sql)
-      .value(STRINGIFY(UO_indent_align_assign), UO_indent_align_assign)
-      .value(STRINGIFY(UO_indent_oc_block), UO_indent_oc_block)
-      .value(STRINGIFY(UO_indent_oc_block_msg), UO_indent_oc_block_msg)
-      .value(STRINGIFY(UO_indent_oc_msg_colon), UO_indent_oc_msg_colon)
-      .value(STRINGIFY(UO_indent_oc_msg_prioritize_first_colon), UO_indent_oc_msg_prioritize_first_colon)
-      .value(STRINGIFY(UO_indent_oc_block_msg_xcode_style), UO_indent_oc_block_msg_xcode_style)
-      .value(STRINGIFY(UO_indent_oc_block_msg_from_keyword), UO_indent_oc_block_msg_from_keyword)
-      .value(STRINGIFY(UO_indent_oc_block_msg_from_colon), UO_indent_oc_block_msg_from_colon)
-      .value(STRINGIFY(UO_indent_oc_block_msg_from_caret), UO_indent_oc_block_msg_from_caret)
-      .value(STRINGIFY(UO_indent_oc_block_msg_from_brace), UO_indent_oc_block_msg_from_brace)
-      .value(STRINGIFY(UO_indent_min_vbrace_open), UO_indent_min_vbrace_open)
-      .value(STRINGIFY(UO_indent_vbrace_open_on_tabstop), UO_indent_vbrace_open_on_tabstop)
-      .value(STRINGIFY(UO_indent_token_after_brace), UO_indent_token_after_brace)
-      .value(STRINGIFY(UO_indent_cpp_lambda_body), UO_indent_cpp_lambda_body)
-      .value(STRINGIFY(UO_indent_using_block), UO_indent_using_block)
-      .value(STRINGIFY(UO_indent_ternary_operator), UO_indent_ternary_operator)
-      .value(STRINGIFY(UO_nl_collapse_empty_body), UO_nl_collapse_empty_body)
-      .value(STRINGIFY(UO_nl_assign_leave_one_liners), UO_nl_assign_leave_one_liners)
-      .value(STRINGIFY(UO_nl_class_leave_one_liners), UO_nl_class_leave_one_liners)
-      .value(STRINGIFY(UO_nl_enum_leave_one_liners), UO_nl_enum_leave_one_liners)
-      .value(STRINGIFY(UO_nl_getset_leave_one_liners), UO_nl_getset_leave_one_liners)
-      .value(STRINGIFY(UO_nl_func_leave_one_liners), UO_nl_func_leave_one_liners)
-      .value(STRINGIFY(UO_nl_cpp_lambda_leave_one_liners), UO_nl_cpp_lambda_leave_one_liners)
-      .value(STRINGIFY(UO_nl_if_leave_one_liners), UO_nl_if_leave_one_liners)
-      .value(STRINGIFY(UO_nl_while_leave_one_liners), UO_nl_while_leave_one_liners)
-      .value(STRINGIFY(UO_nl_oc_msg_leave_one_liner), UO_nl_oc_msg_leave_one_liner)
-      .value(STRINGIFY(UO_nl_oc_block_brace), UO_nl_oc_block_brace)
-      .value(STRINGIFY(UO_nl_start_of_file), UO_nl_start_of_file)
-      .value(STRINGIFY(UO_nl_start_of_file_min), UO_nl_start_of_file_min)
-      .value(STRINGIFY(UO_nl_end_of_file), UO_nl_end_of_file)
-      .value(STRINGIFY(UO_nl_end_of_file_min), UO_nl_end_of_file_min)
-      .value(STRINGIFY(UO_nl_assign_brace), UO_nl_assign_brace)
-      .value(STRINGIFY(UO_nl_assign_square), UO_nl_assign_square)
-      .value(STRINGIFY(UO_nl_after_square_assign), UO_nl_after_square_assign)
-      .value(STRINGIFY(UO_nl_func_var_def_blk), UO_nl_func_var_def_blk)
-      .value(STRINGIFY(UO_nl_typedef_blk_start), UO_nl_typedef_blk_start)
-      .value(STRINGIFY(UO_nl_typedef_blk_end), UO_nl_typedef_blk_end)
-      .value(STRINGIFY(UO_nl_typedef_blk_in), UO_nl_typedef_blk_in)
-      .value(STRINGIFY(UO_nl_var_def_blk_start), UO_nl_var_def_blk_start)
-      .value(STRINGIFY(UO_nl_var_def_blk_end), UO_nl_var_def_blk_end)
-      .value(STRINGIFY(UO_nl_var_def_blk_in), UO_nl_var_def_blk_in)
-      .value(STRINGIFY(UO_nl_fcall_brace), UO_nl_fcall_brace)
-      .value(STRINGIFY(UO_nl_enum_brace), UO_nl_enum_brace)
-      .value(STRINGIFY(UO_nl_enum_class), UO_nl_enum_class)
-      .value(STRINGIFY(UO_nl_enum_class_identifier), UO_nl_enum_class_identifier)
-      .value(STRINGIFY(UO_nl_enum_identifier_colon), UO_nl_enum_identifier_colon)
-      .value(STRINGIFY(UO_nl_enum_colon_type), UO_nl_enum_colon_type)
-      .value(STRINGIFY(UO_nl_struct_brace), UO_nl_struct_brace)
-      .value(STRINGIFY(UO_nl_union_brace), UO_nl_union_brace)
-      .value(STRINGIFY(UO_nl_if_brace), UO_nl_if_brace)
-      .value(STRINGIFY(UO_nl_brace_else), UO_nl_brace_else)
-      .value(STRINGIFY(UO_nl_elseif_brace), UO_nl_elseif_brace)
-      .value(STRINGIFY(UO_nl_else_brace), UO_nl_else_brace)
-      .value(STRINGIFY(UO_nl_else_if), UO_nl_else_if)
-      .value(STRINGIFY(UO_nl_before_if_closing_paren), UO_nl_before_if_closing_paren)
-      .value(STRINGIFY(UO_nl_brace_finally), UO_nl_brace_finally)
-      .value(STRINGIFY(UO_nl_finally_brace), UO_nl_finally_brace)
-      .value(STRINGIFY(UO_nl_try_brace), UO_nl_try_brace)
-      .value(STRINGIFY(UO_nl_getset_brace), UO_nl_getset_brace)
-      .value(STRINGIFY(UO_nl_for_brace), UO_nl_for_brace)
-      .value(STRINGIFY(UO_nl_catch_brace), UO_nl_catch_brace)
-      .value(STRINGIFY(UO_nl_brace_catch), UO_nl_brace_catch)
-      .value(STRINGIFY(UO_nl_brace_square), UO_nl_brace_square)
-      .value(STRINGIFY(UO_nl_brace_fparen), UO_nl_brace_fparen)
-      .value(STRINGIFY(UO_nl_while_brace), UO_nl_while_brace)
-      .value(STRINGIFY(UO_nl_scope_brace), UO_nl_scope_brace)
-      .value(STRINGIFY(UO_nl_unittest_brace), UO_nl_unittest_brace)
-      .value(STRINGIFY(UO_nl_version_brace), UO_nl_version_brace)
-      .value(STRINGIFY(UO_nl_using_brace), UO_nl_using_brace)
-      .value(STRINGIFY(UO_nl_brace_brace), UO_nl_brace_brace)
-      .value(STRINGIFY(UO_nl_do_brace), UO_nl_do_brace)
-      .value(STRINGIFY(UO_nl_brace_while), UO_nl_brace_while)
-      .value(STRINGIFY(UO_nl_switch_brace), UO_nl_switch_brace)
-      .value(STRINGIFY(UO_nl_synchronized_brace), UO_nl_synchronized_brace)
-      .value(STRINGIFY(UO_nl_multi_line_cond), UO_nl_multi_line_cond)
-      .value(STRINGIFY(UO_nl_multi_line_define), UO_nl_multi_line_define)
-      .value(STRINGIFY(UO_nl_before_case), UO_nl_before_case)
-      .value(STRINGIFY(UO_nl_before_throw), UO_nl_before_throw)
-      .value(STRINGIFY(UO_nl_after_case), UO_nl_after_case)
-      .value(STRINGIFY(UO_nl_case_colon_brace), UO_nl_case_colon_brace)
-      .value(STRINGIFY(UO_nl_namespace_brace), UO_nl_namespace_brace)
-      .value(STRINGIFY(UO_nl_template_class), UO_nl_template_class)
-      .value(STRINGIFY(UO_nl_class_brace), UO_nl_class_brace)
-      .value(STRINGIFY(UO_nl_class_init_args), UO_nl_class_init_args)
-      .value(STRINGIFY(UO_nl_constr_init_args), UO_nl_constr_init_args)
-      .value(STRINGIFY(UO_nl_enum_own_lines), UO_nl_enum_own_lines)
-      .value(STRINGIFY(UO_nl_func_type_name), UO_nl_func_type_name)
-      .value(STRINGIFY(UO_nl_func_type_name_class), UO_nl_func_type_name_class)
-      .value(STRINGIFY(UO_nl_func_class_scope), UO_nl_func_class_scope)
-      .value(STRINGIFY(UO_nl_func_scope_name), UO_nl_func_scope_name)
-      .value(STRINGIFY(UO_nl_func_proto_type_name), UO_nl_func_proto_type_name)
-      .value(STRINGIFY(UO_nl_func_paren), UO_nl_func_paren)
-      .value(STRINGIFY(UO_nl_func_def_paren), UO_nl_func_def_paren)
-      .value(STRINGIFY(UO_nl_func_decl_start), UO_nl_func_decl_start)
-      .value(STRINGIFY(UO_nl_func_def_start), UO_nl_func_def_start)
-      .value(STRINGIFY(UO_nl_func_decl_start_single), UO_nl_func_decl_start_single)
-      .value(STRINGIFY(UO_nl_func_def_start_single), UO_nl_func_def_start_single)
-      .value(STRINGIFY(UO_nl_func_decl_start_multi_line), UO_nl_func_decl_start_multi_line)
-      .value(STRINGIFY(UO_nl_func_def_start_multi_line), UO_nl_func_def_start_multi_line)
-      .value(STRINGIFY(UO_nl_func_decl_args), UO_nl_func_decl_args)
-      .value(STRINGIFY(UO_nl_func_def_args), UO_nl_func_def_args)
-      .value(STRINGIFY(UO_nl_func_decl_args_multi_line), UO_nl_func_decl_args_multi_line)
-      .value(STRINGIFY(UO_nl_func_def_args_multi_line), UO_nl_func_def_args_multi_line)
-      .value(STRINGIFY(UO_nl_func_decl_end), UO_nl_func_decl_end)
-      .value(STRINGIFY(UO_nl_func_def_end), UO_nl_func_def_end)
-      .value(STRINGIFY(UO_nl_func_decl_end_single), UO_nl_func_decl_end_single)
-      .value(STRINGIFY(UO_nl_func_def_end_single), UO_nl_func_def_end_single)
-      .value(STRINGIFY(UO_nl_func_decl_end_multi_line), UO_nl_func_decl_end_multi_line)
-      .value(STRINGIFY(UO_nl_func_def_end_multi_line), UO_nl_func_def_end_multi_line)
-      .value(STRINGIFY(UO_nl_func_decl_empty), UO_nl_func_decl_empty)
-      .value(STRINGIFY(UO_nl_func_def_empty), UO_nl_func_def_empty)
-      .value(STRINGIFY(UO_nl_func_call_start_multi_line), UO_nl_func_call_start_multi_line)
-      .value(STRINGIFY(UO_nl_func_call_args_multi_line), UO_nl_func_call_args_multi_line)
-      .value(STRINGIFY(UO_nl_func_call_end_multi_line), UO_nl_func_call_end_multi_line)
-      .value(STRINGIFY(UO_nl_oc_msg_args), UO_nl_oc_msg_args)
-      .value(STRINGIFY(UO_nl_fdef_brace), UO_nl_fdef_brace)
-      .value(STRINGIFY(UO_nl_cpp_ldef_brace), UO_nl_cpp_ldef_brace)
-      .value(STRINGIFY(UO_nl_return_expr), UO_nl_return_expr)
-      .value(STRINGIFY(UO_nl_after_semicolon), UO_nl_after_semicolon)
-      .value(STRINGIFY(UO_nl_paren_dbrace_open), UO_nl_paren_dbrace_open)
-      .value(STRINGIFY(UO_nl_type_brace_init_lst), UO_nl_type_brace_init_lst)
-      .value(STRINGIFY(UO_nl_type_brace_init_lst_open), UO_nl_type_brace_init_lst_open)
-      .value(STRINGIFY(UO_nl_type_brace_init_lst_close), UO_nl_type_brace_init_lst_close)
-      .value(STRINGIFY(UO_nl_after_brace_open), UO_nl_after_brace_open)
-      .value(STRINGIFY(UO_nl_after_brace_open_cmt), UO_nl_after_brace_open_cmt)
-      .value(STRINGIFY(UO_nl_after_vbrace_open), UO_nl_after_vbrace_open)
-      .value(STRINGIFY(UO_nl_after_vbrace_open_empty), UO_nl_after_vbrace_open_empty)
-      .value(STRINGIFY(UO_nl_after_brace_close), UO_nl_after_brace_close)
-      .value(STRINGIFY(UO_nl_after_vbrace_close), UO_nl_after_vbrace_close)
-      .value(STRINGIFY(UO_nl_brace_struct_var), UO_nl_brace_struct_var)
-      .value(STRINGIFY(UO_nl_define_macro), UO_nl_define_macro)
-      .value(STRINGIFY(UO_nl_squeeze_ifdef), UO_nl_squeeze_ifdef)
-      .value(STRINGIFY(UO_nl_squeeze_ifdef_top_level), UO_nl_squeeze_ifdef_top_level)
-      .value(STRINGIFY(UO_nl_before_if), UO_nl_before_if)
-      .value(STRINGIFY(UO_nl_after_if), UO_nl_after_if)
-      .value(STRINGIFY(UO_nl_before_for), UO_nl_before_for)
-      .value(STRINGIFY(UO_nl_after_for), UO_nl_after_for)
-      .value(STRINGIFY(UO_nl_before_while), UO_nl_before_while)
-      .value(STRINGIFY(UO_nl_after_while), UO_nl_after_while)
-      .value(STRINGIFY(UO_nl_before_switch), UO_nl_before_switch)
-      .value(STRINGIFY(UO_nl_after_switch), UO_nl_after_switch)
-      .value(STRINGIFY(UO_nl_before_synchronized), UO_nl_before_synchronized)
-      .value(STRINGIFY(UO_nl_after_synchronized), UO_nl_after_synchronized)
-      .value(STRINGIFY(UO_nl_before_do), UO_nl_before_do)
-      .value(STRINGIFY(UO_nl_after_do), UO_nl_after_do)
-      .value(STRINGIFY(UO_nl_ds_struct_enum_cmt), UO_nl_ds_struct_enum_cmt)
-      .value(STRINGIFY(UO_nl_ds_struct_enum_close_brace), UO_nl_ds_struct_enum_close_brace)
-      .value(STRINGIFY(UO_nl_before_func_class_def), UO_nl_before_func_class_def)
-      .value(STRINGIFY(UO_nl_before_func_class_proto), UO_nl_before_func_class_proto)
-      .value(STRINGIFY(UO_nl_class_colon), UO_nl_class_colon)
-      .value(STRINGIFY(UO_nl_constr_colon), UO_nl_constr_colon)
-      .value(STRINGIFY(UO_nl_create_if_one_liner), UO_nl_create_if_one_liner)
-      .value(STRINGIFY(UO_nl_create_for_one_liner), UO_nl_create_for_one_liner)
-      .value(STRINGIFY(UO_nl_create_while_one_liner), UO_nl_create_while_one_liner)
-      .value(STRINGIFY(UO_nl_split_if_one_liner), UO_nl_split_if_one_liner)
-      .value(STRINGIFY(UO_nl_split_for_one_liner), UO_nl_split_for_one_liner)
-      .value(STRINGIFY(UO_nl_split_while_one_liner), UO_nl_split_while_one_liner)
-      .value(STRINGIFY(UO_nl_max), UO_nl_max)
-      .value(STRINGIFY(UO_nl_max_blank_in_func), UO_nl_max_blank_in_func)
-      .value(STRINGIFY(UO_nl_after_func_proto), UO_nl_after_func_proto)
-      .value(STRINGIFY(UO_nl_after_func_proto_group), UO_nl_after_func_proto_group)
-      .value(STRINGIFY(UO_nl_after_func_class_proto), UO_nl_after_func_class_proto)
-      .value(STRINGIFY(UO_nl_after_func_class_proto_group), UO_nl_after_func_class_proto_group)
-      .value(STRINGIFY(UO_nl_before_func_body_def), UO_nl_before_func_body_def)
-      .value(STRINGIFY(UO_nl_before_func_body_proto), UO_nl_before_func_body_proto)
-      .value(STRINGIFY(UO_nl_after_func_body), UO_nl_after_func_body)
-      .value(STRINGIFY(UO_nl_after_func_body_class), UO_nl_after_func_body_class)
-      .value(STRINGIFY(UO_nl_after_func_body_one_liner), UO_nl_after_func_body_one_liner)
-      .value(STRINGIFY(UO_nl_before_block_comment), UO_nl_before_block_comment)
-      .value(STRINGIFY(UO_nl_before_c_comment), UO_nl_before_c_comment)
-      .value(STRINGIFY(UO_nl_before_cpp_comment), UO_nl_before_cpp_comment)
-      .value(STRINGIFY(UO_nl_after_multiline_comment), UO_nl_after_multiline_comment)
-      .value(STRINGIFY(UO_nl_after_label_colon), UO_nl_after_label_colon)
-      .value(STRINGIFY(UO_nl_after_struct), UO_nl_after_struct)
-      .value(STRINGIFY(UO_nl_before_class), UO_nl_before_class)
-      .value(STRINGIFY(UO_nl_after_class), UO_nl_after_class)
-      .value(STRINGIFY(UO_nl_before_access_spec), UO_nl_before_access_spec)
-      .value(STRINGIFY(UO_nl_after_access_spec), UO_nl_after_access_spec)
-      .value(STRINGIFY(UO_nl_comment_func_def), UO_nl_comment_func_def)
-      .value(STRINGIFY(UO_nl_after_try_catch_finally), UO_nl_after_try_catch_finally)
-      .value(STRINGIFY(UO_nl_around_cs_property), UO_nl_around_cs_property)
-      .value(STRINGIFY(UO_nl_between_get_set), UO_nl_between_get_set)
-      .value(STRINGIFY(UO_nl_property_brace), UO_nl_property_brace)
-      .value(STRINGIFY(UO_eat_blanks_after_open_brace), UO_eat_blanks_after_open_brace)
-      .value(STRINGIFY(UO_eat_blanks_before_close_brace), UO_eat_blanks_before_close_brace)
-      .value(STRINGIFY(UO_nl_remove_extra_newlines), UO_nl_remove_extra_newlines)
-      .value(STRINGIFY(UO_nl_before_return), UO_nl_before_return)
-      .value(STRINGIFY(UO_nl_after_return), UO_nl_after_return)
-      .value(STRINGIFY(UO_nl_after_annotation), UO_nl_after_annotation)
-      .value(STRINGIFY(UO_nl_between_annotation), UO_nl_between_annotation)
-      .value(STRINGIFY(UO_pos_arith), UO_pos_arith)
-      .value(STRINGIFY(UO_pos_assign), UO_pos_assign)
-      .value(STRINGIFY(UO_pos_bool), UO_pos_bool)
-      .value(STRINGIFY(UO_pos_compare), UO_pos_compare)
-      .value(STRINGIFY(UO_pos_conditional), UO_pos_conditional)
-      .value(STRINGIFY(UO_pos_comma), UO_pos_comma)
-      .value(STRINGIFY(UO_pos_enum_comma), UO_pos_enum_comma)
-      .value(STRINGIFY(UO_pos_class_comma), UO_pos_class_comma)
-      .value(STRINGIFY(UO_pos_constr_comma), UO_pos_constr_comma)
-      .value(STRINGIFY(UO_pos_class_colon), UO_pos_class_colon)
-      .value(STRINGIFY(UO_pos_constr_colon), UO_pos_constr_colon)
-      .value(STRINGIFY(UO_code_width), UO_code_width)
-      .value(STRINGIFY(UO_ls_for_split_full), UO_ls_for_split_full)
-      .value(STRINGIFY(UO_ls_func_split_full), UO_ls_func_split_full)
-      .value(STRINGIFY(UO_ls_code_width), UO_ls_code_width)
-      .value(STRINGIFY(UO_align_keep_tabs), UO_align_keep_tabs)
-      .value(STRINGIFY(UO_align_with_tabs), UO_align_with_tabs)
-      .value(STRINGIFY(UO_align_on_tabstop), UO_align_on_tabstop)
-      .value(STRINGIFY(UO_align_number_left), UO_align_number_left)
-      .value(STRINGIFY(UO_align_keep_extra_space), UO_align_keep_extra_space)
-      .value(STRINGIFY(UO_align_func_params), UO_align_func_params)
-      .value(STRINGIFY(UO_align_same_func_call_params), UO_align_same_func_call_params)
-      .value(STRINGIFY(UO_align_var_def_span), UO_align_var_def_span)
-      .value(STRINGIFY(UO_align_var_def_star_style), UO_align_var_def_star_style)
-      .value(STRINGIFY(UO_align_var_def_amp_style), UO_align_var_def_amp_style)
-      .value(STRINGIFY(UO_align_var_def_thresh), UO_align_var_def_thresh)
-      .value(STRINGIFY(UO_align_var_def_gap), UO_align_var_def_gap)
-      .value(STRINGIFY(UO_align_var_def_colon), UO_align_var_def_colon)
-      .value(STRINGIFY(UO_align_var_def_colon_gap), UO_align_var_def_colon_gap)
-      .value(STRINGIFY(UO_align_var_def_attribute), UO_align_var_def_attribute)
-      .value(STRINGIFY(UO_align_var_def_inline), UO_align_var_def_inline)
-      .value(STRINGIFY(UO_align_assign_span), UO_align_assign_span)
-      .value(STRINGIFY(UO_align_assign_thresh), UO_align_assign_thresh)
-      .value(STRINGIFY(UO_align_enum_equ_span), UO_align_enum_equ_span)
-      .value(STRINGIFY(UO_align_enum_equ_thresh), UO_align_enum_equ_thresh)
-      .value(STRINGIFY(UO_align_var_class_span), UO_align_var_class_span)
-      .value(STRINGIFY(UO_align_var_class_thresh), UO_align_var_class_thresh)
-      .value(STRINGIFY(UO_align_var_class_gap), UO_align_var_class_gap)
-      .value(STRINGIFY(UO_align_var_struct_span), UO_align_var_struct_span)
-      .value(STRINGIFY(UO_align_var_struct_thresh), UO_align_var_struct_thresh)
-      .value(STRINGIFY(UO_align_var_struct_gap), UO_align_var_struct_gap)
-      .value(STRINGIFY(UO_align_struct_init_span), UO_align_struct_init_span)
-      .value(STRINGIFY(UO_align_typedef_gap), UO_align_typedef_gap)
-      .value(STRINGIFY(UO_align_typedef_span), UO_align_typedef_span)
-      .value(STRINGIFY(UO_align_typedef_func), UO_align_typedef_func)
-      .value(STRINGIFY(UO_align_typedef_star_style), UO_align_typedef_star_style)
-      .value(STRINGIFY(UO_align_typedef_amp_style), UO_align_typedef_amp_style)
-      .value(STRINGIFY(UO_align_right_cmt_span), UO_align_right_cmt_span)
-      .value(STRINGIFY(UO_align_right_cmt_mix), UO_align_right_cmt_mix)
-      .value(STRINGIFY(UO_align_right_cmt_gap), UO_align_right_cmt_gap)
-      .value(STRINGIFY(UO_align_right_cmt_at_col), UO_align_right_cmt_at_col)
-      .value(STRINGIFY(UO_align_func_proto_span), UO_align_func_proto_span)
-      .value(STRINGIFY(UO_align_func_proto_gap), UO_align_func_proto_gap)
-      .value(STRINGIFY(UO_align_on_operator), UO_align_on_operator)
-      .value(STRINGIFY(UO_align_mix_var_proto), UO_align_mix_var_proto)
-      .value(STRINGIFY(UO_align_single_line_func), UO_align_single_line_func)
-      .value(STRINGIFY(UO_align_single_line_brace), UO_align_single_line_brace)
-      .value(STRINGIFY(UO_align_single_line_brace_gap), UO_align_single_line_brace_gap)
-      .value(STRINGIFY(UO_align_oc_msg_spec_span), UO_align_oc_msg_spec_span)
-      .value(STRINGIFY(UO_align_nl_cont), UO_align_nl_cont)
-      .value(STRINGIFY(UO_align_pp_define_together), UO_align_pp_define_together)
-      .value(STRINGIFY(UO_align_pp_define_gap), UO_align_pp_define_gap)
-      .value(STRINGIFY(UO_align_pp_define_span), UO_align_pp_define_span)
-      .value(STRINGIFY(UO_align_left_shift), UO_align_left_shift)
-      .value(STRINGIFY(UO_align_asm_colon), UO_align_asm_colon)
-      .value(STRINGIFY(UO_align_oc_msg_colon_span), UO_align_oc_msg_colon_span)
-      .value(STRINGIFY(UO_align_oc_msg_colon_first), UO_align_oc_msg_colon_first)
-      .value(STRINGIFY(UO_align_oc_decl_colon), UO_align_oc_decl_colon)
-      .value(STRINGIFY(UO_cmt_width), UO_cmt_width)
-      .value(STRINGIFY(UO_cmt_reflow_mode), UO_cmt_reflow_mode)
-      .value(STRINGIFY(UO_cmt_convert_tab_to_spaces), UO_cmt_convert_tab_to_spaces)
-      .value(STRINGIFY(UO_cmt_indent_multi), UO_cmt_indent_multi)
-      .value(STRINGIFY(UO_cmt_c_group), UO_cmt_c_group)
-      .value(STRINGIFY(UO_cmt_c_nl_start), UO_cmt_c_nl_start)
-      .value(STRINGIFY(UO_cmt_c_nl_end), UO_cmt_c_nl_end)
-      .value(STRINGIFY(UO_cmt_cpp_group), UO_cmt_cpp_group)
-      .value(STRINGIFY(UO_cmt_cpp_nl_start), UO_cmt_cpp_nl_start)
-      .value(STRINGIFY(UO_cmt_cpp_nl_end), UO_cmt_cpp_nl_end)
-      .value(STRINGIFY(UO_cmt_cpp_to_c), UO_cmt_cpp_to_c)
-      .value(STRINGIFY(UO_cmt_star_cont), UO_cmt_star_cont)
-      .value(STRINGIFY(UO_cmt_sp_before_star_cont), UO_cmt_sp_before_star_cont)
-      .value(STRINGIFY(UO_cmt_sp_after_star_cont), UO_cmt_sp_after_star_cont)
-      .value(STRINGIFY(UO_cmt_multi_check_last), UO_cmt_multi_check_last)
-      .value(STRINGIFY(UO_cmt_multi_first_len_minimum), UO_cmt_multi_first_len_minimum)
-      .value(STRINGIFY(UO_cmt_insert_file_header), UO_cmt_insert_file_header)
-      .value(STRINGIFY(UO_cmt_insert_file_footer), UO_cmt_insert_file_footer)
-      .value(STRINGIFY(UO_cmt_insert_func_header), UO_cmt_insert_func_header)
-      .value(STRINGIFY(UO_cmt_insert_class_header), UO_cmt_insert_class_header)
-      .value(STRINGIFY(UO_cmt_insert_oc_msg_header), UO_cmt_insert_oc_msg_header)
-      .value(STRINGIFY(UO_cmt_insert_before_preproc), UO_cmt_insert_before_preproc)
-      .value(STRINGIFY(UO_cmt_insert_before_inlines), UO_cmt_insert_before_inlines)
-      .value(STRINGIFY(UO_cmt_insert_before_ctor_dtor), UO_cmt_insert_before_ctor_dtor)
-      .value(STRINGIFY(UO_mod_full_brace_do), UO_mod_full_brace_do)
-      .value(STRINGIFY(UO_mod_full_brace_for), UO_mod_full_brace_for)
-      .value(STRINGIFY(UO_mod_full_brace_function), UO_mod_full_brace_function)
-      .value(STRINGIFY(UO_mod_full_brace_if), UO_mod_full_brace_if)
-      .value(STRINGIFY(UO_mod_full_brace_if_chain), UO_mod_full_brace_if_chain)
-      .value(STRINGIFY(UO_mod_full_brace_if_chain_only), UO_mod_full_brace_if_chain_only)
-      .value(STRINGIFY(UO_mod_full_brace_nl), UO_mod_full_brace_nl)
-      .value(STRINGIFY(UO_mod_full_brace_nl_block_rem_mlcond), UO_mod_full_brace_nl_block_rem_mlcond)
-      .value(STRINGIFY(UO_mod_full_brace_while), UO_mod_full_brace_while)
-      .value(STRINGIFY(UO_mod_full_brace_using), UO_mod_full_brace_using)
-      .value(STRINGIFY(UO_mod_paren_on_return), UO_mod_paren_on_return)
-      .value(STRINGIFY(UO_mod_pawn_semicolon), UO_mod_pawn_semicolon)
-      .value(STRINGIFY(UO_mod_full_paren_if_bool), UO_mod_full_paren_if_bool)
-      .value(STRINGIFY(UO_mod_remove_extra_semicolon), UO_mod_remove_extra_semicolon)
-      .value(STRINGIFY(UO_mod_add_long_function_closebrace_comment), UO_mod_add_long_function_closebrace_comment)
-      .value(STRINGIFY(UO_mod_add_long_namespace_closebrace_comment), UO_mod_add_long_namespace_closebrace_comment)
-      .value(STRINGIFY(UO_mod_add_long_class_closebrace_comment), UO_mod_add_long_class_closebrace_comment)
-      .value(STRINGIFY(UO_mod_add_long_switch_closebrace_comment), UO_mod_add_long_switch_closebrace_comment)
-      .value(STRINGIFY(UO_mod_add_long_ifdef_endif_comment), UO_mod_add_long_ifdef_endif_comment)
-      .value(STRINGIFY(UO_mod_add_long_ifdef_else_comment), UO_mod_add_long_ifdef_else_comment)
-      .value(STRINGIFY(UO_mod_sort_import), UO_mod_sort_import)
-      .value(STRINGIFY(UO_mod_sort_using), UO_mod_sort_using)
-      .value(STRINGIFY(UO_mod_sort_include), UO_mod_sort_include)
-      .value(STRINGIFY(UO_mod_move_case_break), UO_mod_move_case_break)
-      .value(STRINGIFY(UO_mod_case_brace), UO_mod_case_brace)
-      .value(STRINGIFY(UO_mod_remove_empty_return), UO_mod_remove_empty_return)
-      .value(STRINGIFY(UO_mod_sort_oc_properties), UO_mod_sort_oc_properties)
-      .value(STRINGIFY(UO_mod_sort_oc_property_class_weight), UO_mod_sort_oc_property_class_weight)
-      .value(STRINGIFY(UO_mod_sort_oc_property_thread_safe_weight), UO_mod_sort_oc_property_thread_safe_weight)
-      .value(STRINGIFY(UO_mod_sort_oc_property_readwrite_weight), UO_mod_sort_oc_property_readwrite_weight)
-      .value(STRINGIFY(UO_mod_sort_oc_property_reference_weight), UO_mod_sort_oc_property_reference_weight)
-      .value(STRINGIFY(UO_mod_sort_oc_property_getter_weight), UO_mod_sort_oc_property_getter_weight)
-      .value(STRINGIFY(UO_mod_sort_oc_property_setter_weight), UO_mod_sort_oc_property_setter_weight)
-      .value(STRINGIFY(UO_mod_sort_oc_property_nullability_weight), UO_mod_sort_oc_property_nullability_weight)
-      .value(STRINGIFY(UO_pp_indent), UO_pp_indent)
-      .value(STRINGIFY(UO_pp_indent_at_level), UO_pp_indent_at_level)
-      .value(STRINGIFY(UO_pp_indent_count), UO_pp_indent_count)
-      .value(STRINGIFY(UO_pp_space), UO_pp_space)
-      .value(STRINGIFY(UO_pp_space_count), UO_pp_space_count)
-      .value(STRINGIFY(UO_pp_indent_region), UO_pp_indent_region)
-      .value(STRINGIFY(UO_pp_region_indent_code), UO_pp_region_indent_code)
-      .value(STRINGIFY(UO_pp_indent_if), UO_pp_indent_if)
-      .value(STRINGIFY(UO_pp_if_indent_code), UO_pp_if_indent_code)
-      .value(STRINGIFY(UO_pp_define_at_level), UO_pp_define_at_level)
-      .value(STRINGIFY(UO_pp_ignore_define_body), UO_pp_ignore_define_body)
-      .value(STRINGIFY(UO_include_category_0), UO_include_category_0)
-      .value(STRINGIFY(UO_include_category_1), UO_include_category_1)
-      .value(STRINGIFY(UO_include_category_2), UO_include_category_2)
-      .value(STRINGIFY(UO_use_indent_func_call_param), UO_use_indent_func_call_param)
-      .value(STRINGIFY(UO_use_indent_continue_only_once), UO_use_indent_continue_only_once)
-      .value(STRINGIFY(UO_use_options_overriding_for_qt_macros), UO_use_options_overriding_for_qt_macros)
-      .value(STRINGIFY(UO_warn_level_tabs_found_in_verbatim_string_literals), UO_warn_level_tabs_found_in_verbatim_string_literals)
-      .value(STRINGIFY(UO_option_count), UO_option_count);
-
-   enum_<uncrustify_groups>(STRINGIFY(uncrustify_groups))
-      .value(STRINGIFY(UG_general), UG_general)
-      .value(STRINGIFY(UG_space), UG_space)
-      .value(STRINGIFY(UG_indent), UG_indent)
-      .value(STRINGIFY(UG_newline), UG_newline)
-      .value(STRINGIFY(UG_blankline), UG_blankline)
-      .value(STRINGIFY(UG_position), UG_position)
-      .value(STRINGIFY(UG_linesplit), UG_linesplit)
-      .value(STRINGIFY(UG_align), UG_align)
-      .value(STRINGIFY(UG_comment), UG_comment)
-      .value(STRINGIFY(UG_codemodify), UG_codemodify)
-      .value(STRINGIFY(UG_preprocessor), UG_preprocessor)
-      .value(STRINGIFY(UG_sort_includes), UG_sort_includes)
-      .value(STRINGIFY(UG_Use_Ext), UG_Use_Ext)
-      .value(STRINGIFY(UG_warnlevels), UG_warnlevels)
-      .value(STRINGIFY(UG_group_count), UG_group_count);
-
-   enum_<argtype_e>(STRINGIFY(argtype_e))
-      .value(STRINGIFY(AT_BOOL), AT_BOOL)
-      .value(STRINGIFY(AT_IARF), AT_IARF)
-      .value(STRINGIFY(AT_NUM), AT_NUM)
-      .value(STRINGIFY(AT_LINE), AT_LINE)
-      .value(STRINGIFY(AT_POS), AT_POS)
-      .value(STRINGIFY(AT_STRING), AT_STRING)
-      .value(STRINGIFY(AT_UNUM), AT_UNUM);
-
-   enum_<log_sev_t>(STRINGIFY(log_sev_t))
-      .value(STRINGIFY(LSYS), LSYS)
-      .value(STRINGIFY(LERR), LERR)
-      .value(STRINGIFY(LWARN), LWARN)
-      .value(STRINGIFY(LNOTE), LNOTE)
-      .value(STRINGIFY(LINFO), LINFO)
-      .value(STRINGIFY(LDATA), LDATA)
-      .value(STRINGIFY(LFILELIST), LFILELIST)
-      .value(STRINGIFY(LLINEENDS), LLINEENDS)
-      .value(STRINGIFY(LCASTS), LCASTS)
-      .value(STRINGIFY(LALBR), LALBR)
-      .value(STRINGIFY(LALTD), LALTD)
-      .value(STRINGIFY(LALPP), LALPP)
-      .value(STRINGIFY(LALPROTO), LALPROTO)
-      .value(STRINGIFY(LALNLC), LALNLC)
-      .value(STRINGIFY(LALTC), LALTC)
-      .value(STRINGIFY(LALADD), LALADD)
-      .value(STRINGIFY(LALASS), LALASS)
-      .value(STRINGIFY(LFVD), LFVD)
-      .value(STRINGIFY(LFVD2), LFVD2)
-      .value(STRINGIFY(LINDENT), LINDENT)
-      .value(STRINGIFY(LINDENT2), LINDENT2)
-      .value(STRINGIFY(LINDPSE), LINDPSE)
-      .value(STRINGIFY(LINDPC), LINDPC)
-      .value(STRINGIFY(LNEWLINE), LNEWLINE)
-      .value(STRINGIFY(LPF), LPF)
-      .value(STRINGIFY(LSTMT), LSTMT)
-      .value(STRINGIFY(LTOK), LTOK)
-      .value(STRINGIFY(LALRC), LALRC)
-      .value(STRINGIFY(LCMTIND), LCMTIND)
-      .value(STRINGIFY(LINDLINE), LINDLINE)
-      .value(STRINGIFY(LSIB), LSIB)
-      .value(STRINGIFY(LRETURN), LRETURN)
-      .value(STRINGIFY(LBRDEL), LBRDEL)
-      .value(STRINGIFY(LFCN), LFCN)
-      .value(STRINGIFY(LFCNP), LFCNP)
-      .value(STRINGIFY(LPCU), LPCU)
-      .value(STRINGIFY(LDYNKW), LDYNKW)
-      .value(STRINGIFY(LOUTIND), LOUTIND)
-      .value(STRINGIFY(LBCSAFTER), LBCSAFTER)
-      .value(STRINGIFY(LBCSPOP), LBCSPOP)
-      .value(STRINGIFY(LBCSPUSH), LBCSPUSH)
-      .value(STRINGIFY(LBCSSWAP), LBCSSWAP)
-      .value(STRINGIFY(LFTOR), LFTOR)
-      .value(STRINGIFY(LAS), LAS)
-      .value(STRINGIFY(LPPIS), LPPIS)
-      .value(STRINGIFY(LTYPEDEF), LTYPEDEF)
-      .value(STRINGIFY(LVARDEF), LVARDEF)
-      .value(STRINGIFY(LDEFVAL), LDEFVAL)
-      .value(STRINGIFY(LPVSEMI), LPVSEMI)
-      .value(STRINGIFY(LPFUNC), LPFUNC)
-      .value(STRINGIFY(LSPLIT), LSPLIT)
-      .value(STRINGIFY(LFTYPE), LFTYPE)
-      .value(STRINGIFY(LTEMPL), LTEMPL)
-      .value(STRINGIFY(LPARADD), LPARADD)
-      .value(STRINGIFY(LPARADD2), LPARADD2)
-      .value(STRINGIFY(LBLANKD), LBLANKD)
-      .value(STRINGIFY(LTEMPFUNC), LTEMPFUNC)
-      .value(STRINGIFY(LSCANSEMI), LSCANSEMI)
-      .value(STRINGIFY(LDELSEMI), LDELSEMI)
-      .value(STRINGIFY(LFPARAM), LFPARAM)
-      .value(STRINGIFY(LNL1LINE), LNL1LINE)
-      .value(STRINGIFY(LPFCHK), LPFCHK)
-      .value(STRINGIFY(LAVDB), LAVDB)
-      .value(STRINGIFY(LSORT), LSORT)
-      .value(STRINGIFY(LSPACE), LSPACE)
-      .value(STRINGIFY(LALIGN), LALIGN)
-      .value(STRINGIFY(LALAGAIN), LALAGAIN)
-      .value(STRINGIFY(LOPERATOR), LOPERATOR)
-      .value(STRINGIFY(LASFCP), LASFCP)
-      .value(STRINGIFY(LINDLINED), LINDLINED)
-      .value(STRINGIFY(LBCTRL), LBCTRL)
-      .value(STRINGIFY(LRMRETURN), LRMRETURN)
-      .value(STRINGIFY(LPPIF), LPPIF)
-      .value(STRINGIFY(LMCB), LMCB)
-      .value(STRINGIFY(LBRCH), LBRCH)
-      .value(STRINGIFY(LFCNR), LFCNR)
-      .value(STRINGIFY(LOCCLASS), LOCCLASS)
-      .value(STRINGIFY(LOCMSG), LOCMSG)
-      .value(STRINGIFY(LBLANK), LBLANK)
-      .value(STRINGIFY(LOBJCWORD), LOBJCWORD)
-      .value(STRINGIFY(LCHANGE), LCHANGE)
-      .value(STRINGIFY(LCONTTEXT), LCONTTEXT)
-      .value(STRINGIFY(LANNOT), LANNOT)
-      .value(STRINGIFY(LOCBLK), LOCBLK)
-      .value(STRINGIFY(LFLPAREN), LFLPAREN)
-      .value(STRINGIFY(LOCMSGD), LOCMSGD)
-      .value(STRINGIFY(LINDENTAG), LINDENTAG)
-      .value(STRINGIFY(LNFD), LNFD)
-      .value(STRINGIFY(LJDBI), LJDBI)
-      .value(STRINGIFY(LSETPAR), LSETPAR)
-      .value(STRINGIFY(LSETTYP), LSETTYP)
-      .value(STRINGIFY(LSETFLG), LSETFLG)
-      .value(STRINGIFY(LNLFUNCT), LNLFUNCT)
-      .value(STRINGIFY(LCHUNK), LCHUNK)
-      .value(STRINGIFY(LGUY98), LGUY98)
-      .value(STRINGIFY(LGUY), LGUY);
-
-   enum_<c_token_t>(STRINGIFY(c_token_t))
-      .value(STRINGIFY(CT_NONE), CT_NONE)
-      .value(STRINGIFY(CT_EOF), CT_EOF)
-      .value(STRINGIFY(CT_UNKNOWN), CT_UNKNOWN)
-      .value(STRINGIFY(CT_JUNK), CT_JUNK)
-      .value(STRINGIFY(CT_WHITESPACE), CT_WHITESPACE)
-      .value(STRINGIFY(CT_SPACE), CT_SPACE)
-      .value(STRINGIFY(CT_NEWLINE), CT_NEWLINE)
-      .value(STRINGIFY(CT_NL_CONT), CT_NL_CONT)
-      .value(STRINGIFY(CT_COMMENT_CPP), CT_COMMENT_CPP)
-      .value(STRINGIFY(CT_COMMENT), CT_COMMENT)
-      .value(STRINGIFY(CT_COMMENT_MULTI), CT_COMMENT_MULTI)
-      .value(STRINGIFY(CT_COMMENT_EMBED), CT_COMMENT_EMBED)
-      .value(STRINGIFY(CT_COMMENT_START), CT_COMMENT_START)
-      .value(STRINGIFY(CT_COMMENT_END), CT_COMMENT_END)
-      .value(STRINGIFY(CT_COMMENT_WHOLE), CT_COMMENT_WHOLE)
-      .value(STRINGIFY(CT_COMMENT_ENDIF), CT_COMMENT_ENDIF)
-      .value(STRINGIFY(CT_IGNORED), CT_IGNORED)
-      .value(STRINGIFY(CT_WORD), CT_WORD)
-      .value(STRINGIFY(CT_NUMBER), CT_NUMBER)
-      .value(STRINGIFY(CT_NUMBER_FP), CT_NUMBER_FP)
-      .value(STRINGIFY(CT_STRING), CT_STRING)
-      .value(STRINGIFY(CT_STRING_MULTI), CT_STRING_MULTI)
-      .value(STRINGIFY(CT_IF), CT_IF)
-      .value(STRINGIFY(CT_ELSE), CT_ELSE)
-      .value(STRINGIFY(CT_ELSEIF), CT_ELSEIF)
-      .value(STRINGIFY(CT_FOR), CT_FOR)
-      .value(STRINGIFY(CT_WHILE), CT_WHILE)
-      .value(STRINGIFY(CT_WHILE_OF_DO), CT_WHILE_OF_DO)
-      .value(STRINGIFY(CT_SWITCH), CT_SWITCH)
-      .value(STRINGIFY(CT_CASE), CT_CASE)
-      .value(STRINGIFY(CT_DO), CT_DO)
-      .value(STRINGIFY(CT_SYNCHRONIZED), CT_SYNCHRONIZED)
-      .value(STRINGIFY(CT_VOLATILE), CT_VOLATILE)
-      .value(STRINGIFY(CT_TYPEDEF), CT_TYPEDEF)
-      .value(STRINGIFY(CT_STRUCT), CT_STRUCT)
-      .value(STRINGIFY(CT_ENUM), CT_ENUM)
-      .value(STRINGIFY(CT_ENUM_CLASS), CT_ENUM_CLASS)
-      .value(STRINGIFY(CT_SIZEOF), CT_SIZEOF)
-      .value(STRINGIFY(CT_RETURN), CT_RETURN)
-      .value(STRINGIFY(CT_BREAK), CT_BREAK)
-      .value(STRINGIFY(CT_UNION), CT_UNION)
-      .value(STRINGIFY(CT_GOTO), CT_GOTO)
-      .value(STRINGIFY(CT_CONTINUE), CT_CONTINUE)
-      .value(STRINGIFY(CT_C_CAST), CT_C_CAST)
-      .value(STRINGIFY(CT_CPP_CAST), CT_CPP_CAST)
-      .value(STRINGIFY(CT_D_CAST), CT_D_CAST)
-      .value(STRINGIFY(CT_TYPE_CAST), CT_TYPE_CAST)
-      .value(STRINGIFY(CT_TYPENAME), CT_TYPENAME)
-      .value(STRINGIFY(CT_TEMPLATE), CT_TEMPLATE)
-      .value(STRINGIFY(CT_ASSIGN), CT_ASSIGN)
-      .value(STRINGIFY(CT_ASSIGN_NL), CT_ASSIGN_NL)
-      .value(STRINGIFY(CT_SASSIGN), CT_SASSIGN)
-      .value(STRINGIFY(CT_COMPARE), CT_COMPARE)
-      .value(STRINGIFY(CT_SCOMPARE), CT_SCOMPARE)
-      .value(STRINGIFY(CT_BOOL), CT_BOOL)
-      .value(STRINGIFY(CT_SBOOL), CT_SBOOL)
-      .value(STRINGIFY(CT_ARITH), CT_ARITH)
-      .value(STRINGIFY(CT_SARITH), CT_SARITH)
-      .value(STRINGIFY(CT_CARET), CT_CARET)
-      .value(STRINGIFY(CT_DEREF), CT_DEREF)
-      .value(STRINGIFY(CT_INCDEC_BEFORE), CT_INCDEC_BEFORE)
-      .value(STRINGIFY(CT_INCDEC_AFTER), CT_INCDEC_AFTER)
-      .value(STRINGIFY(CT_MEMBER), CT_MEMBER)
-      .value(STRINGIFY(CT_DC_MEMBER), CT_DC_MEMBER)
-      .value(STRINGIFY(CT_C99_MEMBER), CT_C99_MEMBER)
-      .value(STRINGIFY(CT_INV), CT_INV)
-      .value(STRINGIFY(CT_DESTRUCTOR), CT_DESTRUCTOR)
-      .value(STRINGIFY(CT_NOT), CT_NOT)
-      .value(STRINGIFY(CT_D_TEMPLATE), CT_D_TEMPLATE)
-      .value(STRINGIFY(CT_ADDR), CT_ADDR)
-      .value(STRINGIFY(CT_NEG), CT_NEG)
-      .value(STRINGIFY(CT_POS), CT_POS)
-      .value(STRINGIFY(CT_STAR), CT_STAR)
-      .value(STRINGIFY(CT_PLUS), CT_PLUS)
-      .value(STRINGIFY(CT_MINUS), CT_MINUS)
-      .value(STRINGIFY(CT_AMP), CT_AMP)
-      .value(STRINGIFY(CT_BYREF), CT_BYREF)
-      .value(STRINGIFY(CT_POUND), CT_POUND)
-      .value(STRINGIFY(CT_PREPROC), CT_PREPROC)
-      .value(STRINGIFY(CT_PREPROC_INDENT), CT_PREPROC_INDENT)
-      .value(STRINGIFY(CT_PREPROC_BODY), CT_PREPROC_BODY)
-      .value(STRINGIFY(CT_PP), CT_PP)
-      .value(STRINGIFY(CT_ELLIPSIS), CT_ELLIPSIS)
-      .value(STRINGIFY(CT_RANGE), CT_RANGE)
-      .value(STRINGIFY(CT_NULLCOND), CT_NULLCOND)
-      .value(STRINGIFY(CT_SEMICOLON), CT_SEMICOLON)
-      .value(STRINGIFY(CT_VSEMICOLON), CT_VSEMICOLON)
-      .value(STRINGIFY(CT_COLON), CT_COLON)
-      .value(STRINGIFY(CT_ASM_COLON), CT_ASM_COLON)
-      .value(STRINGIFY(CT_CASE_COLON), CT_CASE_COLON)
-      .value(STRINGIFY(CT_CLASS_COLON), CT_CLASS_COLON)
-      .value(STRINGIFY(CT_CONSTR_COLON), CT_CONSTR_COLON)
-      .value(STRINGIFY(CT_D_ARRAY_COLON), CT_D_ARRAY_COLON)
-      .value(STRINGIFY(CT_COND_COLON), CT_COND_COLON)
-      .value(STRINGIFY(CT_QUESTION), CT_QUESTION)
-      .value(STRINGIFY(CT_COMMA), CT_COMMA)
-      .value(STRINGIFY(CT_ASM), CT_ASM)
-      .value(STRINGIFY(CT_ATTRIBUTE), CT_ATTRIBUTE)
-      .value(STRINGIFY(CT_CATCH), CT_CATCH)
-      .value(STRINGIFY(CT_WHEN), CT_WHEN)
-      .value(STRINGIFY(CT_CLASS), CT_CLASS)
-      .value(STRINGIFY(CT_DELETE), CT_DELETE)
-      .value(STRINGIFY(CT_EXPORT), CT_EXPORT)
-      .value(STRINGIFY(CT_FRIEND), CT_FRIEND)
-      .value(STRINGIFY(CT_NAMESPACE), CT_NAMESPACE)
-      .value(STRINGIFY(CT_PACKAGE), CT_PACKAGE)
-      .value(STRINGIFY(CT_NEW), CT_NEW)
-      .value(STRINGIFY(CT_OPERATOR), CT_OPERATOR)
-      .value(STRINGIFY(CT_OPERATOR_VAL), CT_OPERATOR_VAL)
-      .value(STRINGIFY(CT_PRIVATE), CT_PRIVATE)
-      .value(STRINGIFY(CT_PRIVATE_COLON), CT_PRIVATE_COLON)
-      .value(STRINGIFY(CT_THROW), CT_THROW)
-      .value(STRINGIFY(CT_TRY), CT_TRY)
-      .value(STRINGIFY(CT_USING), CT_USING)
-      .value(STRINGIFY(CT_USING_STMT), CT_USING_STMT)
-      .value(STRINGIFY(CT_D_WITH), CT_D_WITH)
-      .value(STRINGIFY(CT_D_MODULE), CT_D_MODULE)
-      .value(STRINGIFY(CT_SUPER), CT_SUPER)
-      .value(STRINGIFY(CT_DELEGATE), CT_DELEGATE)
-      .value(STRINGIFY(CT_BODY), CT_BODY)
-      .value(STRINGIFY(CT_DEBUG), CT_DEBUG)
-      .value(STRINGIFY(CT_DEBUGGER), CT_DEBUGGER)
-      .value(STRINGIFY(CT_INVARIANT), CT_INVARIANT)
-      .value(STRINGIFY(CT_UNITTEST), CT_UNITTEST)
-      .value(STRINGIFY(CT_UNSAFE), CT_UNSAFE)
-      .value(STRINGIFY(CT_FINALLY), CT_FINALLY)
-      .value(STRINGIFY(CT_IMPORT), CT_IMPORT)
-      .value(STRINGIFY(CT_D_SCOPE), CT_D_SCOPE)
-      .value(STRINGIFY(CT_D_SCOPE_IF), CT_D_SCOPE_IF)
-      .value(STRINGIFY(CT_LAZY), CT_LAZY)
-      .value(STRINGIFY(CT_D_MACRO), CT_D_MACRO)
-      .value(STRINGIFY(CT_D_VERSION), CT_D_VERSION)
-      .value(STRINGIFY(CT_D_VERSION_IF), CT_D_VERSION_IF)
-      .value(STRINGIFY(CT_PAREN_OPEN), CT_PAREN_OPEN)
-      .value(STRINGIFY(CT_PAREN_CLOSE), CT_PAREN_CLOSE)
-      .value(STRINGIFY(CT_ANGLE_OPEN), CT_ANGLE_OPEN)
-      .value(STRINGIFY(CT_ANGLE_CLOSE), CT_ANGLE_CLOSE)
-      .value(STRINGIFY(CT_SPAREN_OPEN), CT_SPAREN_OPEN)
-      .value(STRINGIFY(CT_SPAREN_CLOSE), CT_SPAREN_CLOSE)
-      .value(STRINGIFY(CT_FPAREN_OPEN), CT_FPAREN_OPEN)
-      .value(STRINGIFY(CT_FPAREN_CLOSE), CT_FPAREN_CLOSE)
-      .value(STRINGIFY(CT_TPAREN_OPEN), CT_TPAREN_OPEN)
-      .value(STRINGIFY(CT_TPAREN_CLOSE), CT_TPAREN_CLOSE)
-      .value(STRINGIFY(CT_BRACE_OPEN), CT_BRACE_OPEN)
-      .value(STRINGIFY(CT_BRACE_CLOSE), CT_BRACE_CLOSE)
-      .value(STRINGIFY(CT_VBRACE_OPEN), CT_VBRACE_OPEN)
-      .value(STRINGIFY(CT_VBRACE_CLOSE), CT_VBRACE_CLOSE)
-      .value(STRINGIFY(CT_SQUARE_OPEN), CT_SQUARE_OPEN)
-      .value(STRINGIFY(CT_SQUARE_CLOSE), CT_SQUARE_CLOSE)
-      .value(STRINGIFY(CT_TSQUARE), CT_TSQUARE)
-      .value(STRINGIFY(CT_MACRO_OPEN), CT_MACRO_OPEN)
-      .value(STRINGIFY(CT_MACRO_CLOSE), CT_MACRO_CLOSE)
-      .value(STRINGIFY(CT_MACRO_ELSE), CT_MACRO_ELSE)
-      .value(STRINGIFY(CT_LABEL), CT_LABEL)
-      .value(STRINGIFY(CT_LABEL_COLON), CT_LABEL_COLON)
-      .value(STRINGIFY(CT_FUNCTION), CT_FUNCTION)
-      .value(STRINGIFY(CT_FUNC_CALL), CT_FUNC_CALL)
-      .value(STRINGIFY(CT_FUNC_CALL_USER), CT_FUNC_CALL_USER)
-      .value(STRINGIFY(CT_FUNC_DEF), CT_FUNC_DEF)
-      .value(STRINGIFY(CT_FUNC_TYPE), CT_FUNC_TYPE)
-      .value(STRINGIFY(CT_FUNC_VAR), CT_FUNC_VAR)
-      .value(STRINGIFY(CT_FUNC_PROTO), CT_FUNC_PROTO)
-      .value(STRINGIFY(CT_FUNC_CLASS_DEF), CT_FUNC_CLASS_DEF)
-      .value(STRINGIFY(CT_FUNC_CLASS_PROTO), CT_FUNC_CLASS_PROTO)
-      .value(STRINGIFY(CT_FUNC_CTOR_VAR), CT_FUNC_CTOR_VAR)
-      .value(STRINGIFY(CT_FUNC_WRAP), CT_FUNC_WRAP)
-      .value(STRINGIFY(CT_PROTO_WRAP), CT_PROTO_WRAP)
-      .value(STRINGIFY(CT_MACRO_FUNC), CT_MACRO_FUNC)
-      .value(STRINGIFY(CT_MACRO), CT_MACRO)
-      .value(STRINGIFY(CT_QUALIFIER), CT_QUALIFIER)
-      .value(STRINGIFY(CT_EXTERN), CT_EXTERN)
-      .value(STRINGIFY(CT_ALIGN), CT_ALIGN)
-      .value(STRINGIFY(CT_TYPE), CT_TYPE)
-      .value(STRINGIFY(CT_PTR_TYPE), CT_PTR_TYPE)
-      .value(STRINGIFY(CT_TYPE_WRAP), CT_TYPE_WRAP)
-      .value(STRINGIFY(CT_CPP_LAMBDA), CT_CPP_LAMBDA)
-      .value(STRINGIFY(CT_CPP_LAMBDA_RET), CT_CPP_LAMBDA_RET)
-      .value(STRINGIFY(CT_BIT_COLON), CT_BIT_COLON)
-      .value(STRINGIFY(CT_OC_DYNAMIC), CT_OC_DYNAMIC)
-      .value(STRINGIFY(CT_OC_END), CT_OC_END)
-      .value(STRINGIFY(CT_OC_IMPL), CT_OC_IMPL)
-      .value(STRINGIFY(CT_OC_INTF), CT_OC_INTF)
-      .value(STRINGIFY(CT_OC_PROTOCOL), CT_OC_PROTOCOL)
-      .value(STRINGIFY(CT_OC_PROTO_LIST), CT_OC_PROTO_LIST)
-      .value(STRINGIFY(CT_OC_GENERIC_SPEC), CT_OC_GENERIC_SPEC)
-      .value(STRINGIFY(CT_OC_PROPERTY), CT_OC_PROPERTY)
-      .value(STRINGIFY(CT_OC_CLASS), CT_OC_CLASS)
-      .value(STRINGIFY(CT_OC_CLASS_EXT), CT_OC_CLASS_EXT)
-      .value(STRINGIFY(CT_OC_CATEGORY), CT_OC_CATEGORY)
-      .value(STRINGIFY(CT_OC_SCOPE), CT_OC_SCOPE)
-      .value(STRINGIFY(CT_OC_MSG), CT_OC_MSG)
-      .value(STRINGIFY(CT_OC_MSG_CLASS), CT_OC_MSG_CLASS)
-      .value(STRINGIFY(CT_OC_MSG_FUNC), CT_OC_MSG_FUNC)
-      .value(STRINGIFY(CT_OC_MSG_NAME), CT_OC_MSG_NAME)
-      .value(STRINGIFY(CT_OC_MSG_SPEC), CT_OC_MSG_SPEC)
-      .value(STRINGIFY(CT_OC_MSG_DECL), CT_OC_MSG_DECL)
-      .value(STRINGIFY(CT_OC_RTYPE), CT_OC_RTYPE)
-      .value(STRINGIFY(CT_OC_ATYPE), CT_OC_ATYPE)
-      .value(STRINGIFY(CT_OC_COLON), CT_OC_COLON)
-      .value(STRINGIFY(CT_OC_DICT_COLON), CT_OC_DICT_COLON)
-      .value(STRINGIFY(CT_OC_SEL), CT_OC_SEL)
-      .value(STRINGIFY(CT_OC_SEL_NAME), CT_OC_SEL_NAME)
-      .value(STRINGIFY(CT_OC_BLOCK), CT_OC_BLOCK)
-      .value(STRINGIFY(CT_OC_BLOCK_ARG), CT_OC_BLOCK_ARG)
-      .value(STRINGIFY(CT_OC_BLOCK_TYPE), CT_OC_BLOCK_TYPE)
-      .value(STRINGIFY(CT_OC_BLOCK_EXPR), CT_OC_BLOCK_EXPR)
-      .value(STRINGIFY(CT_OC_BLOCK_CARET), CT_OC_BLOCK_CARET)
-      .value(STRINGIFY(CT_OC_AT), CT_OC_AT)
-      .value(STRINGIFY(CT_OC_PROPERTY_ATTR), CT_OC_PROPERTY_ATTR)
-      .value(STRINGIFY(CT_PP_DEFINE), CT_PP_DEFINE)
-      .value(STRINGIFY(CT_PP_DEFINED), CT_PP_DEFINED)
-      .value(STRINGIFY(CT_PP_INCLUDE), CT_PP_INCLUDE)
-      .value(STRINGIFY(CT_PP_IF), CT_PP_IF)
-      .value(STRINGIFY(CT_PP_ELSE), CT_PP_ELSE)
-      .value(STRINGIFY(CT_PP_ENDIF), CT_PP_ENDIF)
-      .value(STRINGIFY(CT_PP_ASSERT), CT_PP_ASSERT)
-      .value(STRINGIFY(CT_PP_EMIT), CT_PP_EMIT)
-      .value(STRINGIFY(CT_PP_ENDINPUT), CT_PP_ENDINPUT)
-      .value(STRINGIFY(CT_PP_ERROR), CT_PP_ERROR)
-      .value(STRINGIFY(CT_PP_FILE), CT_PP_FILE)
-      .value(STRINGIFY(CT_PP_LINE), CT_PP_LINE)
-      .value(STRINGIFY(CT_PP_SECTION), CT_PP_SECTION)
-      .value(STRINGIFY(CT_PP_ASM), CT_PP_ASM)
-      .value(STRINGIFY(CT_PP_UNDEF), CT_PP_UNDEF)
-      .value(STRINGIFY(CT_PP_PROPERTY), CT_PP_PROPERTY)
-      .value(STRINGIFY(CT_PP_BODYCHUNK), CT_PP_BODYCHUNK)
-      .value(STRINGIFY(CT_PP_PRAGMA), CT_PP_PRAGMA)
-      .value(STRINGIFY(CT_PP_REGION), CT_PP_REGION)
-      .value(STRINGIFY(CT_PP_ENDREGION), CT_PP_ENDREGION)
-      .value(STRINGIFY(CT_PP_REGION_INDENT), CT_PP_REGION_INDENT)
-      .value(STRINGIFY(CT_PP_IF_INDENT), CT_PP_IF_INDENT)
-      .value(STRINGIFY(CT_PP_IGNORE), CT_PP_IGNORE)
-      .value(STRINGIFY(CT_PP_OTHER), CT_PP_OTHER)
-      .value(STRINGIFY(CT_CHAR), CT_CHAR)
-      .value(STRINGIFY(CT_DEFINED), CT_DEFINED)
-      .value(STRINGIFY(CT_FORWARD), CT_FORWARD)
-      .value(STRINGIFY(CT_NATIVE), CT_NATIVE)
-      .value(STRINGIFY(CT_STATE), CT_STATE)
-      .value(STRINGIFY(CT_STOCK), CT_STOCK)
-      .value(STRINGIFY(CT_TAGOF), CT_TAGOF)
-      .value(STRINGIFY(CT_DOT), CT_DOT)
-      .value(STRINGIFY(CT_TAG), CT_TAG)
-      .value(STRINGIFY(CT_TAG_COLON), CT_TAG_COLON)
-      .value(STRINGIFY(CT_LOCK), CT_LOCK)
-      .value(STRINGIFY(CT_AS), CT_AS)
-      .value(STRINGIFY(CT_IN), CT_IN)
-      .value(STRINGIFY(CT_BRACED), CT_BRACED)
-      .value(STRINGIFY(CT_THIS), CT_THIS)
-      .value(STRINGIFY(CT_BASE), CT_BASE)
-      .value(STRINGIFY(CT_DEFAULT), CT_DEFAULT)
-      .value(STRINGIFY(CT_GETSET), CT_GETSET)
-      .value(STRINGIFY(CT_GETSET_EMPTY), CT_GETSET_EMPTY)
-      .value(STRINGIFY(CT_CONCAT), CT_CONCAT)
-      .value(STRINGIFY(CT_CS_SQ_STMT), CT_CS_SQ_STMT)
-      .value(STRINGIFY(CT_CS_SQ_COLON), CT_CS_SQ_COLON)
-      .value(STRINGIFY(CT_CS_PROPERTY), CT_CS_PROPERTY)
-      .value(STRINGIFY(CT_SQL_EXEC), CT_SQL_EXEC)
-      .value(STRINGIFY(CT_SQL_BEGIN), CT_SQL_BEGIN)
-      .value(STRINGIFY(CT_SQL_END), CT_SQL_END)
-      .value(STRINGIFY(CT_SQL_WORD), CT_SQL_WORD)
-      .value(STRINGIFY(CT_CONSTRUCT), CT_CONSTRUCT)
-      .value(STRINGIFY(CT_LAMBDA), CT_LAMBDA)
-      .value(STRINGIFY(CT_ASSERT), CT_ASSERT)
-      .value(STRINGIFY(CT_ANNOTATION), CT_ANNOTATION)
-      .value(STRINGIFY(CT_FOR_COLON), CT_FOR_COLON)
-      .value(STRINGIFY(CT_DOUBLE_BRACE), CT_DOUBLE_BRACE)
-      .value(STRINGIFY(CT_Q_EMIT), CT_Q_EMIT)
-      .value(STRINGIFY(CT_Q_FOREACH), CT_Q_FOREACH)
-      .value(STRINGIFY(CT_Q_FOREVER), CT_Q_FOREVER)
-      .value(STRINGIFY(CT_Q_GADGET), CT_Q_GADGET)
-      .value(STRINGIFY(CT_Q_OBJECT), CT_Q_OBJECT)
-      .value(STRINGIFY(CT_MODE), CT_MODE)
-      .value(STRINGIFY(CT_DI), CT_DI)
-      .value(STRINGIFY(CT_HI), CT_HI)
-      .value(STRINGIFY(CT_QI), CT_QI)
-      .value(STRINGIFY(CT_SI), CT_SI)
-      .value(STRINGIFY(CT_NOTHROW), CT_NOTHROW)
-      .value(STRINGIFY(CT_WORD_), CT_WORD_)
-      .value(STRINGIFY(CT_TOKEN_COUNT_), CT_TOKEN_COUNT_);
-
-   enum_<lang_flag_e>(STRINGIFY(lang_flag_e))
-      .value(STRINGIFY(LANG_C), LANG_C)
-      .value(STRINGIFY(LANG_CPP), LANG_CPP)
-      .value(STRINGIFY(LANG_D), LANG_D)
-      .value(STRINGIFY(LANG_CS), LANG_CS)
-      .value(STRINGIFY(LANG_JAVA), LANG_JAVA)
-      .value(STRINGIFY(LANG_OC), LANG_OC)
-      .value(STRINGIFY(LANG_VALA), LANG_VALA)
-      .value(STRINGIFY(LANG_PAWN), LANG_PAWN)
-      .value(STRINGIFY(LANG_ECMA), LANG_ECMA)
-      .value(STRINGIFY(LANG_ALLC), LANG_ALLC)
-      .value(STRINGIFY(LANG_ALL), LANG_ALL)
-      .value(STRINGIFY(FLAG_DIG), FLAG_DIG)
-      .value(STRINGIFY(FLAG_PP), FLAG_PP);
-
-
-   class_<option_map_value>(STRINGIFY(option_map_value))
-      .property(STRINGIFY(id), &option_map_value::id)
-      .property(STRINGIFY(group_id), &option_map_value::group_id)
-      .property(STRINGIFY(type), &option_map_value::type)
-      .property(STRINGIFY(min_val), &option_map_value::min_val)
-      .property(STRINGIFY(max_val), &option_map_value::max_val)
-      .property(STRINGIFY(name), &option_map_value_name)
-      .property(STRINGIFY(short_desc), &option_map_value_sDesc)
-      .property(STRINGIFY(long_desc), &option_map_value_lDesc);
-
-   register_vector<uncrustify_options>(STRINGIFY("options"));
-
-   value_object<group_map_value>(STRINGIFY(group_map_value))
-      .field(STRINGIFY(id), &group_map_value::id)
-      .field(STRINGIFY(options), &group_map_value::options);
-
-   register_map<uncrustify_options, option_map_value>(STRINGIFY(option_name_map));
-   register_map<uncrustify_groups, group_map_value>(STRINGIFY(group_map));
-
-
-   emscripten::function(STRINGIFY(_initialize), &_initialize);
-   emscripten::function(STRINGIFY(destruct), &destruct);
-
-   emscripten::function(STRINGIFY(get_version), &get_version);
-
-   emscripten::function(STRINGIFY(add_keyword), &_add_keyword);
-   emscripten::function(STRINGIFY(remove_keyword), &remove_keyword);
-   emscripten::function(STRINGIFY(clear_keywords), &clear_keywords);
-
-   emscripten::function(STRINGIFY(add_define), select_overload<void(string, string)>(&add_define));
-   emscripten::function(STRINGIFY(add_define), select_overload<void(string)>(&add_define));
-   emscripten::function(STRINGIFY(clear_defines), &clear_defines);
-
-   emscripten::function(STRINGIFY(show_options), &show_options);
-   emscripten::function(STRINGIFY(set_option_defaults), &set_option_defaults);
-   emscripten::function(STRINGIFY(set_option), &set_option);
-   emscripten::function(STRINGIFY(get_option), &get_option);
-
-   emscripten::function(STRINGIFY(_loadConfig), &_loadConfig);
-   emscripten::function(STRINGIFY(show_config), select_overload<string(bool, bool)>(&show_config));
-   emscripten::function(STRINGIFY(show_config), select_overload<string(bool)>(&show_config));
-   emscripten::function(STRINGIFY(show_config), select_overload<string()>(&show_config));
-
-   emscripten::function(STRINGIFY(log_set_sev), &log_set_sev);
-   emscripten::function(STRINGIFY(show_log_type), &show_log_type);
-   emscripten::function(STRINGIFY(set_quiet), &set_quiet);
-
-   emscripten::function(STRINGIFY(getOptionNameMap), &getOptionNameMap);
-   emscripten::function(STRINGIFY(getGroupMap), &getGroupMap);
-
-   emscripten::function(STRINGIFY(_uncrustify), select_overload<intptr_t(intptr_t, lang_flag_e, bool, bool)>(&_uncrustify));
-   emscripten::function(STRINGIFY(_uncrustify), select_overload<intptr_t(intptr_t, lang_flag_e, bool)>(&_uncrustify));
-   emscripten::function(STRINGIFY(_uncrustify), select_overload<intptr_t(intptr_t, lang_flag_e)>(&_uncrustify));
-
-   emscripten::function(STRINGIFY(_debug), select_overload<intptr_t(intptr_t, lang_flag_e, bool)>(&_debug));
-   emscripten::function(STRINGIFY(_debug), select_overload<intptr_t(intptr_t, lang_flag_e)>(&_debug));
-}
-
-#endif
-
-=======
-/*
- * uncrustify_emscripten.cpp - JavaScript Emscripten binding interface
- *
- *  Created on: May 8, 2016
- *      Author: Daniel Chumak
- *
- * INTERFACE:
- * ============================================================================
- * unsure about these:
- *   --check       TODO ???
- *   --decode      TODO ???
- *   --detect      TODO needs uncrustify start and end which both are static
- *
- *
- * will not be included:
- * ----------------------------------------------------------------------------
- *   -t ( define via multiple --type )
- *   -d ( define via multiple --define )
- *   --assume ( no files available to guess the lang. based on the filename ending )
- *   --files ( no batch processing will be available )
- *   --prefix
- *   --suffix
- *   --assume
- *   --no-backup
- *   --replace
- *   --mtime
- *   --universalindent
- *   -help, -h, --usage, -?
- *
- *
- * done:
- * ----------------------------------------------------------------------------
- *   --update-config ( use show_config() )
- *   --update-config-with-doc ( show_config( bool withDoc = true ) )
- *   --version, -v ( use get_version() )
- *   --log, -L ( use log_set_sev( log_sev_t sev, bool value ) )
- *   -q ( use set_quiet() )
- *   --config, -c ( use set_config( string _cfg ) )
- *   --file, -f ( use uncrustify( string _file ) )
- *   --show-config( use show_options() )
- *   --show ( use show_log_type( bool ) )
- *   --frag ( use uncrustify( string _file, bool frag = true ) )
- *   --type ( use add_keyword( string _type, c_token_t type ) )
- *   --define ( use add_define( string _tag ) )
- *   -l ( use uncrustify() )
- *   --parsed, -p  ( use debug() )
- */
-
-#ifdef EMSCRIPTEN
-
-#include "prototypes.h"
-#include "unicode.h"
-#include "defines.h"
-#include "keywords.h"
-#include "options.h"
-#include "uncrustify_version.h"
-#include "logger.h"
-#include "log_levels.h"
-#include "output.h"
-
-#include <iostream>
-#include <stdio.h>
-#include <stdlib.h>
-#include <memory>
-
-#include <emscripten/bind.h>
-
-
-#define STRINGIFY(s)    # s
-
-
-using namespace std;
-using namespace emscripten;
-
-
-extern void process_option_line(char *configLine, const char *filename);
-extern int load_header_files();
-extern const char *language_name_from_flags(size_t lang);
-extern void uncrustify_file(const file_mem &fm, FILE *pfout, const char *parsed_file, bool defer_uncrustify_end = false);
-extern const option_map_value *unc_find_option(const char *name);
-extern void uncrustify_end();
-
-extern map<uncrustify_options, option_map_value> option_name_map;
-extern map<uncrustify_groups, group_map_value>   group_map;
-
-
-/**
- * Loads options from a file represented as a single char array.
- * Modifies: input char array, cpd.line_number
- * Expects: \0 terminated char array
- *
- * @param configString char array that holds the whole config
- * @return EXIT_SUCCESS on success
- */
-int load_option_fileChar(char *configString)
-{
-   char *delimPos       = &configString[0];
-   char *subStringStart = &configString[0];
-
-   cpd.line_number = 0;
-
-   while (true)
-   {
-      delimPos = strchr(delimPos, '\n');
-      if (delimPos == nullptr)
-      {
-         break;
-      }
-
-      // replaces \n with \0 -> string including multiple terminated substrings
-      *delimPos = '\0';
-
-      process_option_line(subStringStart, "");
-
-      delimPos++;
-      subStringStart = delimPos;
-   }
-   //get last line, expectation: ends with \0
-   process_option_line(subStringStart, "");
-
-   return(EXIT_SUCCESS);
-}
-
-
-/**
- * adds a new keyword to Uncrustify's dynamic keyword map (dkwm, keywords.cpp)
- *
- * @param tag:  keyword that is going to be added
- * @param type: type of the keyword
- */
-void _add_keyword(string tag, c_token_t type)
-{
-   if (tag.empty())
-   {
-      LOG_FMT(LERR, "%s: input string is empty\n", __func__);
-      return;
-   }
-   add_keyword(tag.c_str(), type);
-}
-
-
-//! clears Uncrustify's dynamic keyword map (dkwm, keywords.cpp)
-void clear_keywords()
-{
-   clear_keyword_file();
-}
-
-
-/**
- * adds an entry to the define list
- *
- * @param tag:   tag string
- * @param value: value of the define
- */
-void add_define(string tag, string val)
-{
-   if (tag.empty())
-   {
-      LOG_FMT(LERR, "%s: tag string is empty\n", __func__);
-      return;
-   }
-   if (val.empty())
-   {
-      LOG_FMT(LERR, "%s: val string is empty\n", __func__);
-      return;
-   }
-
-   add_define(tag.c_str(), val.c_str());
-}
-
-
-/**
- * adds an entry to the define list
- *
- * @param tag: tag string
- */
-void add_define(string tag)
-{
-   if (tag.empty())
-   {
-      LOG_FMT(LERR, "%s: tag string is empty\n", __func__);
-      return;
-   }
-   add_define(tag.c_str(), nullptr);
-}
-
-
-/**
- * Show or hide the severity prefix "<1>"
- *
- * @param b: true=show, false=hide
- */
-void show_log_type(bool b)
-{
-   log_show_sev(b);
-}
-
-
-//! returns the UNCRUSTIFY_VERSION string
-string get_version()
-{
-   return(UNCRUSTIFY_VERSION);
-}
-
-
-//! disables all logging messages
-void set_quiet()
-{
-   // set empty mask
-   log_mask_t mask;
-
-   log_set_mask(mask);
-}
-
-
-// TODO it would be nicer to set settings via uncrustify_options enum_id
-//
-// int set_option_value(op_val_t option_id, const char *value) string
-// get_option_value(op_val_t option_id )
-//
-// but this wont work since type info is needed which is inside of the _static_
-// option_name_map< option_name : string, option_map_val : struct { type :
-// argtype_e, ....} > to access the right union var inside of op_val_t even if
-// option_name_map would not be static, no direct access to the type info is
-// possible since the maps needs to be iterated to find the according enum_id
-
-
-/**
- * sets value of an option
- *
- * @param name:  name of the option
- * @param value: value that is going to be set
- * @return options enum value of the found option or -1 if option was not found
- */
-int set_option(string name, string value)
-{
-   if (name.empty())
-   {
-      LOG_FMT(LERR, "%s: name string is empty\n", __func__);
-      return(-1);
-   }
-   if (value.empty())
-   {
-      LOG_FMT(LERR, "%s: value string is empty\n", __func__);
-      return(-1);
-   }
-
-   return(set_option_value(name.c_str(), value.c_str()));
-}
-
-
-/**
- * returns value of an option
- *
- * @param name: name of the option
- * @return currently set value of the option
- */
-string get_option(string name)
-{
-   if (name.empty())
-   {
-      LOG_FMT(LERR, "%s: input string is empty\n", __func__);
-      return("");
-   }
-
-   const auto option = unc_find_option(name.c_str());
-   if (option == nullptr)
-   {
-      LOG_FMT(LWARN, "Option %s not found\n", name.c_str());
-      return("");
-   }
-
-   return(op_val_to_string(option->type, cpd.settings[option->id]));
-}
-
-
-//! returns a string with option documentation
-string show_options()
-{
-   char   *buf;
-   size_t len;
-
-   FILE   *stream = open_memstream(&buf, &len);
-
-   if (stream == nullptr)
-   {
-      LOG_FMT(LERR, "Failed to open_memstream\n");
-      fflush(stream);
-      fclose(stream);
-      free(buf);
-      return("");
-   }
-
-
-   print_options(stream);
-   fflush(stream);
-   fclose(stream);
-
-   string out(buf);
-   free(buf);
-
-   return(out);
-}
-
-
-/**
- * returns the config file string based on the current configuration
- *
- * @param withDoc:          false=without documentation,
- *                          true=with documentation text lines
- * @param only_not_default: false=containing all options,
- *                          true=containing only options with non default values
- * @return returns the config file string based on the current configuration
- */
-string show_config(bool withDoc, bool only_not_default)
-{
-   char   *buf;
-   size_t len;
-
-   FILE   *stream = open_memstream(&buf, &len);
-
-   if (stream == nullptr)
-   {
-      LOG_FMT(LERR, "Failed to open_memstream\n");
-      fflush(stream);
-      fclose(stream);
-      free(buf);
-      return("");
-   }
-
-   save_option_file_kernel(stream, withDoc, only_not_default);
-
-   fflush(stream);
-   fclose(stream);
-
-   string out(buf);
-   free(buf);
-
-   return(out);
-}
-
-
-/**
- * returns the config file string with all options based on the current configuration
- *
- * @param withDoc: false= without documentation, true=with documentation text lines
- * @return returns the config file string with all options based on the current configuration
- */
-string show_config(bool withDoc)
-{
-   return(show_config(withDoc, false));
-}
-
-
-//!returns the config file string with all options and without documentation based on the current configuration
-string show_config()
-{
-   return(show_config(false, false));
-}
-
-
-/**
- * initializes the current libUncrustify instance,
- * used only for emscripten binding here and will be automatically called while
- * module initialization
- */
-void _initialize()
-{
-   register_options();
-   set_option_defaults();
-   log_init(stdout);
-
-   LOG_FMT(LSYS, "Initialized libUncrustify\n");
-}
-
-
-//! destroys the current libUncrustify instance
-void destruct()
-{
-   clear_keyword_file();
-   clear_defines();
-}
-
-
-/**
- * reads option file string, sets the defined options
- *
- * @return returns EXIT_SUCCESS on success
- */
-int _loadConfig(intptr_t _cfg)
-{
-   // reset everything in case a config was loaded previously
-   clear_keyword_file();
-   clear_defines();
-   set_option_defaults();
-
-   // embind complains about char* so we use an int to get the pointer and cast it
-   // memory management is done in /emscripten/postfix_module.js
-   char *cfg = reinterpret_cast<char *>(_cfg);
-
-
-   if (load_option_fileChar(cfg) != EXIT_SUCCESS)
-   {
-      LOG_FMT(LERR, "unable to load the config\n");
-      return(EXIT_FAILURE);
-   }
-
-   // This relies on cpd.filename being the config file name
-   load_header_files();
-
-   LOG_FMT(LSYS, "finished loading config\n");
-   return(EXIT_SUCCESS);
-}
-
-
-//! returns a copy of the current option_name_map
-map<uncrustify_options, option_map_value> getOptionNameMap()
-{
-   return(option_name_map);
-}
-
-
-//! returns a copy of the current group_map
-map<uncrustify_groups, group_map_value> getGroupMap()
-{
-   return(group_map);
-}
-
-
-/**
- * format string
- *
- * @param file: pointer to the file char* string that is going to be formatted
- * @param langIDX: specifies in which language the input file is written
- * @param frag: true=fragmented code input, false=unfragmented code input
- * @param defer: true=do not perform cleanup of Uncrustify structures
- *
- * @return pointer to the formatted file char* string
- */
-intptr_t _uncrustify(intptr_t _file, lang_flag_e langIDX, bool frag, bool defer)
-{
-   // Problem: uncrustify originally is not a lib and uses global vars such as
-   // cpd.error_count for the whole program execution
-   // to know if errors occurred during the formating step we reset this var here
-   cpd.error_count = 0;
-   cpd.filename    = "stdin";
-   cpd.frag        = frag;
-   if (langIDX == 0)   // 0 == undefined
-   {
-      LOG_FMT(LWARN, "language of input file not defined, C++ will be assumed\n");
-      cpd.lang_flags = LANG_CPP;
-   }
-   else
-   {
-      cpd.lang_flags = langIDX;
-   }
-
-   // embind complains about char* so we use an intptr_t to get the pointer and
-   // cast it, memory management is done in /emscripten/postfix_module.js
-   char     *file = reinterpret_cast<char *>(_file);
-
-   file_mem fm;
-   fm.raw.clear();
-   fm.data.clear();
-   fm.enc = char_encoding_e::e_ASCII;
-   fm.raw = vector<UINT8>();
-
-   char c;
-   for (auto idx = 0; (c = file[idx]) != 0; ++idx)
-   {
-      fm.raw.push_back(c);
-   }
-
-   if (!decode_unicode(fm.raw, fm.data, fm.enc, fm.bom))
-   {
-      LOG_FMT(LERR, "Failed to read code\n");
-      return(0);
-   }
-
-   // Done reading from stdin
-   LOG_FMT(LSYS, "Parsing: %d bytes (%d chars) from stdin as language %s\n",
-           (int)fm.raw.size(), (int)fm.data.size(),
-           language_name_from_flags(cpd.lang_flags));
-
-
-   char   *buf = nullptr;
-   size_t len  = 0;
-
-   // uncrustify uses FILE instead of streams for its outputs
-   // to redirect FILE writes into a char* open_memstream is used
-   // windows lacks open_memstream, only UNIX/BSD is supported
-   // apparently emscripten has its own implementation, if that is not working
-   // see: stackoverflow.com/questions/10305095#answer-10341073
-   FILE *stream = open_memstream(&buf, &len);
-   if (stream == nullptr)
-   {
-      LOG_FMT(LERR, "Failed to open_memstream\n");
-      return(0);
-   }
-
-   // TODO One way to implement the --parsed, -p functionality would
-   // be to let the uncrustify_file function run, throw away the formated
-   // output and return the debug as a string. For this uncrustify_file would
-   // need to accept a stream, FILE or a char array pointer in which the output
-   // will be stored.
-   // Another option would be to check, inside the uncrustify_file function,
-   // if the current filename string matches stdout or stderr and use those as
-   // output locations. This is the easier fix but the debug info in the
-   // browsers console is littered with other unneeded text.
-   // Finally, the ugliest solution, would be also possible to re-route
-   // either stdout or stderr inside the Module var of emscripten to a js
-   // function which passes the debug output into a dedicated output js target.
-   // This therefore would introduce the dependency on the user to always have
-   // the output js target available.
-   uncrustify_file(fm, stream, nullptr, defer);
-
-   fflush(stream);
-   fclose(stream);
-
-   if (cpd.error_count != 0)
-   {
-      LOG_FMT(LWARN, "%d errors occurred during formating\n", cpd.error_count);
-   }
-
-   if (len == 0)
-   {
-      return(0);
-   }
-   // buf is deleted inside js code
-   return(reinterpret_cast<intptr_t>(buf));
-} // uncrustify
-
-
-/**
- * format string
- *
- * @param file: pointer to the file char* string that is going to be formatted
- * @param langIDX: specifies in which language the input file is written
- * @param frag: true=fragmented code input, false=unfragmented code input
- *
- * @return pointer to the formatted file char* string
- */
-intptr_t _uncrustify(intptr_t file, lang_flag_e langIDX, bool frag)
-{
-   return(_uncrustify(file, langIDX, frag, false));
-}
-
-
-/**
- * format string, assume unfragmented code input
- *
- * @param file: pointer to the file char* string that is going to be formatted
- * @param langIDX: specifies in which language the input file is written
- *
- * @return pointer to the formatted file char* string
- */
-intptr_t _uncrustify(intptr_t file, lang_flag_e langIDX)
-{
-   return(_uncrustify(file, langIDX, false, false));
-}
-
-
-/**
- * generate debug output
- *
- * @param file: pointer to the file char* string that is going to be formatted
- * @param langIDX: specifies in which language the input file is written
- * @param frag: true=fragmented code input, false=unfragmented code input
- *
- * @return pointer to the debug file char* string
- */
-intptr_t _debug(intptr_t _file, lang_flag_e langIDX, bool frag)
-{
-   auto formatted_str_ptr = _uncrustify(_file, langIDX, frag, true);
-   char *formatted_str    = reinterpret_cast<char *>(formatted_str_ptr);
-
-   // Lazy solution: Throw away the formated file output.
-   // Maybe later add option to return both formatted file string and debug
-   // file string together ... somehow.
-   free(formatted_str);
-
-   char   *buf    = nullptr;
-   size_t len     = 0;
-   FILE   *stream = open_memstream(&buf, &len);
-   if (stream == nullptr)
-   {
-      LOG_FMT(LERR, "Failed to open_memstream\n");
-      return(0);
-   }
-   output_parsed(stream);
-   fflush(stream);
-   fclose(stream);
-
-   // start deferred _uncrustify cleanup
-   uncrustify_end();
-
-   if (len == 0)
-   {
-      return(0);
-   }
-
-   // buf is deleted inside js code
-   return(reinterpret_cast<intptr_t>(buf));
-} // uncrustify
-
-
-/**
- * generate debug output, assume unfragmented code input
- *
- * @param file: pointer to the file char* string that is going to be formatted
- * @param langIDX: specifies in which language the input file is written
- *
- * @return pointer to the debug file char* string
- */
-intptr_t _debug(intptr_t _file, lang_flag_e langIDX)
-{
-   return(_debug(_file, langIDX, false));
-}
-
-
-//! helper function to access option_map_value::name
-string option_map_value_name(const option_map_value &o)
-{
-   return((o.name != nullptr) ? string(o.name) : "");
-}
-
-
-//! helper function to access option_map_value::short_desc
-string option_map_value_sDesc(const option_map_value &o)
-{
-   return((o.short_desc != nullptr) ? string(o.short_desc) : "");
-}
-
-
-//! helper function to access option_map_value::long_desc
-string option_map_value_lDesc(const option_map_value &o)
-{
-   return((o.long_desc != nullptr) ? string(o.long_desc) : "");
-}
-
-
-EMSCRIPTEN_BINDINGS(MainModule)
-{
-   // region enum bindings
-   enum_<uncrustify_options>(STRINGIFY(uncrustify_options))
-      .value(STRINGIFY(UO_newlines), UO_newlines)
-      .value(STRINGIFY(UO_input_tab_size), UO_input_tab_size)
-      .value(STRINGIFY(UO_output_tab_size), UO_output_tab_size)
-      .value(STRINGIFY(UO_string_escape_char), UO_string_escape_char)
-      .value(STRINGIFY(UO_string_escape_char2), UO_string_escape_char2)
-      .value(STRINGIFY(UO_string_replace_tab_chars), UO_string_replace_tab_chars)
-      .value(STRINGIFY(UO_tok_split_gte), UO_tok_split_gte)
-      .value(STRINGIFY(UO_disable_processing_cmt), UO_disable_processing_cmt)
-      .value(STRINGIFY(UO_enable_processing_cmt), UO_enable_processing_cmt)
-      .value(STRINGIFY(UO_enable_digraphs), UO_enable_digraphs)
-      .value(STRINGIFY(UO_utf8_bom), UO_utf8_bom)
-      .value(STRINGIFY(UO_utf8_byte), UO_utf8_byte)
-      .value(STRINGIFY(UO_utf8_force), UO_utf8_force)
-      .value(STRINGIFY(UO_sp_arith), UO_sp_arith)
-      .value(STRINGIFY(UO_sp_assign), UO_sp_assign)
-      .value(STRINGIFY(UO_sp_cpp_lambda_assign), UO_sp_cpp_lambda_assign)
-      .value(STRINGIFY(UO_sp_cpp_lambda_paren), UO_sp_cpp_lambda_paren)
-      .value(STRINGIFY(UO_sp_assign_default), UO_sp_assign_default)
-      .value(STRINGIFY(UO_sp_before_assign), UO_sp_before_assign)
-      .value(STRINGIFY(UO_sp_after_assign), UO_sp_after_assign)
-      .value(STRINGIFY(UO_sp_enum_paren), UO_sp_enum_paren)
-      .value(STRINGIFY(UO_sp_enum_assign), UO_sp_enum_assign)
-      .value(STRINGIFY(UO_sp_enum_before_assign), UO_sp_enum_before_assign)
-      .value(STRINGIFY(UO_sp_enum_after_assign), UO_sp_enum_after_assign)
-      .value(STRINGIFY(UO_sp_enum_colon), UO_sp_enum_colon)
-      .value(STRINGIFY(UO_sp_pp_concat), UO_sp_pp_concat)
-      .value(STRINGIFY(UO_sp_pp_stringify), UO_sp_pp_stringify)
-      .value(STRINGIFY(UO_sp_before_pp_stringify), UO_sp_before_pp_stringify)
-      .value(STRINGIFY(UO_sp_bool), UO_sp_bool)
-      .value(STRINGIFY(UO_sp_compare), UO_sp_compare)
-      .value(STRINGIFY(UO_sp_inside_paren), UO_sp_inside_paren)
-      .value(STRINGIFY(UO_sp_paren_paren), UO_sp_paren_paren)
-      .value(STRINGIFY(UO_sp_cparen_oparen), UO_sp_cparen_oparen)
-      .value(STRINGIFY(UO_sp_balance_nested_parens), UO_sp_balance_nested_parens)
-      .value(STRINGIFY(UO_sp_paren_brace), UO_sp_paren_brace)
-      .value(STRINGIFY(UO_sp_before_ptr_star), UO_sp_before_ptr_star)
-      .value(STRINGIFY(UO_sp_before_unnamed_ptr_star), UO_sp_before_unnamed_ptr_star)
-      .value(STRINGIFY(UO_sp_between_ptr_star), UO_sp_between_ptr_star)
-      .value(STRINGIFY(UO_sp_after_ptr_star), UO_sp_after_ptr_star)
-      .value(STRINGIFY(UO_sp_after_ptr_star_qualifier), UO_sp_after_ptr_star_qualifier)
-      .value(STRINGIFY(UO_sp_after_ptr_star_func), UO_sp_after_ptr_star_func)
-      .value(STRINGIFY(UO_sp_ptr_star_paren), UO_sp_ptr_star_paren)
-      .value(STRINGIFY(UO_sp_before_ptr_star_func), UO_sp_before_ptr_star_func)
-      .value(STRINGIFY(UO_sp_before_byref), UO_sp_before_byref)
-      .value(STRINGIFY(UO_sp_before_unnamed_byref), UO_sp_before_unnamed_byref)
-      .value(STRINGIFY(UO_sp_after_byref), UO_sp_after_byref)
-      .value(STRINGIFY(UO_sp_after_byref_func), UO_sp_after_byref_func)
-      .value(STRINGIFY(UO_sp_before_byref_func), UO_sp_before_byref_func)
-      .value(STRINGIFY(UO_sp_after_type), UO_sp_after_type)
-      .value(STRINGIFY(UO_sp_before_template_paren), UO_sp_before_template_paren)
-      .value(STRINGIFY(UO_sp_template_angle), UO_sp_template_angle)
-      .value(STRINGIFY(UO_sp_before_angle), UO_sp_before_angle)
-      .value(STRINGIFY(UO_sp_inside_angle), UO_sp_inside_angle)
-      .value(STRINGIFY(UO_sp_after_angle), UO_sp_after_angle)
-      .value(STRINGIFY(UO_sp_angle_paren), UO_sp_angle_paren)
-      .value(STRINGIFY(UO_sp_angle_paren_empty), UO_sp_angle_paren_empty)
-      .value(STRINGIFY(UO_sp_angle_word), UO_sp_angle_word)
-      .value(STRINGIFY(UO_sp_angle_shift), UO_sp_angle_shift)
-      .value(STRINGIFY(UO_sp_permit_cpp11_shift), UO_sp_permit_cpp11_shift)
-      .value(STRINGIFY(UO_sp_before_sparen), UO_sp_before_sparen)
-      .value(STRINGIFY(UO_sp_inside_sparen), UO_sp_inside_sparen)
-      .value(STRINGIFY(UO_sp_inside_sparen_close), UO_sp_inside_sparen_close)
-      .value(STRINGIFY(UO_sp_inside_sparen_open), UO_sp_inside_sparen_open)
-      .value(STRINGIFY(UO_sp_after_sparen), UO_sp_after_sparen)
-      .value(STRINGIFY(UO_sp_sparen_brace), UO_sp_sparen_brace)
-      .value(STRINGIFY(UO_sp_invariant_paren), UO_sp_invariant_paren)
-      .value(STRINGIFY(UO_sp_after_invariant_paren), UO_sp_after_invariant_paren)
-      .value(STRINGIFY(UO_sp_special_semi), UO_sp_special_semi)
-      .value(STRINGIFY(UO_sp_before_semi), UO_sp_before_semi)
-      .value(STRINGIFY(UO_sp_before_semi_for), UO_sp_before_semi_for)
-      .value(STRINGIFY(UO_sp_before_semi_for_empty), UO_sp_before_semi_for_empty)
-      .value(STRINGIFY(UO_sp_after_semi), UO_sp_after_semi)
-      .value(STRINGIFY(UO_sp_after_semi_for), UO_sp_after_semi_for)
-      .value(STRINGIFY(UO_sp_after_semi_for_empty), UO_sp_after_semi_for_empty)
-      .value(STRINGIFY(UO_sp_before_square), UO_sp_before_square)
-      .value(STRINGIFY(UO_sp_before_squares), UO_sp_before_squares)
-      .value(STRINGIFY(UO_sp_inside_square), UO_sp_inside_square)
-      .value(STRINGIFY(UO_sp_after_comma), UO_sp_after_comma)
-      .value(STRINGIFY(UO_sp_before_comma), UO_sp_before_comma)
-      .value(STRINGIFY(UO_sp_after_mdatype_commas), UO_sp_after_mdatype_commas)
-      .value(STRINGIFY(UO_sp_before_mdatype_commas), UO_sp_before_mdatype_commas)
-      .value(STRINGIFY(UO_sp_between_mdatype_commas), UO_sp_between_mdatype_commas)
-      .value(STRINGIFY(UO_sp_paren_comma), UO_sp_paren_comma)
-      .value(STRINGIFY(UO_sp_before_ellipsis), UO_sp_before_ellipsis)
-      .value(STRINGIFY(UO_sp_after_class_colon), UO_sp_after_class_colon)
-      .value(STRINGIFY(UO_sp_before_class_colon), UO_sp_before_class_colon)
-      .value(STRINGIFY(UO_sp_after_constr_colon), UO_sp_after_constr_colon)
-      .value(STRINGIFY(UO_sp_before_constr_colon), UO_sp_before_constr_colon)
-      .value(STRINGIFY(UO_sp_before_case_colon), UO_sp_before_case_colon)
-      .value(STRINGIFY(UO_sp_after_operator), UO_sp_after_operator)
-      .value(STRINGIFY(UO_sp_after_operator_sym), UO_sp_after_operator_sym)
-      .value(STRINGIFY(UO_sp_after_operator_sym_empty), UO_sp_after_operator_sym_empty)
-      .value(STRINGIFY(UO_sp_after_cast), UO_sp_after_cast)
-      .value(STRINGIFY(UO_sp_inside_paren_cast), UO_sp_inside_paren_cast)
-      .value(STRINGIFY(UO_sp_cpp_cast_paren), UO_sp_cpp_cast_paren)
-      .value(STRINGIFY(UO_sp_sizeof_paren), UO_sp_sizeof_paren)
-      .value(STRINGIFY(UO_sp_after_tag), UO_sp_after_tag)
-      .value(STRINGIFY(UO_sp_inside_braces_enum), UO_sp_inside_braces_enum)
-      .value(STRINGIFY(UO_sp_inside_braces_struct), UO_sp_inside_braces_struct)
-      .value(STRINGIFY(UO_sp_after_type_brace_init_lst_open), UO_sp_after_type_brace_init_lst_open)
-      .value(STRINGIFY(UO_sp_before_type_brace_init_lst_close), UO_sp_before_type_brace_init_lst_close)
-      .value(STRINGIFY(UO_sp_inside_type_brace_init_lst), UO_sp_inside_type_brace_init_lst)
-      .value(STRINGIFY(UO_sp_inside_braces), UO_sp_inside_braces)
-      .value(STRINGIFY(UO_sp_inside_braces_empty), UO_sp_inside_braces_empty)
-      .value(STRINGIFY(UO_sp_type_func), UO_sp_type_func)
-      .value(STRINGIFY(UO_sp_type_brace_init_lst), UO_sp_type_brace_init_lst)
-      .value(STRINGIFY(UO_sp_func_proto_paren), UO_sp_func_proto_paren)
-      .value(STRINGIFY(UO_sp_func_proto_paren_empty), UO_sp_func_proto_paren_empty)
-      .value(STRINGIFY(UO_sp_func_def_paren), UO_sp_func_def_paren)
-      .value(STRINGIFY(UO_sp_func_def_paren_empty), UO_sp_func_def_paren_empty)
-      .value(STRINGIFY(UO_sp_inside_fparens), UO_sp_inside_fparens)
-      .value(STRINGIFY(UO_sp_inside_fparen), UO_sp_inside_fparen)
-      .value(STRINGIFY(UO_sp_inside_tparen), UO_sp_inside_tparen)
-      .value(STRINGIFY(UO_sp_after_tparen_close), UO_sp_after_tparen_close)
-      .value(STRINGIFY(UO_sp_square_fparen), UO_sp_square_fparen)
-      .value(STRINGIFY(UO_sp_fparen_brace), UO_sp_fparen_brace)
-      .value(STRINGIFY(UO_sp_fparen_dbrace), UO_sp_fparen_dbrace)
-      .value(STRINGIFY(UO_sp_func_call_paren), UO_sp_func_call_paren)
-      .value(STRINGIFY(UO_sp_func_call_paren_empty), UO_sp_func_call_paren_empty)
-      .value(STRINGIFY(UO_sp_func_call_user_paren), UO_sp_func_call_user_paren)
-      .value(STRINGIFY(UO_sp_func_class_paren), UO_sp_func_class_paren)
-      .value(STRINGIFY(UO_sp_func_class_paren_empty), UO_sp_func_class_paren_empty)
-      .value(STRINGIFY(UO_sp_return_paren), UO_sp_return_paren)
-      .value(STRINGIFY(UO_sp_attribute_paren), UO_sp_attribute_paren)
-      .value(STRINGIFY(UO_sp_defined_paren), UO_sp_defined_paren)
-      .value(STRINGIFY(UO_sp_throw_paren), UO_sp_throw_paren)
-      .value(STRINGIFY(UO_sp_after_throw), UO_sp_after_throw)
-      .value(STRINGIFY(UO_sp_catch_paren), UO_sp_catch_paren)
-      .value(STRINGIFY(UO_sp_version_paren), UO_sp_version_paren)
-      .value(STRINGIFY(UO_sp_scope_paren), UO_sp_scope_paren)
-      .value(STRINGIFY(UO_sp_super_paren), UO_sp_super_paren)
-      .value(STRINGIFY(UO_sp_this_paren), UO_sp_this_paren)
-      .value(STRINGIFY(UO_sp_macro), UO_sp_macro)
-      .value(STRINGIFY(UO_sp_macro_func), UO_sp_macro_func)
-      .value(STRINGIFY(UO_sp_else_brace), UO_sp_else_brace)
-      .value(STRINGIFY(UO_sp_brace_else), UO_sp_brace_else)
-      .value(STRINGIFY(UO_sp_brace_typedef), UO_sp_brace_typedef)
-      .value(STRINGIFY(UO_sp_catch_brace), UO_sp_catch_brace)
-      .value(STRINGIFY(UO_sp_brace_catch), UO_sp_brace_catch)
-      .value(STRINGIFY(UO_sp_finally_brace), UO_sp_finally_brace)
-      .value(STRINGIFY(UO_sp_brace_finally), UO_sp_brace_finally)
-      .value(STRINGIFY(UO_sp_try_brace), UO_sp_try_brace)
-      .value(STRINGIFY(UO_sp_getset_brace), UO_sp_getset_brace)
-      .value(STRINGIFY(UO_sp_word_brace), UO_sp_word_brace)
-      .value(STRINGIFY(UO_sp_word_brace_ns), UO_sp_word_brace_ns)
-      .value(STRINGIFY(UO_sp_before_dc), UO_sp_before_dc)
-      .value(STRINGIFY(UO_sp_after_dc), UO_sp_after_dc)
-      .value(STRINGIFY(UO_sp_d_array_colon), UO_sp_d_array_colon)
-      .value(STRINGIFY(UO_sp_not), UO_sp_not)
-      .value(STRINGIFY(UO_sp_inv), UO_sp_inv)
-      .value(STRINGIFY(UO_sp_addr), UO_sp_addr)
-      .value(STRINGIFY(UO_sp_member), UO_sp_member)
-      .value(STRINGIFY(UO_sp_deref), UO_sp_deref)
-      .value(STRINGIFY(UO_sp_sign), UO_sp_sign)
-      .value(STRINGIFY(UO_sp_incdec), UO_sp_incdec)
-      .value(STRINGIFY(UO_sp_before_nl_cont), UO_sp_before_nl_cont)
-      .value(STRINGIFY(UO_sp_after_oc_scope), UO_sp_after_oc_scope)
-      .value(STRINGIFY(UO_sp_after_oc_colon), UO_sp_after_oc_colon)
-      .value(STRINGIFY(UO_sp_before_oc_colon), UO_sp_before_oc_colon)
-      .value(STRINGIFY(UO_sp_after_oc_dict_colon), UO_sp_after_oc_dict_colon)
-      .value(STRINGIFY(UO_sp_before_oc_dict_colon), UO_sp_before_oc_dict_colon)
-      .value(STRINGIFY(UO_sp_after_send_oc_colon), UO_sp_after_send_oc_colon)
-      .value(STRINGIFY(UO_sp_before_send_oc_colon), UO_sp_before_send_oc_colon)
-      .value(STRINGIFY(UO_sp_after_oc_type), UO_sp_after_oc_type)
-      .value(STRINGIFY(UO_sp_after_oc_return_type), UO_sp_after_oc_return_type)
-      .value(STRINGIFY(UO_sp_after_oc_at_sel), UO_sp_after_oc_at_sel)
-      .value(STRINGIFY(UO_sp_after_oc_at_sel_parens), UO_sp_after_oc_at_sel_parens)
-      .value(STRINGIFY(UO_sp_inside_oc_at_sel_parens), UO_sp_inside_oc_at_sel_parens)
-      .value(STRINGIFY(UO_sp_before_oc_block_caret), UO_sp_before_oc_block_caret)
-      .value(STRINGIFY(UO_sp_after_oc_block_caret), UO_sp_after_oc_block_caret)
-      .value(STRINGIFY(UO_sp_after_oc_msg_receiver), UO_sp_after_oc_msg_receiver)
-      .value(STRINGIFY(UO_sp_after_oc_property), UO_sp_after_oc_property)
-      .value(STRINGIFY(UO_sp_cond_colon), UO_sp_cond_colon)
-      .value(STRINGIFY(UO_sp_cond_colon_before), UO_sp_cond_colon_before)
-      .value(STRINGIFY(UO_sp_cond_colon_after), UO_sp_cond_colon_after)
-      .value(STRINGIFY(UO_sp_cond_question), UO_sp_cond_question)
-      .value(STRINGIFY(UO_sp_cond_question_before), UO_sp_cond_question_before)
-      .value(STRINGIFY(UO_sp_cond_question_after), UO_sp_cond_question_after)
-      .value(STRINGIFY(UO_sp_cond_ternary_short), UO_sp_cond_ternary_short)
-      .value(STRINGIFY(UO_sp_case_label), UO_sp_case_label)
-      .value(STRINGIFY(UO_sp_range), UO_sp_range)
-      .value(STRINGIFY(UO_sp_after_for_colon), UO_sp_after_for_colon)
-      .value(STRINGIFY(UO_sp_before_for_colon), UO_sp_before_for_colon)
-      .value(STRINGIFY(UO_sp_extern_paren), UO_sp_extern_paren)
-      .value(STRINGIFY(UO_sp_cmt_cpp_start), UO_sp_cmt_cpp_start)
-      .value(STRINGIFY(UO_sp_cmt_cpp_doxygen), UO_sp_cmt_cpp_doxygen)
-      .value(STRINGIFY(UO_sp_cmt_cpp_qttr), UO_sp_cmt_cpp_qttr)
-      .value(STRINGIFY(UO_sp_endif_cmt), UO_sp_endif_cmt)
-      .value(STRINGIFY(UO_sp_after_new), UO_sp_after_new)
-      .value(STRINGIFY(UO_sp_between_new_paren), UO_sp_between_new_paren)
-      .value(STRINGIFY(UO_sp_after_newop_paren), UO_sp_after_newop_paren)
-      .value(STRINGIFY(UO_sp_inside_newop_paren), UO_sp_inside_newop_paren)
-      .value(STRINGIFY(UO_sp_inside_newop_paren_open), UO_sp_inside_newop_paren_open)
-      .value(STRINGIFY(UO_sp_inside_newop_paren_close), UO_sp_inside_newop_paren_close)
-      .value(STRINGIFY(UO_sp_before_tr_emb_cmt), UO_sp_before_tr_emb_cmt)
-      .value(STRINGIFY(UO_sp_num_before_tr_emb_cmt), UO_sp_num_before_tr_emb_cmt)
-      .value(STRINGIFY(UO_sp_annotation_paren), UO_sp_annotation_paren)
-      .value(STRINGIFY(UO_sp_skip_vbrace_tokens), UO_sp_skip_vbrace_tokens)
-      .value(STRINGIFY(UO_force_tab_after_define), UO_force_tab_after_define)
-      .value(STRINGIFY(UO_indent_columns), UO_indent_columns)
-      .value(STRINGIFY(UO_indent_continue), UO_indent_continue)
-      .value(STRINGIFY(UO_indent_param), UO_indent_param)
-      .value(STRINGIFY(UO_indent_with_tabs), UO_indent_with_tabs)
-      .value(STRINGIFY(UO_indent_cmt_with_tabs), UO_indent_cmt_with_tabs)
-      .value(STRINGIFY(UO_indent_align_string), UO_indent_align_string)
-      .value(STRINGIFY(UO_indent_xml_string), UO_indent_xml_string)
-      .value(STRINGIFY(UO_indent_brace), UO_indent_brace)
-      .value(STRINGIFY(UO_indent_braces), UO_indent_braces)
-      .value(STRINGIFY(UO_indent_braces_no_func), UO_indent_braces_no_func)
-      .value(STRINGIFY(UO_indent_braces_no_class), UO_indent_braces_no_class)
-      .value(STRINGIFY(UO_indent_braces_no_struct), UO_indent_braces_no_struct)
-      .value(STRINGIFY(UO_indent_brace_parent), UO_indent_brace_parent)
-      .value(STRINGIFY(UO_indent_paren_open_brace), UO_indent_paren_open_brace)
-      .value(STRINGIFY(UO_indent_cs_delegate_brace), UO_indent_cs_delegate_brace)
-      .value(STRINGIFY(UO_indent_namespace), UO_indent_namespace)
-      .value(STRINGIFY(UO_indent_namespace_single_indent), UO_indent_namespace_single_indent)
-      .value(STRINGIFY(UO_indent_namespace_level), UO_indent_namespace_level)
-      .value(STRINGIFY(UO_indent_namespace_limit), UO_indent_namespace_limit)
-      .value(STRINGIFY(UO_indent_extern), UO_indent_extern)
-      .value(STRINGIFY(UO_indent_class), UO_indent_class)
-      .value(STRINGIFY(UO_indent_class_colon), UO_indent_class_colon)
-      .value(STRINGIFY(UO_indent_class_on_colon), UO_indent_class_on_colon)
-      .value(STRINGIFY(UO_indent_constr_colon), UO_indent_constr_colon)
-      .value(STRINGIFY(UO_indent_ctor_init_leading), UO_indent_ctor_init_leading)
-      .value(STRINGIFY(UO_indent_ctor_init), UO_indent_ctor_init)
-      .value(STRINGIFY(UO_indent_else_if), UO_indent_else_if)
-      .value(STRINGIFY(UO_indent_var_def_blk), UO_indent_var_def_blk)
-      .value(STRINGIFY(UO_indent_var_def_cont), UO_indent_var_def_cont)
-      .value(STRINGIFY(UO_indent_shift), UO_indent_shift)
-      .value(STRINGIFY(UO_indent_func_def_force_col1), UO_indent_func_def_force_col1)
-      .value(STRINGIFY(UO_indent_func_call_param), UO_indent_func_call_param)
-      .value(STRINGIFY(UO_indent_func_def_param), UO_indent_func_def_param)
-      .value(STRINGIFY(UO_indent_func_proto_param), UO_indent_func_proto_param)
-      .value(STRINGIFY(UO_indent_func_class_param), UO_indent_func_class_param)
-      .value(STRINGIFY(UO_indent_func_ctor_var_param), UO_indent_func_ctor_var_param)
-      .value(STRINGIFY(UO_indent_template_param), UO_indent_template_param)
-      .value(STRINGIFY(UO_indent_func_param_double), UO_indent_func_param_double)
-      .value(STRINGIFY(UO_indent_func_const), UO_indent_func_const)
-      .value(STRINGIFY(UO_indent_func_throw), UO_indent_func_throw)
-      .value(STRINGIFY(UO_indent_member), UO_indent_member)
-      .value(STRINGIFY(UO_indent_sing_line_comments), UO_indent_sing_line_comments)
-      .value(STRINGIFY(UO_indent_relative_single_line_comments), UO_indent_relative_single_line_comments)
-      .value(STRINGIFY(UO_indent_switch_case), UO_indent_switch_case)
-      .value(STRINGIFY(UO_indent_switch_pp), UO_indent_switch_pp)
-      .value(STRINGIFY(UO_indent_case_shift), UO_indent_case_shift)
-      .value(STRINGIFY(UO_indent_case_brace), UO_indent_case_brace)
-      .value(STRINGIFY(UO_indent_col1_comment), UO_indent_col1_comment)
-      .value(STRINGIFY(UO_indent_label), UO_indent_label)
-      .value(STRINGIFY(UO_indent_access_spec), UO_indent_access_spec)
-      .value(STRINGIFY(UO_indent_access_spec_body), UO_indent_access_spec_body)
-      .value(STRINGIFY(UO_indent_paren_nl), UO_indent_paren_nl)
-      .value(STRINGIFY(UO_indent_paren_close), UO_indent_paren_close)
-      .value(STRINGIFY(UO_indent_comma_paren), UO_indent_comma_paren)
-      .value(STRINGIFY(UO_indent_bool_paren), UO_indent_bool_paren)
-      .value(STRINGIFY(UO_indent_first_bool_expr), UO_indent_first_bool_expr)
-      .value(STRINGIFY(UO_indent_square_nl), UO_indent_square_nl)
-      .value(STRINGIFY(UO_indent_preserve_sql), UO_indent_preserve_sql)
-      .value(STRINGIFY(UO_indent_align_assign), UO_indent_align_assign)
-      .value(STRINGIFY(UO_indent_oc_block), UO_indent_oc_block)
-      .value(STRINGIFY(UO_indent_oc_block_msg), UO_indent_oc_block_msg)
-      .value(STRINGIFY(UO_indent_oc_msg_colon), UO_indent_oc_msg_colon)
-      .value(STRINGIFY(UO_indent_oc_msg_prioritize_first_colon), UO_indent_oc_msg_prioritize_first_colon)
-      .value(STRINGIFY(UO_indent_oc_block_msg_xcode_style), UO_indent_oc_block_msg_xcode_style)
-      .value(STRINGIFY(UO_indent_oc_block_msg_from_keyword), UO_indent_oc_block_msg_from_keyword)
-      .value(STRINGIFY(UO_indent_oc_block_msg_from_colon), UO_indent_oc_block_msg_from_colon)
-      .value(STRINGIFY(UO_indent_oc_block_msg_from_caret), UO_indent_oc_block_msg_from_caret)
-      .value(STRINGIFY(UO_indent_oc_block_msg_from_brace), UO_indent_oc_block_msg_from_brace)
-      .value(STRINGIFY(UO_indent_min_vbrace_open), UO_indent_min_vbrace_open)
-      .value(STRINGIFY(UO_indent_vbrace_open_on_tabstop), UO_indent_vbrace_open_on_tabstop)
-      .value(STRINGIFY(UO_indent_token_after_brace), UO_indent_token_after_brace)
-      .value(STRINGIFY(UO_indent_cpp_lambda_body), UO_indent_cpp_lambda_body)
-      .value(STRINGIFY(UO_indent_using_block), UO_indent_using_block)
-      .value(STRINGIFY(UO_indent_ternary_operator), UO_indent_ternary_operator)
-      .value(STRINGIFY(UO_nl_collapse_empty_body), UO_nl_collapse_empty_body)
-      .value(STRINGIFY(UO_nl_assign_leave_one_liners), UO_nl_assign_leave_one_liners)
-      .value(STRINGIFY(UO_nl_class_leave_one_liners), UO_nl_class_leave_one_liners)
-      .value(STRINGIFY(UO_nl_enum_leave_one_liners), UO_nl_enum_leave_one_liners)
-      .value(STRINGIFY(UO_nl_getset_leave_one_liners), UO_nl_getset_leave_one_liners)
-      .value(STRINGIFY(UO_nl_func_leave_one_liners), UO_nl_func_leave_one_liners)
-      .value(STRINGIFY(UO_nl_cpp_lambda_leave_one_liners), UO_nl_cpp_lambda_leave_one_liners)
-      .value(STRINGIFY(UO_nl_if_leave_one_liners), UO_nl_if_leave_one_liners)
-      .value(STRINGIFY(UO_nl_while_leave_one_liners), UO_nl_while_leave_one_liners)
-      .value(STRINGIFY(UO_nl_oc_msg_leave_one_liner), UO_nl_oc_msg_leave_one_liner)
-      .value(STRINGIFY(UO_nl_oc_block_brace), UO_nl_oc_block_brace)
-      .value(STRINGIFY(UO_nl_start_of_file), UO_nl_start_of_file)
-      .value(STRINGIFY(UO_nl_start_of_file_min), UO_nl_start_of_file_min)
-      .value(STRINGIFY(UO_nl_end_of_file), UO_nl_end_of_file)
-      .value(STRINGIFY(UO_nl_end_of_file_min), UO_nl_end_of_file_min)
-      .value(STRINGIFY(UO_nl_assign_brace), UO_nl_assign_brace)
-      .value(STRINGIFY(UO_nl_assign_square), UO_nl_assign_square)
-      .value(STRINGIFY(UO_nl_after_square_assign), UO_nl_after_square_assign)
-      .value(STRINGIFY(UO_nl_func_var_def_blk), UO_nl_func_var_def_blk)
-      .value(STRINGIFY(UO_nl_typedef_blk_start), UO_nl_typedef_blk_start)
-      .value(STRINGIFY(UO_nl_typedef_blk_end), UO_nl_typedef_blk_end)
-      .value(STRINGIFY(UO_nl_typedef_blk_in), UO_nl_typedef_blk_in)
-      .value(STRINGIFY(UO_nl_var_def_blk_start), UO_nl_var_def_blk_start)
-      .value(STRINGIFY(UO_nl_var_def_blk_end), UO_nl_var_def_blk_end)
-      .value(STRINGIFY(UO_nl_var_def_blk_in), UO_nl_var_def_blk_in)
-      .value(STRINGIFY(UO_nl_fcall_brace), UO_nl_fcall_brace)
-      .value(STRINGIFY(UO_nl_enum_brace), UO_nl_enum_brace)
-      .value(STRINGIFY(UO_nl_enum_class), UO_nl_enum_class)
-      .value(STRINGIFY(UO_nl_enum_class_identifier), UO_nl_enum_class_identifier)
-      .value(STRINGIFY(UO_nl_enum_identifier_colon), UO_nl_enum_identifier_colon)
-      .value(STRINGIFY(UO_nl_enum_colon_type), UO_nl_enum_colon_type)
-      .value(STRINGIFY(UO_nl_struct_brace), UO_nl_struct_brace)
-      .value(STRINGIFY(UO_nl_union_brace), UO_nl_union_brace)
-      .value(STRINGIFY(UO_nl_if_brace), UO_nl_if_brace)
-      .value(STRINGIFY(UO_nl_brace_else), UO_nl_brace_else)
-      .value(STRINGIFY(UO_nl_elseif_brace), UO_nl_elseif_brace)
-      .value(STRINGIFY(UO_nl_else_brace), UO_nl_else_brace)
-      .value(STRINGIFY(UO_nl_else_if), UO_nl_else_if)
-      .value(STRINGIFY(UO_nl_before_if_closing_paren), UO_nl_before_if_closing_paren)
-      .value(STRINGIFY(UO_nl_brace_finally), UO_nl_brace_finally)
-      .value(STRINGIFY(UO_nl_finally_brace), UO_nl_finally_brace)
-      .value(STRINGIFY(UO_nl_try_brace), UO_nl_try_brace)
-      .value(STRINGIFY(UO_nl_getset_brace), UO_nl_getset_brace)
-      .value(STRINGIFY(UO_nl_for_brace), UO_nl_for_brace)
-      .value(STRINGIFY(UO_nl_catch_brace), UO_nl_catch_brace)
-      .value(STRINGIFY(UO_nl_brace_catch), UO_nl_brace_catch)
-      .value(STRINGIFY(UO_nl_brace_square), UO_nl_brace_square)
-      .value(STRINGIFY(UO_nl_brace_fparen), UO_nl_brace_fparen)
-      .value(STRINGIFY(UO_nl_while_brace), UO_nl_while_brace)
-      .value(STRINGIFY(UO_nl_scope_brace), UO_nl_scope_brace)
-      .value(STRINGIFY(UO_nl_unittest_brace), UO_nl_unittest_brace)
-      .value(STRINGIFY(UO_nl_version_brace), UO_nl_version_brace)
-      .value(STRINGIFY(UO_nl_using_brace), UO_nl_using_brace)
-      .value(STRINGIFY(UO_nl_brace_brace), UO_nl_brace_brace)
-      .value(STRINGIFY(UO_nl_do_brace), UO_nl_do_brace)
-      .value(STRINGIFY(UO_nl_brace_while), UO_nl_brace_while)
-      .value(STRINGIFY(UO_nl_switch_brace), UO_nl_switch_brace)
-      .value(STRINGIFY(UO_nl_synchronized_brace), UO_nl_synchronized_brace)
-      .value(STRINGIFY(UO_nl_multi_line_cond), UO_nl_multi_line_cond)
-      .value(STRINGIFY(UO_nl_multi_line_define), UO_nl_multi_line_define)
-      .value(STRINGIFY(UO_nl_before_case), UO_nl_before_case)
-      .value(STRINGIFY(UO_nl_before_throw), UO_nl_before_throw)
-      .value(STRINGIFY(UO_nl_after_case), UO_nl_after_case)
-      .value(STRINGIFY(UO_nl_case_colon_brace), UO_nl_case_colon_brace)
-      .value(STRINGIFY(UO_nl_namespace_brace), UO_nl_namespace_brace)
-      .value(STRINGIFY(UO_nl_template_class), UO_nl_template_class)
-      .value(STRINGIFY(UO_nl_class_brace), UO_nl_class_brace)
-      .value(STRINGIFY(UO_nl_class_init_args), UO_nl_class_init_args)
-      .value(STRINGIFY(UO_nl_constr_init_args), UO_nl_constr_init_args)
-      .value(STRINGIFY(UO_nl_enum_own_lines), UO_nl_enum_own_lines)
-      .value(STRINGIFY(UO_nl_func_type_name), UO_nl_func_type_name)
-      .value(STRINGIFY(UO_nl_func_type_name_class), UO_nl_func_type_name_class)
-      .value(STRINGIFY(UO_nl_func_class_scope), UO_nl_func_class_scope)
-      .value(STRINGIFY(UO_nl_func_scope_name), UO_nl_func_scope_name)
-      .value(STRINGIFY(UO_nl_func_proto_type_name), UO_nl_func_proto_type_name)
-      .value(STRINGIFY(UO_nl_func_paren), UO_nl_func_paren)
-      .value(STRINGIFY(UO_nl_func_paren_empty), UO_nl_func_paren_empty)
-      .value(STRINGIFY(UO_nl_func_def_paren), UO_nl_func_def_paren)
-      .value(STRINGIFY(UO_nl_func_def_paren_empty), UO_nl_func_def_paren_empty)
-      .value(STRINGIFY(UO_nl_func_decl_start), UO_nl_func_decl_start)
-      .value(STRINGIFY(UO_nl_func_def_start), UO_nl_func_def_start)
-      .value(STRINGIFY(UO_nl_func_decl_start_single), UO_nl_func_decl_start_single)
-      .value(STRINGIFY(UO_nl_func_def_start_single), UO_nl_func_def_start_single)
-      .value(STRINGIFY(UO_nl_func_decl_start_multi_line), UO_nl_func_decl_start_multi_line)
-      .value(STRINGIFY(UO_nl_func_def_start_multi_line), UO_nl_func_def_start_multi_line)
-      .value(STRINGIFY(UO_nl_func_decl_args), UO_nl_func_decl_args)
-      .value(STRINGIFY(UO_nl_func_def_args), UO_nl_func_def_args)
-      .value(STRINGIFY(UO_nl_func_decl_args_multi_line), UO_nl_func_decl_args_multi_line)
-      .value(STRINGIFY(UO_nl_func_def_args_multi_line), UO_nl_func_def_args_multi_line)
-      .value(STRINGIFY(UO_nl_func_decl_end), UO_nl_func_decl_end)
-      .value(STRINGIFY(UO_nl_func_def_end), UO_nl_func_def_end)
-      .value(STRINGIFY(UO_nl_func_decl_end_single), UO_nl_func_decl_end_single)
-      .value(STRINGIFY(UO_nl_func_def_end_single), UO_nl_func_def_end_single)
-      .value(STRINGIFY(UO_nl_func_decl_end_multi_line), UO_nl_func_decl_end_multi_line)
-      .value(STRINGIFY(UO_nl_func_def_end_multi_line), UO_nl_func_def_end_multi_line)
-      .value(STRINGIFY(UO_nl_func_decl_empty), UO_nl_func_decl_empty)
-      .value(STRINGIFY(UO_nl_func_def_empty), UO_nl_func_def_empty)
-      .value(STRINGIFY(UO_nl_func_call_start_multi_line), UO_nl_func_call_start_multi_line)
-      .value(STRINGIFY(UO_nl_func_call_args_multi_line), UO_nl_func_call_args_multi_line)
-      .value(STRINGIFY(UO_nl_func_call_end_multi_line), UO_nl_func_call_end_multi_line)
-      .value(STRINGIFY(UO_nl_oc_msg_args), UO_nl_oc_msg_args)
-      .value(STRINGIFY(UO_nl_fdef_brace), UO_nl_fdef_brace)
-      .value(STRINGIFY(UO_nl_cpp_ldef_brace), UO_nl_cpp_ldef_brace)
-      .value(STRINGIFY(UO_nl_return_expr), UO_nl_return_expr)
-      .value(STRINGIFY(UO_nl_after_semicolon), UO_nl_after_semicolon)
-      .value(STRINGIFY(UO_nl_paren_dbrace_open), UO_nl_paren_dbrace_open)
-      .value(STRINGIFY(UO_nl_type_brace_init_lst), UO_nl_type_brace_init_lst)
-      .value(STRINGIFY(UO_nl_type_brace_init_lst_open), UO_nl_type_brace_init_lst_open)
-      .value(STRINGIFY(UO_nl_type_brace_init_lst_close), UO_nl_type_brace_init_lst_close)
-      .value(STRINGIFY(UO_nl_after_brace_open), UO_nl_after_brace_open)
-      .value(STRINGIFY(UO_nl_after_brace_open_cmt), UO_nl_after_brace_open_cmt)
-      .value(STRINGIFY(UO_nl_after_vbrace_open), UO_nl_after_vbrace_open)
-      .value(STRINGIFY(UO_nl_after_vbrace_open_empty), UO_nl_after_vbrace_open_empty)
-      .value(STRINGIFY(UO_nl_after_brace_close), UO_nl_after_brace_close)
-      .value(STRINGIFY(UO_nl_after_vbrace_close), UO_nl_after_vbrace_close)
-      .value(STRINGIFY(UO_nl_brace_struct_var), UO_nl_brace_struct_var)
-      .value(STRINGIFY(UO_nl_define_macro), UO_nl_define_macro)
-      .value(STRINGIFY(UO_nl_squeeze_ifdef), UO_nl_squeeze_ifdef)
-      .value(STRINGIFY(UO_nl_squeeze_ifdef_top_level), UO_nl_squeeze_ifdef_top_level)
-      .value(STRINGIFY(UO_nl_before_if), UO_nl_before_if)
-      .value(STRINGIFY(UO_nl_after_if), UO_nl_after_if)
-      .value(STRINGIFY(UO_nl_before_for), UO_nl_before_for)
-      .value(STRINGIFY(UO_nl_after_for), UO_nl_after_for)
-      .value(STRINGIFY(UO_nl_before_while), UO_nl_before_while)
-      .value(STRINGIFY(UO_nl_after_while), UO_nl_after_while)
-      .value(STRINGIFY(UO_nl_before_switch), UO_nl_before_switch)
-      .value(STRINGIFY(UO_nl_after_switch), UO_nl_after_switch)
-      .value(STRINGIFY(UO_nl_before_synchronized), UO_nl_before_synchronized)
-      .value(STRINGIFY(UO_nl_after_synchronized), UO_nl_after_synchronized)
-      .value(STRINGIFY(UO_nl_before_do), UO_nl_before_do)
-      .value(STRINGIFY(UO_nl_after_do), UO_nl_after_do)
-      .value(STRINGIFY(UO_nl_ds_struct_enum_cmt), UO_nl_ds_struct_enum_cmt)
-      .value(STRINGIFY(UO_nl_ds_struct_enum_close_brace), UO_nl_ds_struct_enum_close_brace)
-      .value(STRINGIFY(UO_nl_before_func_class_def), UO_nl_before_func_class_def)
-      .value(STRINGIFY(UO_nl_before_func_class_proto), UO_nl_before_func_class_proto)
-      .value(STRINGIFY(UO_nl_class_colon), UO_nl_class_colon)
-      .value(STRINGIFY(UO_nl_constr_colon), UO_nl_constr_colon)
-      .value(STRINGIFY(UO_nl_create_if_one_liner), UO_nl_create_if_one_liner)
-      .value(STRINGIFY(UO_nl_create_for_one_liner), UO_nl_create_for_one_liner)
-      .value(STRINGIFY(UO_nl_create_while_one_liner), UO_nl_create_while_one_liner)
-      .value(STRINGIFY(UO_nl_split_if_one_liner), UO_nl_split_if_one_liner)
-      .value(STRINGIFY(UO_nl_split_for_one_liner), UO_nl_split_for_one_liner)
-      .value(STRINGIFY(UO_nl_split_while_one_liner), UO_nl_split_while_one_liner)
-      .value(STRINGIFY(UO_nl_max), UO_nl_max)
-      .value(STRINGIFY(UO_nl_max_blank_in_func), UO_nl_max_blank_in_func)
-      .value(STRINGIFY(UO_nl_after_func_proto), UO_nl_after_func_proto)
-      .value(STRINGIFY(UO_nl_after_func_proto_group), UO_nl_after_func_proto_group)
-      .value(STRINGIFY(UO_nl_after_func_class_proto), UO_nl_after_func_class_proto)
-      .value(STRINGIFY(UO_nl_after_func_class_proto_group), UO_nl_after_func_class_proto_group)
-      .value(STRINGIFY(UO_nl_before_func_body_def), UO_nl_before_func_body_def)
-      .value(STRINGIFY(UO_nl_before_func_body_proto), UO_nl_before_func_body_proto)
-      .value(STRINGIFY(UO_nl_after_func_body), UO_nl_after_func_body)
-      .value(STRINGIFY(UO_nl_after_func_body_class), UO_nl_after_func_body_class)
-      .value(STRINGIFY(UO_nl_after_func_body_one_liner), UO_nl_after_func_body_one_liner)
-      .value(STRINGIFY(UO_nl_before_block_comment), UO_nl_before_block_comment)
-      .value(STRINGIFY(UO_nl_before_c_comment), UO_nl_before_c_comment)
-      .value(STRINGIFY(UO_nl_before_cpp_comment), UO_nl_before_cpp_comment)
-      .value(STRINGIFY(UO_nl_after_multiline_comment), UO_nl_after_multiline_comment)
-      .value(STRINGIFY(UO_nl_after_label_colon), UO_nl_after_label_colon)
-      .value(STRINGIFY(UO_nl_after_struct), UO_nl_after_struct)
-      .value(STRINGIFY(UO_nl_before_class), UO_nl_before_class)
-      .value(STRINGIFY(UO_nl_after_class), UO_nl_after_class)
-      .value(STRINGIFY(UO_nl_before_access_spec), UO_nl_before_access_spec)
-      .value(STRINGIFY(UO_nl_after_access_spec), UO_nl_after_access_spec)
-      .value(STRINGIFY(UO_nl_comment_func_def), UO_nl_comment_func_def)
-      .value(STRINGIFY(UO_nl_after_try_catch_finally), UO_nl_after_try_catch_finally)
-      .value(STRINGIFY(UO_nl_around_cs_property), UO_nl_around_cs_property)
-      .value(STRINGIFY(UO_nl_between_get_set), UO_nl_between_get_set)
-      .value(STRINGIFY(UO_nl_property_brace), UO_nl_property_brace)
-      .value(STRINGIFY(UO_eat_blanks_after_open_brace), UO_eat_blanks_after_open_brace)
-      .value(STRINGIFY(UO_eat_blanks_before_close_brace), UO_eat_blanks_before_close_brace)
-      .value(STRINGIFY(UO_nl_remove_extra_newlines), UO_nl_remove_extra_newlines)
-      .value(STRINGIFY(UO_nl_before_return), UO_nl_before_return)
-      .value(STRINGIFY(UO_nl_after_return), UO_nl_after_return)
-      .value(STRINGIFY(UO_nl_after_annotation), UO_nl_after_annotation)
-      .value(STRINGIFY(UO_nl_between_annotation), UO_nl_between_annotation)
-      .value(STRINGIFY(UO_pos_arith), UO_pos_arith)
-      .value(STRINGIFY(UO_pos_assign), UO_pos_assign)
-      .value(STRINGIFY(UO_pos_bool), UO_pos_bool)
-      .value(STRINGIFY(UO_pos_compare), UO_pos_compare)
-      .value(STRINGIFY(UO_pos_conditional), UO_pos_conditional)
-      .value(STRINGIFY(UO_pos_comma), UO_pos_comma)
-      .value(STRINGIFY(UO_pos_enum_comma), UO_pos_enum_comma)
-      .value(STRINGIFY(UO_pos_class_comma), UO_pos_class_comma)
-      .value(STRINGIFY(UO_pos_constr_comma), UO_pos_constr_comma)
-      .value(STRINGIFY(UO_pos_class_colon), UO_pos_class_colon)
-      .value(STRINGIFY(UO_pos_constr_colon), UO_pos_constr_colon)
-      .value(STRINGIFY(UO_code_width), UO_code_width)
-      .value(STRINGIFY(UO_ls_for_split_full), UO_ls_for_split_full)
-      .value(STRINGIFY(UO_ls_func_split_full), UO_ls_func_split_full)
-      .value(STRINGIFY(UO_ls_code_width), UO_ls_code_width)
-      .value(STRINGIFY(UO_align_keep_tabs), UO_align_keep_tabs)
-      .value(STRINGIFY(UO_align_with_tabs), UO_align_with_tabs)
-      .value(STRINGIFY(UO_align_on_tabstop), UO_align_on_tabstop)
-      .value(STRINGIFY(UO_align_number_left), UO_align_number_left)
-      .value(STRINGIFY(UO_align_keep_extra_space), UO_align_keep_extra_space)
-      .value(STRINGIFY(UO_align_func_params), UO_align_func_params)
-      .value(STRINGIFY(UO_align_same_func_call_params), UO_align_same_func_call_params)
-      .value(STRINGIFY(UO_align_var_def_span), UO_align_var_def_span)
-      .value(STRINGIFY(UO_align_var_def_star_style), UO_align_var_def_star_style)
-      .value(STRINGIFY(UO_align_var_def_amp_style), UO_align_var_def_amp_style)
-      .value(STRINGIFY(UO_align_var_def_thresh), UO_align_var_def_thresh)
-      .value(STRINGIFY(UO_align_var_def_gap), UO_align_var_def_gap)
-      .value(STRINGIFY(UO_align_var_def_colon), UO_align_var_def_colon)
-      .value(STRINGIFY(UO_align_var_def_colon_gap), UO_align_var_def_colon_gap)
-      .value(STRINGIFY(UO_align_var_def_attribute), UO_align_var_def_attribute)
-      .value(STRINGIFY(UO_align_var_def_inline), UO_align_var_def_inline)
-      .value(STRINGIFY(UO_align_assign_span), UO_align_assign_span)
-      .value(STRINGIFY(UO_align_assign_thresh), UO_align_assign_thresh)
-      .value(STRINGIFY(UO_align_enum_equ_span), UO_align_enum_equ_span)
-      .value(STRINGIFY(UO_align_enum_equ_thresh), UO_align_enum_equ_thresh)
-      .value(STRINGIFY(UO_align_var_class_span), UO_align_var_class_span)
-      .value(STRINGIFY(UO_align_var_class_thresh), UO_align_var_class_thresh)
-      .value(STRINGIFY(UO_align_var_class_gap), UO_align_var_class_gap)
-      .value(STRINGIFY(UO_align_var_struct_span), UO_align_var_struct_span)
-      .value(STRINGIFY(UO_align_var_struct_thresh), UO_align_var_struct_thresh)
-      .value(STRINGIFY(UO_align_var_struct_gap), UO_align_var_struct_gap)
-      .value(STRINGIFY(UO_align_struct_init_span), UO_align_struct_init_span)
-      .value(STRINGIFY(UO_align_typedef_gap), UO_align_typedef_gap)
-      .value(STRINGIFY(UO_align_typedef_span), UO_align_typedef_span)
-      .value(STRINGIFY(UO_align_typedef_func), UO_align_typedef_func)
-      .value(STRINGIFY(UO_align_typedef_star_style), UO_align_typedef_star_style)
-      .value(STRINGIFY(UO_align_typedef_amp_style), UO_align_typedef_amp_style)
-      .value(STRINGIFY(UO_align_right_cmt_span), UO_align_right_cmt_span)
-      .value(STRINGIFY(UO_align_right_cmt_mix), UO_align_right_cmt_mix)
-      .value(STRINGIFY(UO_align_right_cmt_gap), UO_align_right_cmt_gap)
-      .value(STRINGIFY(UO_align_right_cmt_at_col), UO_align_right_cmt_at_col)
-      .value(STRINGIFY(UO_align_func_proto_span), UO_align_func_proto_span)
-      .value(STRINGIFY(UO_align_func_proto_gap), UO_align_func_proto_gap)
-      .value(STRINGIFY(UO_align_on_operator), UO_align_on_operator)
-      .value(STRINGIFY(UO_align_mix_var_proto), UO_align_mix_var_proto)
-      .value(STRINGIFY(UO_align_single_line_func), UO_align_single_line_func)
-      .value(STRINGIFY(UO_align_single_line_brace), UO_align_single_line_brace)
-      .value(STRINGIFY(UO_align_single_line_brace_gap), UO_align_single_line_brace_gap)
-      .value(STRINGIFY(UO_align_oc_msg_spec_span), UO_align_oc_msg_spec_span)
-      .value(STRINGIFY(UO_align_nl_cont), UO_align_nl_cont)
-      .value(STRINGIFY(UO_align_pp_define_together), UO_align_pp_define_together)
-      .value(STRINGIFY(UO_align_pp_define_gap), UO_align_pp_define_gap)
-      .value(STRINGIFY(UO_align_pp_define_span), UO_align_pp_define_span)
-      .value(STRINGIFY(UO_align_left_shift), UO_align_left_shift)
-      .value(STRINGIFY(UO_align_asm_colon), UO_align_asm_colon)
-      .value(STRINGIFY(UO_align_oc_msg_colon_span), UO_align_oc_msg_colon_span)
-      .value(STRINGIFY(UO_align_oc_msg_colon_first), UO_align_oc_msg_colon_first)
-      .value(STRINGIFY(UO_align_oc_decl_colon), UO_align_oc_decl_colon)
-      .value(STRINGIFY(UO_cmt_width), UO_cmt_width)
-      .value(STRINGIFY(UO_cmt_reflow_mode), UO_cmt_reflow_mode)
-      .value(STRINGIFY(UO_cmt_convert_tab_to_spaces), UO_cmt_convert_tab_to_spaces)
-      .value(STRINGIFY(UO_cmt_indent_multi), UO_cmt_indent_multi)
-      .value(STRINGIFY(UO_cmt_c_group), UO_cmt_c_group)
-      .value(STRINGIFY(UO_cmt_c_nl_start), UO_cmt_c_nl_start)
-      .value(STRINGIFY(UO_cmt_c_nl_end), UO_cmt_c_nl_end)
-      .value(STRINGIFY(UO_cmt_cpp_group), UO_cmt_cpp_group)
-      .value(STRINGIFY(UO_cmt_cpp_nl_start), UO_cmt_cpp_nl_start)
-      .value(STRINGIFY(UO_cmt_cpp_nl_end), UO_cmt_cpp_nl_end)
-      .value(STRINGIFY(UO_cmt_cpp_to_c), UO_cmt_cpp_to_c)
-      .value(STRINGIFY(UO_cmt_star_cont), UO_cmt_star_cont)
-      .value(STRINGIFY(UO_cmt_sp_before_star_cont), UO_cmt_sp_before_star_cont)
-      .value(STRINGIFY(UO_cmt_sp_after_star_cont), UO_cmt_sp_after_star_cont)
-      .value(STRINGIFY(UO_cmt_multi_check_last), UO_cmt_multi_check_last)
-      .value(STRINGIFY(UO_cmt_multi_first_len_minimum), UO_cmt_multi_first_len_minimum)
-      .value(STRINGIFY(UO_cmt_insert_file_header), UO_cmt_insert_file_header)
-      .value(STRINGIFY(UO_cmt_insert_file_footer), UO_cmt_insert_file_footer)
-      .value(STRINGIFY(UO_cmt_insert_func_header), UO_cmt_insert_func_header)
-      .value(STRINGIFY(UO_cmt_insert_class_header), UO_cmt_insert_class_header)
-      .value(STRINGIFY(UO_cmt_insert_oc_msg_header), UO_cmt_insert_oc_msg_header)
-      .value(STRINGIFY(UO_cmt_insert_before_preproc), UO_cmt_insert_before_preproc)
-      .value(STRINGIFY(UO_cmt_insert_before_inlines), UO_cmt_insert_before_inlines)
-      .value(STRINGIFY(UO_cmt_insert_before_ctor_dtor), UO_cmt_insert_before_ctor_dtor)
-      .value(STRINGIFY(UO_mod_full_brace_do), UO_mod_full_brace_do)
-      .value(STRINGIFY(UO_mod_full_brace_for), UO_mod_full_brace_for)
-      .value(STRINGIFY(UO_mod_full_brace_function), UO_mod_full_brace_function)
-      .value(STRINGIFY(UO_mod_full_brace_if), UO_mod_full_brace_if)
-      .value(STRINGIFY(UO_mod_full_brace_if_chain), UO_mod_full_brace_if_chain)
-      .value(STRINGIFY(UO_mod_full_brace_if_chain_only), UO_mod_full_brace_if_chain_only)
-      .value(STRINGIFY(UO_mod_full_brace_nl), UO_mod_full_brace_nl)
-      .value(STRINGIFY(UO_mod_full_brace_nl_block_rem_mlcond), UO_mod_full_brace_nl_block_rem_mlcond)
-      .value(STRINGIFY(UO_mod_full_brace_while), UO_mod_full_brace_while)
-      .value(STRINGIFY(UO_mod_full_brace_using), UO_mod_full_brace_using)
-      .value(STRINGIFY(UO_mod_paren_on_return), UO_mod_paren_on_return)
-      .value(STRINGIFY(UO_mod_pawn_semicolon), UO_mod_pawn_semicolon)
-      .value(STRINGIFY(UO_mod_full_paren_if_bool), UO_mod_full_paren_if_bool)
-      .value(STRINGIFY(UO_mod_remove_extra_semicolon), UO_mod_remove_extra_semicolon)
-      .value(STRINGIFY(UO_mod_add_long_function_closebrace_comment), UO_mod_add_long_function_closebrace_comment)
-      .value(STRINGIFY(UO_mod_add_long_namespace_closebrace_comment), UO_mod_add_long_namespace_closebrace_comment)
-      .value(STRINGIFY(UO_mod_add_long_class_closebrace_comment), UO_mod_add_long_class_closebrace_comment)
-      .value(STRINGIFY(UO_mod_add_long_switch_closebrace_comment), UO_mod_add_long_switch_closebrace_comment)
-      .value(STRINGIFY(UO_mod_add_long_ifdef_endif_comment), UO_mod_add_long_ifdef_endif_comment)
-      .value(STRINGIFY(UO_mod_add_long_ifdef_else_comment), UO_mod_add_long_ifdef_else_comment)
-      .value(STRINGIFY(UO_mod_sort_import), UO_mod_sort_import)
-      .value(STRINGIFY(UO_mod_sort_using), UO_mod_sort_using)
-      .value(STRINGIFY(UO_mod_sort_include), UO_mod_sort_include)
-      .value(STRINGIFY(UO_mod_move_case_break), UO_mod_move_case_break)
-      .value(STRINGIFY(UO_mod_case_brace), UO_mod_case_brace)
-      .value(STRINGIFY(UO_mod_remove_empty_return), UO_mod_remove_empty_return)
-      .value(STRINGIFY(UO_mod_sort_oc_properties), UO_mod_sort_oc_properties)
-      .value(STRINGIFY(UO_mod_sort_oc_property_class_weight), UO_mod_sort_oc_property_class_weight)
-      .value(STRINGIFY(UO_mod_sort_oc_property_thread_safe_weight), UO_mod_sort_oc_property_thread_safe_weight)
-      .value(STRINGIFY(UO_mod_sort_oc_property_readwrite_weight), UO_mod_sort_oc_property_readwrite_weight)
-      .value(STRINGIFY(UO_mod_sort_oc_property_reference_weight), UO_mod_sort_oc_property_reference_weight)
-      .value(STRINGIFY(UO_mod_sort_oc_property_getter_weight), UO_mod_sort_oc_property_getter_weight)
-      .value(STRINGIFY(UO_mod_sort_oc_property_setter_weight), UO_mod_sort_oc_property_setter_weight)
-      .value(STRINGIFY(UO_mod_sort_oc_property_nullability_weight), UO_mod_sort_oc_property_nullability_weight)
-      .value(STRINGIFY(UO_pp_indent), UO_pp_indent)
-      .value(STRINGIFY(UO_pp_indent_at_level), UO_pp_indent_at_level)
-      .value(STRINGIFY(UO_pp_indent_count), UO_pp_indent_count)
-      .value(STRINGIFY(UO_pp_space), UO_pp_space)
-      .value(STRINGIFY(UO_pp_space_count), UO_pp_space_count)
-      .value(STRINGIFY(UO_pp_indent_region), UO_pp_indent_region)
-      .value(STRINGIFY(UO_pp_region_indent_code), UO_pp_region_indent_code)
-      .value(STRINGIFY(UO_pp_indent_if), UO_pp_indent_if)
-      .value(STRINGIFY(UO_pp_if_indent_code), UO_pp_if_indent_code)
-      .value(STRINGIFY(UO_pp_define_at_level), UO_pp_define_at_level)
-      .value(STRINGIFY(UO_pp_ignore_define_body), UO_pp_ignore_define_body)
-      .value(STRINGIFY(UO_pp_indent_case), UO_pp_indent_case)
-      .value(STRINGIFY(UO_pp_indent_func_def), UO_pp_indent_func_def)
-      .value(STRINGIFY(UO_pp_indent_extern), UO_pp_indent_extern)
-      .value(STRINGIFY(UO_pp_indent_brace), UO_pp_indent_brace)
-      .value(STRINGIFY(UO_include_category_0), UO_include_category_0)
-      .value(STRINGIFY(UO_include_category_1), UO_include_category_1)
-      .value(STRINGIFY(UO_include_category_2), UO_include_category_2)
-      .value(STRINGIFY(UO_use_indent_func_call_param), UO_use_indent_func_call_param)
-      .value(STRINGIFY(UO_use_indent_continue_only_once), UO_use_indent_continue_only_once)
-      .value(STRINGIFY(UO_use_options_overriding_for_qt_macros), UO_use_options_overriding_for_qt_macros)
-      .value(STRINGIFY(UO_warn_level_tabs_found_in_verbatim_string_literals), UO_warn_level_tabs_found_in_verbatim_string_literals)
-      .value(STRINGIFY(UO_option_count), UO_option_count);
-
-   enum_<uncrustify_groups>(STRINGIFY(uncrustify_groups))
-      .value(STRINGIFY(UG_general), UG_general)
-      .value(STRINGIFY(UG_space), UG_space)
-      .value(STRINGIFY(UG_indent), UG_indent)
-      .value(STRINGIFY(UG_newline), UG_newline)
-      .value(STRINGIFY(UG_blankline), UG_blankline)
-      .value(STRINGIFY(UG_position), UG_position)
-      .value(STRINGIFY(UG_linesplit), UG_linesplit)
-      .value(STRINGIFY(UG_align), UG_align)
-      .value(STRINGIFY(UG_comment), UG_comment)
-      .value(STRINGIFY(UG_codemodify), UG_codemodify)
-      .value(STRINGIFY(UG_preprocessor), UG_preprocessor)
-      .value(STRINGIFY(UG_sort_includes), UG_sort_includes)
-      .value(STRINGIFY(UG_Use_Ext), UG_Use_Ext)
-      .value(STRINGIFY(UG_warnlevels), UG_warnlevels)
-      .value(STRINGIFY(UG_group_count), UG_group_count);
-
-   enum_<argtype_e>(STRINGIFY(argtype_e))
-      .value(STRINGIFY(AT_BOOL), AT_BOOL)
-      .value(STRINGIFY(AT_IARF), AT_IARF)
-      .value(STRINGIFY(AT_NUM), AT_NUM)
-      .value(STRINGIFY(AT_LINE), AT_LINE)
-      .value(STRINGIFY(AT_POS), AT_POS)
-      .value(STRINGIFY(AT_STRING), AT_STRING)
-      .value(STRINGIFY(AT_UNUM), AT_UNUM);
-
-   enum_<log_sev_t>(STRINGIFY(log_sev_t))
-      .value(STRINGIFY(LSYS), LSYS)
-      .value(STRINGIFY(LERR), LERR)
-      .value(STRINGIFY(LWARN), LWARN)
-      .value(STRINGIFY(LNOTE), LNOTE)
-      .value(STRINGIFY(LINFO), LINFO)
-      .value(STRINGIFY(LDATA), LDATA)
-      .value(STRINGIFY(LFILELIST), LFILELIST)
-      .value(STRINGIFY(LLINEENDS), LLINEENDS)
-      .value(STRINGIFY(LCASTS), LCASTS)
-      .value(STRINGIFY(LALBR), LALBR)
-      .value(STRINGIFY(LALTD), LALTD)
-      .value(STRINGIFY(LALPP), LALPP)
-      .value(STRINGIFY(LALPROTO), LALPROTO)
-      .value(STRINGIFY(LALNLC), LALNLC)
-      .value(STRINGIFY(LALTC), LALTC)
-      .value(STRINGIFY(LALADD), LALADD)
-      .value(STRINGIFY(LALASS), LALASS)
-      .value(STRINGIFY(LFVD), LFVD)
-      .value(STRINGIFY(LFVD2), LFVD2)
-      .value(STRINGIFY(LINDENT), LINDENT)
-      .value(STRINGIFY(LINDENT2), LINDENT2)
-      .value(STRINGIFY(LINDPSE), LINDPSE)
-      .value(STRINGIFY(LINDPC), LINDPC)
-      .value(STRINGIFY(LNEWLINE), LNEWLINE)
-      .value(STRINGIFY(LPF), LPF)
-      .value(STRINGIFY(LSTMT), LSTMT)
-      .value(STRINGIFY(LTOK), LTOK)
-      .value(STRINGIFY(LALRC), LALRC)
-      .value(STRINGIFY(LCMTIND), LCMTIND)
-      .value(STRINGIFY(LINDLINE), LINDLINE)
-      .value(STRINGIFY(LSIB), LSIB)
-      .value(STRINGIFY(LRETURN), LRETURN)
-      .value(STRINGIFY(LBRDEL), LBRDEL)
-      .value(STRINGIFY(LFCN), LFCN)
-      .value(STRINGIFY(LFCNP), LFCNP)
-      .value(STRINGIFY(LPCU), LPCU)
-      .value(STRINGIFY(LDYNKW), LDYNKW)
-      .value(STRINGIFY(LOUTIND), LOUTIND)
-      .value(STRINGIFY(LBCSAFTER), LBCSAFTER)
-      .value(STRINGIFY(LBCSPOP), LBCSPOP)
-      .value(STRINGIFY(LBCSPUSH), LBCSPUSH)
-      .value(STRINGIFY(LBCSSWAP), LBCSSWAP)
-      .value(STRINGIFY(LFTOR), LFTOR)
-      .value(STRINGIFY(LAS), LAS)
-      .value(STRINGIFY(LPPIS), LPPIS)
-      .value(STRINGIFY(LTYPEDEF), LTYPEDEF)
-      .value(STRINGIFY(LVARDEF), LVARDEF)
-      .value(STRINGIFY(LDEFVAL), LDEFVAL)
-      .value(STRINGIFY(LPVSEMI), LPVSEMI)
-      .value(STRINGIFY(LPFUNC), LPFUNC)
-      .value(STRINGIFY(LSPLIT), LSPLIT)
-      .value(STRINGIFY(LFTYPE), LFTYPE)
-      .value(STRINGIFY(LTEMPL), LTEMPL)
-      .value(STRINGIFY(LPARADD), LPARADD)
-      .value(STRINGIFY(LPARADD2), LPARADD2)
-      .value(STRINGIFY(LBLANKD), LBLANKD)
-      .value(STRINGIFY(LTEMPFUNC), LTEMPFUNC)
-      .value(STRINGIFY(LSCANSEMI), LSCANSEMI)
-      .value(STRINGIFY(LDELSEMI), LDELSEMI)
-      .value(STRINGIFY(LFPARAM), LFPARAM)
-      .value(STRINGIFY(LNL1LINE), LNL1LINE)
-      .value(STRINGIFY(LPFCHK), LPFCHK)
-      .value(STRINGIFY(LAVDB), LAVDB)
-      .value(STRINGIFY(LSORT), LSORT)
-      .value(STRINGIFY(LSPACE), LSPACE)
-      .value(STRINGIFY(LALIGN), LALIGN)
-      .value(STRINGIFY(LALAGAIN), LALAGAIN)
-      .value(STRINGIFY(LOPERATOR), LOPERATOR)
-      .value(STRINGIFY(LASFCP), LASFCP)
-      .value(STRINGIFY(LINDLINED), LINDLINED)
-      .value(STRINGIFY(LBCTRL), LBCTRL)
-      .value(STRINGIFY(LRMRETURN), LRMRETURN)
-      .value(STRINGIFY(LPPIF), LPPIF)
-      .value(STRINGIFY(LMCB), LMCB)
-      .value(STRINGIFY(LBRCH), LBRCH)
-      .value(STRINGIFY(LFCNR), LFCNR)
-      .value(STRINGIFY(LOCCLASS), LOCCLASS)
-      .value(STRINGIFY(LOCMSG), LOCMSG)
-      .value(STRINGIFY(LBLANK), LBLANK)
-      .value(STRINGIFY(LOBJCWORD), LOBJCWORD)
-      .value(STRINGIFY(LCHANGE), LCHANGE)
-      .value(STRINGIFY(LCONTTEXT), LCONTTEXT)
-      .value(STRINGIFY(LANNOT), LANNOT)
-      .value(STRINGIFY(LOCBLK), LOCBLK)
-      .value(STRINGIFY(LFLPAREN), LFLPAREN)
-      .value(STRINGIFY(LOCMSGD), LOCMSGD)
-      .value(STRINGIFY(LINDENTAG), LINDENTAG)
-      .value(STRINGIFY(LNFD), LNFD)
-      .value(STRINGIFY(LJDBI), LJDBI)
-      .value(STRINGIFY(LSETPAR), LSETPAR)
-      .value(STRINGIFY(LSETTYP), LSETTYP)
-      .value(STRINGIFY(LSETFLG), LSETFLG)
-      .value(STRINGIFY(LNLFUNCT), LNLFUNCT)
-      .value(STRINGIFY(LCHUNK), LCHUNK)
-      .value(STRINGIFY(LGUY98), LGUY98)
-      .value(STRINGIFY(LGUY), LGUY);
-
-   enum_<c_token_t>(STRINGIFY(c_token_t))
-      .value(STRINGIFY(CT_NONE), CT_NONE)
-      .value(STRINGIFY(CT_EOF), CT_EOF)
-      .value(STRINGIFY(CT_UNKNOWN), CT_UNKNOWN)
-      .value(STRINGIFY(CT_JUNK), CT_JUNK)
-      .value(STRINGIFY(CT_WHITESPACE), CT_WHITESPACE)
-      .value(STRINGIFY(CT_SPACE), CT_SPACE)
-      .value(STRINGIFY(CT_NEWLINE), CT_NEWLINE)
-      .value(STRINGIFY(CT_NL_CONT), CT_NL_CONT)
-      .value(STRINGIFY(CT_COMMENT_CPP), CT_COMMENT_CPP)
-      .value(STRINGIFY(CT_COMMENT), CT_COMMENT)
-      .value(STRINGIFY(CT_COMMENT_MULTI), CT_COMMENT_MULTI)
-      .value(STRINGIFY(CT_COMMENT_EMBED), CT_COMMENT_EMBED)
-      .value(STRINGIFY(CT_COMMENT_START), CT_COMMENT_START)
-      .value(STRINGIFY(CT_COMMENT_END), CT_COMMENT_END)
-      .value(STRINGIFY(CT_COMMENT_WHOLE), CT_COMMENT_WHOLE)
-      .value(STRINGIFY(CT_COMMENT_ENDIF), CT_COMMENT_ENDIF)
-      .value(STRINGIFY(CT_IGNORED), CT_IGNORED)
-      .value(STRINGIFY(CT_WORD), CT_WORD)
-      .value(STRINGIFY(CT_NUMBER), CT_NUMBER)
-      .value(STRINGIFY(CT_NUMBER_FP), CT_NUMBER_FP)
-      .value(STRINGIFY(CT_STRING), CT_STRING)
-      .value(STRINGIFY(CT_STRING_MULTI), CT_STRING_MULTI)
-      .value(STRINGIFY(CT_IF), CT_IF)
-      .value(STRINGIFY(CT_ELSE), CT_ELSE)
-      .value(STRINGIFY(CT_ELSEIF), CT_ELSEIF)
-      .value(STRINGIFY(CT_FOR), CT_FOR)
-      .value(STRINGIFY(CT_WHILE), CT_WHILE)
-      .value(STRINGIFY(CT_WHILE_OF_DO), CT_WHILE_OF_DO)
-      .value(STRINGIFY(CT_SWITCH), CT_SWITCH)
-      .value(STRINGIFY(CT_CASE), CT_CASE)
-      .value(STRINGIFY(CT_DO), CT_DO)
-      .value(STRINGIFY(CT_SYNCHRONIZED), CT_SYNCHRONIZED)
-      .value(STRINGIFY(CT_VOLATILE), CT_VOLATILE)
-      .value(STRINGIFY(CT_TYPEDEF), CT_TYPEDEF)
-      .value(STRINGIFY(CT_STRUCT), CT_STRUCT)
-      .value(STRINGIFY(CT_ENUM), CT_ENUM)
-      .value(STRINGIFY(CT_ENUM_CLASS), CT_ENUM_CLASS)
-      .value(STRINGIFY(CT_SIZEOF), CT_SIZEOF)
-      .value(STRINGIFY(CT_RETURN), CT_RETURN)
-      .value(STRINGIFY(CT_BREAK), CT_BREAK)
-      .value(STRINGIFY(CT_UNION), CT_UNION)
-      .value(STRINGIFY(CT_GOTO), CT_GOTO)
-      .value(STRINGIFY(CT_CONTINUE), CT_CONTINUE)
-      .value(STRINGIFY(CT_C_CAST), CT_C_CAST)
-      .value(STRINGIFY(CT_CPP_CAST), CT_CPP_CAST)
-      .value(STRINGIFY(CT_D_CAST), CT_D_CAST)
-      .value(STRINGIFY(CT_TYPE_CAST), CT_TYPE_CAST)
-      .value(STRINGIFY(CT_TYPENAME), CT_TYPENAME)
-      .value(STRINGIFY(CT_TEMPLATE), CT_TEMPLATE)
-      .value(STRINGIFY(CT_ASSIGN), CT_ASSIGN)
-      .value(STRINGIFY(CT_ASSIGN_NL), CT_ASSIGN_NL)
-      .value(STRINGIFY(CT_SASSIGN), CT_SASSIGN)
-      .value(STRINGIFY(CT_COMPARE), CT_COMPARE)
-      .value(STRINGIFY(CT_SCOMPARE), CT_SCOMPARE)
-      .value(STRINGIFY(CT_BOOL), CT_BOOL)
-      .value(STRINGIFY(CT_SBOOL), CT_SBOOL)
-      .value(STRINGIFY(CT_ARITH), CT_ARITH)
-      .value(STRINGIFY(CT_SARITH), CT_SARITH)
-      .value(STRINGIFY(CT_CARET), CT_CARET)
-      .value(STRINGIFY(CT_DEREF), CT_DEREF)
-      .value(STRINGIFY(CT_INCDEC_BEFORE), CT_INCDEC_BEFORE)
-      .value(STRINGIFY(CT_INCDEC_AFTER), CT_INCDEC_AFTER)
-      .value(STRINGIFY(CT_MEMBER), CT_MEMBER)
-      .value(STRINGIFY(CT_DC_MEMBER), CT_DC_MEMBER)
-      .value(STRINGIFY(CT_C99_MEMBER), CT_C99_MEMBER)
-      .value(STRINGIFY(CT_INV), CT_INV)
-      .value(STRINGIFY(CT_DESTRUCTOR), CT_DESTRUCTOR)
-      .value(STRINGIFY(CT_NOT), CT_NOT)
-      .value(STRINGIFY(CT_D_TEMPLATE), CT_D_TEMPLATE)
-      .value(STRINGIFY(CT_ADDR), CT_ADDR)
-      .value(STRINGIFY(CT_NEG), CT_NEG)
-      .value(STRINGIFY(CT_POS), CT_POS)
-      .value(STRINGIFY(CT_STAR), CT_STAR)
-      .value(STRINGIFY(CT_PLUS), CT_PLUS)
-      .value(STRINGIFY(CT_MINUS), CT_MINUS)
-      .value(STRINGIFY(CT_AMP), CT_AMP)
-      .value(STRINGIFY(CT_BYREF), CT_BYREF)
-      .value(STRINGIFY(CT_POUND), CT_POUND)
-      .value(STRINGIFY(CT_PREPROC), CT_PREPROC)
-      .value(STRINGIFY(CT_PREPROC_INDENT), CT_PREPROC_INDENT)
-      .value(STRINGIFY(CT_PREPROC_BODY), CT_PREPROC_BODY)
-      .value(STRINGIFY(CT_PP), CT_PP)
-      .value(STRINGIFY(CT_ELLIPSIS), CT_ELLIPSIS)
-      .value(STRINGIFY(CT_RANGE), CT_RANGE)
-      .value(STRINGIFY(CT_NULLCOND), CT_NULLCOND)
-      .value(STRINGIFY(CT_SEMICOLON), CT_SEMICOLON)
-      .value(STRINGIFY(CT_VSEMICOLON), CT_VSEMICOLON)
-      .value(STRINGIFY(CT_COLON), CT_COLON)
-      .value(STRINGIFY(CT_ASM_COLON), CT_ASM_COLON)
-      .value(STRINGIFY(CT_CASE_COLON), CT_CASE_COLON)
-      .value(STRINGIFY(CT_CLASS_COLON), CT_CLASS_COLON)
-      .value(STRINGIFY(CT_CONSTR_COLON), CT_CONSTR_COLON)
-      .value(STRINGIFY(CT_D_ARRAY_COLON), CT_D_ARRAY_COLON)
-      .value(STRINGIFY(CT_COND_COLON), CT_COND_COLON)
-      .value(STRINGIFY(CT_QUESTION), CT_QUESTION)
-      .value(STRINGIFY(CT_COMMA), CT_COMMA)
-      .value(STRINGIFY(CT_ASM), CT_ASM)
-      .value(STRINGIFY(CT_ATTRIBUTE), CT_ATTRIBUTE)
-      .value(STRINGIFY(CT_CATCH), CT_CATCH)
-      .value(STRINGIFY(CT_WHEN), CT_WHEN)
-      .value(STRINGIFY(CT_CLASS), CT_CLASS)
-      .value(STRINGIFY(CT_DELETE), CT_DELETE)
-      .value(STRINGIFY(CT_EXPORT), CT_EXPORT)
-      .value(STRINGIFY(CT_FRIEND), CT_FRIEND)
-      .value(STRINGIFY(CT_NAMESPACE), CT_NAMESPACE)
-      .value(STRINGIFY(CT_PACKAGE), CT_PACKAGE)
-      .value(STRINGIFY(CT_NEW), CT_NEW)
-      .value(STRINGIFY(CT_OPERATOR), CT_OPERATOR)
-      .value(STRINGIFY(CT_OPERATOR_VAL), CT_OPERATOR_VAL)
-      .value(STRINGIFY(CT_PRIVATE), CT_PRIVATE)
-      .value(STRINGIFY(CT_PRIVATE_COLON), CT_PRIVATE_COLON)
-      .value(STRINGIFY(CT_THROW), CT_THROW)
-      .value(STRINGIFY(CT_TRY), CT_TRY)
-      .value(STRINGIFY(CT_USING), CT_USING)
-      .value(STRINGIFY(CT_USING_STMT), CT_USING_STMT)
-      .value(STRINGIFY(CT_D_WITH), CT_D_WITH)
-      .value(STRINGIFY(CT_D_MODULE), CT_D_MODULE)
-      .value(STRINGIFY(CT_SUPER), CT_SUPER)
-      .value(STRINGIFY(CT_DELEGATE), CT_DELEGATE)
-      .value(STRINGIFY(CT_BODY), CT_BODY)
-      .value(STRINGIFY(CT_DEBUG), CT_DEBUG)
-      .value(STRINGIFY(CT_DEBUGGER), CT_DEBUGGER)
-      .value(STRINGIFY(CT_INVARIANT), CT_INVARIANT)
-      .value(STRINGIFY(CT_UNITTEST), CT_UNITTEST)
-      .value(STRINGIFY(CT_UNSAFE), CT_UNSAFE)
-      .value(STRINGIFY(CT_FINALLY), CT_FINALLY)
-      .value(STRINGIFY(CT_IMPORT), CT_IMPORT)
-      .value(STRINGIFY(CT_D_SCOPE), CT_D_SCOPE)
-      .value(STRINGIFY(CT_D_SCOPE_IF), CT_D_SCOPE_IF)
-      .value(STRINGIFY(CT_LAZY), CT_LAZY)
-      .value(STRINGIFY(CT_D_MACRO), CT_D_MACRO)
-      .value(STRINGIFY(CT_D_VERSION), CT_D_VERSION)
-      .value(STRINGIFY(CT_D_VERSION_IF), CT_D_VERSION_IF)
-      .value(STRINGIFY(CT_PAREN_OPEN), CT_PAREN_OPEN)
-      .value(STRINGIFY(CT_PAREN_CLOSE), CT_PAREN_CLOSE)
-      .value(STRINGIFY(CT_ANGLE_OPEN), CT_ANGLE_OPEN)
-      .value(STRINGIFY(CT_ANGLE_CLOSE), CT_ANGLE_CLOSE)
-      .value(STRINGIFY(CT_SPAREN_OPEN), CT_SPAREN_OPEN)
-      .value(STRINGIFY(CT_SPAREN_CLOSE), CT_SPAREN_CLOSE)
-      .value(STRINGIFY(CT_FPAREN_OPEN), CT_FPAREN_OPEN)
-      .value(STRINGIFY(CT_FPAREN_CLOSE), CT_FPAREN_CLOSE)
-      .value(STRINGIFY(CT_TPAREN_OPEN), CT_TPAREN_OPEN)
-      .value(STRINGIFY(CT_TPAREN_CLOSE), CT_TPAREN_CLOSE)
-      .value(STRINGIFY(CT_BRACE_OPEN), CT_BRACE_OPEN)
-      .value(STRINGIFY(CT_BRACE_CLOSE), CT_BRACE_CLOSE)
-      .value(STRINGIFY(CT_VBRACE_OPEN), CT_VBRACE_OPEN)
-      .value(STRINGIFY(CT_VBRACE_CLOSE), CT_VBRACE_CLOSE)
-      .value(STRINGIFY(CT_SQUARE_OPEN), CT_SQUARE_OPEN)
-      .value(STRINGIFY(CT_SQUARE_CLOSE), CT_SQUARE_CLOSE)
-      .value(STRINGIFY(CT_TSQUARE), CT_TSQUARE)
-      .value(STRINGIFY(CT_MACRO_OPEN), CT_MACRO_OPEN)
-      .value(STRINGIFY(CT_MACRO_CLOSE), CT_MACRO_CLOSE)
-      .value(STRINGIFY(CT_MACRO_ELSE), CT_MACRO_ELSE)
-      .value(STRINGIFY(CT_LABEL), CT_LABEL)
-      .value(STRINGIFY(CT_LABEL_COLON), CT_LABEL_COLON)
-      .value(STRINGIFY(CT_FUNCTION), CT_FUNCTION)
-      .value(STRINGIFY(CT_FUNC_CALL), CT_FUNC_CALL)
-      .value(STRINGIFY(CT_FUNC_CALL_USER), CT_FUNC_CALL_USER)
-      .value(STRINGIFY(CT_FUNC_DEF), CT_FUNC_DEF)
-      .value(STRINGIFY(CT_FUNC_TYPE), CT_FUNC_TYPE)
-      .value(STRINGIFY(CT_FUNC_VAR), CT_FUNC_VAR)
-      .value(STRINGIFY(CT_FUNC_PROTO), CT_FUNC_PROTO)
-      .value(STRINGIFY(CT_FUNC_CLASS_DEF), CT_FUNC_CLASS_DEF)
-      .value(STRINGIFY(CT_FUNC_CLASS_PROTO), CT_FUNC_CLASS_PROTO)
-      .value(STRINGIFY(CT_FUNC_CTOR_VAR), CT_FUNC_CTOR_VAR)
-      .value(STRINGIFY(CT_FUNC_WRAP), CT_FUNC_WRAP)
-      .value(STRINGIFY(CT_PROTO_WRAP), CT_PROTO_WRAP)
-      .value(STRINGIFY(CT_MACRO_FUNC), CT_MACRO_FUNC)
-      .value(STRINGIFY(CT_MACRO), CT_MACRO)
-      .value(STRINGIFY(CT_QUALIFIER), CT_QUALIFIER)
-      .value(STRINGIFY(CT_EXTERN), CT_EXTERN)
-      .value(STRINGIFY(CT_ALIGN), CT_ALIGN)
-      .value(STRINGIFY(CT_TYPE), CT_TYPE)
-      .value(STRINGIFY(CT_PTR_TYPE), CT_PTR_TYPE)
-      .value(STRINGIFY(CT_TYPE_WRAP), CT_TYPE_WRAP)
-      .value(STRINGIFY(CT_CPP_LAMBDA), CT_CPP_LAMBDA)
-      .value(STRINGIFY(CT_CPP_LAMBDA_RET), CT_CPP_LAMBDA_RET)
-      .value(STRINGIFY(CT_BIT_COLON), CT_BIT_COLON)
-      .value(STRINGIFY(CT_OC_DYNAMIC), CT_OC_DYNAMIC)
-      .value(STRINGIFY(CT_OC_END), CT_OC_END)
-      .value(STRINGIFY(CT_OC_IMPL), CT_OC_IMPL)
-      .value(STRINGIFY(CT_OC_INTF), CT_OC_INTF)
-      .value(STRINGIFY(CT_OC_PROTOCOL), CT_OC_PROTOCOL)
-      .value(STRINGIFY(CT_OC_PROTO_LIST), CT_OC_PROTO_LIST)
-      .value(STRINGIFY(CT_OC_GENERIC_SPEC), CT_OC_GENERIC_SPEC)
-      .value(STRINGIFY(CT_OC_PROPERTY), CT_OC_PROPERTY)
-      .value(STRINGIFY(CT_OC_CLASS), CT_OC_CLASS)
-      .value(STRINGIFY(CT_OC_CLASS_EXT), CT_OC_CLASS_EXT)
-      .value(STRINGIFY(CT_OC_CATEGORY), CT_OC_CATEGORY)
-      .value(STRINGIFY(CT_OC_SCOPE), CT_OC_SCOPE)
-      .value(STRINGIFY(CT_OC_MSG), CT_OC_MSG)
-      .value(STRINGIFY(CT_OC_MSG_CLASS), CT_OC_MSG_CLASS)
-      .value(STRINGIFY(CT_OC_MSG_FUNC), CT_OC_MSG_FUNC)
-      .value(STRINGIFY(CT_OC_MSG_NAME), CT_OC_MSG_NAME)
-      .value(STRINGIFY(CT_OC_MSG_SPEC), CT_OC_MSG_SPEC)
-      .value(STRINGIFY(CT_OC_MSG_DECL), CT_OC_MSG_DECL)
-      .value(STRINGIFY(CT_OC_RTYPE), CT_OC_RTYPE)
-      .value(STRINGIFY(CT_OC_ATYPE), CT_OC_ATYPE)
-      .value(STRINGIFY(CT_OC_COLON), CT_OC_COLON)
-      .value(STRINGIFY(CT_OC_DICT_COLON), CT_OC_DICT_COLON)
-      .value(STRINGIFY(CT_OC_SEL), CT_OC_SEL)
-      .value(STRINGIFY(CT_OC_SEL_NAME), CT_OC_SEL_NAME)
-      .value(STRINGIFY(CT_OC_BLOCK), CT_OC_BLOCK)
-      .value(STRINGIFY(CT_OC_BLOCK_ARG), CT_OC_BLOCK_ARG)
-      .value(STRINGIFY(CT_OC_BLOCK_TYPE), CT_OC_BLOCK_TYPE)
-      .value(STRINGIFY(CT_OC_BLOCK_EXPR), CT_OC_BLOCK_EXPR)
-      .value(STRINGIFY(CT_OC_BLOCK_CARET), CT_OC_BLOCK_CARET)
-      .value(STRINGIFY(CT_OC_AT), CT_OC_AT)
-      .value(STRINGIFY(CT_OC_PROPERTY_ATTR), CT_OC_PROPERTY_ATTR)
-      .value(STRINGIFY(CT_PP_DEFINE), CT_PP_DEFINE)
-      .value(STRINGIFY(CT_PP_DEFINED), CT_PP_DEFINED)
-      .value(STRINGIFY(CT_PP_INCLUDE), CT_PP_INCLUDE)
-      .value(STRINGIFY(CT_PP_IF), CT_PP_IF)
-      .value(STRINGIFY(CT_PP_ELSE), CT_PP_ELSE)
-      .value(STRINGIFY(CT_PP_ENDIF), CT_PP_ENDIF)
-      .value(STRINGIFY(CT_PP_ASSERT), CT_PP_ASSERT)
-      .value(STRINGIFY(CT_PP_EMIT), CT_PP_EMIT)
-      .value(STRINGIFY(CT_PP_ENDINPUT), CT_PP_ENDINPUT)
-      .value(STRINGIFY(CT_PP_ERROR), CT_PP_ERROR)
-      .value(STRINGIFY(CT_PP_FILE), CT_PP_FILE)
-      .value(STRINGIFY(CT_PP_LINE), CT_PP_LINE)
-      .value(STRINGIFY(CT_PP_SECTION), CT_PP_SECTION)
-      .value(STRINGIFY(CT_PP_ASM), CT_PP_ASM)
-      .value(STRINGIFY(CT_PP_UNDEF), CT_PP_UNDEF)
-      .value(STRINGIFY(CT_PP_PROPERTY), CT_PP_PROPERTY)
-      .value(STRINGIFY(CT_PP_BODYCHUNK), CT_PP_BODYCHUNK)
-      .value(STRINGIFY(CT_PP_PRAGMA), CT_PP_PRAGMA)
-      .value(STRINGIFY(CT_PP_REGION), CT_PP_REGION)
-      .value(STRINGIFY(CT_PP_ENDREGION), CT_PP_ENDREGION)
-      .value(STRINGIFY(CT_PP_REGION_INDENT), CT_PP_REGION_INDENT)
-      .value(STRINGIFY(CT_PP_IF_INDENT), CT_PP_IF_INDENT)
-      .value(STRINGIFY(CT_PP_IGNORE), CT_PP_IGNORE)
-      .value(STRINGIFY(CT_PP_OTHER), CT_PP_OTHER)
-      .value(STRINGIFY(CT_CHAR), CT_CHAR)
-      .value(STRINGIFY(CT_DEFINED), CT_DEFINED)
-      .value(STRINGIFY(CT_FORWARD), CT_FORWARD)
-      .value(STRINGIFY(CT_NATIVE), CT_NATIVE)
-      .value(STRINGIFY(CT_STATE), CT_STATE)
-      .value(STRINGIFY(CT_STOCK), CT_STOCK)
-      .value(STRINGIFY(CT_TAGOF), CT_TAGOF)
-      .value(STRINGIFY(CT_DOT), CT_DOT)
-      .value(STRINGIFY(CT_TAG), CT_TAG)
-      .value(STRINGIFY(CT_TAG_COLON), CT_TAG_COLON)
-      .value(STRINGIFY(CT_LOCK), CT_LOCK)
-      .value(STRINGIFY(CT_AS), CT_AS)
-      .value(STRINGIFY(CT_IN), CT_IN)
-      .value(STRINGIFY(CT_BRACED), CT_BRACED)
-      .value(STRINGIFY(CT_THIS), CT_THIS)
-      .value(STRINGIFY(CT_BASE), CT_BASE)
-      .value(STRINGIFY(CT_DEFAULT), CT_DEFAULT)
-      .value(STRINGIFY(CT_GETSET), CT_GETSET)
-      .value(STRINGIFY(CT_GETSET_EMPTY), CT_GETSET_EMPTY)
-      .value(STRINGIFY(CT_CONCAT), CT_CONCAT)
-      .value(STRINGIFY(CT_CS_SQ_STMT), CT_CS_SQ_STMT)
-      .value(STRINGIFY(CT_CS_SQ_COLON), CT_CS_SQ_COLON)
-      .value(STRINGIFY(CT_CS_PROPERTY), CT_CS_PROPERTY)
-      .value(STRINGIFY(CT_SQL_EXEC), CT_SQL_EXEC)
-      .value(STRINGIFY(CT_SQL_BEGIN), CT_SQL_BEGIN)
-      .value(STRINGIFY(CT_SQL_END), CT_SQL_END)
-      .value(STRINGIFY(CT_SQL_WORD), CT_SQL_WORD)
-      .value(STRINGIFY(CT_CONSTRUCT), CT_CONSTRUCT)
-      .value(STRINGIFY(CT_LAMBDA), CT_LAMBDA)
-      .value(STRINGIFY(CT_ASSERT), CT_ASSERT)
-      .value(STRINGIFY(CT_ANNOTATION), CT_ANNOTATION)
-      .value(STRINGIFY(CT_FOR_COLON), CT_FOR_COLON)
-      .value(STRINGIFY(CT_DOUBLE_BRACE), CT_DOUBLE_BRACE)
-      .value(STRINGIFY(CT_Q_EMIT), CT_Q_EMIT)
-      .value(STRINGIFY(CT_Q_FOREACH), CT_Q_FOREACH)
-      .value(STRINGIFY(CT_Q_FOREVER), CT_Q_FOREVER)
-      .value(STRINGIFY(CT_Q_GADGET), CT_Q_GADGET)
-      .value(STRINGIFY(CT_Q_OBJECT), CT_Q_OBJECT)
-      .value(STRINGIFY(CT_MODE), CT_MODE)
-      .value(STRINGIFY(CT_DI), CT_DI)
-      .value(STRINGIFY(CT_HI), CT_HI)
-      .value(STRINGIFY(CT_QI), CT_QI)
-      .value(STRINGIFY(CT_SI), CT_SI)
-      .value(STRINGIFY(CT_NOTHROW), CT_NOTHROW)
-      .value(STRINGIFY(CT_WORD_), CT_WORD_)
-      .value(STRINGIFY(CT_TOKEN_COUNT_), CT_TOKEN_COUNT_);
-
-   enum_<lang_flag_e>(STRINGIFY(lang_flag_e))
-      .value(STRINGIFY(LANG_C), LANG_C)
-      .value(STRINGIFY(LANG_CPP), LANG_CPP)
-      .value(STRINGIFY(LANG_D), LANG_D)
-      .value(STRINGIFY(LANG_CS), LANG_CS)
-      .value(STRINGIFY(LANG_JAVA), LANG_JAVA)
-      .value(STRINGIFY(LANG_OC), LANG_OC)
-      .value(STRINGIFY(LANG_VALA), LANG_VALA)
-      .value(STRINGIFY(LANG_PAWN), LANG_PAWN)
-      .value(STRINGIFY(LANG_ECMA), LANG_ECMA)
-      .value(STRINGIFY(LANG_ALLC), LANG_ALLC)
-      .value(STRINGIFY(LANG_ALL), LANG_ALL)
-      .value(STRINGIFY(FLAG_DIG), FLAG_DIG)
-      .value(STRINGIFY(FLAG_PP), FLAG_PP);
-
-   // endregion enum bindings
-
-
-   class_<option_map_value>(STRINGIFY(option_map_value))
-      .property(STRINGIFY(id), &option_map_value::id)
-      .property(STRINGIFY(group_id), &option_map_value::group_id)
-      .property(STRINGIFY(type), &option_map_value::type)
-      .property(STRINGIFY(min_val), &option_map_value::min_val)
-      .property(STRINGIFY(max_val), &option_map_value::max_val)
-      .property(STRINGIFY(name), &option_map_value_name)
-      .property(STRINGIFY(short_desc), &option_map_value_sDesc)
-      .property(STRINGIFY(long_desc), &option_map_value_lDesc);
-
-   register_vector<uncrustify_options>(STRINGIFY("options"));
-
-   value_object<group_map_value>(STRINGIFY(group_map_value))
-      .field(STRINGIFY(id), &group_map_value::id)
-      .field(STRINGIFY(options), &group_map_value::options);
-
-   register_map<uncrustify_options, option_map_value>(STRINGIFY(option_name_map));
-   register_map<uncrustify_groups, group_map_value>(STRINGIFY(group_map));
-
-
-   emscripten::function(STRINGIFY(_initialize), &_initialize);
-   emscripten::function(STRINGIFY(destruct), &destruct);
-
-   emscripten::function(STRINGIFY(get_version), &get_version);
-
-   emscripten::function(STRINGIFY(add_keyword), &_add_keyword);
-   emscripten::function(STRINGIFY(remove_keyword), &remove_keyword);
-   emscripten::function(STRINGIFY(clear_keywords), &clear_keywords);
-
-   emscripten::function(STRINGIFY(add_define), select_overload<void(string, string)>(&add_define));
-   emscripten::function(STRINGIFY(add_define), select_overload<void(string)>(&add_define));
-   emscripten::function(STRINGIFY(clear_defines), &clear_defines);
-
-   emscripten::function(STRINGIFY(show_options), &show_options);
-   emscripten::function(STRINGIFY(set_option_defaults), &set_option_defaults);
-   emscripten::function(STRINGIFY(set_option), &set_option);
-   emscripten::function(STRINGIFY(get_option), &get_option);
-
-   emscripten::function(STRINGIFY(_loadConfig), &_loadConfig);
-   emscripten::function(STRINGIFY(show_config), select_overload<string(bool, bool)>(&show_config));
-   emscripten::function(STRINGIFY(show_config), select_overload<string(bool)>(&show_config));
-   emscripten::function(STRINGIFY(show_config), select_overload<string()>(&show_config));
-
-   emscripten::function(STRINGIFY(log_set_sev), &log_set_sev);
-   emscripten::function(STRINGIFY(show_log_type), &show_log_type);
-   emscripten::function(STRINGIFY(set_quiet), &set_quiet);
-
-   emscripten::function(STRINGIFY(getOptionNameMap), &getOptionNameMap);
-   emscripten::function(STRINGIFY(getGroupMap), &getGroupMap);
-
-   emscripten::function(STRINGIFY(_uncrustify), select_overload<intptr_t(intptr_t, lang_flag_e, bool, bool)>(&_uncrustify));
-   emscripten::function(STRINGIFY(_uncrustify), select_overload<intptr_t(intptr_t, lang_flag_e, bool)>(&_uncrustify));
-   emscripten::function(STRINGIFY(_uncrustify), select_overload<intptr_t(intptr_t, lang_flag_e)>(&_uncrustify));
-
-   emscripten::function(STRINGIFY(_debug), select_overload<intptr_t(intptr_t, lang_flag_e, bool)>(&_debug));
-   emscripten::function(STRINGIFY(_debug), select_overload<intptr_t(intptr_t, lang_flag_e)>(&_debug));
-}
-
-#endif
->>>>>>> 9f7a1107
+/*
+ * uncrustify_emscripten.cpp - JavaScript Emscripten binding interface
+ *
+ *  Created on: May 8, 2016
+ *      Author: Daniel Chumak
+ *
+ * INTERFACE:
+ * ============================================================================
+ * unsure about these:
+ *   --check       TODO ???
+ *   --decode      TODO ???
+ *   --detect      TODO needs uncrustify start and end which both are static
+ *
+ *
+ * will not be included:
+ * ----------------------------------------------------------------------------
+ *   -t ( define via multiple --type )
+ *   -d ( define via multiple --define )
+ *   --assume ( no files available to guess the lang. based on the filename ending )
+ *   --files ( no batch processing will be available )
+ *   --prefix
+ *   --suffix
+ *   --assume
+ *   --no-backup
+ *   --replace
+ *   --mtime
+ *   --universalindent
+ *   -help, -h, --usage, -?
+ *
+ *
+ * done:
+ * ----------------------------------------------------------------------------
+ *   --update-config ( use show_config() )
+ *   --update-config-with-doc ( show_config( bool withDoc = true ) )
+ *   --version, -v ( use get_version() )
+ *   --log, -L ( use log_set_sev( log_sev_t sev, bool value ) )
+ *   -q ( use set_quiet() )
+ *   --config, -c ( use set_config( string _cfg ) )
+ *   --file, -f ( use uncrustify( string _file ) )
+ *   --show-config( use show_options() )
+ *   --show ( use show_log_type( bool ) )
+ *   --frag ( use uncrustify( string _file, bool frag = true ) )
+ *   --type ( use add_keyword( string _type, c_token_t type ) )
+ *   --define ( use add_define( string _tag ) )
+ *   -l ( use uncrustify() )
+ *   --parsed, -p  ( use debug() )
+ */
+
+#ifdef EMSCRIPTEN
+
+#include "prototypes.h"
+#include "unicode.h"
+#include "defines.h"
+#include "keywords.h"
+#include "options.h"
+#include "uncrustify_version.h"
+#include "logger.h"
+#include "log_levels.h"
+#include "output.h"
+
+#include <iostream>
+#include <stdio.h>
+#include <stdlib.h>
+#include <memory>
+
+#include <emscripten/bind.h>
+
+
+#define STRINGIFY(s)    # s
+
+
+using namespace std;
+using namespace emscripten;
+
+
+extern void process_option_line(char *configLine, const char *filename);
+extern int load_header_files();
+extern const char *language_name_from_flags(size_t lang);
+extern void uncrustify_file(const file_mem &fm, FILE *pfout, const char *parsed_file, bool defer_uncrustify_end = false);
+extern const option_map_value *unc_find_option(const char *name);
+extern void uncrustify_end();
+
+extern map<uncrustify_options, option_map_value> option_name_map;
+extern map<uncrustify_groups, group_map_value>   group_map;
+
+
+/**
+ * Loads options from a file represented as a single char array.
+ * Modifies: input char array, cpd.line_number
+ * Expects: \0 terminated char array
+ *
+ * @param configString char array that holds the whole config
+ * @return EXIT_SUCCESS on success
+ */
+int load_option_fileChar(char *configString)
+{
+   char *delimPos       = &configString[0];
+   char *subStringStart = &configString[0];
+
+   cpd.line_number = 0;
+
+   while (true)
+   {
+      delimPos = strchr(delimPos, '\n');
+      if (delimPos == nullptr)
+      {
+         break;
+      }
+
+      // replaces \n with \0 -> string including multiple terminated substrings
+      *delimPos = '\0';
+
+      process_option_line(subStringStart, "");
+
+      delimPos++;
+      subStringStart = delimPos;
+   }
+   //get last line, expectation: ends with \0
+   process_option_line(subStringStart, "");
+
+   return(EXIT_SUCCESS);
+}
+
+
+/**
+ * adds a new keyword to Uncrustify's dynamic keyword map (dkwm, keywords.cpp)
+ *
+ * @param tag:  keyword that is going to be added
+ * @param type: type of the keyword
+ */
+void _add_keyword(string tag, c_token_t type)
+{
+   if (tag.empty())
+   {
+      LOG_FMT(LERR, "%s: input string is empty\n", __func__);
+      return;
+   }
+   add_keyword(tag.c_str(), type);
+}
+
+
+//! clears Uncrustify's dynamic keyword map (dkwm, keywords.cpp)
+void clear_keywords()
+{
+   clear_keyword_file();
+}
+
+
+/**
+ * adds an entry to the define list
+ *
+ * @param tag:   tag string
+ * @param value: value of the define
+ */
+void add_define(string tag, string val)
+{
+   if (tag.empty())
+   {
+      LOG_FMT(LERR, "%s: tag string is empty\n", __func__);
+      return;
+   }
+   if (val.empty())
+   {
+      LOG_FMT(LERR, "%s: val string is empty\n", __func__);
+      return;
+   }
+
+   add_define(tag.c_str(), val.c_str());
+}
+
+
+/**
+ * adds an entry to the define list
+ *
+ * @param tag: tag string
+ */
+void add_define(string tag)
+{
+   if (tag.empty())
+   {
+      LOG_FMT(LERR, "%s: tag string is empty\n", __func__);
+      return;
+   }
+   add_define(tag.c_str(), nullptr);
+}
+
+
+/**
+ * Show or hide the severity prefix "<1>"
+ *
+ * @param b: true=show, false=hide
+ */
+void show_log_type(bool b)
+{
+   log_show_sev(b);
+}
+
+
+//! returns the UNCRUSTIFY_VERSION string
+string get_version()
+{
+   return(UNCRUSTIFY_VERSION);
+}
+
+
+//! disables all logging messages
+void set_quiet()
+{
+   // set empty mask
+   log_mask_t mask;
+
+   log_set_mask(mask);
+}
+
+
+// TODO it would be nicer to set settings via uncrustify_options enum_id
+//
+// int set_option_value(op_val_t option_id, const char *value) string
+// get_option_value(op_val_t option_id )
+//
+// but this wont work since type info is needed which is inside of the _static_
+// option_name_map< option_name : string, option_map_val : struct { type :
+// argtype_e, ....} > to access the right union var inside of op_val_t even if
+// option_name_map would not be static, no direct access to the type info is
+// possible since the maps needs to be iterated to find the according enum_id
+
+
+/**
+ * sets value of an option
+ *
+ * @param name:  name of the option
+ * @param value: value that is going to be set
+ * @return options enum value of the found option or -1 if option was not found
+ */
+int set_option(string name, string value)
+{
+   if (name.empty())
+   {
+      LOG_FMT(LERR, "%s: name string is empty\n", __func__);
+      return(-1);
+   }
+   if (value.empty())
+   {
+      LOG_FMT(LERR, "%s: value string is empty\n", __func__);
+      return(-1);
+   }
+
+   return(set_option_value(name.c_str(), value.c_str()));
+}
+
+
+/**
+ * returns value of an option
+ *
+ * @param name: name of the option
+ * @return currently set value of the option
+ */
+string get_option(string name)
+{
+   if (name.empty())
+   {
+      LOG_FMT(LERR, "%s: input string is empty\n", __func__);
+      return("");
+   }
+
+   const auto option = unc_find_option(name.c_str());
+   if (option == nullptr)
+   {
+      LOG_FMT(LWARN, "Option %s not found\n", name.c_str());
+      return("");
+   }
+
+   return(op_val_to_string(option->type, cpd.settings[option->id]));
+}
+
+
+//! returns a string with option documentation
+string show_options()
+{
+   char   *buf;
+   size_t len;
+
+   FILE   *stream = open_memstream(&buf, &len);
+
+   if (stream == nullptr)
+   {
+      LOG_FMT(LERR, "Failed to open_memstream\n");
+      fflush(stream);
+      fclose(stream);
+      free(buf);
+      return("");
+   }
+
+
+   print_options(stream);
+   fflush(stream);
+   fclose(stream);
+
+   string out(buf);
+   free(buf);
+
+   return(out);
+}
+
+
+/**
+ * returns the config file string based on the current configuration
+ *
+ * @param withDoc:          false=without documentation,
+ *                          true=with documentation text lines
+ * @param only_not_default: false=containing all options,
+ *                          true=containing only options with non default values
+ * @return returns the config file string based on the current configuration
+ */
+string show_config(bool withDoc, bool only_not_default)
+{
+   char   *buf;
+   size_t len;
+
+   FILE   *stream = open_memstream(&buf, &len);
+
+   if (stream == nullptr)
+   {
+      LOG_FMT(LERR, "Failed to open_memstream\n");
+      fflush(stream);
+      fclose(stream);
+      free(buf);
+      return("");
+   }
+
+   save_option_file_kernel(stream, withDoc, only_not_default);
+
+   fflush(stream);
+   fclose(stream);
+
+   string out(buf);
+   free(buf);
+
+   return(out);
+}
+
+
+/**
+ * returns the config file string with all options based on the current configuration
+ *
+ * @param withDoc: false= without documentation, true=with documentation text lines
+ * @return returns the config file string with all options based on the current configuration
+ */
+string show_config(bool withDoc)
+{
+   return(show_config(withDoc, false));
+}
+
+
+//!returns the config file string with all options and without documentation based on the current configuration
+string show_config()
+{
+   return(show_config(false, false));
+}
+
+
+/**
+ * initializes the current libUncrustify instance,
+ * used only for emscripten binding here and will be automatically called while
+ * module initialization
+ */
+void _initialize()
+{
+   register_options();
+   set_option_defaults();
+   log_init(stdout);
+
+   LOG_FMT(LSYS, "Initialized libUncrustify\n");
+}
+
+
+//! destroys the current libUncrustify instance
+void destruct()
+{
+   clear_keyword_file();
+   clear_defines();
+}
+
+
+/**
+ * reads option file string, sets the defined options
+ *
+ * @return returns EXIT_SUCCESS on success
+ */
+int _loadConfig(intptr_t _cfg)
+{
+   // reset everything in case a config was loaded previously
+   clear_keyword_file();
+   clear_defines();
+   set_option_defaults();
+
+   // embind complains about char* so we use an int to get the pointer and cast it
+   // memory management is done in /emscripten/postfix_module.js
+   char *cfg = reinterpret_cast<char *>(_cfg);
+
+
+   if (load_option_fileChar(cfg) != EXIT_SUCCESS)
+   {
+      LOG_FMT(LERR, "unable to load the config\n");
+      return(EXIT_FAILURE);
+   }
+
+   /* This relies on cpd.filename being the config file name */
+   load_header_files();
+
+   LOG_FMT(LSYS, "finished loading config\n");
+   return(EXIT_SUCCESS);
+}
+
+
+//! returns a copy of the current option_name_map
+map<uncrustify_options, option_map_value> getOptionNameMap()
+{
+   return(option_name_map);
+}
+
+
+//! returns a copy of the current group_map
+map<uncrustify_groups, group_map_value> getGroupMap()
+{
+   return(group_map);
+}
+
+
+/**
+ * format string
+ *
+ * @param file: pointer to the file char* string that is going to be formatted
+ * @param langIDX: specifies in which language the input file is written
+ * @param frag: true=fragmented code input, false=unfragmented code input
+ * @param defer: true=do not perform cleanup of Uncrustify structures
+ *
+ * @return pointer to the formatted file char* string
+ */
+intptr_t _uncrustify(intptr_t _file, lang_flag_e langIDX, bool frag, bool defer)
+{
+   // Problem: uncrustify originally is not a lib and uses global vars such as
+   // cpd.error_count for the whole program execution
+   // to know if errors occurred during the formating step we reset this var here
+   cpd.error_count = 0;
+   cpd.filename    = "stdin";
+   cpd.frag        = frag;
+   if (langIDX == 0)   // 0 == undefined
+   {
+      LOG_FMT(LWARN, "language of input file not defined, C++ will be assumed\n");
+      cpd.lang_flags = LANG_CPP;
+   }
+   else
+   {
+      cpd.lang_flags = langIDX;
+   }
+
+   // embind complains about char* so we use an intptr_t to get the pointer and
+   // cast it, memory management is done in /emscripten/postfix_module.js
+   char     *file = reinterpret_cast<char *>(_file);
+
+   file_mem fm;
+   fm.raw.clear();
+   fm.data.clear();
+   fm.enc = char_encoding_e::e_ASCII;
+   fm.raw = vector<UINT8>();
+
+   char c;
+   for (auto idx = 0; (c = file[idx]) != 0; ++idx)
+   {
+      fm.raw.push_back(c);
+   }
+
+   if (!decode_unicode(fm.raw, fm.data, fm.enc, fm.bom))
+   {
+      LOG_FMT(LERR, "Failed to read code\n");
+      return(0);
+   }
+
+   /* Done reading from stdin */
+   LOG_FMT(LSYS, "Parsing: %d bytes (%d chars) from stdin as language %s\n",
+           (int)fm.raw.size(), (int)fm.data.size(),
+           language_name_from_flags(cpd.lang_flags));
+
+
+   char   *buf = nullptr;
+   size_t len  = 0;
+
+   // uncrustify uses FILE instead of streams for its outputs
+   // to redirect FILE writes into a char* open_memstream is used
+   // windows lacks open_memstream, only UNIX/BSD is supported
+   // apparently emscripten has its own implementation, if that is not working
+   // see: stackoverflow.com/questions/10305095#answer-10341073
+   FILE *stream = open_memstream(&buf, &len);
+   if (stream == nullptr)
+   {
+      LOG_FMT(LERR, "Failed to open_memstream\n");
+      return(0);
+   }
+
+   // TODO One way to implement the --parsed, -p functionality would
+   // be to let the uncrustify_file function run, throw away the formated
+   // output and return the debug as a string. For this uncrustify_file would
+   // need to accept a stream, FILE or a char array pointer in which the output
+   // will be stored.
+   // Another option would be to check, inside the uncrustify_file function,
+   // if the current filename string matches stdout or stderr and use those as
+   // output locations. This is the easier fix but the debug info in the
+   // browsers console is littered with other unneeded text.
+   // Finally, the ugliest solution, would be also possible to re-route
+   // either stdout or stderr inside the Module var of emscripten to a js
+   // function which passes the debug output into a dedicated output js target.
+   // This therefore would introduce the dependency on the user to always have
+   // the output js target available.
+   uncrustify_file(fm, stream, nullptr, defer);
+
+   fflush(stream);
+   fclose(stream);
+
+   if (cpd.error_count != 0)
+   {
+      LOG_FMT(LWARN, "%d errors occurred during formating\n", cpd.error_count);
+   }
+
+   if (len == 0)
+   {
+      return(0);
+   }
+   // buf is deleted inside js code
+   return(reinterpret_cast<intptr_t>(buf));
+} // uncrustify
+
+
+/**
+ * format string
+ *
+ * @param file: pointer to the file char* string that is going to be formatted
+ * @param langIDX: specifies in which language the input file is written
+ * @param frag: true=fragmented code input, false=unfragmented code input
+ *
+ * @return pointer to the formatted file char* string
+ */
+intptr_t _uncrustify(intptr_t file, lang_flag_e langIDX, bool frag)
+{
+   return(_uncrustify(file, langIDX, frag, false));
+}
+
+
+/**
+ * format string, assume unfragmented code input
+ *
+ * @param file: pointer to the file char* string that is going to be formatted
+ * @param langIDX: specifies in which language the input file is written
+ *
+ * @return pointer to the formatted file char* string
+ */
+intptr_t _uncrustify(intptr_t file, lang_flag_e langIDX)
+{
+   return(_uncrustify(file, langIDX, false, false));
+}
+
+
+/**
+ * generate debug output
+ *
+ * @param file: pointer to the file char* string that is going to be formatted
+ * @param langIDX: specifies in which language the input file is written
+ * @param frag: true=fragmented code input, false=unfragmented code input
+ *
+ * @return pointer to the debug file char* string
+ */
+intptr_t _debug(intptr_t _file, lang_flag_e langIDX, bool frag)
+{
+   auto formatted_str_ptr = _uncrustify(_file, langIDX, frag, true);
+   char *formatted_str    = reinterpret_cast<char *>(formatted_str_ptr);
+
+   // Lazy solution: Throw away the formated file output.
+   // Maybe later add option to return both formatted file string and debug
+   // file string together ... somehow.
+   free(formatted_str);
+
+   char   *buf    = nullptr;
+   size_t len     = 0;
+   FILE   *stream = open_memstream(&buf, &len);
+   if (stream == nullptr)
+   {
+      LOG_FMT(LERR, "Failed to open_memstream\n");
+      return(0);
+   }
+   output_parsed(stream);
+   fflush(stream);
+   fclose(stream);
+
+   // start deferred _uncrustify cleanup
+   uncrustify_end();
+
+   if (len == 0)
+   {
+      return(0);
+   }
+
+   // buf is deleted inside js code
+   return(reinterpret_cast<intptr_t>(buf));
+} // uncrustify
+
+
+/**
+ * generate debug output, assume unfragmented code input
+ *
+ * @param file: pointer to the file char* string that is going to be formatted
+ * @param langIDX: specifies in which language the input file is written
+ *
+ * @return pointer to the debug file char* string
+ */
+intptr_t _debug(intptr_t _file, lang_flag_e langIDX)
+{
+   return(_debug(_file, langIDX, false));
+}
+
+
+//! helper function to access option_map_value::name
+string option_map_value_name(const option_map_value &o)
+{
+   return((o.name != nullptr) ? string(o.name) : "");
+}
+
+
+//! helper function to access option_map_value::short_desc
+string option_map_value_sDesc(const option_map_value &o)
+{
+   return((o.short_desc != nullptr) ? string(o.short_desc) : "");
+}
+
+
+//! helper function to access option_map_value::long_desc
+string option_map_value_lDesc(const option_map_value &o)
+{
+   return((o.long_desc != nullptr) ? string(o.long_desc) : "");
+}
+
+
+EMSCRIPTEN_BINDINGS(MainModule)
+{
+   // region enum bindings
+   enum_<uncrustify_options>(STRINGIFY(uncrustify_options))
+      .value(STRINGIFY(UO_newlines), UO_newlines)
+      .value(STRINGIFY(UO_input_tab_size), UO_input_tab_size)
+      .value(STRINGIFY(UO_output_tab_size), UO_output_tab_size)
+      .value(STRINGIFY(UO_string_escape_char), UO_string_escape_char)
+      .value(STRINGIFY(UO_string_escape_char2), UO_string_escape_char2)
+      .value(STRINGIFY(UO_string_replace_tab_chars), UO_string_replace_tab_chars)
+      .value(STRINGIFY(UO_tok_split_gte), UO_tok_split_gte)
+      .value(STRINGIFY(UO_disable_processing_cmt), UO_disable_processing_cmt)
+      .value(STRINGIFY(UO_enable_processing_cmt), UO_enable_processing_cmt)
+      .value(STRINGIFY(UO_enable_digraphs), UO_enable_digraphs)
+      .value(STRINGIFY(UO_utf8_bom), UO_utf8_bom)
+      .value(STRINGIFY(UO_utf8_byte), UO_utf8_byte)
+      .value(STRINGIFY(UO_utf8_force), UO_utf8_force)
+      .value(STRINGIFY(UO_sp_arith), UO_sp_arith)
+      .value(STRINGIFY(UO_sp_assign), UO_sp_assign)
+      .value(STRINGIFY(UO_sp_cpp_lambda_assign), UO_sp_cpp_lambda_assign)
+      .value(STRINGIFY(UO_sp_cpp_lambda_paren), UO_sp_cpp_lambda_paren)
+      .value(STRINGIFY(UO_sp_assign_default), UO_sp_assign_default)
+      .value(STRINGIFY(UO_sp_before_assign), UO_sp_before_assign)
+      .value(STRINGIFY(UO_sp_after_assign), UO_sp_after_assign)
+      .value(STRINGIFY(UO_sp_enum_paren), UO_sp_enum_paren)
+      .value(STRINGIFY(UO_sp_enum_assign), UO_sp_enum_assign)
+      .value(STRINGIFY(UO_sp_enum_before_assign), UO_sp_enum_before_assign)
+      .value(STRINGIFY(UO_sp_enum_after_assign), UO_sp_enum_after_assign)
+      .value(STRINGIFY(UO_sp_enum_colon), UO_sp_enum_colon)
+      .value(STRINGIFY(UO_sp_pp_concat), UO_sp_pp_concat)
+      .value(STRINGIFY(UO_sp_pp_stringify), UO_sp_pp_stringify)
+      .value(STRINGIFY(UO_sp_before_pp_stringify), UO_sp_before_pp_stringify)
+      .value(STRINGIFY(UO_sp_bool), UO_sp_bool)
+      .value(STRINGIFY(UO_sp_compare), UO_sp_compare)
+      .value(STRINGIFY(UO_sp_inside_paren), UO_sp_inside_paren)
+      .value(STRINGIFY(UO_sp_paren_paren), UO_sp_paren_paren)
+      .value(STRINGIFY(UO_sp_cparen_oparen), UO_sp_cparen_oparen)
+      .value(STRINGIFY(UO_sp_balance_nested_parens), UO_sp_balance_nested_parens)
+      .value(STRINGIFY(UO_sp_paren_brace), UO_sp_paren_brace)
+      .value(STRINGIFY(UO_sp_before_ptr_star), UO_sp_before_ptr_star)
+      .value(STRINGIFY(UO_sp_before_unnamed_ptr_star), UO_sp_before_unnamed_ptr_star)
+      .value(STRINGIFY(UO_sp_between_ptr_star), UO_sp_between_ptr_star)
+      .value(STRINGIFY(UO_sp_after_ptr_star), UO_sp_after_ptr_star)
+      .value(STRINGIFY(UO_sp_after_ptr_star_qualifier), UO_sp_after_ptr_star_qualifier)
+      .value(STRINGIFY(UO_sp_after_ptr_star_func), UO_sp_after_ptr_star_func)
+      .value(STRINGIFY(UO_sp_ptr_star_paren), UO_sp_ptr_star_paren)
+      .value(STRINGIFY(UO_sp_before_ptr_star_func), UO_sp_before_ptr_star_func)
+      .value(STRINGIFY(UO_sp_before_byref), UO_sp_before_byref)
+      .value(STRINGIFY(UO_sp_before_unnamed_byref), UO_sp_before_unnamed_byref)
+      .value(STRINGIFY(UO_sp_after_byref), UO_sp_after_byref)
+      .value(STRINGIFY(UO_sp_after_byref_func), UO_sp_after_byref_func)
+      .value(STRINGIFY(UO_sp_before_byref_func), UO_sp_before_byref_func)
+      .value(STRINGIFY(UO_sp_after_type), UO_sp_after_type)
+      .value(STRINGIFY(UO_sp_before_template_paren), UO_sp_before_template_paren)
+      .value(STRINGIFY(UO_sp_template_angle), UO_sp_template_angle)
+      .value(STRINGIFY(UO_sp_before_angle), UO_sp_before_angle)
+      .value(STRINGIFY(UO_sp_inside_angle), UO_sp_inside_angle)
+      .value(STRINGIFY(UO_sp_after_angle), UO_sp_after_angle)
+      .value(STRINGIFY(UO_sp_angle_paren), UO_sp_angle_paren)
+      .value(STRINGIFY(UO_sp_angle_paren_empty), UO_sp_angle_paren_empty)
+      .value(STRINGIFY(UO_sp_angle_word), UO_sp_angle_word)
+      .value(STRINGIFY(UO_sp_angle_shift), UO_sp_angle_shift)
+      .value(STRINGIFY(UO_sp_permit_cpp11_shift), UO_sp_permit_cpp11_shift)
+      .value(STRINGIFY(UO_sp_before_sparen), UO_sp_before_sparen)
+      .value(STRINGIFY(UO_sp_inside_sparen), UO_sp_inside_sparen)
+      .value(STRINGIFY(UO_sp_inside_sparen_close), UO_sp_inside_sparen_close)
+      .value(STRINGIFY(UO_sp_inside_sparen_open), UO_sp_inside_sparen_open)
+      .value(STRINGIFY(UO_sp_after_sparen), UO_sp_after_sparen)
+      .value(STRINGIFY(UO_sp_sparen_brace), UO_sp_sparen_brace)
+      .value(STRINGIFY(UO_sp_invariant_paren), UO_sp_invariant_paren)
+      .value(STRINGIFY(UO_sp_after_invariant_paren), UO_sp_after_invariant_paren)
+      .value(STRINGIFY(UO_sp_special_semi), UO_sp_special_semi)
+      .value(STRINGIFY(UO_sp_before_semi), UO_sp_before_semi)
+      .value(STRINGIFY(UO_sp_before_semi_for), UO_sp_before_semi_for)
+      .value(STRINGIFY(UO_sp_before_semi_for_empty), UO_sp_before_semi_for_empty)
+      .value(STRINGIFY(UO_sp_after_semi), UO_sp_after_semi)
+      .value(STRINGIFY(UO_sp_after_semi_for), UO_sp_after_semi_for)
+      .value(STRINGIFY(UO_sp_after_semi_for_empty), UO_sp_after_semi_for_empty)
+      .value(STRINGIFY(UO_sp_before_square), UO_sp_before_square)
+      .value(STRINGIFY(UO_sp_before_squares), UO_sp_before_squares)
+      .value(STRINGIFY(UO_sp_inside_square), UO_sp_inside_square)
+      .value(STRINGIFY(UO_sp_after_comma), UO_sp_after_comma)
+      .value(STRINGIFY(UO_sp_before_comma), UO_sp_before_comma)
+      .value(STRINGIFY(UO_sp_after_mdatype_commas), UO_sp_after_mdatype_commas)
+      .value(STRINGIFY(UO_sp_before_mdatype_commas), UO_sp_before_mdatype_commas)
+      .value(STRINGIFY(UO_sp_between_mdatype_commas), UO_sp_between_mdatype_commas)
+      .value(STRINGIFY(UO_sp_paren_comma), UO_sp_paren_comma)
+      .value(STRINGIFY(UO_sp_before_ellipsis), UO_sp_before_ellipsis)
+      .value(STRINGIFY(UO_sp_after_class_colon), UO_sp_after_class_colon)
+      .value(STRINGIFY(UO_sp_before_class_colon), UO_sp_before_class_colon)
+      .value(STRINGIFY(UO_sp_after_constr_colon), UO_sp_after_constr_colon)
+      .value(STRINGIFY(UO_sp_before_constr_colon), UO_sp_before_constr_colon)
+      .value(STRINGIFY(UO_sp_before_case_colon), UO_sp_before_case_colon)
+      .value(STRINGIFY(UO_sp_after_operator), UO_sp_after_operator)
+      .value(STRINGIFY(UO_sp_after_operator_sym), UO_sp_after_operator_sym)
+      .value(STRINGIFY(UO_sp_after_operator_sym_empty), UO_sp_after_operator_sym_empty)
+      .value(STRINGIFY(UO_sp_after_cast), UO_sp_after_cast)
+      .value(STRINGIFY(UO_sp_inside_paren_cast), UO_sp_inside_paren_cast)
+      .value(STRINGIFY(UO_sp_cpp_cast_paren), UO_sp_cpp_cast_paren)
+      .value(STRINGIFY(UO_sp_sizeof_paren), UO_sp_sizeof_paren)
+      .value(STRINGIFY(UO_sp_after_tag), UO_sp_after_tag)
+      .value(STRINGIFY(UO_sp_inside_braces_enum), UO_sp_inside_braces_enum)
+      .value(STRINGIFY(UO_sp_inside_braces_struct), UO_sp_inside_braces_struct)
+      .value(STRINGIFY(UO_sp_after_type_brace_init_lst_open), UO_sp_after_type_brace_init_lst_open)
+      .value(STRINGIFY(UO_sp_before_type_brace_init_lst_close), UO_sp_before_type_brace_init_lst_close)
+      .value(STRINGIFY(UO_sp_inside_type_brace_init_lst), UO_sp_inside_type_brace_init_lst)
+      .value(STRINGIFY(UO_sp_inside_braces), UO_sp_inside_braces)
+      .value(STRINGIFY(UO_sp_inside_braces_empty), UO_sp_inside_braces_empty)
+      .value(STRINGIFY(UO_sp_type_func), UO_sp_type_func)
+      .value(STRINGIFY(UO_sp_type_brace_init_lst), UO_sp_type_brace_init_lst)
+      .value(STRINGIFY(UO_sp_func_proto_paren), UO_sp_func_proto_paren)
+      .value(STRINGIFY(UO_sp_func_proto_paren_empty), UO_sp_func_proto_paren_empty)
+      .value(STRINGIFY(UO_sp_func_def_paren), UO_sp_func_def_paren)
+      .value(STRINGIFY(UO_sp_func_def_paren_empty), UO_sp_func_def_paren_empty)
+      .value(STRINGIFY(UO_sp_inside_fparens), UO_sp_inside_fparens)
+      .value(STRINGIFY(UO_sp_inside_fparen), UO_sp_inside_fparen)
+      .value(STRINGIFY(UO_sp_inside_tparen), UO_sp_inside_tparen)
+      .value(STRINGIFY(UO_sp_after_tparen_close), UO_sp_after_tparen_close)
+      .value(STRINGIFY(UO_sp_square_fparen), UO_sp_square_fparen)
+      .value(STRINGIFY(UO_sp_fparen_brace), UO_sp_fparen_brace)
+      .value(STRINGIFY(UO_sp_fparen_dbrace), UO_sp_fparen_dbrace)
+      .value(STRINGIFY(UO_sp_func_call_paren), UO_sp_func_call_paren)
+      .value(STRINGIFY(UO_sp_func_call_paren_empty), UO_sp_func_call_paren_empty)
+      .value(STRINGIFY(UO_sp_func_call_user_paren), UO_sp_func_call_user_paren)
+      .value(STRINGIFY(UO_sp_func_class_paren), UO_sp_func_class_paren)
+      .value(STRINGIFY(UO_sp_func_class_paren_empty), UO_sp_func_class_paren_empty)
+      .value(STRINGIFY(UO_sp_return_paren), UO_sp_return_paren)
+      .value(STRINGIFY(UO_sp_attribute_paren), UO_sp_attribute_paren)
+      .value(STRINGIFY(UO_sp_defined_paren), UO_sp_defined_paren)
+      .value(STRINGIFY(UO_sp_throw_paren), UO_sp_throw_paren)
+      .value(STRINGIFY(UO_sp_after_throw), UO_sp_after_throw)
+      .value(STRINGIFY(UO_sp_catch_paren), UO_sp_catch_paren)
+      .value(STRINGIFY(UO_sp_version_paren), UO_sp_version_paren)
+      .value(STRINGIFY(UO_sp_scope_paren), UO_sp_scope_paren)
+      .value(STRINGIFY(UO_sp_super_paren), UO_sp_super_paren)
+      .value(STRINGIFY(UO_sp_this_paren), UO_sp_this_paren)
+      .value(STRINGIFY(UO_sp_macro), UO_sp_macro)
+      .value(STRINGIFY(UO_sp_macro_func), UO_sp_macro_func)
+      .value(STRINGIFY(UO_sp_else_brace), UO_sp_else_brace)
+      .value(STRINGIFY(UO_sp_brace_else), UO_sp_brace_else)
+      .value(STRINGIFY(UO_sp_brace_typedef), UO_sp_brace_typedef)
+      .value(STRINGIFY(UO_sp_catch_brace), UO_sp_catch_brace)
+      .value(STRINGIFY(UO_sp_brace_catch), UO_sp_brace_catch)
+      .value(STRINGIFY(UO_sp_finally_brace), UO_sp_finally_brace)
+      .value(STRINGIFY(UO_sp_brace_finally), UO_sp_brace_finally)
+      .value(STRINGIFY(UO_sp_try_brace), UO_sp_try_brace)
+      .value(STRINGIFY(UO_sp_getset_brace), UO_sp_getset_brace)
+      .value(STRINGIFY(UO_sp_word_brace), UO_sp_word_brace)
+      .value(STRINGIFY(UO_sp_word_brace_ns), UO_sp_word_brace_ns)
+      .value(STRINGIFY(UO_sp_before_dc), UO_sp_before_dc)
+      .value(STRINGIFY(UO_sp_after_dc), UO_sp_after_dc)
+      .value(STRINGIFY(UO_sp_d_array_colon), UO_sp_d_array_colon)
+      .value(STRINGIFY(UO_sp_not), UO_sp_not)
+      .value(STRINGIFY(UO_sp_inv), UO_sp_inv)
+      .value(STRINGIFY(UO_sp_addr), UO_sp_addr)
+      .value(STRINGIFY(UO_sp_member), UO_sp_member)
+      .value(STRINGIFY(UO_sp_deref), UO_sp_deref)
+      .value(STRINGIFY(UO_sp_sign), UO_sp_sign)
+      .value(STRINGIFY(UO_sp_incdec), UO_sp_incdec)
+      .value(STRINGIFY(UO_sp_before_nl_cont), UO_sp_before_nl_cont)
+      .value(STRINGIFY(UO_sp_after_oc_scope), UO_sp_after_oc_scope)
+      .value(STRINGIFY(UO_sp_after_oc_colon), UO_sp_after_oc_colon)
+      .value(STRINGIFY(UO_sp_before_oc_colon), UO_sp_before_oc_colon)
+      .value(STRINGIFY(UO_sp_after_oc_dict_colon), UO_sp_after_oc_dict_colon)
+      .value(STRINGIFY(UO_sp_before_oc_dict_colon), UO_sp_before_oc_dict_colon)
+      .value(STRINGIFY(UO_sp_after_send_oc_colon), UO_sp_after_send_oc_colon)
+      .value(STRINGIFY(UO_sp_before_send_oc_colon), UO_sp_before_send_oc_colon)
+      .value(STRINGIFY(UO_sp_after_oc_type), UO_sp_after_oc_type)
+      .value(STRINGIFY(UO_sp_after_oc_return_type), UO_sp_after_oc_return_type)
+      .value(STRINGIFY(UO_sp_after_oc_at_sel), UO_sp_after_oc_at_sel)
+      .value(STRINGIFY(UO_sp_after_oc_at_sel_parens), UO_sp_after_oc_at_sel_parens)
+      .value(STRINGIFY(UO_sp_inside_oc_at_sel_parens), UO_sp_inside_oc_at_sel_parens)
+      .value(STRINGIFY(UO_sp_before_oc_block_caret), UO_sp_before_oc_block_caret)
+      .value(STRINGIFY(UO_sp_after_oc_block_caret), UO_sp_after_oc_block_caret)
+      .value(STRINGIFY(UO_sp_after_oc_msg_receiver), UO_sp_after_oc_msg_receiver)
+      .value(STRINGIFY(UO_sp_after_oc_property), UO_sp_after_oc_property)
+      .value(STRINGIFY(UO_sp_cond_colon), UO_sp_cond_colon)
+      .value(STRINGIFY(UO_sp_cond_colon_before), UO_sp_cond_colon_before)
+      .value(STRINGIFY(UO_sp_cond_colon_after), UO_sp_cond_colon_after)
+      .value(STRINGIFY(UO_sp_cond_question), UO_sp_cond_question)
+      .value(STRINGIFY(UO_sp_cond_question_before), UO_sp_cond_question_before)
+      .value(STRINGIFY(UO_sp_cond_question_after), UO_sp_cond_question_after)
+      .value(STRINGIFY(UO_sp_cond_ternary_short), UO_sp_cond_ternary_short)
+      .value(STRINGIFY(UO_sp_case_label), UO_sp_case_label)
+      .value(STRINGIFY(UO_sp_range), UO_sp_range)
+      .value(STRINGIFY(UO_sp_after_for_colon), UO_sp_after_for_colon)
+      .value(STRINGIFY(UO_sp_before_for_colon), UO_sp_before_for_colon)
+      .value(STRINGIFY(UO_sp_extern_paren), UO_sp_extern_paren)
+      .value(STRINGIFY(UO_sp_cmt_cpp_start), UO_sp_cmt_cpp_start)
+      .value(STRINGIFY(UO_sp_cmt_cpp_doxygen), UO_sp_cmt_cpp_doxygen)
+      .value(STRINGIFY(UO_sp_cmt_cpp_qttr), UO_sp_cmt_cpp_qttr)
+      .value(STRINGIFY(UO_sp_endif_cmt), UO_sp_endif_cmt)
+      .value(STRINGIFY(UO_sp_after_new), UO_sp_after_new)
+      .value(STRINGIFY(UO_sp_between_new_paren), UO_sp_between_new_paren)
+      .value(STRINGIFY(UO_sp_after_newop_paren), UO_sp_after_newop_paren)
+      .value(STRINGIFY(UO_sp_inside_newop_paren), UO_sp_inside_newop_paren)
+      .value(STRINGIFY(UO_sp_inside_newop_paren_open), UO_sp_inside_newop_paren_open)
+      .value(STRINGIFY(UO_sp_inside_newop_paren_close), UO_sp_inside_newop_paren_close)
+      .value(STRINGIFY(UO_sp_before_tr_emb_cmt), UO_sp_before_tr_emb_cmt)
+      .value(STRINGIFY(UO_sp_num_before_tr_emb_cmt), UO_sp_num_before_tr_emb_cmt)
+      .value(STRINGIFY(UO_sp_annotation_paren), UO_sp_annotation_paren)
+      .value(STRINGIFY(UO_sp_skip_vbrace_tokens), UO_sp_skip_vbrace_tokens)
+      .value(STRINGIFY(UO_force_tab_after_define), UO_force_tab_after_define)
+      .value(STRINGIFY(UO_indent_columns), UO_indent_columns)
+      .value(STRINGIFY(UO_indent_continue), UO_indent_continue)
+      .value(STRINGIFY(UO_indent_param), UO_indent_param)
+      .value(STRINGIFY(UO_indent_with_tabs), UO_indent_with_tabs)
+      .value(STRINGIFY(UO_indent_cmt_with_tabs), UO_indent_cmt_with_tabs)
+      .value(STRINGIFY(UO_indent_align_string), UO_indent_align_string)
+      .value(STRINGIFY(UO_indent_xml_string), UO_indent_xml_string)
+      .value(STRINGIFY(UO_indent_brace), UO_indent_brace)
+      .value(STRINGIFY(UO_indent_braces), UO_indent_braces)
+      .value(STRINGIFY(UO_indent_braces_no_func), UO_indent_braces_no_func)
+      .value(STRINGIFY(UO_indent_braces_no_class), UO_indent_braces_no_class)
+      .value(STRINGIFY(UO_indent_braces_no_struct), UO_indent_braces_no_struct)
+      .value(STRINGIFY(UO_indent_brace_parent), UO_indent_brace_parent)
+      .value(STRINGIFY(UO_indent_paren_open_brace), UO_indent_paren_open_brace)
+      .value(STRINGIFY(UO_indent_cs_delegate_brace), UO_indent_cs_delegate_brace)
+      .value(STRINGIFY(UO_indent_namespace), UO_indent_namespace)
+      .value(STRINGIFY(UO_indent_namespace_single_indent), UO_indent_namespace_single_indent)
+      .value(STRINGIFY(UO_indent_namespace_level), UO_indent_namespace_level)
+      .value(STRINGIFY(UO_indent_namespace_limit), UO_indent_namespace_limit)
+      .value(STRINGIFY(UO_indent_extern), UO_indent_extern)
+      .value(STRINGIFY(UO_indent_class), UO_indent_class)
+      .value(STRINGIFY(UO_indent_class_colon), UO_indent_class_colon)
+      .value(STRINGIFY(UO_indent_class_on_colon), UO_indent_class_on_colon)
+      .value(STRINGIFY(UO_indent_constr_colon), UO_indent_constr_colon)
+      .value(STRINGIFY(UO_indent_ctor_init_leading), UO_indent_ctor_init_leading)
+      .value(STRINGIFY(UO_indent_ctor_init), UO_indent_ctor_init)
+      .value(STRINGIFY(UO_indent_else_if), UO_indent_else_if)
+      .value(STRINGIFY(UO_indent_var_def_blk), UO_indent_var_def_blk)
+      .value(STRINGIFY(UO_indent_var_def_cont), UO_indent_var_def_cont)
+      .value(STRINGIFY(UO_indent_shift), UO_indent_shift)
+      .value(STRINGIFY(UO_indent_func_def_force_col1), UO_indent_func_def_force_col1)
+      .value(STRINGIFY(UO_indent_func_call_param), UO_indent_func_call_param)
+      .value(STRINGIFY(UO_indent_func_def_param), UO_indent_func_def_param)
+      .value(STRINGIFY(UO_indent_func_proto_param), UO_indent_func_proto_param)
+      .value(STRINGIFY(UO_indent_func_class_param), UO_indent_func_class_param)
+      .value(STRINGIFY(UO_indent_func_ctor_var_param), UO_indent_func_ctor_var_param)
+      .value(STRINGIFY(UO_indent_template_param), UO_indent_template_param)
+      .value(STRINGIFY(UO_indent_func_param_double), UO_indent_func_param_double)
+      .value(STRINGIFY(UO_indent_func_const), UO_indent_func_const)
+      .value(STRINGIFY(UO_indent_func_throw), UO_indent_func_throw)
+      .value(STRINGIFY(UO_indent_member), UO_indent_member)
+      .value(STRINGIFY(UO_indent_sing_line_comments), UO_indent_sing_line_comments)
+      .value(STRINGIFY(UO_indent_relative_single_line_comments), UO_indent_relative_single_line_comments)
+      .value(STRINGIFY(UO_indent_switch_case), UO_indent_switch_case)
+      .value(STRINGIFY(UO_indent_switch_pp), UO_indent_switch_pp)
+      .value(STRINGIFY(UO_indent_case_shift), UO_indent_case_shift)
+      .value(STRINGIFY(UO_indent_case_brace), UO_indent_case_brace)
+      .value(STRINGIFY(UO_indent_col1_comment), UO_indent_col1_comment)
+      .value(STRINGIFY(UO_indent_label), UO_indent_label)
+      .value(STRINGIFY(UO_indent_access_spec), UO_indent_access_spec)
+      .value(STRINGIFY(UO_indent_access_spec_body), UO_indent_access_spec_body)
+      .value(STRINGIFY(UO_indent_paren_nl), UO_indent_paren_nl)
+      .value(STRINGIFY(UO_indent_paren_close), UO_indent_paren_close)
+      .value(STRINGIFY(UO_indent_comma_paren), UO_indent_comma_paren)
+      .value(STRINGIFY(UO_indent_bool_paren), UO_indent_bool_paren)
+      .value(STRINGIFY(UO_indent_first_bool_expr), UO_indent_first_bool_expr)
+      .value(STRINGIFY(UO_indent_square_nl), UO_indent_square_nl)
+      .value(STRINGIFY(UO_indent_preserve_sql), UO_indent_preserve_sql)
+      .value(STRINGIFY(UO_indent_align_assign), UO_indent_align_assign)
+      .value(STRINGIFY(UO_indent_oc_block), UO_indent_oc_block)
+      .value(STRINGIFY(UO_indent_oc_block_msg), UO_indent_oc_block_msg)
+      .value(STRINGIFY(UO_indent_oc_msg_colon), UO_indent_oc_msg_colon)
+      .value(STRINGIFY(UO_indent_oc_msg_prioritize_first_colon), UO_indent_oc_msg_prioritize_first_colon)
+      .value(STRINGIFY(UO_indent_oc_block_msg_xcode_style), UO_indent_oc_block_msg_xcode_style)
+      .value(STRINGIFY(UO_indent_oc_block_msg_from_keyword), UO_indent_oc_block_msg_from_keyword)
+      .value(STRINGIFY(UO_indent_oc_block_msg_from_colon), UO_indent_oc_block_msg_from_colon)
+      .value(STRINGIFY(UO_indent_oc_block_msg_from_caret), UO_indent_oc_block_msg_from_caret)
+      .value(STRINGIFY(UO_indent_oc_block_msg_from_brace), UO_indent_oc_block_msg_from_brace)
+      .value(STRINGIFY(UO_indent_min_vbrace_open), UO_indent_min_vbrace_open)
+      .value(STRINGIFY(UO_indent_vbrace_open_on_tabstop), UO_indent_vbrace_open_on_tabstop)
+      .value(STRINGIFY(UO_indent_token_after_brace), UO_indent_token_after_brace)
+      .value(STRINGIFY(UO_indent_cpp_lambda_body), UO_indent_cpp_lambda_body)
+      .value(STRINGIFY(UO_indent_using_block), UO_indent_using_block)
+      .value(STRINGIFY(UO_indent_ternary_operator), UO_indent_ternary_operator)
+      .value(STRINGIFY(UO_nl_collapse_empty_body), UO_nl_collapse_empty_body)
+      .value(STRINGIFY(UO_nl_assign_leave_one_liners), UO_nl_assign_leave_one_liners)
+      .value(STRINGIFY(UO_nl_class_leave_one_liners), UO_nl_class_leave_one_liners)
+      .value(STRINGIFY(UO_nl_enum_leave_one_liners), UO_nl_enum_leave_one_liners)
+      .value(STRINGIFY(UO_nl_getset_leave_one_liners), UO_nl_getset_leave_one_liners)
+      .value(STRINGIFY(UO_nl_func_leave_one_liners), UO_nl_func_leave_one_liners)
+      .value(STRINGIFY(UO_nl_cpp_lambda_leave_one_liners), UO_nl_cpp_lambda_leave_one_liners)
+      .value(STRINGIFY(UO_nl_if_leave_one_liners), UO_nl_if_leave_one_liners)
+      .value(STRINGIFY(UO_nl_while_leave_one_liners), UO_nl_while_leave_one_liners)
+      .value(STRINGIFY(UO_nl_oc_msg_leave_one_liner), UO_nl_oc_msg_leave_one_liner)
+      .value(STRINGIFY(UO_nl_oc_block_brace), UO_nl_oc_block_brace)
+      .value(STRINGIFY(UO_nl_start_of_file), UO_nl_start_of_file)
+      .value(STRINGIFY(UO_nl_start_of_file_min), UO_nl_start_of_file_min)
+      .value(STRINGIFY(UO_nl_end_of_file), UO_nl_end_of_file)
+      .value(STRINGIFY(UO_nl_end_of_file_min), UO_nl_end_of_file_min)
+      .value(STRINGIFY(UO_nl_assign_brace), UO_nl_assign_brace)
+      .value(STRINGIFY(UO_nl_assign_square), UO_nl_assign_square)
+      .value(STRINGIFY(UO_nl_after_square_assign), UO_nl_after_square_assign)
+      .value(STRINGIFY(UO_nl_func_var_def_blk), UO_nl_func_var_def_blk)
+      .value(STRINGIFY(UO_nl_typedef_blk_start), UO_nl_typedef_blk_start)
+      .value(STRINGIFY(UO_nl_typedef_blk_end), UO_nl_typedef_blk_end)
+      .value(STRINGIFY(UO_nl_typedef_blk_in), UO_nl_typedef_blk_in)
+      .value(STRINGIFY(UO_nl_var_def_blk_start), UO_nl_var_def_blk_start)
+      .value(STRINGIFY(UO_nl_var_def_blk_end), UO_nl_var_def_blk_end)
+      .value(STRINGIFY(UO_nl_var_def_blk_in), UO_nl_var_def_blk_in)
+      .value(STRINGIFY(UO_nl_fcall_brace), UO_nl_fcall_brace)
+      .value(STRINGIFY(UO_nl_enum_brace), UO_nl_enum_brace)
+      .value(STRINGIFY(UO_nl_enum_class), UO_nl_enum_class)
+      .value(STRINGIFY(UO_nl_enum_class_identifier), UO_nl_enum_class_identifier)
+      .value(STRINGIFY(UO_nl_enum_identifier_colon), UO_nl_enum_identifier_colon)
+      .value(STRINGIFY(UO_nl_enum_colon_type), UO_nl_enum_colon_type)
+      .value(STRINGIFY(UO_nl_struct_brace), UO_nl_struct_brace)
+      .value(STRINGIFY(UO_nl_union_brace), UO_nl_union_brace)
+      .value(STRINGIFY(UO_nl_if_brace), UO_nl_if_brace)
+      .value(STRINGIFY(UO_nl_brace_else), UO_nl_brace_else)
+      .value(STRINGIFY(UO_nl_elseif_brace), UO_nl_elseif_brace)
+      .value(STRINGIFY(UO_nl_else_brace), UO_nl_else_brace)
+      .value(STRINGIFY(UO_nl_else_if), UO_nl_else_if)
+      .value(STRINGIFY(UO_nl_before_if_closing_paren), UO_nl_before_if_closing_paren)
+      .value(STRINGIFY(UO_nl_brace_finally), UO_nl_brace_finally)
+      .value(STRINGIFY(UO_nl_finally_brace), UO_nl_finally_brace)
+      .value(STRINGIFY(UO_nl_try_brace), UO_nl_try_brace)
+      .value(STRINGIFY(UO_nl_getset_brace), UO_nl_getset_brace)
+      .value(STRINGIFY(UO_nl_for_brace), UO_nl_for_brace)
+      .value(STRINGIFY(UO_nl_catch_brace), UO_nl_catch_brace)
+      .value(STRINGIFY(UO_nl_brace_catch), UO_nl_brace_catch)
+      .value(STRINGIFY(UO_nl_brace_square), UO_nl_brace_square)
+      .value(STRINGIFY(UO_nl_brace_fparen), UO_nl_brace_fparen)
+      .value(STRINGIFY(UO_nl_while_brace), UO_nl_while_brace)
+      .value(STRINGIFY(UO_nl_scope_brace), UO_nl_scope_brace)
+      .value(STRINGIFY(UO_nl_unittest_brace), UO_nl_unittest_brace)
+      .value(STRINGIFY(UO_nl_version_brace), UO_nl_version_brace)
+      .value(STRINGIFY(UO_nl_using_brace), UO_nl_using_brace)
+      .value(STRINGIFY(UO_nl_brace_brace), UO_nl_brace_brace)
+      .value(STRINGIFY(UO_nl_do_brace), UO_nl_do_brace)
+      .value(STRINGIFY(UO_nl_brace_while), UO_nl_brace_while)
+      .value(STRINGIFY(UO_nl_switch_brace), UO_nl_switch_brace)
+      .value(STRINGIFY(UO_nl_synchronized_brace), UO_nl_synchronized_brace)
+      .value(STRINGIFY(UO_nl_multi_line_cond), UO_nl_multi_line_cond)
+      .value(STRINGIFY(UO_nl_multi_line_define), UO_nl_multi_line_define)
+      .value(STRINGIFY(UO_nl_before_case), UO_nl_before_case)
+      .value(STRINGIFY(UO_nl_before_throw), UO_nl_before_throw)
+      .value(STRINGIFY(UO_nl_after_case), UO_nl_after_case)
+      .value(STRINGIFY(UO_nl_case_colon_brace), UO_nl_case_colon_brace)
+      .value(STRINGIFY(UO_nl_namespace_brace), UO_nl_namespace_brace)
+      .value(STRINGIFY(UO_nl_template_class), UO_nl_template_class)
+      .value(STRINGIFY(UO_nl_class_brace), UO_nl_class_brace)
+      .value(STRINGIFY(UO_nl_class_init_args), UO_nl_class_init_args)
+      .value(STRINGIFY(UO_nl_constr_init_args), UO_nl_constr_init_args)
+      .value(STRINGIFY(UO_nl_enum_own_lines), UO_nl_enum_own_lines)
+      .value(STRINGIFY(UO_nl_func_type_name), UO_nl_func_type_name)
+      .value(STRINGIFY(UO_nl_func_type_name_class), UO_nl_func_type_name_class)
+      .value(STRINGIFY(UO_nl_func_class_scope), UO_nl_func_class_scope)
+      .value(STRINGIFY(UO_nl_func_scope_name), UO_nl_func_scope_name)
+      .value(STRINGIFY(UO_nl_func_proto_type_name), UO_nl_func_proto_type_name)
+      .value(STRINGIFY(UO_nl_func_paren), UO_nl_func_paren)
+      .value(STRINGIFY(UO_nl_func_paren_empty), UO_nl_func_paren_empty)
+      .value(STRINGIFY(UO_nl_func_def_paren), UO_nl_func_def_paren)
+      .value(STRINGIFY(UO_nl_func_def_paren_empty), UO_nl_func_def_paren_empty)
+      .value(STRINGIFY(UO_nl_func_decl_start), UO_nl_func_decl_start)
+      .value(STRINGIFY(UO_nl_func_def_start), UO_nl_func_def_start)
+      .value(STRINGIFY(UO_nl_func_decl_start_single), UO_nl_func_decl_start_single)
+      .value(STRINGIFY(UO_nl_func_def_start_single), UO_nl_func_def_start_single)
+      .value(STRINGIFY(UO_nl_func_decl_start_multi_line), UO_nl_func_decl_start_multi_line)
+      .value(STRINGIFY(UO_nl_func_def_start_multi_line), UO_nl_func_def_start_multi_line)
+      .value(STRINGIFY(UO_nl_func_decl_args), UO_nl_func_decl_args)
+      .value(STRINGIFY(UO_nl_func_def_args), UO_nl_func_def_args)
+      .value(STRINGIFY(UO_nl_func_decl_args_multi_line), UO_nl_func_decl_args_multi_line)
+      .value(STRINGIFY(UO_nl_func_def_args_multi_line), UO_nl_func_def_args_multi_line)
+      .value(STRINGIFY(UO_nl_func_decl_end), UO_nl_func_decl_end)
+      .value(STRINGIFY(UO_nl_func_def_end), UO_nl_func_def_end)
+      .value(STRINGIFY(UO_nl_func_decl_end_single), UO_nl_func_decl_end_single)
+      .value(STRINGIFY(UO_nl_func_def_end_single), UO_nl_func_def_end_single)
+      .value(STRINGIFY(UO_nl_func_decl_end_multi_line), UO_nl_func_decl_end_multi_line)
+      .value(STRINGIFY(UO_nl_func_def_end_multi_line), UO_nl_func_def_end_multi_line)
+      .value(STRINGIFY(UO_nl_func_decl_empty), UO_nl_func_decl_empty)
+      .value(STRINGIFY(UO_nl_func_def_empty), UO_nl_func_def_empty)
+      .value(STRINGIFY(UO_nl_func_call_start_multi_line), UO_nl_func_call_start_multi_line)
+      .value(STRINGIFY(UO_nl_func_call_args_multi_line), UO_nl_func_call_args_multi_line)
+      .value(STRINGIFY(UO_nl_func_call_end_multi_line), UO_nl_func_call_end_multi_line)
+      .value(STRINGIFY(UO_nl_oc_msg_args), UO_nl_oc_msg_args)
+      .value(STRINGIFY(UO_nl_fdef_brace), UO_nl_fdef_brace)
+      .value(STRINGIFY(UO_nl_cpp_ldef_brace), UO_nl_cpp_ldef_brace)
+      .value(STRINGIFY(UO_nl_return_expr), UO_nl_return_expr)
+      .value(STRINGIFY(UO_nl_after_semicolon), UO_nl_after_semicolon)
+      .value(STRINGIFY(UO_nl_paren_dbrace_open), UO_nl_paren_dbrace_open)
+      .value(STRINGIFY(UO_nl_type_brace_init_lst), UO_nl_type_brace_init_lst)
+      .value(STRINGIFY(UO_nl_type_brace_init_lst_open), UO_nl_type_brace_init_lst_open)
+      .value(STRINGIFY(UO_nl_type_brace_init_lst_close), UO_nl_type_brace_init_lst_close)
+      .value(STRINGIFY(UO_nl_after_brace_open), UO_nl_after_brace_open)
+      .value(STRINGIFY(UO_nl_after_brace_open_cmt), UO_nl_after_brace_open_cmt)
+      .value(STRINGIFY(UO_nl_after_vbrace_open), UO_nl_after_vbrace_open)
+      .value(STRINGIFY(UO_nl_after_vbrace_open_empty), UO_nl_after_vbrace_open_empty)
+      .value(STRINGIFY(UO_nl_after_brace_close), UO_nl_after_brace_close)
+      .value(STRINGIFY(UO_nl_after_vbrace_close), UO_nl_after_vbrace_close)
+      .value(STRINGIFY(UO_nl_brace_struct_var), UO_nl_brace_struct_var)
+      .value(STRINGIFY(UO_nl_define_macro), UO_nl_define_macro)
+      .value(STRINGIFY(UO_nl_squeeze_ifdef), UO_nl_squeeze_ifdef)
+      .value(STRINGIFY(UO_nl_squeeze_ifdef_top_level), UO_nl_squeeze_ifdef_top_level)
+      .value(STRINGIFY(UO_nl_before_if), UO_nl_before_if)
+      .value(STRINGIFY(UO_nl_after_if), UO_nl_after_if)
+      .value(STRINGIFY(UO_nl_before_for), UO_nl_before_for)
+      .value(STRINGIFY(UO_nl_after_for), UO_nl_after_for)
+      .value(STRINGIFY(UO_nl_before_while), UO_nl_before_while)
+      .value(STRINGIFY(UO_nl_after_while), UO_nl_after_while)
+      .value(STRINGIFY(UO_nl_before_switch), UO_nl_before_switch)
+      .value(STRINGIFY(UO_nl_after_switch), UO_nl_after_switch)
+      .value(STRINGIFY(UO_nl_before_synchronized), UO_nl_before_synchronized)
+      .value(STRINGIFY(UO_nl_after_synchronized), UO_nl_after_synchronized)
+      .value(STRINGIFY(UO_nl_before_do), UO_nl_before_do)
+      .value(STRINGIFY(UO_nl_after_do), UO_nl_after_do)
+      .value(STRINGIFY(UO_nl_ds_struct_enum_cmt), UO_nl_ds_struct_enum_cmt)
+      .value(STRINGIFY(UO_nl_ds_struct_enum_close_brace), UO_nl_ds_struct_enum_close_brace)
+      .value(STRINGIFY(UO_nl_before_func_class_def), UO_nl_before_func_class_def)
+      .value(STRINGIFY(UO_nl_before_func_class_proto), UO_nl_before_func_class_proto)
+      .value(STRINGIFY(UO_nl_class_colon), UO_nl_class_colon)
+      .value(STRINGIFY(UO_nl_constr_colon), UO_nl_constr_colon)
+      .value(STRINGIFY(UO_nl_create_if_one_liner), UO_nl_create_if_one_liner)
+      .value(STRINGIFY(UO_nl_create_for_one_liner), UO_nl_create_for_one_liner)
+      .value(STRINGIFY(UO_nl_create_while_one_liner), UO_nl_create_while_one_liner)
+      .value(STRINGIFY(UO_nl_split_if_one_liner), UO_nl_split_if_one_liner)
+      .value(STRINGIFY(UO_nl_split_for_one_liner), UO_nl_split_for_one_liner)
+      .value(STRINGIFY(UO_nl_split_while_one_liner), UO_nl_split_while_one_liner)
+      .value(STRINGIFY(UO_nl_max), UO_nl_max)
+      .value(STRINGIFY(UO_nl_max_blank_in_func), UO_nl_max_blank_in_func)
+      .value(STRINGIFY(UO_nl_after_func_proto), UO_nl_after_func_proto)
+      .value(STRINGIFY(UO_nl_after_func_proto_group), UO_nl_after_func_proto_group)
+      .value(STRINGIFY(UO_nl_after_func_class_proto), UO_nl_after_func_class_proto)
+      .value(STRINGIFY(UO_nl_after_func_class_proto_group), UO_nl_after_func_class_proto_group)
+      .value(STRINGIFY(UO_nl_before_func_body_def), UO_nl_before_func_body_def)
+      .value(STRINGIFY(UO_nl_before_func_body_proto), UO_nl_before_func_body_proto)
+      .value(STRINGIFY(UO_nl_after_func_body), UO_nl_after_func_body)
+      .value(STRINGIFY(UO_nl_after_func_body_class), UO_nl_after_func_body_class)
+      .value(STRINGIFY(UO_nl_after_func_body_one_liner), UO_nl_after_func_body_one_liner)
+      .value(STRINGIFY(UO_nl_before_block_comment), UO_nl_before_block_comment)
+      .value(STRINGIFY(UO_nl_before_c_comment), UO_nl_before_c_comment)
+      .value(STRINGIFY(UO_nl_before_cpp_comment), UO_nl_before_cpp_comment)
+      .value(STRINGIFY(UO_nl_after_multiline_comment), UO_nl_after_multiline_comment)
+      .value(STRINGIFY(UO_nl_after_label_colon), UO_nl_after_label_colon)
+      .value(STRINGIFY(UO_nl_after_struct), UO_nl_after_struct)
+      .value(STRINGIFY(UO_nl_before_class), UO_nl_before_class)
+      .value(STRINGIFY(UO_nl_after_class), UO_nl_after_class)
+      .value(STRINGIFY(UO_nl_before_access_spec), UO_nl_before_access_spec)
+      .value(STRINGIFY(UO_nl_after_access_spec), UO_nl_after_access_spec)
+      .value(STRINGIFY(UO_nl_comment_func_def), UO_nl_comment_func_def)
+      .value(STRINGIFY(UO_nl_after_try_catch_finally), UO_nl_after_try_catch_finally)
+      .value(STRINGIFY(UO_nl_around_cs_property), UO_nl_around_cs_property)
+      .value(STRINGIFY(UO_nl_between_get_set), UO_nl_between_get_set)
+      .value(STRINGIFY(UO_nl_property_brace), UO_nl_property_brace)
+      .value(STRINGIFY(UO_eat_blanks_after_open_brace), UO_eat_blanks_after_open_brace)
+      .value(STRINGIFY(UO_eat_blanks_before_close_brace), UO_eat_blanks_before_close_brace)
+      .value(STRINGIFY(UO_nl_remove_extra_newlines), UO_nl_remove_extra_newlines)
+      .value(STRINGIFY(UO_nl_before_return), UO_nl_before_return)
+      .value(STRINGIFY(UO_nl_after_return), UO_nl_after_return)
+      .value(STRINGIFY(UO_nl_after_annotation), UO_nl_after_annotation)
+      .value(STRINGIFY(UO_nl_between_annotation), UO_nl_between_annotation)
+      .value(STRINGIFY(UO_pos_arith), UO_pos_arith)
+      .value(STRINGIFY(UO_pos_assign), UO_pos_assign)
+      .value(STRINGIFY(UO_pos_bool), UO_pos_bool)
+      .value(STRINGIFY(UO_pos_compare), UO_pos_compare)
+      .value(STRINGIFY(UO_pos_conditional), UO_pos_conditional)
+      .value(STRINGIFY(UO_pos_comma), UO_pos_comma)
+      .value(STRINGIFY(UO_pos_enum_comma), UO_pos_enum_comma)
+      .value(STRINGIFY(UO_pos_class_comma), UO_pos_class_comma)
+      .value(STRINGIFY(UO_pos_constr_comma), UO_pos_constr_comma)
+      .value(STRINGIFY(UO_pos_class_colon), UO_pos_class_colon)
+      .value(STRINGIFY(UO_pos_constr_colon), UO_pos_constr_colon)
+      .value(STRINGIFY(UO_code_width), UO_code_width)
+      .value(STRINGIFY(UO_ls_for_split_full), UO_ls_for_split_full)
+      .value(STRINGIFY(UO_ls_func_split_full), UO_ls_func_split_full)
+      .value(STRINGIFY(UO_ls_code_width), UO_ls_code_width)
+      .value(STRINGIFY(UO_align_keep_tabs), UO_align_keep_tabs)
+      .value(STRINGIFY(UO_align_with_tabs), UO_align_with_tabs)
+      .value(STRINGIFY(UO_align_on_tabstop), UO_align_on_tabstop)
+      .value(STRINGIFY(UO_align_number_left), UO_align_number_left)
+      .value(STRINGIFY(UO_align_keep_extra_space), UO_align_keep_extra_space)
+      .value(STRINGIFY(UO_align_func_params), UO_align_func_params)
+      .value(STRINGIFY(UO_align_same_func_call_params), UO_align_same_func_call_params)
+      .value(STRINGIFY(UO_align_var_def_span), UO_align_var_def_span)
+      .value(STRINGIFY(UO_align_var_def_star_style), UO_align_var_def_star_style)
+      .value(STRINGIFY(UO_align_var_def_amp_style), UO_align_var_def_amp_style)
+      .value(STRINGIFY(UO_align_var_def_thresh), UO_align_var_def_thresh)
+      .value(STRINGIFY(UO_align_var_def_gap), UO_align_var_def_gap)
+      .value(STRINGIFY(UO_align_var_def_colon), UO_align_var_def_colon)
+      .value(STRINGIFY(UO_align_var_def_colon_gap), UO_align_var_def_colon_gap)
+      .value(STRINGIFY(UO_align_var_def_attribute), UO_align_var_def_attribute)
+      .value(STRINGIFY(UO_align_var_def_inline), UO_align_var_def_inline)
+      .value(STRINGIFY(UO_align_assign_span), UO_align_assign_span)
+      .value(STRINGIFY(UO_align_assign_thresh), UO_align_assign_thresh)
+      .value(STRINGIFY(UO_align_enum_equ_span), UO_align_enum_equ_span)
+      .value(STRINGIFY(UO_align_enum_equ_thresh), UO_align_enum_equ_thresh)
+      .value(STRINGIFY(UO_align_var_class_span), UO_align_var_class_span)
+      .value(STRINGIFY(UO_align_var_class_thresh), UO_align_var_class_thresh)
+      .value(STRINGIFY(UO_align_var_class_gap), UO_align_var_class_gap)
+      .value(STRINGIFY(UO_align_var_struct_span), UO_align_var_struct_span)
+      .value(STRINGIFY(UO_align_var_struct_thresh), UO_align_var_struct_thresh)
+      .value(STRINGIFY(UO_align_var_struct_gap), UO_align_var_struct_gap)
+      .value(STRINGIFY(UO_align_struct_init_span), UO_align_struct_init_span)
+      .value(STRINGIFY(UO_align_typedef_gap), UO_align_typedef_gap)
+      .value(STRINGIFY(UO_align_typedef_span), UO_align_typedef_span)
+      .value(STRINGIFY(UO_align_typedef_func), UO_align_typedef_func)
+      .value(STRINGIFY(UO_align_typedef_star_style), UO_align_typedef_star_style)
+      .value(STRINGIFY(UO_align_typedef_amp_style), UO_align_typedef_amp_style)
+      .value(STRINGIFY(UO_align_right_cmt_span), UO_align_right_cmt_span)
+      .value(STRINGIFY(UO_align_right_cmt_mix), UO_align_right_cmt_mix)
+      .value(STRINGIFY(UO_align_right_cmt_gap), UO_align_right_cmt_gap)
+      .value(STRINGIFY(UO_align_right_cmt_at_col), UO_align_right_cmt_at_col)
+      .value(STRINGIFY(UO_align_func_proto_span), UO_align_func_proto_span)
+      .value(STRINGIFY(UO_align_func_proto_gap), UO_align_func_proto_gap)
+      .value(STRINGIFY(UO_align_on_operator), UO_align_on_operator)
+      .value(STRINGIFY(UO_align_mix_var_proto), UO_align_mix_var_proto)
+      .value(STRINGIFY(UO_align_single_line_func), UO_align_single_line_func)
+      .value(STRINGIFY(UO_align_single_line_brace), UO_align_single_line_brace)
+      .value(STRINGIFY(UO_align_single_line_brace_gap), UO_align_single_line_brace_gap)
+      .value(STRINGIFY(UO_align_oc_msg_spec_span), UO_align_oc_msg_spec_span)
+      .value(STRINGIFY(UO_align_nl_cont), UO_align_nl_cont)
+      .value(STRINGIFY(UO_align_pp_define_together), UO_align_pp_define_together)
+      .value(STRINGIFY(UO_align_pp_define_gap), UO_align_pp_define_gap)
+      .value(STRINGIFY(UO_align_pp_define_span), UO_align_pp_define_span)
+      .value(STRINGIFY(UO_align_left_shift), UO_align_left_shift)
+      .value(STRINGIFY(UO_align_asm_colon), UO_align_asm_colon)
+      .value(STRINGIFY(UO_align_oc_msg_colon_span), UO_align_oc_msg_colon_span)
+      .value(STRINGIFY(UO_align_oc_msg_colon_first), UO_align_oc_msg_colon_first)
+      .value(STRINGIFY(UO_align_oc_decl_colon), UO_align_oc_decl_colon)
+      .value(STRINGIFY(UO_cmt_width), UO_cmt_width)
+      .value(STRINGIFY(UO_cmt_reflow_mode), UO_cmt_reflow_mode)
+      .value(STRINGIFY(UO_cmt_convert_tab_to_spaces), UO_cmt_convert_tab_to_spaces)
+      .value(STRINGIFY(UO_cmt_indent_multi), UO_cmt_indent_multi)
+      .value(STRINGIFY(UO_cmt_c_group), UO_cmt_c_group)
+      .value(STRINGIFY(UO_cmt_c_nl_start), UO_cmt_c_nl_start)
+      .value(STRINGIFY(UO_cmt_c_nl_end), UO_cmt_c_nl_end)
+      .value(STRINGIFY(UO_cmt_cpp_group), UO_cmt_cpp_group)
+      .value(STRINGIFY(UO_cmt_cpp_nl_start), UO_cmt_cpp_nl_start)
+      .value(STRINGIFY(UO_cmt_cpp_nl_end), UO_cmt_cpp_nl_end)
+      .value(STRINGIFY(UO_cmt_cpp_to_c), UO_cmt_cpp_to_c)
+      .value(STRINGIFY(UO_cmt_star_cont), UO_cmt_star_cont)
+      .value(STRINGIFY(UO_cmt_sp_before_star_cont), UO_cmt_sp_before_star_cont)
+      .value(STRINGIFY(UO_cmt_sp_after_star_cont), UO_cmt_sp_after_star_cont)
+      .value(STRINGIFY(UO_cmt_multi_check_last), UO_cmt_multi_check_last)
+      .value(STRINGIFY(UO_cmt_multi_first_len_minimum), UO_cmt_multi_first_len_minimum)
+      .value(STRINGIFY(UO_cmt_insert_file_header), UO_cmt_insert_file_header)
+      .value(STRINGIFY(UO_cmt_insert_file_footer), UO_cmt_insert_file_footer)
+      .value(STRINGIFY(UO_cmt_insert_func_header), UO_cmt_insert_func_header)
+      .value(STRINGIFY(UO_cmt_insert_class_header), UO_cmt_insert_class_header)
+      .value(STRINGIFY(UO_cmt_insert_oc_msg_header), UO_cmt_insert_oc_msg_header)
+      .value(STRINGIFY(UO_cmt_insert_before_preproc), UO_cmt_insert_before_preproc)
+      .value(STRINGIFY(UO_cmt_insert_before_inlines), UO_cmt_insert_before_inlines)
+      .value(STRINGIFY(UO_cmt_insert_before_ctor_dtor), UO_cmt_insert_before_ctor_dtor)
+      .value(STRINGIFY(UO_mod_full_brace_do), UO_mod_full_brace_do)
+      .value(STRINGIFY(UO_mod_full_brace_for), UO_mod_full_brace_for)
+      .value(STRINGIFY(UO_mod_full_brace_function), UO_mod_full_brace_function)
+      .value(STRINGIFY(UO_mod_full_brace_if), UO_mod_full_brace_if)
+      .value(STRINGIFY(UO_mod_full_brace_if_chain), UO_mod_full_brace_if_chain)
+      .value(STRINGIFY(UO_mod_full_brace_if_chain_only), UO_mod_full_brace_if_chain_only)
+      .value(STRINGIFY(UO_mod_full_brace_nl), UO_mod_full_brace_nl)
+      .value(STRINGIFY(UO_mod_full_brace_nl_block_rem_mlcond), UO_mod_full_brace_nl_block_rem_mlcond)
+      .value(STRINGIFY(UO_mod_full_brace_while), UO_mod_full_brace_while)
+      .value(STRINGIFY(UO_mod_full_brace_using), UO_mod_full_brace_using)
+      .value(STRINGIFY(UO_mod_paren_on_return), UO_mod_paren_on_return)
+      .value(STRINGIFY(UO_mod_pawn_semicolon), UO_mod_pawn_semicolon)
+      .value(STRINGIFY(UO_mod_full_paren_if_bool), UO_mod_full_paren_if_bool)
+      .value(STRINGIFY(UO_mod_remove_extra_semicolon), UO_mod_remove_extra_semicolon)
+      .value(STRINGIFY(UO_mod_add_long_function_closebrace_comment), UO_mod_add_long_function_closebrace_comment)
+      .value(STRINGIFY(UO_mod_add_long_namespace_closebrace_comment), UO_mod_add_long_namespace_closebrace_comment)
+      .value(STRINGIFY(UO_mod_add_long_class_closebrace_comment), UO_mod_add_long_class_closebrace_comment)
+      .value(STRINGIFY(UO_mod_add_long_switch_closebrace_comment), UO_mod_add_long_switch_closebrace_comment)
+      .value(STRINGIFY(UO_mod_add_long_ifdef_endif_comment), UO_mod_add_long_ifdef_endif_comment)
+      .value(STRINGIFY(UO_mod_add_long_ifdef_else_comment), UO_mod_add_long_ifdef_else_comment)
+      .value(STRINGIFY(UO_mod_sort_import), UO_mod_sort_import)
+      .value(STRINGIFY(UO_mod_sort_using), UO_mod_sort_using)
+      .value(STRINGIFY(UO_mod_sort_include), UO_mod_sort_include)
+      .value(STRINGIFY(UO_mod_move_case_break), UO_mod_move_case_break)
+      .value(STRINGIFY(UO_mod_case_brace), UO_mod_case_brace)
+      .value(STRINGIFY(UO_mod_remove_empty_return), UO_mod_remove_empty_return)
+      .value(STRINGIFY(UO_mod_sort_oc_properties), UO_mod_sort_oc_properties)
+      .value(STRINGIFY(UO_mod_sort_oc_property_class_weight), UO_mod_sort_oc_property_class_weight)
+      .value(STRINGIFY(UO_mod_sort_oc_property_thread_safe_weight), UO_mod_sort_oc_property_thread_safe_weight)
+      .value(STRINGIFY(UO_mod_sort_oc_property_readwrite_weight), UO_mod_sort_oc_property_readwrite_weight)
+      .value(STRINGIFY(UO_mod_sort_oc_property_reference_weight), UO_mod_sort_oc_property_reference_weight)
+      .value(STRINGIFY(UO_mod_sort_oc_property_getter_weight), UO_mod_sort_oc_property_getter_weight)
+      .value(STRINGIFY(UO_mod_sort_oc_property_setter_weight), UO_mod_sort_oc_property_setter_weight)
+      .value(STRINGIFY(UO_mod_sort_oc_property_nullability_weight), UO_mod_sort_oc_property_nullability_weight)
+      .value(STRINGIFY(UO_pp_indent), UO_pp_indent)
+      .value(STRINGIFY(UO_pp_indent_at_level), UO_pp_indent_at_level)
+      .value(STRINGIFY(UO_pp_indent_count), UO_pp_indent_count)
+      .value(STRINGIFY(UO_pp_space), UO_pp_space)
+      .value(STRINGIFY(UO_pp_space_count), UO_pp_space_count)
+      .value(STRINGIFY(UO_pp_indent_region), UO_pp_indent_region)
+      .value(STRINGIFY(UO_pp_region_indent_code), UO_pp_region_indent_code)
+      .value(STRINGIFY(UO_pp_indent_if), UO_pp_indent_if)
+      .value(STRINGIFY(UO_pp_if_indent_code), UO_pp_if_indent_code)
+      .value(STRINGIFY(UO_pp_define_at_level), UO_pp_define_at_level)
+      .value(STRINGIFY(UO_pp_ignore_define_body), UO_pp_ignore_define_body)
+      .value(STRINGIFY(UO_pp_indent_case), UO_pp_indent_case)
+      .value(STRINGIFY(UO_pp_indent_func_def), UO_pp_indent_func_def)
+      .value(STRINGIFY(UO_pp_indent_extern), UO_pp_indent_extern)
+      .value(STRINGIFY(UO_pp_indent_brace), UO_pp_indent_brace)
+      .value(STRINGIFY(UO_include_category_0), UO_include_category_0)
+      .value(STRINGIFY(UO_include_category_1), UO_include_category_1)
+      .value(STRINGIFY(UO_include_category_2), UO_include_category_2)
+      .value(STRINGIFY(UO_use_indent_func_call_param), UO_use_indent_func_call_param)
+      .value(STRINGIFY(UO_use_indent_continue_only_once), UO_use_indent_continue_only_once)
+      .value(STRINGIFY(UO_use_options_overriding_for_qt_macros), UO_use_options_overriding_for_qt_macros)
+      .value(STRINGIFY(UO_warn_level_tabs_found_in_verbatim_string_literals), UO_warn_level_tabs_found_in_verbatim_string_literals)
+      .value(STRINGIFY(UO_option_count), UO_option_count);
+
+   enum_<uncrustify_groups>(STRINGIFY(uncrustify_groups))
+      .value(STRINGIFY(UG_general), UG_general)
+      .value(STRINGIFY(UG_space), UG_space)
+      .value(STRINGIFY(UG_indent), UG_indent)
+      .value(STRINGIFY(UG_newline), UG_newline)
+      .value(STRINGIFY(UG_blankline), UG_blankline)
+      .value(STRINGIFY(UG_position), UG_position)
+      .value(STRINGIFY(UG_linesplit), UG_linesplit)
+      .value(STRINGIFY(UG_align), UG_align)
+      .value(STRINGIFY(UG_comment), UG_comment)
+      .value(STRINGIFY(UG_codemodify), UG_codemodify)
+      .value(STRINGIFY(UG_preprocessor), UG_preprocessor)
+      .value(STRINGIFY(UG_sort_includes), UG_sort_includes)
+      .value(STRINGIFY(UG_Use_Ext), UG_Use_Ext)
+      .value(STRINGIFY(UG_warnlevels), UG_warnlevels)
+      .value(STRINGIFY(UG_group_count), UG_group_count);
+
+   enum_<argtype_e>(STRINGIFY(argtype_e))
+      .value(STRINGIFY(AT_BOOL), AT_BOOL)
+      .value(STRINGIFY(AT_IARF), AT_IARF)
+      .value(STRINGIFY(AT_NUM), AT_NUM)
+      .value(STRINGIFY(AT_LINE), AT_LINE)
+      .value(STRINGIFY(AT_POS), AT_POS)
+      .value(STRINGIFY(AT_STRING), AT_STRING)
+      .value(STRINGIFY(AT_UNUM), AT_UNUM);
+
+   enum_<log_sev_t>(STRINGIFY(log_sev_t))
+      .value(STRINGIFY(LSYS), LSYS)
+      .value(STRINGIFY(LERR), LERR)
+      .value(STRINGIFY(LWARN), LWARN)
+      .value(STRINGIFY(LNOTE), LNOTE)
+      .value(STRINGIFY(LINFO), LINFO)
+      .value(STRINGIFY(LDATA), LDATA)
+      .value(STRINGIFY(LFILELIST), LFILELIST)
+      .value(STRINGIFY(LLINEENDS), LLINEENDS)
+      .value(STRINGIFY(LCASTS), LCASTS)
+      .value(STRINGIFY(LALBR), LALBR)
+      .value(STRINGIFY(LALTD), LALTD)
+      .value(STRINGIFY(LALPP), LALPP)
+      .value(STRINGIFY(LALPROTO), LALPROTO)
+      .value(STRINGIFY(LALNLC), LALNLC)
+      .value(STRINGIFY(LALTC), LALTC)
+      .value(STRINGIFY(LALADD), LALADD)
+      .value(STRINGIFY(LALASS), LALASS)
+      .value(STRINGIFY(LFVD), LFVD)
+      .value(STRINGIFY(LFVD2), LFVD2)
+      .value(STRINGIFY(LINDENT), LINDENT)
+      .value(STRINGIFY(LINDENT2), LINDENT2)
+      .value(STRINGIFY(LINDPSE), LINDPSE)
+      .value(STRINGIFY(LINDPC), LINDPC)
+      .value(STRINGIFY(LNEWLINE), LNEWLINE)
+      .value(STRINGIFY(LPF), LPF)
+      .value(STRINGIFY(LSTMT), LSTMT)
+      .value(STRINGIFY(LTOK), LTOK)
+      .value(STRINGIFY(LALRC), LALRC)
+      .value(STRINGIFY(LCMTIND), LCMTIND)
+      .value(STRINGIFY(LINDLINE), LINDLINE)
+      .value(STRINGIFY(LSIB), LSIB)
+      .value(STRINGIFY(LRETURN), LRETURN)
+      .value(STRINGIFY(LBRDEL), LBRDEL)
+      .value(STRINGIFY(LFCN), LFCN)
+      .value(STRINGIFY(LFCNP), LFCNP)
+      .value(STRINGIFY(LPCU), LPCU)
+      .value(STRINGIFY(LDYNKW), LDYNKW)
+      .value(STRINGIFY(LOUTIND), LOUTIND)
+      .value(STRINGIFY(LBCSAFTER), LBCSAFTER)
+      .value(STRINGIFY(LBCSPOP), LBCSPOP)
+      .value(STRINGIFY(LBCSPUSH), LBCSPUSH)
+      .value(STRINGIFY(LBCSSWAP), LBCSSWAP)
+      .value(STRINGIFY(LFTOR), LFTOR)
+      .value(STRINGIFY(LAS), LAS)
+      .value(STRINGIFY(LPPIS), LPPIS)
+      .value(STRINGIFY(LTYPEDEF), LTYPEDEF)
+      .value(STRINGIFY(LVARDEF), LVARDEF)
+      .value(STRINGIFY(LDEFVAL), LDEFVAL)
+      .value(STRINGIFY(LPVSEMI), LPVSEMI)
+      .value(STRINGIFY(LPFUNC), LPFUNC)
+      .value(STRINGIFY(LSPLIT), LSPLIT)
+      .value(STRINGIFY(LFTYPE), LFTYPE)
+      .value(STRINGIFY(LTEMPL), LTEMPL)
+      .value(STRINGIFY(LPARADD), LPARADD)
+      .value(STRINGIFY(LPARADD2), LPARADD2)
+      .value(STRINGIFY(LBLANKD), LBLANKD)
+      .value(STRINGIFY(LTEMPFUNC), LTEMPFUNC)
+      .value(STRINGIFY(LSCANSEMI), LSCANSEMI)
+      .value(STRINGIFY(LDELSEMI), LDELSEMI)
+      .value(STRINGIFY(LFPARAM), LFPARAM)
+      .value(STRINGIFY(LNL1LINE), LNL1LINE)
+      .value(STRINGIFY(LPFCHK), LPFCHK)
+      .value(STRINGIFY(LAVDB), LAVDB)
+      .value(STRINGIFY(LSORT), LSORT)
+      .value(STRINGIFY(LSPACE), LSPACE)
+      .value(STRINGIFY(LALIGN), LALIGN)
+      .value(STRINGIFY(LALAGAIN), LALAGAIN)
+      .value(STRINGIFY(LOPERATOR), LOPERATOR)
+      .value(STRINGIFY(LASFCP), LASFCP)
+      .value(STRINGIFY(LINDLINED), LINDLINED)
+      .value(STRINGIFY(LBCTRL), LBCTRL)
+      .value(STRINGIFY(LRMRETURN), LRMRETURN)
+      .value(STRINGIFY(LPPIF), LPPIF)
+      .value(STRINGIFY(LMCB), LMCB)
+      .value(STRINGIFY(LBRCH), LBRCH)
+      .value(STRINGIFY(LFCNR), LFCNR)
+      .value(STRINGIFY(LOCCLASS), LOCCLASS)
+      .value(STRINGIFY(LOCMSG), LOCMSG)
+      .value(STRINGIFY(LBLANK), LBLANK)
+      .value(STRINGIFY(LOBJCWORD), LOBJCWORD)
+      .value(STRINGIFY(LCHANGE), LCHANGE)
+      .value(STRINGIFY(LCONTTEXT), LCONTTEXT)
+      .value(STRINGIFY(LANNOT), LANNOT)
+      .value(STRINGIFY(LOCBLK), LOCBLK)
+      .value(STRINGIFY(LFLPAREN), LFLPAREN)
+      .value(STRINGIFY(LOCMSGD), LOCMSGD)
+      .value(STRINGIFY(LINDENTAG), LINDENTAG)
+      .value(STRINGIFY(LNFD), LNFD)
+      .value(STRINGIFY(LJDBI), LJDBI)
+      .value(STRINGIFY(LSETPAR), LSETPAR)
+      .value(STRINGIFY(LSETTYP), LSETTYP)
+      .value(STRINGIFY(LSETFLG), LSETFLG)
+      .value(STRINGIFY(LNLFUNCT), LNLFUNCT)
+      .value(STRINGIFY(LCHUNK), LCHUNK)
+      .value(STRINGIFY(LGUY98), LGUY98)
+      .value(STRINGIFY(LGUY), LGUY);
+
+   enum_<c_token_t>(STRINGIFY(c_token_t))
+      .value(STRINGIFY(CT_NONE), CT_NONE)
+      .value(STRINGIFY(CT_EOF), CT_EOF)
+      .value(STRINGIFY(CT_UNKNOWN), CT_UNKNOWN)
+      .value(STRINGIFY(CT_JUNK), CT_JUNK)
+      .value(STRINGIFY(CT_WHITESPACE), CT_WHITESPACE)
+      .value(STRINGIFY(CT_SPACE), CT_SPACE)
+      .value(STRINGIFY(CT_NEWLINE), CT_NEWLINE)
+      .value(STRINGIFY(CT_NL_CONT), CT_NL_CONT)
+      .value(STRINGIFY(CT_COMMENT_CPP), CT_COMMENT_CPP)
+      .value(STRINGIFY(CT_COMMENT), CT_COMMENT)
+      .value(STRINGIFY(CT_COMMENT_MULTI), CT_COMMENT_MULTI)
+      .value(STRINGIFY(CT_COMMENT_EMBED), CT_COMMENT_EMBED)
+      .value(STRINGIFY(CT_COMMENT_START), CT_COMMENT_START)
+      .value(STRINGIFY(CT_COMMENT_END), CT_COMMENT_END)
+      .value(STRINGIFY(CT_COMMENT_WHOLE), CT_COMMENT_WHOLE)
+      .value(STRINGIFY(CT_COMMENT_ENDIF), CT_COMMENT_ENDIF)
+      .value(STRINGIFY(CT_IGNORED), CT_IGNORED)
+      .value(STRINGIFY(CT_WORD), CT_WORD)
+      .value(STRINGIFY(CT_NUMBER), CT_NUMBER)
+      .value(STRINGIFY(CT_NUMBER_FP), CT_NUMBER_FP)
+      .value(STRINGIFY(CT_STRING), CT_STRING)
+      .value(STRINGIFY(CT_STRING_MULTI), CT_STRING_MULTI)
+      .value(STRINGIFY(CT_IF), CT_IF)
+      .value(STRINGIFY(CT_ELSE), CT_ELSE)
+      .value(STRINGIFY(CT_ELSEIF), CT_ELSEIF)
+      .value(STRINGIFY(CT_FOR), CT_FOR)
+      .value(STRINGIFY(CT_WHILE), CT_WHILE)
+      .value(STRINGIFY(CT_WHILE_OF_DO), CT_WHILE_OF_DO)
+      .value(STRINGIFY(CT_SWITCH), CT_SWITCH)
+      .value(STRINGIFY(CT_CASE), CT_CASE)
+      .value(STRINGIFY(CT_DO), CT_DO)
+      .value(STRINGIFY(CT_SYNCHRONIZED), CT_SYNCHRONIZED)
+      .value(STRINGIFY(CT_VOLATILE), CT_VOLATILE)
+      .value(STRINGIFY(CT_TYPEDEF), CT_TYPEDEF)
+      .value(STRINGIFY(CT_STRUCT), CT_STRUCT)
+      .value(STRINGIFY(CT_ENUM), CT_ENUM)
+      .value(STRINGIFY(CT_ENUM_CLASS), CT_ENUM_CLASS)
+      .value(STRINGIFY(CT_SIZEOF), CT_SIZEOF)
+      .value(STRINGIFY(CT_RETURN), CT_RETURN)
+      .value(STRINGIFY(CT_BREAK), CT_BREAK)
+      .value(STRINGIFY(CT_UNION), CT_UNION)
+      .value(STRINGIFY(CT_GOTO), CT_GOTO)
+      .value(STRINGIFY(CT_CONTINUE), CT_CONTINUE)
+      .value(STRINGIFY(CT_C_CAST), CT_C_CAST)
+      .value(STRINGIFY(CT_CPP_CAST), CT_CPP_CAST)
+      .value(STRINGIFY(CT_D_CAST), CT_D_CAST)
+      .value(STRINGIFY(CT_TYPE_CAST), CT_TYPE_CAST)
+      .value(STRINGIFY(CT_TYPENAME), CT_TYPENAME)
+      .value(STRINGIFY(CT_TEMPLATE), CT_TEMPLATE)
+      .value(STRINGIFY(CT_ASSIGN), CT_ASSIGN)
+      .value(STRINGIFY(CT_ASSIGN_NL), CT_ASSIGN_NL)
+      .value(STRINGIFY(CT_SASSIGN), CT_SASSIGN)
+      .value(STRINGIFY(CT_COMPARE), CT_COMPARE)
+      .value(STRINGIFY(CT_SCOMPARE), CT_SCOMPARE)
+      .value(STRINGIFY(CT_BOOL), CT_BOOL)
+      .value(STRINGIFY(CT_SBOOL), CT_SBOOL)
+      .value(STRINGIFY(CT_ARITH), CT_ARITH)
+      .value(STRINGIFY(CT_SARITH), CT_SARITH)
+      .value(STRINGIFY(CT_CARET), CT_CARET)
+      .value(STRINGIFY(CT_DEREF), CT_DEREF)
+      .value(STRINGIFY(CT_INCDEC_BEFORE), CT_INCDEC_BEFORE)
+      .value(STRINGIFY(CT_INCDEC_AFTER), CT_INCDEC_AFTER)
+      .value(STRINGIFY(CT_MEMBER), CT_MEMBER)
+      .value(STRINGIFY(CT_DC_MEMBER), CT_DC_MEMBER)
+      .value(STRINGIFY(CT_C99_MEMBER), CT_C99_MEMBER)
+      .value(STRINGIFY(CT_INV), CT_INV)
+      .value(STRINGIFY(CT_DESTRUCTOR), CT_DESTRUCTOR)
+      .value(STRINGIFY(CT_NOT), CT_NOT)
+      .value(STRINGIFY(CT_D_TEMPLATE), CT_D_TEMPLATE)
+      .value(STRINGIFY(CT_ADDR), CT_ADDR)
+      .value(STRINGIFY(CT_NEG), CT_NEG)
+      .value(STRINGIFY(CT_POS), CT_POS)
+      .value(STRINGIFY(CT_STAR), CT_STAR)
+      .value(STRINGIFY(CT_PLUS), CT_PLUS)
+      .value(STRINGIFY(CT_MINUS), CT_MINUS)
+      .value(STRINGIFY(CT_AMP), CT_AMP)
+      .value(STRINGIFY(CT_BYREF), CT_BYREF)
+      .value(STRINGIFY(CT_POUND), CT_POUND)
+      .value(STRINGIFY(CT_PREPROC), CT_PREPROC)
+      .value(STRINGIFY(CT_PREPROC_INDENT), CT_PREPROC_INDENT)
+      .value(STRINGIFY(CT_PREPROC_BODY), CT_PREPROC_BODY)
+      .value(STRINGIFY(CT_PP), CT_PP)
+      .value(STRINGIFY(CT_ELLIPSIS), CT_ELLIPSIS)
+      .value(STRINGIFY(CT_RANGE), CT_RANGE)
+      .value(STRINGIFY(CT_NULLCOND), CT_NULLCOND)
+      .value(STRINGIFY(CT_SEMICOLON), CT_SEMICOLON)
+      .value(STRINGIFY(CT_VSEMICOLON), CT_VSEMICOLON)
+      .value(STRINGIFY(CT_COLON), CT_COLON)
+      .value(STRINGIFY(CT_ASM_COLON), CT_ASM_COLON)
+      .value(STRINGIFY(CT_CASE_COLON), CT_CASE_COLON)
+      .value(STRINGIFY(CT_CLASS_COLON), CT_CLASS_COLON)
+      .value(STRINGIFY(CT_CONSTR_COLON), CT_CONSTR_COLON)
+      .value(STRINGIFY(CT_D_ARRAY_COLON), CT_D_ARRAY_COLON)
+      .value(STRINGIFY(CT_COND_COLON), CT_COND_COLON)
+      .value(STRINGIFY(CT_QUESTION), CT_QUESTION)
+      .value(STRINGIFY(CT_COMMA), CT_COMMA)
+      .value(STRINGIFY(CT_ASM), CT_ASM)
+      .value(STRINGIFY(CT_ATTRIBUTE), CT_ATTRIBUTE)
+      .value(STRINGIFY(CT_CATCH), CT_CATCH)
+      .value(STRINGIFY(CT_WHEN), CT_WHEN)
+      .value(STRINGIFY(CT_CLASS), CT_CLASS)
+      .value(STRINGIFY(CT_DELETE), CT_DELETE)
+      .value(STRINGIFY(CT_EXPORT), CT_EXPORT)
+      .value(STRINGIFY(CT_FRIEND), CT_FRIEND)
+      .value(STRINGIFY(CT_NAMESPACE), CT_NAMESPACE)
+      .value(STRINGIFY(CT_PACKAGE), CT_PACKAGE)
+      .value(STRINGIFY(CT_NEW), CT_NEW)
+      .value(STRINGIFY(CT_OPERATOR), CT_OPERATOR)
+      .value(STRINGIFY(CT_OPERATOR_VAL), CT_OPERATOR_VAL)
+      .value(STRINGIFY(CT_PRIVATE), CT_PRIVATE)
+      .value(STRINGIFY(CT_PRIVATE_COLON), CT_PRIVATE_COLON)
+      .value(STRINGIFY(CT_THROW), CT_THROW)
+      .value(STRINGIFY(CT_TRY), CT_TRY)
+      .value(STRINGIFY(CT_USING), CT_USING)
+      .value(STRINGIFY(CT_USING_STMT), CT_USING_STMT)
+      .value(STRINGIFY(CT_D_WITH), CT_D_WITH)
+      .value(STRINGIFY(CT_D_MODULE), CT_D_MODULE)
+      .value(STRINGIFY(CT_SUPER), CT_SUPER)
+      .value(STRINGIFY(CT_DELEGATE), CT_DELEGATE)
+      .value(STRINGIFY(CT_BODY), CT_BODY)
+      .value(STRINGIFY(CT_DEBUG), CT_DEBUG)
+      .value(STRINGIFY(CT_DEBUGGER), CT_DEBUGGER)
+      .value(STRINGIFY(CT_INVARIANT), CT_INVARIANT)
+      .value(STRINGIFY(CT_UNITTEST), CT_UNITTEST)
+      .value(STRINGIFY(CT_UNSAFE), CT_UNSAFE)
+      .value(STRINGIFY(CT_FINALLY), CT_FINALLY)
+      .value(STRINGIFY(CT_IMPORT), CT_IMPORT)
+      .value(STRINGIFY(CT_D_SCOPE), CT_D_SCOPE)
+      .value(STRINGIFY(CT_D_SCOPE_IF), CT_D_SCOPE_IF)
+      .value(STRINGIFY(CT_LAZY), CT_LAZY)
+      .value(STRINGIFY(CT_D_MACRO), CT_D_MACRO)
+      .value(STRINGIFY(CT_D_VERSION), CT_D_VERSION)
+      .value(STRINGIFY(CT_D_VERSION_IF), CT_D_VERSION_IF)
+      .value(STRINGIFY(CT_PAREN_OPEN), CT_PAREN_OPEN)
+      .value(STRINGIFY(CT_PAREN_CLOSE), CT_PAREN_CLOSE)
+      .value(STRINGIFY(CT_ANGLE_OPEN), CT_ANGLE_OPEN)
+      .value(STRINGIFY(CT_ANGLE_CLOSE), CT_ANGLE_CLOSE)
+      .value(STRINGIFY(CT_SPAREN_OPEN), CT_SPAREN_OPEN)
+      .value(STRINGIFY(CT_SPAREN_CLOSE), CT_SPAREN_CLOSE)
+      .value(STRINGIFY(CT_FPAREN_OPEN), CT_FPAREN_OPEN)
+      .value(STRINGIFY(CT_FPAREN_CLOSE), CT_FPAREN_CLOSE)
+      .value(STRINGIFY(CT_TPAREN_OPEN), CT_TPAREN_OPEN)
+      .value(STRINGIFY(CT_TPAREN_CLOSE), CT_TPAREN_CLOSE)
+      .value(STRINGIFY(CT_BRACE_OPEN), CT_BRACE_OPEN)
+      .value(STRINGIFY(CT_BRACE_CLOSE), CT_BRACE_CLOSE)
+      .value(STRINGIFY(CT_VBRACE_OPEN), CT_VBRACE_OPEN)
+      .value(STRINGIFY(CT_VBRACE_CLOSE), CT_VBRACE_CLOSE)
+      .value(STRINGIFY(CT_SQUARE_OPEN), CT_SQUARE_OPEN)
+      .value(STRINGIFY(CT_SQUARE_CLOSE), CT_SQUARE_CLOSE)
+      .value(STRINGIFY(CT_TSQUARE), CT_TSQUARE)
+      .value(STRINGIFY(CT_MACRO_OPEN), CT_MACRO_OPEN)
+      .value(STRINGIFY(CT_MACRO_CLOSE), CT_MACRO_CLOSE)
+      .value(STRINGIFY(CT_MACRO_ELSE), CT_MACRO_ELSE)
+      .value(STRINGIFY(CT_LABEL), CT_LABEL)
+      .value(STRINGIFY(CT_LABEL_COLON), CT_LABEL_COLON)
+      .value(STRINGIFY(CT_FUNCTION), CT_FUNCTION)
+      .value(STRINGIFY(CT_FUNC_CALL), CT_FUNC_CALL)
+      .value(STRINGIFY(CT_FUNC_CALL_USER), CT_FUNC_CALL_USER)
+      .value(STRINGIFY(CT_FUNC_DEF), CT_FUNC_DEF)
+      .value(STRINGIFY(CT_FUNC_TYPE), CT_FUNC_TYPE)
+      .value(STRINGIFY(CT_FUNC_VAR), CT_FUNC_VAR)
+      .value(STRINGIFY(CT_FUNC_PROTO), CT_FUNC_PROTO)
+      .value(STRINGIFY(CT_FUNC_CLASS_DEF), CT_FUNC_CLASS_DEF)
+      .value(STRINGIFY(CT_FUNC_CLASS_PROTO), CT_FUNC_CLASS_PROTO)
+      .value(STRINGIFY(CT_FUNC_CTOR_VAR), CT_FUNC_CTOR_VAR)
+      .value(STRINGIFY(CT_FUNC_WRAP), CT_FUNC_WRAP)
+      .value(STRINGIFY(CT_PROTO_WRAP), CT_PROTO_WRAP)
+      .value(STRINGIFY(CT_MACRO_FUNC), CT_MACRO_FUNC)
+      .value(STRINGIFY(CT_MACRO), CT_MACRO)
+      .value(STRINGIFY(CT_QUALIFIER), CT_QUALIFIER)
+      .value(STRINGIFY(CT_EXTERN), CT_EXTERN)
+      .value(STRINGIFY(CT_ALIGN), CT_ALIGN)
+      .value(STRINGIFY(CT_TYPE), CT_TYPE)
+      .value(STRINGIFY(CT_PTR_TYPE), CT_PTR_TYPE)
+      .value(STRINGIFY(CT_TYPE_WRAP), CT_TYPE_WRAP)
+      .value(STRINGIFY(CT_CPP_LAMBDA), CT_CPP_LAMBDA)
+      .value(STRINGIFY(CT_CPP_LAMBDA_RET), CT_CPP_LAMBDA_RET)
+      .value(STRINGIFY(CT_BIT_COLON), CT_BIT_COLON)
+      .value(STRINGIFY(CT_OC_DYNAMIC), CT_OC_DYNAMIC)
+      .value(STRINGIFY(CT_OC_END), CT_OC_END)
+      .value(STRINGIFY(CT_OC_IMPL), CT_OC_IMPL)
+      .value(STRINGIFY(CT_OC_INTF), CT_OC_INTF)
+      .value(STRINGIFY(CT_OC_PROTOCOL), CT_OC_PROTOCOL)
+      .value(STRINGIFY(CT_OC_PROTO_LIST), CT_OC_PROTO_LIST)
+      .value(STRINGIFY(CT_OC_GENERIC_SPEC), CT_OC_GENERIC_SPEC)
+      .value(STRINGIFY(CT_OC_PROPERTY), CT_OC_PROPERTY)
+      .value(STRINGIFY(CT_OC_CLASS), CT_OC_CLASS)
+      .value(STRINGIFY(CT_OC_CLASS_EXT), CT_OC_CLASS_EXT)
+      .value(STRINGIFY(CT_OC_CATEGORY), CT_OC_CATEGORY)
+      .value(STRINGIFY(CT_OC_SCOPE), CT_OC_SCOPE)
+      .value(STRINGIFY(CT_OC_MSG), CT_OC_MSG)
+      .value(STRINGIFY(CT_OC_MSG_CLASS), CT_OC_MSG_CLASS)
+      .value(STRINGIFY(CT_OC_MSG_FUNC), CT_OC_MSG_FUNC)
+      .value(STRINGIFY(CT_OC_MSG_NAME), CT_OC_MSG_NAME)
+      .value(STRINGIFY(CT_OC_MSG_SPEC), CT_OC_MSG_SPEC)
+      .value(STRINGIFY(CT_OC_MSG_DECL), CT_OC_MSG_DECL)
+      .value(STRINGIFY(CT_OC_RTYPE), CT_OC_RTYPE)
+      .value(STRINGIFY(CT_OC_ATYPE), CT_OC_ATYPE)
+      .value(STRINGIFY(CT_OC_COLON), CT_OC_COLON)
+      .value(STRINGIFY(CT_OC_DICT_COLON), CT_OC_DICT_COLON)
+      .value(STRINGIFY(CT_OC_SEL), CT_OC_SEL)
+      .value(STRINGIFY(CT_OC_SEL_NAME), CT_OC_SEL_NAME)
+      .value(STRINGIFY(CT_OC_BLOCK), CT_OC_BLOCK)
+      .value(STRINGIFY(CT_OC_BLOCK_ARG), CT_OC_BLOCK_ARG)
+      .value(STRINGIFY(CT_OC_BLOCK_TYPE), CT_OC_BLOCK_TYPE)
+      .value(STRINGIFY(CT_OC_BLOCK_EXPR), CT_OC_BLOCK_EXPR)
+      .value(STRINGIFY(CT_OC_BLOCK_CARET), CT_OC_BLOCK_CARET)
+      .value(STRINGIFY(CT_OC_AT), CT_OC_AT)
+      .value(STRINGIFY(CT_OC_PROPERTY_ATTR), CT_OC_PROPERTY_ATTR)
+      .value(STRINGIFY(CT_PP_DEFINE), CT_PP_DEFINE)
+      .value(STRINGIFY(CT_PP_DEFINED), CT_PP_DEFINED)
+      .value(STRINGIFY(CT_PP_INCLUDE), CT_PP_INCLUDE)
+      .value(STRINGIFY(CT_PP_IF), CT_PP_IF)
+      .value(STRINGIFY(CT_PP_ELSE), CT_PP_ELSE)
+      .value(STRINGIFY(CT_PP_ENDIF), CT_PP_ENDIF)
+      .value(STRINGIFY(CT_PP_ASSERT), CT_PP_ASSERT)
+      .value(STRINGIFY(CT_PP_EMIT), CT_PP_EMIT)
+      .value(STRINGIFY(CT_PP_ENDINPUT), CT_PP_ENDINPUT)
+      .value(STRINGIFY(CT_PP_ERROR), CT_PP_ERROR)
+      .value(STRINGIFY(CT_PP_FILE), CT_PP_FILE)
+      .value(STRINGIFY(CT_PP_LINE), CT_PP_LINE)
+      .value(STRINGIFY(CT_PP_SECTION), CT_PP_SECTION)
+      .value(STRINGIFY(CT_PP_ASM), CT_PP_ASM)
+      .value(STRINGIFY(CT_PP_UNDEF), CT_PP_UNDEF)
+      .value(STRINGIFY(CT_PP_PROPERTY), CT_PP_PROPERTY)
+      .value(STRINGIFY(CT_PP_BODYCHUNK), CT_PP_BODYCHUNK)
+      .value(STRINGIFY(CT_PP_PRAGMA), CT_PP_PRAGMA)
+      .value(STRINGIFY(CT_PP_REGION), CT_PP_REGION)
+      .value(STRINGIFY(CT_PP_ENDREGION), CT_PP_ENDREGION)
+      .value(STRINGIFY(CT_PP_REGION_INDENT), CT_PP_REGION_INDENT)
+      .value(STRINGIFY(CT_PP_IF_INDENT), CT_PP_IF_INDENT)
+      .value(STRINGIFY(CT_PP_IGNORE), CT_PP_IGNORE)
+      .value(STRINGIFY(CT_PP_OTHER), CT_PP_OTHER)
+      .value(STRINGIFY(CT_CHAR), CT_CHAR)
+      .value(STRINGIFY(CT_DEFINED), CT_DEFINED)
+      .value(STRINGIFY(CT_FORWARD), CT_FORWARD)
+      .value(STRINGIFY(CT_NATIVE), CT_NATIVE)
+      .value(STRINGIFY(CT_STATE), CT_STATE)
+      .value(STRINGIFY(CT_STOCK), CT_STOCK)
+      .value(STRINGIFY(CT_TAGOF), CT_TAGOF)
+      .value(STRINGIFY(CT_DOT), CT_DOT)
+      .value(STRINGIFY(CT_TAG), CT_TAG)
+      .value(STRINGIFY(CT_TAG_COLON), CT_TAG_COLON)
+      .value(STRINGIFY(CT_LOCK), CT_LOCK)
+      .value(STRINGIFY(CT_AS), CT_AS)
+      .value(STRINGIFY(CT_IN), CT_IN)
+      .value(STRINGIFY(CT_BRACED), CT_BRACED)
+      .value(STRINGIFY(CT_THIS), CT_THIS)
+      .value(STRINGIFY(CT_BASE), CT_BASE)
+      .value(STRINGIFY(CT_DEFAULT), CT_DEFAULT)
+      .value(STRINGIFY(CT_GETSET), CT_GETSET)
+      .value(STRINGIFY(CT_GETSET_EMPTY), CT_GETSET_EMPTY)
+      .value(STRINGIFY(CT_CONCAT), CT_CONCAT)
+      .value(STRINGIFY(CT_CS_SQ_STMT), CT_CS_SQ_STMT)
+      .value(STRINGIFY(CT_CS_SQ_COLON), CT_CS_SQ_COLON)
+      .value(STRINGIFY(CT_CS_PROPERTY), CT_CS_PROPERTY)
+      .value(STRINGIFY(CT_SQL_EXEC), CT_SQL_EXEC)
+      .value(STRINGIFY(CT_SQL_BEGIN), CT_SQL_BEGIN)
+      .value(STRINGIFY(CT_SQL_END), CT_SQL_END)
+      .value(STRINGIFY(CT_SQL_WORD), CT_SQL_WORD)
+      .value(STRINGIFY(CT_CONSTRUCT), CT_CONSTRUCT)
+      .value(STRINGIFY(CT_LAMBDA), CT_LAMBDA)
+      .value(STRINGIFY(CT_ASSERT), CT_ASSERT)
+      .value(STRINGIFY(CT_ANNOTATION), CT_ANNOTATION)
+      .value(STRINGIFY(CT_FOR_COLON), CT_FOR_COLON)
+      .value(STRINGIFY(CT_DOUBLE_BRACE), CT_DOUBLE_BRACE)
+      .value(STRINGIFY(CT_Q_EMIT), CT_Q_EMIT)
+      .value(STRINGIFY(CT_Q_FOREACH), CT_Q_FOREACH)
+      .value(STRINGIFY(CT_Q_FOREVER), CT_Q_FOREVER)
+      .value(STRINGIFY(CT_Q_GADGET), CT_Q_GADGET)
+      .value(STRINGIFY(CT_Q_OBJECT), CT_Q_OBJECT)
+      .value(STRINGIFY(CT_MODE), CT_MODE)
+      .value(STRINGIFY(CT_DI), CT_DI)
+      .value(STRINGIFY(CT_HI), CT_HI)
+      .value(STRINGIFY(CT_QI), CT_QI)
+      .value(STRINGIFY(CT_SI), CT_SI)
+      .value(STRINGIFY(CT_NOTHROW), CT_NOTHROW)
+      .value(STRINGIFY(CT_WORD_), CT_WORD_)
+      .value(STRINGIFY(CT_TOKEN_COUNT_), CT_TOKEN_COUNT_);
+
+   enum_<lang_flag_e>(STRINGIFY(lang_flag_e))
+      .value(STRINGIFY(LANG_C), LANG_C)
+      .value(STRINGIFY(LANG_CPP), LANG_CPP)
+      .value(STRINGIFY(LANG_D), LANG_D)
+      .value(STRINGIFY(LANG_CS), LANG_CS)
+      .value(STRINGIFY(LANG_JAVA), LANG_JAVA)
+      .value(STRINGIFY(LANG_OC), LANG_OC)
+      .value(STRINGIFY(LANG_VALA), LANG_VALA)
+      .value(STRINGIFY(LANG_PAWN), LANG_PAWN)
+      .value(STRINGIFY(LANG_ECMA), LANG_ECMA)
+      .value(STRINGIFY(LANG_ALLC), LANG_ALLC)
+      .value(STRINGIFY(LANG_ALL), LANG_ALL)
+      .value(STRINGIFY(FLAG_DIG), FLAG_DIG)
+      .value(STRINGIFY(FLAG_PP), FLAG_PP);
+
+   // endregion enum bindings
+
+
+   class_<option_map_value>(STRINGIFY(option_map_value))
+      .property(STRINGIFY(id), &option_map_value::id)
+      .property(STRINGIFY(group_id), &option_map_value::group_id)
+      .property(STRINGIFY(type), &option_map_value::type)
+      .property(STRINGIFY(min_val), &option_map_value::min_val)
+      .property(STRINGIFY(max_val), &option_map_value::max_val)
+      .property(STRINGIFY(name), &option_map_value_name)
+      .property(STRINGIFY(short_desc), &option_map_value_sDesc)
+      .property(STRINGIFY(long_desc), &option_map_value_lDesc);
+
+   register_vector<uncrustify_options>(STRINGIFY("options"));
+
+   value_object<group_map_value>(STRINGIFY(group_map_value))
+      .field(STRINGIFY(id), &group_map_value::id)
+      .field(STRINGIFY(options), &group_map_value::options);
+
+   register_map<uncrustify_options, option_map_value>(STRINGIFY(option_name_map));
+   register_map<uncrustify_groups, group_map_value>(STRINGIFY(group_map));
+
+
+   emscripten::function(STRINGIFY(_initialize), &_initialize);
+   emscripten::function(STRINGIFY(destruct), &destruct);
+
+   emscripten::function(STRINGIFY(get_version), &get_version);
+
+   emscripten::function(STRINGIFY(add_keyword), &_add_keyword);
+   emscripten::function(STRINGIFY(remove_keyword), &remove_keyword);
+   emscripten::function(STRINGIFY(clear_keywords), &clear_keywords);
+
+   emscripten::function(STRINGIFY(add_define), select_overload<void(string, string)>(&add_define));
+   emscripten::function(STRINGIFY(add_define), select_overload<void(string)>(&add_define));
+   emscripten::function(STRINGIFY(clear_defines), &clear_defines);
+
+   emscripten::function(STRINGIFY(show_options), &show_options);
+   emscripten::function(STRINGIFY(set_option_defaults), &set_option_defaults);
+   emscripten::function(STRINGIFY(set_option), &set_option);
+   emscripten::function(STRINGIFY(get_option), &get_option);
+
+   emscripten::function(STRINGIFY(_loadConfig), &_loadConfig);
+   emscripten::function(STRINGIFY(show_config), select_overload<string(bool, bool)>(&show_config));
+   emscripten::function(STRINGIFY(show_config), select_overload<string(bool)>(&show_config));
+   emscripten::function(STRINGIFY(show_config), select_overload<string()>(&show_config));
+
+   emscripten::function(STRINGIFY(log_set_sev), &log_set_sev);
+   emscripten::function(STRINGIFY(show_log_type), &show_log_type);
+   emscripten::function(STRINGIFY(set_quiet), &set_quiet);
+
+   emscripten::function(STRINGIFY(getOptionNameMap), &getOptionNameMap);
+   emscripten::function(STRINGIFY(getGroupMap), &getGroupMap);
+
+   emscripten::function(STRINGIFY(_uncrustify), select_overload<intptr_t(intptr_t, lang_flag_e, bool, bool)>(&_uncrustify));
+   emscripten::function(STRINGIFY(_uncrustify), select_overload<intptr_t(intptr_t, lang_flag_e, bool)>(&_uncrustify));
+   emscripten::function(STRINGIFY(_uncrustify), select_overload<intptr_t(intptr_t, lang_flag_e)>(&_uncrustify));
+
+   emscripten::function(STRINGIFY(_debug), select_overload<intptr_t(intptr_t, lang_flag_e, bool)>(&_debug));
+   emscripten::function(STRINGIFY(_debug), select_overload<intptr_t(intptr_t, lang_flag_e)>(&_debug));
+}
+
+#endif
+