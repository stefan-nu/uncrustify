/**
 * @file parse_frame.cpp
 * Does the parse frame stuff, which is used to handle #ifdef stuff
 *
 * @author  Ben Gardner
 * @license GPL v2+
 */
#include "parse_frame.h"
#include "uncrustify_types.h"
#include "chunk_list.h"
#include "uncrustify.h"
#include <cstdio>
#include <cstring>
#include <cstdlib>


<<<<<<< HEAD
static void pf_log_frms(log_sev_t logsev, const char *txt, parse_frame_t *pf);


/**
 * Logs the entire parse frame stack
 */
static void pf_log_all(
   log_sev_t logsev
);
=======
void pf_log_frms(log_sev_t logsev, const char *txt, struct parse_frame *pf);
>>>>>>> dd0a2b17


/**
 * Copy the 2nd top item off the stack into pf.
 * This is called on #else and #elif.
 * The stack contains [...] [base] [if] at this point.
 * We want to copy [base].
 */
<<<<<<< HEAD
static void pf_copy_2nd_tos(
   parse_frame_t *pf
);
=======
void pf_copy_2nd_tos(parse_frame *pf);
>>>>>>> dd0a2b17


void pf_log(log_sev_t logsev, parse_frame_t *pf)
{
   LOG_FMT(logsev, "[%s] BrLevel=%d Level=%d PseTos=%zu\n",
           get_token_name(pf->in_ifdef), pf->brace_level, pf->level, pf->pse_tos);

   LOG_FMT(logsev, " *");
   for (size_t idx = 1; idx <= pf->pse_tos; idx++)
   {
      LOG_FMT(logsev, " [%s-%d]", get_token_name(pf->pse[idx].type), pf->pse[idx].stage);
   }
   LOG_FMT(logsev, "\n");
}


void pf_log_frms(log_sev_t logsev, const char *txt, parse_frame_t *pf)
{
   LOG_FMT(logsev, "%s Parse Frames(%d):", txt, cpd.frame_count);
   for (int idx = 0; idx < cpd.frame_count; idx++)
   {
      LOG_FMT(logsev, " [%s-%d]", get_token_name(cpd.frames[idx].in_ifdef),
              cpd.frames[idx].ref_no);
   }
   LOG_FMT(logsev, "-[%s-%d]\n", get_token_name(pf->in_ifdef), pf->ref_no);
}


static void pf_log_all(log_sev_t logsev)
{
   LOG_FMT(logsev, "##=- Parse Frame : %d entries\n", cpd.frame_count);

   for (int idx = 0; idx < cpd.frame_count; idx++)
   {
      LOG_FMT(logsev, "##  <%d> ", idx);
      pf_log(logsev, &cpd.frames[idx]);
   }
   LOG_FMT(logsev, "##=-\n");
}


void pf_copy(parse_frame_t *dst, const parse_frame_t *src)
{
   memcpy(dst, src, sizeof(parse_frame_t));
}


void pf_push(parse_frame_t *pf)
{
   if (cpd.frame_count < (int)ARRAY_SIZE(cpd.frames))
   {
      static int ref_no = 1;
      pf_copy(&cpd.frames[cpd.frame_count], pf);
      cpd.frame_count++;

      pf->ref_no = ref_no++;
   }
   LOG_FMT(LPF, "%s(%d): count = %d\n", __func__, __LINE__, cpd.frame_count);
}


void pf_push_under(parse_frame_t *pf)
{
   LOG_FMT(LPF, "%s(%d): before count = %d\n", __func__, __LINE__, cpd.frame_count);

   if ((cpd.frame_count < (int)ARRAY_SIZE(cpd.frames)) &&
       (cpd.frame_count >= 1))
   {
      parse_frame_t *npf1 = &cpd.frames[cpd.frame_count-1];
      parse_frame_t *npf2 = &cpd.frames[cpd.frame_count  ];
      pf_copy(npf2, npf1);
      pf_copy(npf1, pf);
      cpd.frame_count++;
   }

   LOG_FMT(LPF, "%s(%d): after count = %d\n", __func__, __LINE__, cpd.frame_count);
}


void pf_copy_tos(parse_frame_t *pf)
{
   if (cpd.frame_count > 0)
   {
      pf_copy(pf, &cpd.frames[cpd.frame_count-1]);
   }
   LOG_FMT(LPF, "%s(%d): count = %d\n", __func__, __LINE__, cpd.frame_count);
}


void pf_copy_2nd_tos(parse_frame_t *pf)
{
   if (cpd.frame_count > 1)
   {
      pf_copy(pf, &cpd.frames[cpd.frame_count-2]);
   }
   LOG_FMT(LPF, "%s(%d): count = %d\n", __func__, __LINE__, cpd.frame_count);
}


void pf_trash_tos(void)
{
   if (cpd.frame_count > 0)
   {
      cpd.frame_count--;
   }
   LOG_FMT(LPF, "%s(%d): count = %d\n", __func__, __LINE__, cpd.frame_count);
}


void pf_pop(parse_frame_t *pf)
{
   if (cpd.frame_count > 0)
   {
      pf_copy_tos(pf);
      pf_trash_tos();
   }
}


size_t pf_check(parse_frame_t *frm, chunk_t *pc)
{
   int in_ifdef = (int)frm->in_ifdef;
   int b4_cnt   = cpd.frame_count;
   size_t pp_level = cpd.pp_level;

   if (pc->type != CT_PREPROC) { return(pp_level); }
   const chunk_t *next = chunk_get_next(pc);
   if (next == NULL) { return(pp_level); }

   if (pc->parent_type != next->type)
   {
      LOG_FMT(LNOTE, "%s(%d): Preproc parent not set correctly on line %zu: got %s expected %s\n",
              __func__, __LINE__, pc->orig_line, get_token_name(pc->parent_type),
              get_token_name(next->type));
      set_chunk_parent(pc, next->type);
   }

   LOG_FMT(LPFCHK, "%s(%d): %zu] %s\n",
           __func__, __LINE__, pc->orig_line, get_token_name(pc->parent_type));
   pf_log_frms(LPFCHK, "TOP", frm);

   const char *txt = NULL;
   if (pc->flags & PCF_IN_PREPROC)
   {
      LOG_FMT(LPF, " <In> ");
      pf_log(LPF, frm);

      if (pc->parent_type == CT_PP_IF)
      {
         /* An #if pushes a copy of the current frame on the stack */
         cpd.pp_level++;
         pf_push(frm);
         frm->in_ifdef = CT_PP_IF;
         txt           = "if-push";
      }
      else if (pc->parent_type == CT_PP_ELSE)
      {
         pp_level--;

         /**
          * For #else of #elif, we want to keep the #if part and throw out the
          * else parts.
          * We check to see what the top type is to see if we just push or
          * pop and then push.
          * We need to use the copy right before the if.
          */
         if (frm->in_ifdef == CT_PP_IF)
         {
            /* we have [...] [base]-[if], so push an [else] */
            pf_push(frm);
            frm->in_ifdef = CT_PP_ELSE;
         }
         /* we have [...] [base] [if]-[else], copy [base] over [else] */
         pf_copy_2nd_tos(frm);
         frm->in_ifdef = CT_PP_ELSE;
         txt           = "else-push";
      }
      else if (pc->parent_type == CT_PP_ENDIF)
      {
         /**
          * we may have [...] [base] [if]-[else] or [...] [base]-[if].
          * Throw out the [else].
          */
         cpd.pp_level--;
         pp_level--;

         if (frm->in_ifdef == CT_PP_ELSE)
         {
            /**
             * We have: [...] [base] [if]-[else]
             * We want: [...]-[if]
             */
            pf_copy_tos(frm);     /* [...] [base] [if]-[if] */
            frm->in_ifdef = cpd.frames[cpd.frame_count - 2].in_ifdef;
            pf_trash_tos();       /* [...] [base]-[if] */
            pf_trash_tos();       /* [...]-[if] */

            txt = "endif-trash/pop";
         }
         else if (frm->in_ifdef == CT_PP_IF)
         {
            /**
             * We have: [...] [base] [if]
             * We want: [...] [base]
             */
            pf_pop(frm);
            txt = "endif-pop";
         }
         else
         {
            txt = "unknown";
         }
      }
   }

   if (txt != NULL)
   {
      LOG_FMT(LPF, "%s(%d): %zu> %s: %s in_ifdef=%d/%d counts=%d/%d\n", __func__, __LINE__,
              pc->orig_line, get_token_name(pc->parent_type), txt,
              in_ifdef, frm->in_ifdef, b4_cnt, cpd.frame_count);
      pf_log_all(LPF);
      LOG_FMT(LPF, " <Out>");
      pf_log(LPF, frm);
   }

   pf_log_frms(LPFCHK, "END", frm);

   return(pp_level);
}<|MERGE_RESOLUTION|>--- conflicted
+++ resolved
@@ -7,6 +7,7 @@
  */
 #include "parse_frame.h"
 #include "uncrustify_types.h"
+#include "prototypes.h"
 #include "chunk_list.h"
 #include "uncrustify.h"
 #include <cstdio>
@@ -14,19 +15,7 @@
 #include <cstdlib>
 
 
-<<<<<<< HEAD
-static void pf_log_frms(log_sev_t logsev, const char *txt, parse_frame_t *pf);
-
-
-/**
- * Logs the entire parse frame stack
- */
-static void pf_log_all(
-   log_sev_t logsev
-);
-=======
 void pf_log_frms(log_sev_t logsev, const char *txt, struct parse_frame *pf);
->>>>>>> dd0a2b17
 
 
 /**
@@ -35,24 +24,24 @@
  * The stack contains [...] [base] [if] at this point.
  * We want to copy [base].
  */
-<<<<<<< HEAD
-static void pf_copy_2nd_tos(
-   parse_frame_t *pf
-);
-=======
 void pf_copy_2nd_tos(parse_frame *pf);
->>>>>>> dd0a2b17
-
-
+
+
+/**
+ * Logs one parse frame
+ */
 void pf_log(log_sev_t logsev, parse_frame_t *pf)
 {
    LOG_FMT(logsev, "[%s] BrLevel=%d Level=%d PseTos=%zu\n",
-           get_token_name(pf->in_ifdef), pf->brace_level, pf->level, pf->pse_tos);
+           get_token_name(pf->in_ifdef),
+           pf->brace_level, pf->level, pf->pse_tos);
 
    LOG_FMT(logsev, " *");
    for (size_t idx = 1; idx <= pf->pse_tos; idx++)
    {
-      LOG_FMT(logsev, " [%s-%d]", get_token_name(pf->pse[idx].type), pf->pse[idx].stage);
+      LOG_FMT(logsev, " [%s-%d]",
+              get_token_name(pf->pse[idx].type),
+              pf->pse[idx].stage);
    }
    LOG_FMT(logsev, "\n");
 }
@@ -63,37 +52,50 @@
    LOG_FMT(logsev, "%s Parse Frames(%d):", txt, cpd.frame_count);
    for (int idx = 0; idx < cpd.frame_count; idx++)
    {
-      LOG_FMT(logsev, " [%s-%d]", get_token_name(cpd.frames[idx].in_ifdef),
+      LOG_FMT(logsev, " [%s-%d]",
+              get_token_name(cpd.frames[idx].in_ifdef),
               cpd.frames[idx].ref_no);
    }
    LOG_FMT(logsev, "-[%s-%d]\n", get_token_name(pf->in_ifdef), pf->ref_no);
 }
 
 
-static void pf_log_all(log_sev_t logsev)
+/**
+ * Logs the entire parse frame stack
+ */
+void pf_log_all(log_sev_t logsev)
 {
    LOG_FMT(logsev, "##=- Parse Frame : %d entries\n", cpd.frame_count);
 
    for (int idx = 0; idx < cpd.frame_count; idx++)
    {
       LOG_FMT(logsev, "##  <%d> ", idx);
+
       pf_log(logsev, &cpd.frames[idx]);
    }
    LOG_FMT(logsev, "##=-\n");
 }
 
 
+/**
+ * Copies src to dst.
+ */
 void pf_copy(parse_frame_t *dst, const parse_frame_t *src)
 {
    memcpy(dst, src, sizeof(parse_frame_t));
 }
 
 
+/**
+ * Push a copy of the parse frame onto the stack.
+ * This is called on #if and #ifdef.
+ */
 void pf_push(parse_frame_t *pf)
 {
+   static int ref_no = 1;
+
    if (cpd.frame_count < (int)ARRAY_SIZE(cpd.frames))
    {
-      static int ref_no = 1;
       pf_copy(&cpd.frames[cpd.frame_count], pf);
       cpd.frame_count++;
 
@@ -103,6 +105,11 @@
 }
 
 
+/**
+ * Push a copy of the parse frame onto the stack, under the tos.
+ * If this were a linked list, just add before the last item.
+ * This is called on the first #else and #elif.
+ */
 void pf_push_under(parse_frame_t *pf)
 {
    LOG_FMT(LPF, "%s(%d): before count = %d\n", __func__, __LINE__, cpd.frame_count);
@@ -110,8 +117,8 @@
    if ((cpd.frame_count < (int)ARRAY_SIZE(cpd.frames)) &&
        (cpd.frame_count >= 1))
    {
-      parse_frame_t *npf1 = &cpd.frames[cpd.frame_count-1];
-      parse_frame_t *npf2 = &cpd.frames[cpd.frame_count  ];
+      parse_frame_t *npf1 = &cpd.frames[cpd.frame_count - 1];
+      parse_frame_t *npf2 = &cpd.frames[cpd.frame_count];
       pf_copy(npf2, npf1);
       pf_copy(npf1, pf);
       cpd.frame_count++;
@@ -121,11 +128,15 @@
 }
 
 
+/**
+ * Copy the top item off the stack into pf.
+ * This is called on #else and #elif.
+ */
 void pf_copy_tos(parse_frame_t *pf)
 {
    if (cpd.frame_count > 0)
    {
-      pf_copy(pf, &cpd.frames[cpd.frame_count-1]);
+      pf_copy(pf, &cpd.frames[cpd.frame_count - 1]);
    }
    LOG_FMT(LPF, "%s(%d): count = %d\n", __func__, __LINE__, cpd.frame_count);
 }
@@ -135,12 +146,15 @@
 {
    if (cpd.frame_count > 1)
    {
-      pf_copy(pf, &cpd.frames[cpd.frame_count-2]);
+      pf_copy(pf, &cpd.frames[cpd.frame_count - 2]);
    }
    LOG_FMT(LPF, "%s(%d): count = %d\n", __func__, __LINE__, cpd.frame_count);
 }
 
 
+/**
+ * Deletes the top frame from the stack.
+ */
 void pf_trash_tos(void)
 {
    if (cpd.frame_count > 0)
@@ -151,6 +165,10 @@
 }
 
 
+/**
+ * Pop the top item off the stack and copy into pf.
+ * This is called on #endif
+ */
 void pf_pop(parse_frame_t *pf)
 {
    if (cpd.frame_count > 0)
@@ -158,18 +176,28 @@
       pf_copy_tos(pf);
       pf_trash_tos();
    }
-}
-
-
-size_t pf_check(parse_frame_t *frm, chunk_t *pc)
-{
-   int in_ifdef = (int)frm->in_ifdef;
+   //fprintf(stderr, "%s: count = %d\n", __func__, cpd.frame_count);
+}
+
+
+/**
+ * Returns the pp_indent to use for this line
+ */
+int pf_check(parse_frame_t *frm, chunk_t *pc)
+{
+   int in_ifdef = frm->in_ifdef;
    int b4_cnt   = cpd.frame_count;
-   size_t pp_level = cpd.pp_level;
-
-   if (pc->type != CT_PREPROC) { return(pp_level); }
-   const chunk_t *next = chunk_get_next(pc);
-   if (next == NULL) { return(pp_level); }
+   int pp_level = cpd.pp_level;
+
+   if (pc->type != CT_PREPROC)
+   {
+      return(pp_level);
+   }
+   chunk_t *next = chunk_get_next(pc);
+   if (next == NULL)
+   {
+      return(pp_level);
+   }
 
    if (pc->parent_type != next->type)
    {
@@ -252,7 +280,7 @@
          }
          else
          {
-            txt = "unknown";
+            txt = "???";
          }
       }
    }
@@ -270,4 +298,4 @@
    pf_log_frms(LPFCHK, "END", frm);
 
    return(pp_level);
-}+} // pf_check