--- conflicted
+++ resolved
@@ -84,17 +84,10 @@
          continue;
       }
 
-<<<<<<< HEAD
-      for (option_list_cit it = p_grp->options.begin(); it != p_grp->options.end(); ++it)
-      {
-         const option_map_value_t *option = get_option_name(*it);
-         assert(option != nullptr);
-=======
       for (auto optionEnumVal : p_grp->options)
       {
-         const option_map_value *option = get_option_name(optionEnumVal);
-
->>>>>>> 425932a1
+         const option_map_value_t *option = get_option_name(optionEnumVal);
+
          // Create a better readable name from the options name
          // by replacing '_' by a space and use some upper case characters.
          char *optionNameReadable = new char[strlen(option->name) + 1];
