/**
 * @file tokenize.cpp
 * This file breaks up the text stream into tokens or chunks.
 *
 * Each routine needs to set pc.len and pc.type.
 *
 * @author  Ben Gardner
 * @license GPL v2+
 */
#include "tokenize.h"
#include "uncrustify_types.h"
#include "char_table.h"
#include "punctuators.h"
#include "chunk_list.h"
#include <cstdio>
#include <cstdlib>
#include <cstring>
#include "unc_ctype.h"
#include "uncrustify.h"
#include "keywords.h"
#include "tabulator.h"


struct tok_info
{
   tok_info()
      : last_ch(0)
      , idx(0)
      , row(1)
      , col(1)
   {
   }

<<<<<<< HEAD
   int    last_ch;
=======
   size_t last_ch;
>>>>>>> e2cd0ce0
   size_t idx;
   size_t row;
   size_t col;
};

struct tok_ctx
{
   explicit tok_ctx(const deque<int> &d)
      : data(d)
   {
   }


   /* save before trying to parse something that may fail */
   void save()
   {
      save(s);
   }


   void save(tok_info &info) const
   {
      info = c;
   }


   /* restore previous saved state */
   void restore()
   {
      restore(s);
   }


   void restore(const tok_info &info)
   {
      c = info;
   }


   bool more() const
   {
      return(c.idx < data.size());
   }


<<<<<<< HEAD
   int peek() const
   {
      return( (more()== true) ? data[c.idx] : -1);
   }


   int peek(size_t idx) const
   {
      idx += c.idx;
      return((idx < data.size()) ? data[idx] : -1);
=======
   size_t peek()
   {
      return(more() ? data[c.idx] : 0);
   }


   size_t peek(size_t idx)
   {
      idx += c.idx;
      return((idx < data.size()) ? data[idx] : 0);
>>>>>>> e2cd0ce0
   }


   size_t get()
   {
      if (more())
      {
         size_t ch = data[c.idx++];
         switch (ch)
         {
         case '\t':
            c.col = calc_next_tab_column(c.col, cpd.settings[UO_input_tab_size].u);
            break;

         case '\n':
            if (c.last_ch != '\r')
            {
               c.row++;
               c.col = 1;
            }
            break;

         case '\r':
            c.row++;
            c.col = 1;
            break;

         default:
            c.col++;
            break;
         }
         c.last_ch = ch;
         return(ch);
      }
      return(0);
   }


   bool expect(size_t ch)
   {
      if (peek() == ch)
      {
         get();
         return(true);
      }
      return(false);
   }

   const deque<int> &data;
   tok_info         c; /* current */
   tok_info         s; /* saved */
};


/**
 * Count the number of characters in a word.
 * The first character is already valid for a keyword
 *
 * @param pc   The structure to update, str is an input.
 * @return     Whether a word was parsed (always true)
 */
static bool parse_word(
   tok_ctx &ctx,
   chunk_t &pc,
   bool    skipcheck
);


/**
 * Count the number of characters in a quoted string.
 * The next bit of text starts with a quote char " or ' or <.
 * Count the number of characters until the matching character.
 *
 * @param pc   The structure to update, str is an input.
 * @return     Whether a string was parsed
 */
<<<<<<< HEAD
static bool parse_string(
   tok_ctx &ctx,
   chunk_t &pc,
   size_t  quote_idx,
   bool    allow_escape
);
=======
static bool parse_string(tok_ctx &ctx, chunk_t &pc, size_t quote_idx, bool allow_escape);
>>>>>>> e2cd0ce0


/**
 * Literal string, ends with single "
 * Two "" don't end the string.
 *
 * @param pc   The structure to update, str is an input.
 * @return     Whether a string was parsed
 */
static bool parse_cs_string(
   tok_ctx &ctx,
   chunk_t &pc
);


/**
 * Interpolated strings start with $" end with a single "
 * Double quotes are escaped by doubling.
 * Need to track embedded { } pairs and ignore anything between.
 *
 * @param pc   The structure to update, str is an input.
 * @return     Whether a string was parsed
 */
static bool parse_cs_interpolated_string(
   tok_ctx &ctx,
   chunk_t &pc
);


/**
 * VALA verbatim string, ends with three quotes (""")
 *
 * @param pc   The structure to update, str is an input.
 */
static void parse_verbatim_string(
   tok_ctx &ctx,
   chunk_t &pc
);


<<<<<<< HEAD
static bool tag_compare(
   const deque<int> &d,
   size_t           a_idx,
   size_t           b_idx,
   size_t           len
);
=======
static bool tag_compare(const deque<int> &d, size_t a_idx, size_t b_idx, size_t len);
>>>>>>> e2cd0ce0


/**
 * Parses a C++0x 'R' string. R"( xxx )" R"tag(  )tag" u8R"(x)" uR"(x)"
 * Newlines may be in the string.
 */
<<<<<<< HEAD
static bool parse_cr_string(
   tok_ctx &ctx,
   chunk_t &pc,
   size_t  q_idx
);
=======
static bool parse_cr_string(tok_ctx &ctx, chunk_t &pc, size_t q_idx);
>>>>>>> e2cd0ce0


/**
 * Count the number of whitespace characters.
 *
 * @param pc   The structure to update, str is an input.
 * @return     Whether whitespace was parsed
 */
static bool parse_whitespace(
   tok_ctx &ctx,
   chunk_t &pc
);


/**
 * Called when we hit a backslash.
 * If there is nothing but whitespace until the newline, then this is a
 * backslash newline
 */
static bool parse_bs_newline(
   tok_ctx &ctx,
   chunk_t &pc
);


/**
 * Parses any number of tab or space chars followed by a newline.
 * Does not change pc.len if a newline isn't found.
 * This is not the same as parse_whitespace() because it only consumes until
 * a single newline is encountered.
 */
static bool parse_newline(
   tok_ctx &ctx
);


/**
 * PAWN #define is different than C/C++.
 *   #define PATTERN REPLACEMENT_TEXT
 * The PATTERN may not contain a space or '[' or ']'.
 * A generic whitespace check should be good enough.
 * Do not change the pattern.
 */
static void parse_pawn_pattern(
   tok_ctx   &ctx,
   chunk_t   &pc,
   c_token_t tt
);


static bool parse_ignored(
   tok_ctx &ctx,
   chunk_t &pc
);


/**
 * Skips the next bit of whatever and returns the type of block.
 *
 * pc.str is the input text.
 * pc.len in the output length.
 * pc.type is the output type
 * pc.column is output column
 *
 * @param pc      The structure to update, str is an input.
 * @return        true/false - whether anything was parsed
 */
static bool parse_next(
   tok_ctx &ctx,
   chunk_t &pc
);


/**
 * Parses all legal D string constants.
 *
 * Quoted strings:
 *   r"Wysiwyg"      # WYSIWYG string
 *   x"hexstring"    # Hexadecimal array
 *   `Wysiwyg`       # WYSIWYG string
 *   'char'          # single character
 *   "reg_string"    # regular string
 *
 * Non-quoted strings:
 * \x12              # 1-byte hex constant
 * \u1234            # 2-byte hex constant
 * \U12345678        # 4-byte hex constant
 * \123              # octal constant
 * \&amp;            # named entity
 * \n                # single character
 *
 * @param pc   The structure to update, str is an input.
 * @return     Whether a string was parsed
 */
static bool d_parse_string(
   tok_ctx &ctx,
   chunk_t &pc
);


/**
 * Figure of the length of the comment at text.
 * The next bit of text starts with a '/', so it might be a comment.
 * There are three types of comments:
 *  - C comments that start with  '/ *' and end with '* /'
 *  - C++ comments that start with //
 *  - D nestable comments '/+' '+/'
 *
 * @param pc   The structure to update, str is an input.
 * @return     Whether a comment was parsed
 */
static bool parse_comment(
   tok_ctx &ctx,
   chunk_t &pc
);


/**
 * Figure of the length of the code placeholder at text, if present.
 * This is only for Xcode which sometimes inserts temporary code placeholder
 * chunks, which in plaintext <#look like this#>.
 *
 * @param pc   The structure to update, str is an input.
 * @return     Whether a placeholder was parsed.
 */
static bool parse_code_placeholder(
   tok_ctx &ctx,
   chunk_t &pc
);


/**
 * Parse any attached suffix, which may be a user-defined literal suffix.
 * If for a string, explicitly exclude common format and scan specifiers, ie,
 * PRIx32 and SCNx64.
 */
static void parse_suffix(
   tok_ctx &ctx,
   chunk_t &pc,
   bool    forstring
);


static bool is_bin (int ch);
static bool is_bin_(int ch);

static bool is_oct (int ch);
static bool is_oct_(int ch);

static bool is_dec (int ch);
static bool is_dec_(int ch);

static bool is_hex (int ch);
static bool is_hex_(int ch);


/**
 * Count the number of characters in the number.
 * The next bit of text starts with a number (0-9 or '.'), so it is a number.
 * Count the number of characters in the number.
 *
 * This should cover all number formats for all languages.
 * Note that this is not a strict parser. It will happily parse numbers in
 * an invalid format.
 *
 * For example, only D allows underscores in the numbers, but they are
 * allowed in all formats.
 *
 * @param pc   The structure to update, str is an input.
 * @return     Whether a number was parsed
 */
static bool parse_number(tok_ctx &ctx, chunk_t &pc);


static bool d_parse_string(tok_ctx &ctx, chunk_t &pc)
{
   size_t ch = ctx.peek();

   if ((ch == '"') || (ch == '\'') || (ch == '`'))
   {
      return(parse_string(ctx, pc, 0, true));
   }
   else if (ch == '\\')
   {
      ctx.save();
      int cnt;
      pc.str.clear();
      while (ctx.peek() == '\\')
      {
         pc.str.append(ctx.get());
         /* Check for end of file */
         switch (ctx.peek())
         {
         case 'x':
            /* \x HexDigit HexDigit */
            cnt = 3;
            while (cnt--)  // \todo DRY
            {
               pc.str.append(ctx.get());
            }
            break;

         case 'u':
            /* \u HexDigit HexDigit HexDigit HexDigit */
            cnt = 5;
            while (cnt--)
            {
               pc.str.append(ctx.get());
            }
            break;

         case 'U':
            /* \U HexDigit (x8) */
            cnt = 9;
            while (cnt--)
            {
               pc.str.append(ctx.get());
            }
            break;

         case '0':
         case '1':
         case '2':
         case '3':
         case '4':
         case '5':
         case '6':
         case '7':
            /* handle up to 3 octal digits */
            pc.str.append(ctx.get());
            ch = ctx.peek();
            if ((ch >= '0') && (ch <= '7'))
            {
               pc.str.append(ctx.get());
               ch = ctx.peek();
               if ((ch >= '0') && (ch <= '7'))
               {
                  pc.str.append(ctx.get());
               }
            }
            break;

         case '&':
            /* \& NamedCharacterEntity ; */
            pc.str.append(ctx.get());
            while (unc_isalpha(ctx.peek()))
            {
               pc.str.append(ctx.get());
            }
            if (ctx.peek() == ';')
            {
               pc.str.append(ctx.get());
            }
            break;

         default:
            /* Everything else is a single character */
            pc.str.append(ctx.get());
            break;
         }
      }

      if (pc.str.size() > 1)
      {
         pc.type = CT_STRING;
         return(true);
      }
      ctx.restore();
   }
   else if (((ch == 'r') || (ch == 'x')) && (ctx.peek(1) == '"'))
   {
      return(parse_string(ctx, pc, 1, false));
   }
   return(false);
}


#if 0


/**
 * A string-in-string search.  Like strstr() with a haystack length.
 */
static const char *str_search(const char *needle, const char *haystack, int haystack_len)
{
   int needle_len = strlen(needle);

   while (haystack_len-- >= needle_len)
   {
      if (memcmp(needle, haystack, needle_len) == 0)
      {
         return(haystack);
      }
      haystack++;
   }
   return(NULL);
}
#endif


static bool parse_comment(tok_ctx &ctx, chunk_t &pc)
{
<<<<<<< HEAD
   bool is_d    = (cpd.lang_flags & LANG_D ) != 0;
   bool is_cs   = (cpd.lang_flags & LANG_CS) != 0;
   int  d_level = 0;
=======
   bool   is_d    = (cpd.lang_flags & LANG_D) != 0;          // forcing value to bool
   bool   is_cs   = (cpd.lang_flags & LANG_CS) != 0;         // forcing value to bool
   size_t d_level = 0;
>>>>>>> e2cd0ce0

   /* does this start with '/ /' or '/ *' or '/ +' (d) */
   if ((ctx.peek() != '/') ||
       ((ctx.peek(1) != '*') && (ctx.peek(1) != '/') &&
        ((ctx.peek(1) != '+') || !is_d)))
   {
      return(false);
   }

   ctx.save();

   /* account for opening two chars */
   pc.str = ctx.get();   /* opening '/' */
   size_t ch = ctx.get();
   pc.str.append(ch);    /* second char */

   if (ch == '/')
   {
      pc.type = CT_COMMENT_CPP;
      while (true)
      {
         int bs_cnt = 0;
         while (ctx.more())
         {
            ch = ctx.peek();
            if ((ch == '\r') || (ch == '\n'))
            {
               break;
            }
            if ((ch == '\\') && !is_cs) /* backslashes aren't special in comments in C# */
            {
               bs_cnt++;
            }
            else
            {
               bs_cnt = 0;
            }
            pc.str.append(ctx.get());
         }

         /* If we hit an odd number of backslashes right before the newline,
          * then we keep going.
          */
         if (((bs_cnt & 1) == 0) || !ctx.more())
         {
            break;
         }
         if (ctx.peek() == '\r') { pc.str.append(ctx.get()); }
         if (ctx.peek() == '\n') { pc.str.append(ctx.get()); }
         pc.nl_count++;
         cpd.did_newline = true;
      }
   }
   else if (!ctx.more())
   {
      /* unexpected end of file */
      ctx.restore();
      return(false);
   }
   else if (ch == '+')
   {
      pc.type = CT_COMMENT;
      d_level++;
      while ((d_level > 0) && ctx.more())
      {
         if ((ctx.peek() == '+') && (ctx.peek(1) == '/'))
         {
            pc.str.append(ctx.get());  /* store the '+' */
            pc.str.append(ctx.get());  /* store the '/' */
            d_level--;
            continue;
         }

         if ((ctx.peek() == '/') && (ctx.peek(1) == '+'))
         {
            pc.str.append(ctx.get());  /* store the '/' */
            pc.str.append(ctx.get());  /* store the '+' */
            d_level++;
            continue;
         }

         ch = ctx.get();
         pc.str.append(ch);
         if ((ch == '\n') || (ch == '\r'))
         {
            pc.type = CT_COMMENT_MULTI;
            pc.nl_count++;

            if (ch == '\r')
            {
               if (ctx.peek() == '\n')
               {
                  cpd.le_counts[LE_CRLF]++;
                  pc.str.append(ctx.get());  /* store the '\n' */
               }
               else
               {
                  cpd.le_counts[LE_CR]++;
               }
            }
            else
            {
               cpd.le_counts[LE_LF]++;
            }
         }
      }
   }
   else  /* must be '/ *' */
   {
      pc.type = CT_COMMENT;
      while (ctx.more())
      {
         if ((ctx.peek() == '*') && (ctx.peek(1) == '/'))
         {
            pc.str.append(ctx.get());  /* store the '*' */
            pc.str.append(ctx.get());  /* store the '/' */

            tok_info ss;
            ctx.save(ss);
<<<<<<< HEAD
            size_t oldsize = pc.str.size();
=======
            size_t   oldsize = pc.str.size();
>>>>>>> e2cd0ce0

            /* If there is another C comment right after this one, combine them */
            while ((ctx.peek() == ' ') || (ctx.peek() == '\t'))
            {
               pc.str.append(ctx.get());
            }
            if ((ctx.peek() != '/') || (ctx.peek(1) != '*'))
            {
               /* undo the attempt to join */
               ctx.restore(ss);
               pc.str.resize(oldsize);
               break;
            }
         }

         ch = ctx.get();
         pc.str.append(ch);
         if ((ch == '\n') || (ch == '\r'))
         {
            pc.type = CT_COMMENT_MULTI;
            pc.nl_count++;

            if (ch == '\r')
            {
               if (ctx.peek() == '\n')
               {
                  cpd.le_counts[LE_CRLF]++;
                  pc.str.append(ctx.get());  /* store the '\n' */
               }
               else
               {
                  cpd.le_counts[LE_CR]++;
               }
            }
            else
            {
               cpd.le_counts[LE_LF]++;
            }
         }
      }
   }

   if (cpd.unc_off)
   {
      const char *ontext = cpd.settings[UO_enable_processing_cmt].str;
      if ((ontext == NULL) || !ontext[0])
      {
         ontext = UNCRUSTIFY_ON_TEXT;
      }

      if (pc.str.find(ontext) >= 0)
      {
         LOG_FMT(LBCTRL, "Found '%s' on line %zu\n", ontext, pc.orig_line);
         cpd.unc_off = false;
      }
   }
   else
   {
      const char *offtext = cpd.settings[UO_disable_processing_cmt].str;
      if ((offtext == NULL) || !offtext[0])
      {
         offtext = UNCRUSTIFY_OFF_TEXT;
      }

      if (pc.str.find(offtext) >= 0)
      {
         LOG_FMT(LBCTRL, "Found '%s' on line %zu\n", offtext, pc.orig_line);
         cpd.unc_off = true;
         // Issue #842
         cpd.unc_off_used = true;
      }
   }
   return(true);
}


static bool parse_code_placeholder(tok_ctx &ctx, chunk_t &pc)
{
   if ((ctx.peek() != '<') || (ctx.peek(1) != '#'))
   {
      return(false);
   }

   ctx.save();

   /* account for opening two chars '<#' */
   pc.str = ctx.get();
   pc.str.append(ctx.get());

   /* grab everything until '#>', fail if not found. */
   size_t last1 = 0;
   while (ctx.more())
   {
      size_t last2 = last1;
      last1 = ctx.get();
      pc.str.append(last1);

      if ((last2 == '#') && (last1 == '>'))
      {
         pc.type = CT_WORD;
         return(true);
      }
   }
   ctx.restore();
   return(false);
}


static void parse_suffix(tok_ctx &ctx, chunk_t &pc, bool forstring = false)
{
   if (CharTable::IsKeyword1(ctx.peek()))
   {
      size_t slen    = 0;
      size_t oldsize = pc.str.size();

      /* don't add the suffix if we see L" or L' or S" */
      size_t p1 = ctx.peek();
      size_t p2 = ctx.peek(1);
      if (forstring &&
          (((p1 == 'L') && ((p2 == '"') || (p2 == '\''))) ||
           ((p1 == 'S') &&  (p2 == '"'))))
      {
         return;
      }

      tok_info ss;
      ctx.save(ss);
      while (ctx.more() && CharTable::IsKeyword2(ctx.peek()))
      {
         slen++;
         pc.str.append(ctx.get());
      }

      if (forstring && (slen >= 4) &&
          (pc.str.startswith("PRI", oldsize) ||
           pc.str.startswith("SCN", oldsize)))
      {
         ctx.restore(ss);
         pc.str.resize(oldsize);
      }
   }
}


static bool is_bin(int ch)
{
   return((ch == '0') || (ch == '1'));
}


static bool is_bin_(int ch)
{
   return(is_bin(ch) || (ch == '_'));
}


static bool is_oct(int ch)
{
   return((ch >= '0') && (ch <= '7'));
}


static bool is_oct_(int ch)
{
   return(is_oct(ch) || (ch == '_'));
}


static bool is_dec(int ch)
{
   return((ch >= '0') && (ch <= '9'));
}


static bool is_dec_(int ch)
{
   return(is_dec(ch) || (ch == '_'));
}


static bool is_hex(int ch)
{
   return(((ch >= '0') && (ch <= '9')) ||
          ((ch >= 'a') && (ch <= 'f')) ||
          ((ch >= 'A') && (ch <= 'F')) );
}


static bool is_hex_(int ch)
{
   return(is_hex(ch) || (ch == '_'));
}


static bool parse_number(tok_ctx &ctx, chunk_t &pc)
{
   /* A number must start with a digit or a dot, followed by a digit */
   if (!is_dec(ctx.peek()) &&
       ((ctx.peek() != '.') || !is_dec(ctx.peek(1))))
   {
      return(false);
   }

   bool is_float = (ctx.peek() == '.');
   if (is_float && (ctx.peek(1) == '.'))
   {
      return(false);
   }

   /* Check for Hex, Octal, or Binary
    * Note that only D and Pawn support binary, but who cares? */
   bool did_hex = false;
   if (ctx.peek() == '0')
   {
      pc.str.append(ctx.get());  /* store the '0' */
      size_t  ch;
      chunk_t pc_temp;
      size_t  pc_length;

      pc_temp.str.append('0');
      // MS constant might have an "h" at the end. Look for it
      ctx.save();
      while (ctx.more() && CharTable::IsKeyword2(ctx.peek()))
      {
         ch = ctx.get();
         pc_temp.str.append(ch);
      }
      pc_length = pc_temp.len();
      ch        = pc_temp.str[pc_length - 1];
      ctx.restore();
      LOG_FMT(LGUY, "%s(%d): pc_temp:%s\n", __func__, __LINE__, pc_temp.text());
      if (ch == 'h')
      {
         // we have an MS hexadecimal number with "h" at the end
         LOG_FMT(LGUY, "%s(%d): MS hexadecimal number\n", __func__, __LINE__);
         did_hex = true;
         do
         {
            pc.str.append(ctx.get()); /* store the rest */
         } while (is_hex_(ctx.peek()));
         pc.str.append(ctx.get());    /* store the h */
         LOG_FMT(LGUY, "%s(%d): pc:%s\n", __func__, __LINE__, pc.text());
      }
      else
      {
         switch (unc_toupper(ctx.peek()))
         {
         case 'X':               /* hex */
            did_hex = true;
            do
            {
               pc.str.append(ctx.get());  /* store the 'x' and then the rest */
            } while (is_hex_(ctx.peek()));
            break;

         case 'B':               /* binary */
            do
            {
               pc.str.append(ctx.get());  /* store the 'b' and then the rest */
            } while (is_bin_(ctx.peek()));
            break;

         case '0':               /* octal or decimal */
         case '1':
         case '2':
         case '3':
         case '4':
         case '5':
         case '6':
         case '7':
         case '8':
         case '9':
            do
            {
               pc.str.append(ctx.get());
            } while (is_oct_(ctx.peek()));
            break;

         default:
            /* either just 0 or 0.1 or 0UL, etc */
            break;
         }
      }
   }
   else
   {
      /* Regular int or float */
      while (is_dec_(ctx.peek()))
      {
         pc.str.append(ctx.get());
      }
   }

   /* Check if we stopped on a decimal point & make sure it isn't '..' */
   if ((ctx.peek() == '.') && (ctx.peek(1) != '.'))
   {
      pc.str.append(ctx.get());
      is_float = true;
      if (did_hex)
      {
         while (is_hex_(ctx.peek()))
         {
            pc.str.append(ctx.get());
         }
      }
      else
      {
         while (is_dec_(ctx.peek()))
         {
            pc.str.append(ctx.get());
         }
      }
   }

   /* Check exponent
    * Valid exponents per language (not that it matters):
    * C/C++/D/Java: eEpP
<<<<<<< HEAD
    * C#/Pawn:      eE */
   int tmp = unc_toupper(ctx.peek());
=======
    * C#/Pawn:      eE
    */
   size_t tmp = unc_toupper(ctx.peek());
>>>>>>> e2cd0ce0
   if ((tmp == 'E') || (tmp == 'P'))
   {
      is_float = true;
      pc.str.append(ctx.get());
      if ((ctx.peek() == '+') || (ctx.peek() == '-'))
      {
         pc.str.append(ctx.get());
      }
      while (is_dec_(ctx.peek()))
      {
         pc.str.append(ctx.get());
      }
   }

   /* Check the suffixes
    * Valid suffixes per language (not that it matters):
    *        Integer       Float
    * C/C++: uUlL64        lLfF
    * C#:    uUlL          fFdDMm
    * D:     uUL           ifFL
    * Java:  lL            fFdD
    * Pawn:  (none)        (none)
    *
    * Note that i, f, d, and m only appear in floats. */
   while (1)
   {
      size_t tmp2 = unc_toupper(ctx.peek());
      if ((tmp2 == 'I') || (tmp2 == 'F') || (tmp2 == 'D') || (tmp2 == 'M'))
      {
         is_float = true;
      }
      else if ((tmp2 != 'L') && (tmp2 != 'U'))
      {
         break;
      }
      pc.str.append(ctx.get());
   }

   /* skip the Microsoft-specific '64' suffix */
   if ((ctx.peek() == '6') && (ctx.peek(1) == '4'))
   {
      pc.str.append(ctx.get());
      pc.str.append(ctx.get());
   }

   pc.type = is_float ? CT_NUMBER_FP : CT_NUMBER;

   /* If there is anything left, then we are probably dealing with garbage or
    * some sick macro junk. Eat it.
    */
   parse_suffix(ctx, pc);

   return(true);
}


<<<<<<< HEAD
static bool parse_string(tok_ctx &ctx, chunk_t &pc, size_t quote_idx,
      bool allow_escape)
{
   char escape_char        = (char)cpd.settings[UO_string_escape_char].n;
   char escape_char2       = (char)cpd.settings[UO_string_escape_char2].n;
   bool should_escape_tabs = cpd.settings[UO_string_replace_tab_chars].b && (cpd.lang_flags & LANG_ALLC);
=======
static bool parse_string(tok_ctx &ctx, chunk_t &pc, size_t quote_idx, bool allow_escape)
{
   size_t escape_char        = cpd.settings[UO_string_escape_char].u;
   size_t escape_char2       = cpd.settings[UO_string_escape_char2].u;
   bool   should_escape_tabs = cpd.settings[UO_string_replace_tab_chars].b && (cpd.lang_flags & LANG_ALLC);
>>>>>>> e2cd0ce0

   pc.str.clear();
   while (quote_idx-- > 0)
   {
      pc.str.append(ctx.get());
   }

   pc.type = CT_STRING;
   size_t end_ch = CharTable::Get(ctx.peek()) & 0xff;
   pc.str.append(ctx.get());  /* store the " */

   bool escaped = false;
   while (ctx.more())
   {
      size_t lastcol = ctx.c.col;
<<<<<<< HEAD
      int    ch      = ctx.get();
=======
      size_t ch      = ctx.get();
>>>>>>> e2cd0ce0

      if ((ch == '\t') && should_escape_tabs)
      {
         ctx.c.col = lastcol + 2;
         pc.str.append(escape_char);
         pc.str.append('t');
         continue;
      }

      pc.str.append(ch);
      if (ch == '\n')
      {
         pc.nl_count++;
         pc.type = CT_STRING_MULTI;
         escaped = false;
         continue;
      }
      if ((ch == '\r') && (ctx.peek() != '\n'))
      {
         pc.str.append(ctx.get());
         pc.nl_count++;
         pc.type = CT_STRING_MULTI;
         escaped = false;
         continue;
      }
      if (!escaped)
      {
         if (ch == escape_char)
         {
            escaped = (escape_char != 0);
         }
         else if ((ch == escape_char2) && (ctx.peek() == end_ch))
         {
            escaped = allow_escape;
         }
         else if (ch == end_ch)
         {
            break;
         }
      }
      else
      {
         escaped = false;
      }
   }

   parse_suffix(ctx, pc, true);
   return(true);
}


static bool parse_cs_string(tok_ctx &ctx, chunk_t &pc)
{
   pc.str = ctx.get();
   pc.str.append(ctx.get());
   pc.type = CT_STRING;

   bool should_escape_tabs = cpd.settings[UO_string_replace_tab_chars].b;

   /* go until we hit a zero (end of file) or a single " */
   while (ctx.more())
   {
      size_t ch = ctx.get();
      pc.str.append(ch);
      if ((ch == '\n') || (ch == '\r'))
      {
         pc.type = CT_STRING_MULTI;
         pc.nl_count++;
      }
      else if (ch == '\t')
      {
         if (should_escape_tabs && !cpd.warned_unable_string_replace_tab_chars)
         {
            cpd.warned_unable_string_replace_tab_chars = true;

            log_sev_t warnlevel = (log_sev_t)cpd.settings[UO_warn_level_tabs_found_in_verbatim_string_literals].u;

            /* a tab char can't be replaced with \\t because escapes don't work in here-strings. best we can do is warn. */
            LOG_FMT(warnlevel, "%s:%zu Detected non-replaceable tab char in literal string\n", cpd.filename, pc.orig_line);
            if (warnlevel < LWARN)
            {
               cpd.error_count++;
            }
         }
      }
      else if (ch == '"')
      {
         if (ctx.peek() == '"')
         {
            pc.str.append(ctx.get());
         }
         else
         {
            break;
         }
      }
   }

   return(true);
}


static bool parse_cs_interpolated_string(tok_ctx &ctx, chunk_t &pc)
{
   pc.str = ctx.get();        // '$'
   pc.str.append(ctx.get());  // '"'
   pc.type = CT_STRING;

   int depth = 0;

   /* go until we hit a zero (end of file) or a single " */
   while (ctx.more())
   {
      size_t ch = ctx.get();
      pc.str.append(ch);

      /* if we are inside a { }, then we only look for a } */
      if (depth > 0)
      {
         if (ch == '}')
         {
            if (ctx.peek() == '}')
            {
               // }} doesn't decrease the depth
               pc.str.append(ctx.get());  // '{'
            }
            else
            {
               depth--;
            }
         }
      }
      else
      {
         if (ch == '{')
         {
            if (ctx.peek() == '{')
            {
               // {{ doesn't increase the depth
               pc.str.append(ctx.get());
            }
            else
            {
               depth++;
            }
         }
         else if (ch == '"')
         {
            if (ctx.peek() == '"')
            {
               pc.str.append(ctx.get());
            }
            else
            {
               break;
            }
         }
      }
   }

   return(true);
}


static void parse_verbatim_string(tok_ctx &ctx, chunk_t &pc)
{
   pc.type = CT_STRING;

   // consume the initial """
   pc.str = ctx.get();
   pc.str.append(ctx.get());
   pc.str.append(ctx.get());

   /* go until we hit a zero (end of file) or a """ */
   while (ctx.more())
   {
      size_t ch = ctx.get();
      pc.str.append(ch);
      if ((ch == '"') &&
          (ctx.peek() == '"') &&
          (ctx.peek(1) == '"'))
      {
         pc.str.append(ctx.get());
         pc.str.append(ctx.get());
         break;
      }
      if ((ch == '\n') || (ch == '\r'))
      {
         pc.type = CT_STRING_MULTI;
         pc.nl_count++;
      }
   }
}


static bool tag_compare(const deque<int> &d, size_t a_idx, size_t b_idx, size_t len)
{
   if (a_idx != b_idx)
   {
      while (len-- > 0)
      {
         if (d[a_idx] != d[b_idx])
         {
            return(false);
         }
      }
   }
   return(true);
}


static bool parse_cr_string(tok_ctx &ctx, chunk_t &pc, size_t q_idx)
{
   size_t tag_idx = ctx.c.idx + q_idx + 1;
   size_t tag_len = 0;

   ctx.save();

   /* Copy the prefix + " to the string */
   pc.str.clear();
   size_t cnt = q_idx + 1;
   while (cnt--)
   {
      pc.str.append(ctx.get());
   }

   /* Add the tag and get the length of the tag */
   while (ctx.more() && (ctx.peek() != '('))
   {
      tag_len++;
      pc.str.append(ctx.get());
   }
   if (ctx.peek() != '(')
   {
      ctx.restore();
      return(false);
   }

   pc.type = CT_STRING;
   while (ctx.more())
   {
      if ((ctx.peek() == ')') &&
          (ctx.peek(tag_len + 1) == '"') &&
          tag_compare(ctx.data, tag_idx, ctx.c.idx + 1, tag_len))
      {
         cnt = tag_len + 2;   /* for the )" */
         while (cnt--)
         {
            pc.str.append(ctx.get());
         }
         parse_suffix(ctx, pc);
         return(true);
      }
      if (ctx.peek() == '\n')
      {
         pc.str.append(ctx.get());
         pc.nl_count++;
         pc.type = CT_STRING_MULTI;
      }
      else
      {
         pc.str.append(ctx.get());
      }
   }
   ctx.restore();
   return(false);
}


static bool parse_word(tok_ctx &ctx, chunk_t &pc, bool skipcheck)
{
   static unc_text intr_txt("@interface");

   /* The first character is already valid */
   pc.str.clear();
   pc.str.append(ctx.get());

   while (ctx.more())
   {
<<<<<<< HEAD
      int ch = ctx.peek();
      if (CharTable::IsKeyword2(ch))
=======
      size_t ch = ctx.peek();
      if (CharTable::IsKw2(ch))
>>>>>>> e2cd0ce0
      {
         pc.str.append(ctx.get());
      }
      else if ((ch == '\\') && (unc_tolower(ctx.peek(1)) == 'u'))
      {
         pc.str.append(ctx.get());
         pc.str.append(ctx.get());
         skipcheck = true;
      }
      else
      {
         break;
      }

      /* HACK: Non-ASCII character are only allowed in identifiers */
      if (ch > 0x7f)
      {
         skipcheck = true;
      }
   }
   pc.type = CT_WORD;

   if (skipcheck)
   {
      return(true);
   }

   /* Detect pre-processor functions now */
   if ((cpd.is_preproc == CT_PP_DEFINE) &&
       (cpd.preproc_ncnl_count == 1))
   {
      if (ctx.peek() == '(') { pc.type = CT_MACRO_FUNC; }
      else                   { pc.type = CT_MACRO;      }
   }
   else
   {
      /* '@interface' is reserved, not an interface itself */
      if ((cpd.lang_flags & LANG_JAVA) && pc.str.startswith("@") &&
          !pc.str.equals(intr_txt))
      {
         pc.type = CT_ANNOTATION;
      }
      else
      {
         /* Turn it into a keyword now */
         pc.type = find_keyword_type(pc.text(), pc.str.size());
      }
   }

   return(true);
}


static bool parse_whitespace(tok_ctx &ctx, chunk_t &pc)
{
   size_t nl_count = 0;
<<<<<<< HEAD
   int    ch       = -2;
=======
   size_t ch       = 0;
>>>>>>> e2cd0ce0

   /* REVISIT: use a better whitespace detector? */
   while (ctx.more() && unc_isspace(ctx.peek()))
   {
      ch = ctx.get();   /* throw away the whitespace char */
      switch (ch)
      {
      case '\r':
         if (ctx.expect('\n')) { cpd.le_counts[LE_CRLF]++; } /* CRLF ending */
         else                  { cpd.le_counts[LE_CR  ]++; } /* CR ending */
         nl_count++;
         pc.orig_prev_sp = 0;
         break;

      case '\n':
         /* LF ending */
         cpd.le_counts[LE_LF]++;
         nl_count++;
         pc.orig_prev_sp = 0;
         break;

      case '\t':
         pc.orig_prev_sp += calc_next_tab_column(cpd.column, cpd.settings[UO_input_tab_size].u) - cpd.column;
         break;

      case ' ':
         pc.orig_prev_sp++;
         break;

      default:
         break;
      }
   }

   if (ch != 0)
   {
      pc.str.clear();
      pc.nl_count  = nl_count;
      pc.type      = nl_count ? CT_NEWLINE : CT_WHITESPACE;
      pc.after_tab = (ctx.c.last_ch == '\t');
      return(true);
   }
   return(false);
}


static bool parse_bs_newline(tok_ctx &ctx, chunk_t &pc)
{
   ctx.save();
   ctx.get(); /* skip the '\' */

   size_t ch;
   while (ctx.more() && unc_isspace(ch = ctx.peek()))
   {
      ctx.get();
      if ((ch == '\r') || (ch == '\n'))
      {
         if (ch == '\r')
         {
            ctx.expect('\n');
         }
         pc.str      = "\\";
         pc.type     = CT_NL_CONT;
         pc.nl_count = 1;
         return(true);
      }
   }

   ctx.restore();
   return(false);
}


static bool parse_newline(tok_ctx &ctx)
{
   ctx.save();

   /* Eat whitespace */
   while ((ctx.peek() == ' ') || (ctx.peek() == '\t'))
   {
      ctx.get();
   }
   if ((ctx.peek() == '\r'  ) || (ctx.peek() == '\n'))
   {
      if (!ctx.expect('\n'))
      {
         ctx.get();
         ctx.expect('\n');
      }
      return(true);
   }
   ctx.restore();
   return(false);
}


static void parse_pawn_pattern(tok_ctx &ctx, chunk_t &pc, c_token_t tt)
{
   pc.str.clear();
   pc.type = tt;
   while (!unc_isspace(ctx.peek()))
   {
      /* end the pattern on an escaped newline */
      if (ctx.peek() == '\\')
      {
         size_t ch = ctx.peek(1);
         if ((ch == '\n') || (ch == '\r'))
         {
            break;
         }
      }
      pc.str.append(ctx.get());
   }
}


static bool parse_ignored(tok_ctx &ctx, chunk_t &pc)
{
   size_t nl_count = 0;

   /* Parse off newlines/blank lines */
   while (parse_newline(ctx))
   {
      nl_count++;
   }
   if (nl_count > 0)
   {
      pc.nl_count = nl_count;
      pc.type     = CT_NEWLINE;
      return(true);
   }

   /* See if the UO_enable_processing_cmt text is on this line */
   ctx.save();
   pc.str.clear();
   while ((ctx.more() == true) &&
          (ctx.peek() != '\r') &&
          (ctx.peek() != '\n') )
   {
      pc.str.append(ctx.get());
   }
   if (pc.str.size() == 0)
   {
      /* end of file? */
      return(false);
   }
   /* Note that we aren't actually making sure this is in a comment, yet */
   const char *ontext = cpd.settings[UO_enable_processing_cmt].str;
   if (ontext == NULL)
   {
      ontext = UNCRUSTIFY_ON_TEXT;
   }
   if (pc.str.find(ontext) < 0)
   {
      pc.type = CT_IGNORED;
      return(true);
   }
   ctx.restore();

   /* parse off whitespace leading to the comment */
   if (parse_whitespace(ctx, pc))
   {
      pc.type = CT_IGNORED;
      return(true);
   }

   /* Look for the ending comment and let it pass */
   if (parse_comment(ctx, pc) && !cpd.unc_off)
   {
      return(true);
   }

   /* Reset the chunk & scan to until a newline */
   pc.str.clear();
   while (ctx.more() &&
          (ctx.peek() != '\r') &&
          (ctx.peek() != '\n'))
   {
      pc.str.append(ctx.get());
   }
   if (pc.str.size() > 0)
   {
      pc.type = CT_IGNORED;
      return(true);
   }
   return(false);
}


static bool parse_next(tok_ctx &ctx, chunk_t &pc)
{
   if (!ctx.more())
   {
      //fprintf(stderr, "All done!\n");
      return(false);
   }

   /* Save off the current column */
   pc.orig_line = ctx.c.row;
   pc.column    = ctx.c.col;
   pc.orig_col  = ctx.c.col;
   pc.type      = CT_NONE;
   pc.nl_count  = 0;
   pc.flags     = 0;

   /* If it is turned off, we put everything except newlines into CT_UNKNOWN */
   if (cpd.unc_off)
   {
      if (parse_ignored(ctx, pc))
      {
         return(true);
      }
   }

   /* Parse whitespace */
   if (parse_whitespace(ctx, pc))
   {
      return(true);
   }

   /* Handle unknown/unhandled preprocessors */
   if ((cpd.is_preproc > CT_PP_BODYCHUNK) &&
       (cpd.is_preproc <= CT_PP_OTHER))
   {
      pc.str.clear();
      tok_info ss;
      ctx.save(ss);
      /* Chunk to a newline or comment */
      pc.type = CT_PREPROC_BODY;
      size_t last = 0;
      while (ctx.more())
      {
         size_t ch = ctx.peek();

         if ((ch == '\n') || (ch == '\r'))
         {
            /* Back off if this is an escaped newline */
            if (last == '\\')
            {
               ctx.restore(ss);
               pc.str.pop_back();
            }
            break;
         }

         /* Quit on a C++ comment start */
         if ((ch == '/') && (ctx.peek(1) == '/'))
         {
            break;
         }
         last = ch;
         ctx.save(ss);

         pc.str.append(ctx.get());
      }
      if (pc.str.size() > 0) { return(true); }
   }

   /* Detect backslash-newline */
   if ((ctx.peek() == '\\') && parse_bs_newline(ctx, pc))
   {
      return(true);
   }

   /* Parse comments */
   if (parse_comment(ctx, pc)) { return(true); }

   /* Parse code placeholders */
   if (parse_code_placeholder(ctx, pc)) { return(true); }

   /* Check for C# literal strings, ie @"hello" and identifiers @for*/
   if ((cpd.lang_flags & LANG_CS) && (ctx.peek() == '@'))
   {
      if (ctx.peek(1) == '"')
      {
         parse_cs_string(ctx, pc);
         return(true);
      }
      /* check for non-keyword identifiers such as @if @switch, etc */
      if (CharTable::IsKeyword1(ctx.peek(1)))
      {
         parse_word(ctx, pc, true);
         return(true);
      }
   }

   /* Check for C# Interpolated strings */
   if ((cpd.lang_flags & LANG_CS) && (ctx.peek() == '$') && (ctx.peek(1) == '"'))
   {
      parse_cs_interpolated_string(ctx, pc);
      return(true);
   }

   /* handle VALA """ strings """ */
   if ((cpd.lang_flags & LANG_VALA) &&
       (ctx.peek( ) == '"') &&
       (ctx.peek(1) == '"') &&
       (ctx.peek(2) == '"'))
   {
      parse_verbatim_string(ctx, pc);
      return(true);
   }

   /* handle C++0x strings u8"x" u"x" U"x" R"x" u8R"XXX(I'm a "raw UTF-8" string.)XXX" */
   size_t ch = ctx.peek();
   if ((cpd.lang_flags & LANG_CPP) &&
       ((ch == 'u') || (ch == 'U') || (ch == 'R')))
   {
      size_t idx     = 0;
      bool   is_real = false;

      if ((ch == 'u') && (ctx.peek(1) == '8'))
      {
         idx = 2;
      }
      else if (unc_tolower(ch) == 'u')
      {
         idx++;
      }

      if (ctx.peek(idx) == 'R')
      {
         idx++;
         is_real = true;
      }
      if (ctx.peek(idx) == '"')
      {
         if (is_real)
         {
            if (parse_cr_string(ctx, pc, idx))
            {
               return(true);
            }
         }
         else
         {
            if (parse_string(ctx, pc, idx, true))
            {
               parse_suffix(ctx, pc, true);
               return(true);
            }
         }
      }
   }

   /* PAWN specific stuff */
   if (cpd.lang_flags & LANG_PAWN)
   {
      if ((cpd.preproc_ncnl_count == 1) &&
          ((cpd.is_preproc == CT_PP_DEFINE) ||
           (cpd.is_preproc == CT_PP_EMIT)))
      {
         parse_pawn_pattern(ctx, pc, CT_MACRO);
         return(true);
      }
      /* Check for PAWN strings: \"hi" or !"hi" or !\"hi" or \!"hi" */
      if ((ctx.peek() == '\\') || (ctx.peek() == '!'))
      {
         if (ctx.peek(1) == '"')
         {
            parse_string(ctx, pc, 1, (ctx.peek() == '!'));
            return(true);
         }
         else if (((ctx.peek(1) == '\\') || (ctx.peek(1) == '!')) &&
                  (ctx.peek(2) == '"'))
         {
            parse_string(ctx, pc, 2, false);
            return(true);
         }
      }

      /* handle PAWN preprocessor args %0 .. %9 */
      if ((cpd.is_preproc == CT_PP_DEFINE) &&
          (ctx.peek() == '%') &&
          unc_isdigit(ctx.peek(1)))
      {
         pc.str.clear();
         pc.str.append(ctx.get());
         pc.str.append(ctx.get());
         pc.type = CT_WORD;
         return(true);
      }
   }

   /* Parse strings and character constants */

//parse_word(ctx, pc_temp, true);
//ctx.restore(ctx.c);
   if (parse_number(ctx, pc))
   {
      return(true);
   }

   if (cpd.lang_flags & LANG_D)
   {
      /* D specific stuff */
      if (d_parse_string(ctx, pc))
      {
         return(true);
      }
   }
   else
   {
      /* Not D stuff */

      /* Check for L'a', L"abc", 'a', "abc", <abc> strings */
      ch = ctx.peek();
<<<<<<< HEAD
      int ch1 = ctx.peek(1);
      if((((ch  == 'L' ) || (ch  == 'S' )) &&
          ((ch1 == '"' ) || (ch1 == '\''))) ||
          ( ch  == '"' ) ||
          ( ch  == '\'') ||
          ((ch  == '<' ) && (cpd.is_preproc == CT_PP_INCLUDE)))
=======
      size_t ch1 = ctx.peek(1);
      if ((((ch == 'L') || (ch == 'S')) &&
           ((ch1 == '"') || (ch1 == '\''))) ||
          (ch == '"') ||
          (ch == '\'') ||
          ((ch == '<') && (cpd.in_preproc == CT_PP_INCLUDE)))
>>>>>>> e2cd0ce0
      {
         parse_string(ctx, pc, unc_isalpha(ch) ? 1 : 0, true);
         return(true);
      }

      if ((ch == '<') && (cpd.is_preproc == CT_PP_DEFINE))
      {
         if (chunk_get_tail()->type == CT_MACRO)
         {
            /* We have "#define XXX <", assume '<' starts an include string */
            parse_string(ctx, pc, 0, false);
            return(true);
         }
      }
   }

   /* Check for Objective C literals and VALA identifiers ('@1', '@if')*/
   if ((cpd.lang_flags & (LANG_OC | LANG_VALA)) && (ctx.peek() == '@'))
   {
      size_t nc = ctx.peek(1);
      if ((nc == '"') || (nc == '\''))
      {
         /* literal string */
         parse_string(ctx, pc, 1, true);
         return(true);
      }
      else if ((nc >= '0') && (nc <= '9'))
      {
         /* literal number */
         pc.str.append(ctx.get());  /* store the '@' */
         parse_number(ctx, pc);
         return(true);
      }
   }

   /* Check for pawn/ObjectiveC/Java and normal identifiers */
   if (CharTable::IsKeyword1(ctx.peek()) ||
       ((ctx.peek() == '\\') && (unc_tolower(ctx.peek(1)) == 'u')) ||
       ((ctx.peek() == '@' ) && CharTable::IsKeyword1(ctx.peek(1))))
   {
      parse_word(ctx, pc, false);
      return(true);
   }

   /* see if we have a punctuator */
   char punc_txt[4];
   punc_txt[0] = (char)ctx.peek( );
   punc_txt[1] = (char)ctx.peek(1);
   punc_txt[2] = (char)ctx.peek(2);
   punc_txt[3] = (char)ctx.peek(3);
   const chunk_tag_t *punc;
   if ((punc = find_punctuator(punc_txt, cpd.lang_flags)) != NULL)
   {
      int cnt = (int)strlen(punc->tag);	// \todo can cnt be size_t?
      while (cnt--)
      {
         pc.str.append(ctx.get());
      }
      pc.type   = punc->type;
      pc.flags |= PCF_PUNCTUATOR;
      return(true);
   }

   /* throw away this character */
   pc.type = CT_UNKNOWN;
   pc.str.append(ctx.get());

   LOG_FMT(LWARN, "%s:%zu Garbage in col %d: %x\n",
           cpd.filename, pc.orig_line, (int)ctx.c.col, pc.str[0]);
   cpd.error_count++;
   return(true);
}


void tokenize(const deque<int> &data, chunk_t *ref)
{
   tok_ctx       ctx(data);
   chunk_t       chunk;
   chunk_t       *pc    = NULL;
   const chunk_t *rprev = NULL;
   parse_frame_t frm;
   bool          last_was_tab = false;
   size_t        prev_sp      = 0;

   cpd.unc_stage = US_TOKENIZE;

   memset(&frm, 0, sizeof(frm));

   while (ctx.more())
   {
      chunk.reset();
      if (!parse_next(ctx, chunk))
      {
         LOG_FMT(LERR, "%s:%zu Bailed before the end?\n",
                 cpd.filename, ctx.c.row);
         cpd.error_count++;
         break;
      }

      /* Don't create an entry for whitespace */
      if (chunk.type == CT_WHITESPACE)
      {
         last_was_tab = chunk.after_tab;
         prev_sp      = chunk.orig_prev_sp;
         continue;
      }
      chunk.orig_prev_sp = prev_sp;
      prev_sp            = 0;

      if (chunk.type == CT_NEWLINE)
      {
         last_was_tab    = chunk.after_tab;
         chunk.after_tab = false;
         chunk.str.clear();
      }
      else if (chunk.type == CT_NL_CONT)
      {
         last_was_tab    = chunk.after_tab;
         chunk.after_tab = false;
         chunk.str       = "\\\n";
      }
      else
      {
         chunk.after_tab = last_was_tab;
         last_was_tab    = false;
      }

      /* Strip trailing whitespace (for CPP comments and PP blocks) */
      while ((chunk.str.size() > 0) &&
             ((chunk.str[chunk.str.size() - 1] == ' ') ||
              (chunk.str[chunk.str.size() - 1] == '\t')))
      {
         // If comment contains backslash '\' followed by whitespace chars, keep last one;
         // this will prevent it from turning '\' into line continuation.
         if ((chunk.str.size() > 1) && (chunk.str[chunk.str.size() - 2] == '\\'))
         {
            break;
         }
         chunk.str.pop_back();
      }

      /* Store off the end column */
      chunk.orig_col_end = ctx.c.col;

      /* Add the chunk to the list */
      rprev = pc;
      if (rprev != NULL)
      {
         chunk_flags_set(pc, rprev->flags & PCF_COPY_FLAGS);

         /* a newline can't be in a preprocessor */
         assert(pc != NULL);
         if (pc->type == CT_NEWLINE)
         {
            chunk_flags_clr(pc, PCF_IN_PREPROC);
         }
      }
      if (ref != NULL)
      {
         chunk.flags |= PCF_INSERTED;
      }
      else
      {
         chunk.flags &= ~PCF_INSERTED;
      }
      pc = chunk_add_before(&chunk, ref);
      assert(pc != NULL);

      /* A newline marks the end of a preprocessor */
      if (pc->type == CT_NEWLINE) // || (pc->type == CT_COMMENT_MULTI))
      {
         cpd.is_preproc         = CT_NONE;
         cpd.preproc_ncnl_count = 0;
      }

      /* Special handling for preprocessor stuff */
      if (cpd.is_preproc != CT_NONE)
      {
         chunk_flags_set(pc, PCF_IN_PREPROC);

         /* Count words after the preprocessor */
         if (!chunk_is_comment(pc) && !chunk_is_newline(pc))
         {
            cpd.preproc_ncnl_count++;
         }

         /* Figure out the type of preprocessor for #include parsing */
         if (cpd.is_preproc == CT_PREPROC)
         {
            if ((pc->type < CT_PP_DEFINE) || (pc->type > CT_PP_OTHER))
            {
               set_chunk_type(pc, CT_PP_OTHER);
            }
            cpd.is_preproc = pc->type;
         }
      }
      else
      {
         /* Check for a preprocessor start */
         if ((pc->type == CT_POUND) &&
             ((rprev == NULL) || (rprev->type == CT_NEWLINE)))
         {
            set_chunk_type(pc, CT_PREPROC);
            pc->flags     |= PCF_IN_PREPROC;
            cpd.is_preproc = CT_PREPROC;
         }
      }
      if (pc->type == CT_NEWLINE)
      {
         LOG_FMT(LGUY, "%s(%d): (%zu)<NL> col=%zu\n",
                 __func__, __LINE__, pc->orig_line, pc->orig_col);
      }
      else
      {
         LOG_FMT(LGUY, "%s(%d): text():%s, type:%s, orig_col=%zu, orig_col_end=%d\n",
                 __func__, __LINE__, pc->text(), get_token_name(pc->type), pc->orig_col, pc->orig_col_end);
      }
   }

   /* Set the cpd.newline string for this file */
   if ( (cpd.settings[UO_newlines].le == LE_LF  ) ||
       ((cpd.settings[UO_newlines].le == LE_AUTO) &&
        (cpd.le_counts[LE_LF] >= cpd.le_counts[LE_CRLF]) &&
        (cpd.le_counts[LE_LF] >= cpd.le_counts[LE_CR  ]) ) )
   {
      /* LF line ends */
      cpd.newline = "\n";
      LOG_FMT(LLINEENDS, "Using LF line endings\n");
   }
   else if ( (cpd.settings[UO_newlines].le == LE_CRLF) ||
            ((cpd.settings[UO_newlines].le == LE_AUTO) &&
             (cpd.le_counts[LE_CRLF] >= cpd.le_counts[LE_LF]) &&
             (cpd.le_counts[LE_CRLF] >= cpd.le_counts[LE_CR]) ) )
   {
      /* CRLF line ends */
      cpd.newline = "\r\n";
      LOG_FMT(LLINEENDS, "Using CRLF line endings\n");
   }
   else
   {
      /* CR line ends */
      cpd.newline = "\r";
      LOG_FMT(LLINEENDS, "Using CR line endings\n");
   }
}


// /**
//  * A simplistic fixed-sized needle in the fixed-size haystack string search.
//  */
// int str_find(const char *needle, int needle_len,
//              const char *haystack, int haystack_len)
// {
//    for (int idx = 0; idx < (haystack_len - needle_len); idx++)
//    {
//       if (memcmp(needle, haystack + idx, needle_len) == 0)
//       {
//          return(idx);
//       }
//    }
//    return(-1);
// }<|MERGE_RESOLUTION|>--- conflicted
+++ resolved
@@ -31,11 +31,7 @@
    {
    }
 
-<<<<<<< HEAD
-   int    last_ch;
-=======
    size_t last_ch;
->>>>>>> e2cd0ce0
    size_t idx;
    size_t row;
    size_t col;
@@ -81,29 +77,16 @@
    }
 
 
-<<<<<<< HEAD
-   int peek() const
-   {
-      return( (more()== true) ? data[c.idx] : -1);
-   }
-
-
-   int peek(size_t idx) const
-   {
-      idx += c.idx;
-      return((idx < data.size()) ? data[idx] : -1);
-=======
-   size_t peek()
-   {
-      return(more() ? data[c.idx] : 0);
-   }
-
-
-   size_t peek(size_t idx)
+   size_t peek() const
+   {
+      return((more() == true) ? data[c.idx] : 0);
+   }
+
+
+   size_t peek(size_t idx) const
    {
       idx += c.idx;
       return((idx < data.size()) ? data[idx] : 0);
->>>>>>> e2cd0ce0
    }
 
 
@@ -171,6 +154,7 @@
    bool    skipcheck
 );
 
+static bool parse_string(tok_ctx &ctx, chunk_t &pc, size_t quote_idx, bool allow_escape);
 
 /**
  * Count the number of characters in a quoted string.
@@ -180,16 +164,12 @@
  * @param pc   The structure to update, str is an input.
  * @return     Whether a string was parsed
  */
-<<<<<<< HEAD
 static bool parse_string(
    tok_ctx &ctx,
    chunk_t &pc,
    size_t  quote_idx,
    bool    allow_escape
 );
-=======
-static bool parse_string(tok_ctx &ctx, chunk_t &pc, size_t quote_idx, bool allow_escape);
->>>>>>> e2cd0ce0
 
 
 /**
@@ -213,16 +193,14 @@
  * @param pc   The structure to update, str is an input.
  * @return     Whether a string was parsed
  */
-static bool parse_cs_interpolated_string(
-   tok_ctx &ctx,
-   chunk_t &pc
-);
+static bool tag_compare(const deque<int> &d, size_t a_idx, size_t b_idx, size_t len);
 
 
 /**
  * VALA verbatim string, ends with three quotes (""")
  *
  * @param pc   The structure to update, str is an input.
+static bool parse_cr_string(tok_ctx &ctx, chunk_t &pc, size_t q_idx);
  */
 static void parse_verbatim_string(
    tok_ctx &ctx,
@@ -230,31 +208,23 @@
 );
 
 
-<<<<<<< HEAD
 static bool tag_compare(
    const deque<int> &d,
    size_t           a_idx,
    size_t           b_idx,
    size_t           len
 );
-=======
-static bool tag_compare(const deque<int> &d, size_t a_idx, size_t b_idx, size_t len);
->>>>>>> e2cd0ce0
 
 
 /**
  * Parses a C++0x 'R' string. R"( xxx )" R"tag(  )tag" u8R"(x)" uR"(x)"
  * Newlines may be in the string.
  */
-<<<<<<< HEAD
 static bool parse_cr_string(
    tok_ctx &ctx,
    chunk_t &pc,
    size_t  q_idx
 );
-=======
-static bool parse_cr_string(tok_ctx &ctx, chunk_t &pc, size_t q_idx);
->>>>>>> e2cd0ce0
 
 
 /**
@@ -557,15 +527,9 @@
 
 static bool parse_comment(tok_ctx &ctx, chunk_t &pc)
 {
-<<<<<<< HEAD
-   bool is_d    = (cpd.lang_flags & LANG_D ) != 0;
-   bool is_cs   = (cpd.lang_flags & LANG_CS) != 0;
-   int  d_level = 0;
-=======
-   bool   is_d    = (cpd.lang_flags & LANG_D) != 0;          // forcing value to bool
-   bool   is_cs   = (cpd.lang_flags & LANG_CS) != 0;         // forcing value to bool
+   bool   is_d    = (cpd.lang_flags & LANG_D ) != 0;
+   bool   is_cs   = (cpd.lang_flags & LANG_CS) != 0;
    size_t d_level = 0;
->>>>>>> e2cd0ce0
 
    /* does this start with '/ /' or '/ *' or '/ +' (d) */
    if ((ctx.peek() != '/') ||
@@ -685,11 +649,7 @@
 
             tok_info ss;
             ctx.save(ss);
-<<<<<<< HEAD
             size_t oldsize = pc.str.size();
-=======
-            size_t   oldsize = pc.str.size();
->>>>>>> e2cd0ce0
 
             /* If there is another C comment right after this one, combine them */
             while ((ctx.peek() == ' ') || (ctx.peek() == '\t'))
@@ -1007,14 +967,8 @@
    /* Check exponent
     * Valid exponents per language (not that it matters):
     * C/C++/D/Java: eEpP
-<<<<<<< HEAD
     * C#/Pawn:      eE */
-   int tmp = unc_toupper(ctx.peek());
-=======
-    * C#/Pawn:      eE
-    */
    size_t tmp = unc_toupper(ctx.peek());
->>>>>>> e2cd0ce0
    if ((tmp == 'E') || (tmp == 'P'))
    {
       is_float = true;
@@ -1071,20 +1025,12 @@
 }
 
 
-<<<<<<< HEAD
 static bool parse_string(tok_ctx &ctx, chunk_t &pc, size_t quote_idx,
       bool allow_escape)
-{
-   char escape_char        = (char)cpd.settings[UO_string_escape_char].n;
-   char escape_char2       = (char)cpd.settings[UO_string_escape_char2].n;
-   bool should_escape_tabs = cpd.settings[UO_string_replace_tab_chars].b && (cpd.lang_flags & LANG_ALLC);
-=======
-static bool parse_string(tok_ctx &ctx, chunk_t &pc, size_t quote_idx, bool allow_escape)
 {
    size_t escape_char        = cpd.settings[UO_string_escape_char].u;
    size_t escape_char2       = cpd.settings[UO_string_escape_char2].u;
    bool   should_escape_tabs = cpd.settings[UO_string_replace_tab_chars].b && (cpd.lang_flags & LANG_ALLC);
->>>>>>> e2cd0ce0
 
    pc.str.clear();
    while (quote_idx-- > 0)
@@ -1100,11 +1046,7 @@
    while (ctx.more())
    {
       size_t lastcol = ctx.c.col;
-<<<<<<< HEAD
-      int    ch      = ctx.get();
-=======
       size_t ch      = ctx.get();
->>>>>>> e2cd0ce0
 
       if ((ch == '\t') && should_escape_tabs)
       {
@@ -1384,13 +1326,8 @@
 
    while (ctx.more())
    {
-<<<<<<< HEAD
-      int ch = ctx.peek();
+      size_t ch = ctx.peek();
       if (CharTable::IsKeyword2(ch))
-=======
-      size_t ch = ctx.peek();
-      if (CharTable::IsKw2(ch))
->>>>>>> e2cd0ce0
       {
          pc.str.append(ctx.get());
       }
@@ -1447,11 +1384,7 @@
 static bool parse_whitespace(tok_ctx &ctx, chunk_t &pc)
 {
    size_t nl_count = 0;
-<<<<<<< HEAD
-   int    ch       = -2;
-=======
    size_t ch       = 0;
->>>>>>> e2cd0ce0
 
    /* REVISIT: use a better whitespace detector? */
    while (ctx.more() && unc_isspace(ctx.peek()))
@@ -1859,21 +1792,12 @@
 
       /* Check for L'a', L"abc", 'a', "abc", <abc> strings */
       ch = ctx.peek();
-<<<<<<< HEAD
-      int ch1 = ctx.peek(1);
+      size_t ch1 = ctx.peek(1);
       if((((ch  == 'L' ) || (ch  == 'S' )) &&
           ((ch1 == '"' ) || (ch1 == '\''))) ||
           ( ch  == '"' ) ||
           ( ch  == '\'') ||
           ((ch  == '<' ) && (cpd.is_preproc == CT_PP_INCLUDE)))
-=======
-      size_t ch1 = ctx.peek(1);
-      if ((((ch == 'L') || (ch == 'S')) &&
-           ((ch1 == '"') || (ch1 == '\''))) ||
-          (ch == '"') ||
-          (ch == '\'') ||
-          ((ch == '<') && (cpd.in_preproc == CT_PP_INCLUDE)))
->>>>>>> e2cd0ce0
       {
          parse_string(ctx, pc, unc_isalpha(ch) ? 1 : 0, true);
          return(true);
