/**
 * @file tokenize.cpp
 * This file breaks up the text stream into tokens or chunks.
 *
 * Each routine needs to set pc.len and pc.type.
 *
 * @author  Ben Gardner
 * @license GPL v2+
 */
#include "tokenize.h"
#include "uncrustify_types.h"
#include "char_table.h"
#include "punctuators.h"
#include "chunk_list.h"
#include <cstdio>
#include <cstdlib>
#include <cstring>
#include "unc_ctype.h"
#include "uncrustify.h"
#include "keywords.h"
#include "output.h"
#include "tabulator.h"


struct tok_info
{
   tok_info(void)
      : last_ch(0)
      , idx(0)
      , row(1)
      , col(1)
   {
   }

   uint32_t last_ch;  /**< [in]  */
   uint32_t idx;      /**< [in]  */
   uint32_t row;      /**< [in]  */
   uint32_t col;      /**< [in]  */
};


struct tok_ctx
{
   explicit tok_ctx(const deque<uint32_t> &d)
      : data(d)
   {
   }

#if 0
   // \todo separate declarations and implementation
   /* save before trying to parse something that may fail */
   void save();

   void save(
      tok_info &info  /**< [in]  */
   ) const;

   /* restore previous saved state */
   void restore();
   void restore(
      const tok_info &info  /**< [in]  */
   );

   bool more() const;

   uint32_t peek() const;
   uint32_t peek(
      uint32_t idx /**< [in]  */
   ) const;

   int32_t get();

   bool expect(
      uint32_t ch /**< [in]  */
   );
#endif


   void save(void)
   {
      save(s);
   }


   void save(tok_info &info) const
   {
      info = c;
   }


   void restore(void)
   {
      restore(s);
   }


   void restore(const tok_info &info)
   {
      c = info;
   }


   bool more(void) const
   {
      return(c.idx < data.size());
   }


   uint32_t peek(void) const
   {
      return((more() == true) ? data[c.idx] : 0u);
   }


   uint32_t peek(uint32_t idx) const
   {
      idx += c.idx;
      return((idx < data.size()) ? data[idx] : 0u);
   }


   uint32_t get()
   {
      if (more())
      {
         uint32_t ch = data[c.idx++];
         switch (ch)
         {
            case TABSTOP:
               c.col = calc_next_tab_column(c.col, get_uval(UO_input_tab_size));
               break;

            case LINEFEED:
               if (c.last_ch != CARRIAGERETURN)
               {
                  c.row++;
                  c.col = 1;
               }
               break;

            case CARRIAGERETURN: c.row++; c.col = 1; break;
            default:             c.col++;            break;
            }
            c.last_ch = ch;
            return(ch);
      }
      return(0);
   }


   bool expect(uint32_t ch)
   {
      if (peek() == ch)
      {
         get();
         return(true);
      }
      return(false);
   }


   const deque<uint32_t> &data;
   tok_info         c; /* current */
   tok_info         s; /* saved */
};


/**
 * Count the number of characters in a word.
 * The first character is already valid for a keyword
 *
 * @return     Whether a word was parsed (always true)
 */
static bool parse_word(
   tok_ctx &ctx,      /**< [in]  */
   chunk_t &pc,       /**< [in] structure to update, str is an input. */
   bool    skipcheck  /**< [in]  */
);


/**
 * Count the number of characters in a quoted string.
 * The next bit of text starts with a quote char " or ' or <.
 * Count the number of characters until the matching character.
 *
 * @return Whether a string was parsed
 */
static bool parse_string(
   tok_ctx& ctx,         /**< [in]  */
   chunk_t& pc,          /**< [in] The structure to update, str is an input. */
   uint32_t quote_idx,   /**< [in]  */
   bool     allow_escape /**< [in]  */
);


/**
 * Literal string, ends with single "
 * Two "" don't end the string.
 *
 * @return Whether a string was parsed
 */
static bool parse_cs_string(
   tok_ctx& ctx,
   chunk_t& pc  /**< [in] structure to update, str is an input. */
);


/**
 * Interpolated strings start with $" end with a single "
 * Double quotes are escaped by doubling.
 * Need to track embedded { } pairs and ignore anything between.
 *
 * @return Whether a string was parsed
 */
static bool tag_compare(
   const deque<uint32_t>& d,     /**< [in]  */
   uint32_t               a_idx, /**< [in]  */
   uint32_t               b_idx, /**< [in]  */
   uint32_t               len    /**< [in]  */
);


/**
 * VALA verbatim string, ends with three quotes (""")
 */
static void parse_verbatim_string(
   tok_ctx& ctx,
   chunk_t& pc   /**< [in] structure to update, str is an input. */
);


/**
 * Parses a C++0x 'R' string. R"( xxx )" R"tag(  )tag" u8R"(x)" uR"(x)"
 * Newlines may be in the string.
 */
static bool parse_cr_string(
   tok_ctx& ctx,  /**< [in]  */
   chunk_t& pc,   /**< [in] structure to update, str is an input. */
   uint32_t q_idx /**< [in]  */
);


/**
 * Count the number of whitespace characters.
 *
 * @return Whether whitespace was parsed
 */
static bool parse_whitespace(
   tok_ctx& ctx, /**< [in]  */
   chunk_t& pc   /**< [in] structure to update, str is an input. */
);


/**
 * Called when we hit a backslash.
 * If there is nothing but whitespace until the newline, then this is a
 * backslash newline
 */
static bool parse_bs_newline(
   tok_ctx& ctx, /**< [in]  */
   chunk_t& pc   /**< [in] structure to update, str is an input. */
);


/**
 * Parses any number of tab or space chars followed by a newline.
 * Does not change pc.len if a newline isn't found.
 * This is not the same as parse_whitespace() because it only consumes until
 * a single newline is encountered.
 */
static bool parse_newline(
   tok_ctx& ctx /**< [in]  */
);


/**
 * PAWN #define is different than C/C++.
 *   #define PATTERN REPLACEMENT_TEXT
 * The PATTERN may not contain a space or '[' or ']'.
 * A generic whitespace check should be good enough.
 * Do not change the pattern.
 */
static void parse_pawn_pattern(
   tok_ctx&  ctx, /**< [in]  */
   chunk_t&  pc,  /**< [in] structure to update, str is an input. */
   c_token_t tt   /**< [in]  */
);


/**
 * tbd
 */
static bool parse_ignored(
   tok_ctx& ctx, /**< [in]  */
   chunk_t& pc   /**< [in] structure to update, str is an input. */
);


/**
 * Skips the next bit of whatever and returns the type of block.
 *
 * pc.str is the input text.
 * pc.len in the output length.
 * pc.type is the output type
 * pc.column is output column
 *
 * @return        true/false - whether anything was parsed
 */
static bool parse_next(
   tok_ctx& ctx, /**< [in]  */
   chunk_t& pc   /**< [in] structure to update, str is an input. */
);


/**
 * Parses all legal D string constants.
 *
 * Quoted strings:
 *   r"Wysiwyg"      # WYSIWYG string
 *   x"hexstring"    # Hexadecimal array
 *   `Wysiwyg`       # WYSIWYG string
 *   'char'          # single character
 *   "reg_string"    # regular string
 *
 * Non-quoted strings:
 * \x12              # 1-byte hex constant
 * \u1234            # 2-byte hex constant
 * \U12345678        # 4-byte hex constant
 * \123              # octal constant
 * \&amp;            # named entity
 * \n                # single character
 *
 * @return     Whether a string was parsed
 */
static bool d_parse_string(
   tok_ctx& ctx, /**< [in]  */
   chunk_t& pc   /**< [in] structure to update, str is an input. */
);


/**
 * Figure of the length of the comment at text.
 * The next bit of text starts with a '/', so it might be a comment.
 * There are three types of comments:
 *  - C comments that start with  '/ *' and end with '* /'
 *  - C++ comments that start with //
 *  - D nestable comments '/+SPACE+/'
 *
 * @return Whether a comment was parsed
 */
static bool parse_comment(
   tok_ctx& ctx, /**< [in]  */
   chunk_t& pc   /**< [in] structure to update, str is an input. */
);


/**
 * Figure of the length of the code placeholder at text, if present.
 * This is only for Xcode which sometimes inserts temporary code placeholder
 * chunks, which in plaintext <#look like this#>.
 *
 * @return Whether a placeholder was parsed.
 */
static bool parse_code_placeholder(
   tok_ctx& ctx, /**< [in]  */
   chunk_t& pc   /**< [in] structure to update, str is an input. */
);


/**
 * Parse any attached suffix, which may be a user-defined literal suffix.
 * If for a string, explicitly exclude common format and scan specifiers, ie,
 * PRIx32 and SCNx64.
 */
static void parse_suffix(
   tok_ctx& ctx,       /**< [in]  */
   chunk_t& pc,        /**< [in]  */
   bool     forstring  /**< [in]  */
);


/** check if a symbol holds a boolean value */
static bool is_bin (uint32_t ch); /**< [in] symbol to check */

/** check if a symbol holds a octal value */
static bool is_oct (uint32_t ch); /**< [in] symbol to check */

/** check if a symbol holds a decimal value */
static bool is_dec (uint32_t ch); /**< [in] symbol to check */

/** check if a symbol holds a hexadecimal value */
static bool is_hex (uint32_t ch); /**< [in] symbol to check */

/** check if a symbol holds a boolean value or an underscore */
static bool is_bin_or_separator(uint32_t ch); /**< [in] symbol to check */

/** check if a symbol holds a octal value or an underscore */
static bool is_oct_or_separator(uint32_t ch); /**< [in] symbol to check */

/** check if a symbol holds a decimal value or an underscore */
static bool is_dec_or_separator(uint32_t ch); /**< [in] symbol to check */

/** check if a symbol holds a hexadecimal value or an underscore */
static bool is_hex_or_separator(uint32_t ch); /**< [in] symbol to check */


/**
 * Count the number of characters in the number.
 * The next bit of text starts with a number (0-9 or '.'), so it is a number.
 * Count the number of characters in the number.
 *
 * This should cover all number formats for all languages.
 * Note that this is not a strict parser. It will happily parse numbers in
 * an invalid format.
 *
 * For example, only D allows underscores in the numbers, but they are
 * allowed in all formats.
 *
 * @return Whether a number was parsed
 */
static bool parse_number(
   tok_ctx& ctx, /**< [in]  */
   chunk_t& pc   /**< [in,out] The structure to update, str is an input. */
);


/**
 * tbd
 */
void append_multiple(
   tok_ctx& ctx, /**< [in]  */
   chunk_t& pc,  /**< [in]  */
   uint32_t cnt  /**< [in]  */
);


/** tbd */
static void reset_and_go_to_nl(
   chunk_t& pc, /**< [in]  */
   tok_ctx& ctx /**< [in]  */
);


void append_multiple(tok_ctx &ctx, chunk_t &pc, uint32_t cnt)
{
   while (cnt--)
   {
      pc.str.append(ctx.get());
   }
}


static bool d_parse_string(tok_ctx& ctx, chunk_t& pc)
{
   uint32_t ch = ctx.peek();

   if ((ch == '"' ) ||
       (ch == '\'') ||
       (ch == '`' ) )
   {
      return(parse_string(ctx, pc, 0, true));
   }
   else if (ch == '\\')
   {
      ctx.save();
      pc.str.clear();
      while (ctx.peek() == '\\')
      {
         pc.str.append(ctx.get());
         /* Check for end of file */
         switch (ctx.peek())
         {
            case 'x': append_multiple(ctx, pc, 3); break; /* \x HexDigit HexDigit */
            case 'u': append_multiple(ctx, pc, 5); break; /* \u HexDigit HexDigit HexDigit HexDigit */
            case 'U': append_multiple(ctx, pc, 9); break; /* \U HexDigit (x8) */
            case '0': /* fallthrough */
            case '1': /* fallthrough */
            case '2': /* fallthrough */
            case '3': /* fallthrough */
            case '4': /* fallthrough */
            case '5': /* fallthrough */
            case '6': /* fallthrough */
            case '7':
               /* handle up to 3 octal digits */
               pc.str.append(ctx.get());
               ch = ctx.peek();
               if (is_oct(ch))
               {
                  pc.str.append(ctx.get());
                  ch = ctx.peek();
                  if (is_oct(ch))
                  {
                     pc.str.append(ctx.get());
                  }
               }
               break;

            case '&':
               /* \& NamedCharacterEntity ; */
               pc.str.append(ctx.get());
               while (unc_isalpha(ctx.peek()))
               {
                  pc.str.append(ctx.get());
               }
               if (ctx.peek() == ';')
               {
                  pc.str.append(ctx.get());
               }
               break;

            default:
               /* Everything else is a single character */
               pc.str.append(ctx.get());
               break;
         }
      }

      if (pc.str.size() > 1)
      {
         pc.type = CT_STRING;
         return(true);
      }
      ctx.restore();
   }
   else if (((ch == 'r'         ) ||
             (ch == 'x'         ) ) &&
             (ctx.peek(1) == '"')   )
   {
      return(parse_string(ctx, pc, 1, false));
   }
   return(false);
}


#if 0
/**
 * A string-in-string search.  Like strstr() with a haystack length.
 */
static const char *str_search(const char *needle, const char *haystack, int32_t haystack_len)
{
   int32_t needle_len = strlen(needle);

   while (haystack_len-- >= needle_len)
   {
      if (memcmp(needle, haystack, needle_len) == 0)
      {
         return(haystack);
      }
      haystack++;
   }
   return(nullptr);
}
#endif


void parse_char(
   tok_ctx& ctx, /**< [in]  */
   chunk_t& pc   /**< [in]  */
);

/* \todo name might be improved */
void parse_char(tok_ctx& ctx, chunk_t& pc)
{
  uint32_t ch = ctx.get();
  pc.str.append(ch);

  if (is_part_of_nl(ch))
  {
     pc.type = CT_COMMENT_MULTI;
     pc.nl_count++;

     if (ch == CARRIAGERETURN)
     {
        if (ctx.peek() == LINEFEED)
        {
           cpd.le_counts[LE_CRLF]++;
           pc.str.append(ctx.get());  /* store the LINEFEED */
        }
        else
        {
           cpd.le_counts[LE_CR]++;
        }
     }
     else
     {
        cpd.le_counts[LE_LF]++;
     }
  }
}


static bool parse_comment(tok_ctx &ctx, chunk_t &pc)
{
   bool   is_d    = (is_lang(LANG_D ));
   bool   is_cs   = (is_lang(LANG_CS));
   uint32_t d_level = 0;

   /* does this start with '/ /' or '/ *' or '/ +' (d) */
   if (  (ctx.peek( ) != '/'  )     ||
       ( (ctx.peek(1) != '*'  )   &&
         (ctx.peek(1) != '/'  )   &&
        ((ctx.peek(1) != '+'  ) ||
         (is_d        == false) ) ) )
   {
      return(false);
   }

   ctx.save();

   /* account for opening two chars */
   pc.str = ctx.get(); /* opening '/' */
   uint32_t ch = ctx.get();
   pc.str.append(ch);     /* second char */

   if (ch == '/')
   {
      pc.type = CT_COMMENT_CPP;
      while (true)
      {
         int32_t bs_cnt = 0;
         while (ctx.more())
         {
            ch = ctx.peek();
            break_if(is_part_of_nl(ch));

            if ((ch    == BACKSLASH) &&
                (is_cs == false    ) ) /* backslashes aren't special in comments in C# */
            {
               bs_cnt++;
            }
            else
            {
               bs_cnt = 0;
            }
            pc.str.append(ctx.get());
         }

         /* If we hit an odd number of backslashes right before the newline,
          * then we keep going.
          */
         break_if(((bs_cnt & 1) == 0    ) ||
                   (ctx.more()  == false) );

         if (ctx.peek() == CARRIAGERETURN) { pc.str.append(ctx.get()); }
         if (ctx.peek() == LINEFEED      ) { pc.str.append(ctx.get()); }
         pc.nl_count++;
         cpd.did_newline = true;
      }
   }
   else if (ctx.more() == false)
   {
      /* unexpected end of file */
      ctx.restore();
      return(false);
   }
   else if (ch == '+')
   {
      pc.type = CT_COMMENT;
      d_level++;
      while ((d_level > 0) && ctx.more())
      {
         if ((ctx.peek( ) == '+') &&
             (ctx.peek(1) == '/') )
         {
            pc.str.append(ctx.get());  /* store the '+' */
            pc.str.append(ctx.get());  /* store the '/' */
            d_level--;
            continue;
         }

         if ((ctx.peek( ) == '/') &&
             (ctx.peek(1) == '+') )
         {
            pc.str.append(ctx.get());  /* store the '/' */
            pc.str.append(ctx.get());  /* store the '+' */
            d_level++;
            continue;
         }
         parse_char(ctx, pc);
      }
   }
   else  /* must be '/ *' */
   {
      pc.type = CT_COMMENT;
      while (ctx.more())
      {
         if ((ctx.peek( ) == '*') &&
             (ctx.peek(1) == '/') )
         {
            pc.str.append(ctx.get());  /* store the '*' */
            pc.str.append(ctx.get());  /* store the '/' */

            tok_info ss;
            ctx.save(ss);
            uint32_t oldsize = pc.str.size();

            /* If there is another C comment right after this one, combine them */
            while ((ctx.peek() == SPACE  ) ||
                   (ctx.peek() == TABSTOP) )
            {
               pc.str.append(ctx.get());
            }
            if ((ctx.peek( ) != '/') ||
                (ctx.peek(1) != '*') )
            {
               /* undo the attempt to join */
               ctx.restore(ss);
               pc.str.resize(oldsize);
               break;
            }
         }
         parse_char(ctx, pc);
      }
   }

   if (cpd.unc_off)
   {
      const char *ontext = cpd.settings[UO_enable_processing_cmt].str;
<<<<<<< HEAD
      if ((ontext == nullptr) ||
          !ontext[0])
=======
      if (ontext == nullptr || ontext[0] == '\0')
>>>>>>> 7b5221e0
      {
         ontext = UNCRUSTIFY_ON_TEXT;
      }

      if (pc.str.find(ontext) >= 0)
      {
         LOG_FMT(LBCTRL, "Found '%s' on line %u\n", ontext, pc.orig_line);
         cpd.unc_off = false;
      }
   }
   else
   {
      const char *offtext = cpd.settings[UO_disable_processing_cmt].str;
      if ((offtext == nullptr) ||
          !offtext[0])
      {
         offtext = UNCRUSTIFY_OFF_TEXT;
      }

      if (pc.str.find(offtext) >= 0)
      {
         LOG_FMT(LBCTRL, "Found '%s' on line %u\n", offtext, pc.orig_line);
         cpd.unc_off      = true;
         cpd.unc_off_used = true;          // Issue #842
      }
   }
   return(true);
}


static bool parse_code_placeholder(tok_ctx &ctx, chunk_t &pc)
{
   if ((ctx.peek( ) != '<') ||
       (ctx.peek(1) != '#') )
   {
      return(false);
   }

   ctx.save();

   /* account for opening two chars '<#' */
   pc.str = ctx.get();
   pc.str.append(ctx.get());

   /* grab everything until '#>', fail if not found. */
   uint32_t last1 = 0;
   while (ctx.more())
   {
      uint32_t last2 = last1;
      last1 = ctx.get();
      pc.str.append(last1);

      if ((last2 == '#') &&
          (last1 == '>') )
      {
         pc.type = CT_WORD;
         return(true);
      }
   }
   ctx.restore();
   return(false);
}


static void parse_suffix(tok_ctx &ctx, chunk_t &pc, bool forstring = false)
{
   if (CharTable::IsKW1(ctx.peek()))
   {
      uint32_t slen    = 0;
      uint32_t oldsize = pc.str.size();

      /* don't add the suffix if we see L" or L' or S" */
      uint32_t p1 = ctx.peek();
      uint32_t p2 = ctx.peek(1);
      if (( forstring == true                           ) &&
          (((p1 == 'L') && ((p2 == '"') || (p2 == '\''))) ||
           ((p1 == 'S') &&  (p2 == '"')               ) ) )
      {
         return;
      }

      tok_info ss;
      ctx.save(ss);
      while (ctx.more() &&
             CharTable::IsKW2(ctx.peek()))
      {
         slen++;
         pc.str.append(ctx.get());
      }

      if ((forstring == true) &&
          (slen      >= 4   ) &&
          (pc.str.startswith("PRI", oldsize) ||
           pc.str.startswith("SCN", oldsize) ) )
      {
         ctx.restore(ss);
         pc.str.resize(oldsize);
      }
   }
}


static bool is_hex(uint32_t ch)
{
   return(((ch >= '0') && (ch <= '9')) ||
          ((ch >= 'a') && (ch <= 'f')) ||
          ((ch >= 'A') && (ch <= 'F')) );
}


static bool is_bin(uint32_t ch) { return((ch >= '0') && (ch <= '1')); }
static bool is_oct(uint32_t ch) { return((ch >= '0') && (ch <= '7')); }
static bool is_dec(uint32_t ch) { return((ch >= '0') && (ch <= '9')); }

/* number separators: JAVA: "_", C++14: "'" */
static bool is_sep(uint32_t ch) { return((ch == '_') || (ch == '\'')); }

static bool is_bin_or_separator(uint32_t ch) { return(is_bin(ch) || is_sep(ch)); }
static bool is_oct_or_separator(uint32_t ch) { return(is_oct(ch) || is_sep(ch)); }
static bool is_dec_or_separator(uint32_t ch) { return(is_dec(ch) || is_sep(ch)); }
static bool is_hex_or_separator(uint32_t ch) { return(is_hex(ch) || is_sep(ch)); }

bool analyze_character(
   tok_ctx& ctx, /**< [in]  */
   chunk_t& pc   /**< [in]  */
);


bool analyze_character(tok_ctx& ctx, chunk_t& pc)
{
   bool did_hex = false;

   switch (unc_toupper(ctx.peek()) )
   {
      case 'X':  /* hex */
         did_hex = true;
         do
         {
            pc.str.append(ctx.get());  /* store the 'x' and then the rest */
         } while (is_hex_or_separator(ctx.peek()));
         break;

      case 'B':  /* binary */
         do
         {
            pc.str.append(ctx.get());  /* store the 'b' and then the rest */
         } while (is_bin_or_separator(ctx.peek()));
         break;

      case '0':  /* octal or decimal */
      case '1':
      case '2':
      case '3':
      case '4':
      case '5':
      case '6':
      case '7':
      case '8':
      case '9':
         do
         {
            pc.str.append(ctx.get());
         } while (is_oct_or_separator(ctx.peek()));
         break;

      default:
         /* either just 0 or 0.1 or 0UL, etc */
         break;
   }

   return(did_hex);
}


static bool parse_number(tok_ctx &ctx, chunk_t &pc)
{
   /* A number must start with a digit or a dot, followed by a digit
    * (signs handled elsewhere) */
   if (!is_dec(ctx.peek()) &&
       ((ctx.peek() != '.') || !is_dec(ctx.peek(1))))
   {
      return(false);
   }

   bool is_float = (ctx.peek( ) == '.');
   if ((is_float    == true) &&
       (ctx.peek(1) == '.' ) ) /* make sure it isn't '..' */
   {
      return(false);
   }

   /* Check for Hex, Octal, or Binary
    * Note that only D, C++14 and Pawn support binary */
   bool did_hex = false;
   if (ctx.peek() == '0')
   {
      uint32_t ch;
      chunk_t  pc_temp;
      pc.str.append(ctx.get());  /* store the '0' */
      pc_temp.str.append('0');

      /* MS constant might have an "h" at the end. Look for it */
      ctx.save();
      while (ctx.more() && CharTable::IsKW2(ctx.peek()))
      {
         ch = ctx.get();
         pc_temp.str.append(ch);
      }

      ch = pc_temp.str[pc_temp.len() - 1];
      ctx.restore();
      LOG_FMT(LGUY, "%s(%d): pc_temp:%s\n", __func__, __LINE__, pc_temp.text());

      if (ch == 'h') /** \todo can we combine this in analyze_character */
      {
         // we have an MS hexadecimal number with "h" at the end
         LOG_FMT(LGUY, "%s(%d): MS hexadecimal number\n", __func__, __LINE__);
         did_hex = true;
         do
         {
            pc.str.append(ctx.get()); /* store the rest */
         } while (is_hex_or_separator(ctx.peek()));
         pc.str.append(ctx.get());    /* store the h */
         LOG_FMT(LGUY, "%s(%d): pc:%s\n", __func__, __LINE__, pc.text());
      }
      else
      {
         did_hex = analyze_character(ctx, pc);
      }
   }
   else
   {
      /* Regular int or float */
      while (is_dec_or_separator(ctx.peek()))
      {
         pc.str.append(ctx.get());
      }
   }

   /* Check if we stopped on a decimal point & make sure it isn't '..' */
   if ((ctx.peek() == '.') && (ctx.peek(1) != '.'))
   {
      pc.str.append(ctx.get());
      is_float = true;
      if (did_hex) { while (is_hex_or_separator(ctx.peek())) { pc.str.append(ctx.get()); } }
      else         { while (is_dec_or_separator(ctx.peek())) { pc.str.append(ctx.get()); } }
   }

   /* Check exponent
    * Valid exponents per language (not that it matters):
    * C/C++/D/Java: eEpP
    * C#/Pawn:      eE */
   uint32_t tmp = unc_toupper(ctx.peek());
   if ((tmp == 'E') ||
       (tmp == 'P') )
   {
      is_float = true;
      pc.str.append(ctx.get());
      if ((ctx.peek() == '+') ||
          (ctx.peek() == '-') )  { pc.str.append(ctx.get()); }
      while (is_dec_or_separator(ctx.peek())){ pc.str.append(ctx.get()); }
   }

   /* Check the suffixes
    * Valid suffixes per language (not that it matters):
    *        Integer       Float
    * C/C++: uUlL64        lLfF
    * C#:    uUlL          fFdDMm
    * D:     uUL           ifFL
    * Java:  lL            fFdD
    * Pawn:  (none)        (none)
    *
    * Note that i, f, d, and m only appear in floats. */
   while (1)
   {
      uint32_t tmp2 = unc_toupper(ctx.peek());
      if ((tmp2 == 'I') ||
          (tmp2 == 'F') ||
          (tmp2 == 'D') ||
          (tmp2 == 'M') )
      {
         is_float = true;
      }
      else if ((tmp2 != 'L') &&
               (tmp2 != 'U') )
      {
         break;
      }
      pc.str.append(ctx.get());
   }

   /* skip the Microsoft-specific '64' suffix */
   if ((ctx.peek( ) == '6') &&
       (ctx.peek(1) == '4') )
   {
      pc.str.append(ctx.get());
      pc.str.append(ctx.get());
   }

   pc.type = is_float ? CT_NUMBER_FP : CT_NUMBER;

   /* If there is anything left, then we are probably dealing with garbage or
    * some sick macro junk. Eat it. */
   parse_suffix(ctx, pc);

   return(true);
}


static bool parse_string(tok_ctx& ctx, chunk_t& pc, uint32_t quote_idx, bool allow_escape)
{
   uint32_t escape_char      = get_uval(UO_string_escape_char);
   uint32_t escape_char2     = get_uval(UO_string_escape_char2);
   bool   should_escape_tabs = is_true(UO_string_replace_tab_chars) && is_lang(LANG_ALLC);

   pc.str.clear();
   while (quote_idx-- > 0)
   {
      pc.str.append(ctx.get());
   }

   pc.type = CT_STRING;
   uint32_t end_ch = CharTable::Get(ctx.peek()) & 0xff;
   pc.str.append(ctx.get());  /* store the " */

   bool escaped = false;
   while (ctx.more())
   {
      uint32_t lastcol = ctx.c.col;
      uint32_t ch      = ctx.get();

      if ((ch == TABSTOP) &&
           should_escape_tabs)
      {
         ctx.c.col = lastcol + 2;
         pc.str.append(escape_char);
         pc.str.append('t');
         continue;
      }

      pc.str.append(ch);
      if (ch == LINEFEED)
      {
         pc.nl_count++;
         pc.type = CT_STRING_MULTI;
         escaped = false;
         continue;
      }
      if ((ch         == CARRIAGERETURN) &&
          (ctx.peek() != LINEFEED      ) )
      {
         pc.str.append(ctx.get());
         pc.nl_count++;
         pc.type = CT_STRING_MULTI;
         escaped = false;
         continue;
      }
      if (!escaped)
      {
         if (ch == escape_char)
         {
            escaped = (escape_char != 0);
         }
         else if ((ch         == escape_char2) &&
                  (ctx.peek() == end_ch      ) )
         {
            escaped = allow_escape;
         }
         else if (ch == end_ch)
         {
            break;
         }
      }
      else
      {
         escaped = false;
      }
   }

   parse_suffix(ctx, pc, true);
   return(true);
}


static bool parse_cs_string(tok_ctx &ctx, chunk_t &pc)
{
   pc.str = ctx.get();
   pc.str.append(ctx.get());
   pc.type = CT_STRING;

   bool should_escape_tabs = is_true(UO_string_replace_tab_chars);

   /* go until we hit a zero (end of file) or a single " */
   while (ctx.more())
   {
      uint32_t ch = ctx.get();
      pc.str.append(ch);

      if(is_part_of_nl(ch))
      {
         pc.type = CT_STRING_MULTI;
         pc.nl_count++;
      }
      else if (ch == TABSTOP)
      {
         if (should_escape_tabs && !cpd.warned_unable_string_replace_tab_chars)
         {
            cpd.warned_unable_string_replace_tab_chars = true;

            log_sev_t warnlevel = static_cast<log_sev_t>(get_uval(UO_warn_level_tabs_found_in_verbatim_string_literals));

            /* a tab char can't be replaced with \\t because escapes don't work in here-strings. best we can do is warn. */
            LOG_FMT(warnlevel, "%s:%u Detected non-replaceable tab char in literal string\n", cpd.filename, pc.orig_line);
            if (warnlevel < LWARN)
            {
               cpd.error_count++;
            }
         }
      }
      else if (ch == '"')
      {
         if (ctx.peek() == '"')
         {
            pc.str.append(ctx.get());
         }
         else
         {
            break;
         }
      }
   }

   return(true);
}


static bool parse_cs_interpolated_string(tok_ctx &ctx, chunk_t &pc)
{
   pc.str = ctx.get();        // '$'
   pc.str.append(ctx.get());  // '"'
   pc.type = CT_STRING;

   int32_t depth = 0;

   /* go until we hit a zero (end of file) or a single " */
   while (ctx.more())
   {
      uint32_t ch = ctx.get();
      pc.str.append(ch);

      /* if we are inside a { }, then we only look for a } */
      if (depth > 0)
      {
         if (ch == '}')
         {
            if (ctx.peek() == '}')
            {
               // }} doesn't decrease the depth
               pc.str.append(ctx.get());  // '{'
            }
            else
            {
               depth--;
            }
         }
      }
      else
      {
         if (ch == '{')
         {
            if (ctx.peek() == '{')
            {
               // {{ doesn't increase the depth
               pc.str.append(ctx.get());
            }
            else
            {
               depth++;
            }
         }
         else if (ch == '"')
         {
            if (ctx.peek() == '"')
            {
               pc.str.append(ctx.get());
            }
            else
            {
               break;
            }
         }
      }
   }

   return(true);
}


static void parse_verbatim_string(tok_ctx &ctx, chunk_t &pc)
{
   pc.type = CT_STRING;

   // consume the initial """
   pc.str = ctx.get();
   pc.str.append(ctx.get());
   pc.str.append(ctx.get());

   /* go until we hit a zero (end of file) or a """ */
   while (ctx.more())
   {
      uint32_t ch = ctx.get();
      pc.str.append(ch);
      if ((ch          == '"') &&
          (ctx.peek( ) == '"') &&
          (ctx.peek(1) == '"') )
      {
         pc.str.append(ctx.get());
         pc.str.append(ctx.get());
         break;
      }

      if(is_part_of_nl(ch))
      {
         pc.type = CT_STRING_MULTI;
         pc.nl_count++;
      }
   }
}


static bool tag_compare(const deque<uint32_t> &d, uint32_t a_idx, uint32_t b_idx, uint32_t len)
{
   if (a_idx != b_idx)
   {
      while (len-- > 0)
      {
         if (d[a_idx] != d[b_idx])
         {
            return(false);
         }
      }
   }
   return(true);
}


static bool parse_cr_string(tok_ctx &ctx, chunk_t &pc, uint32_t q_idx)
{
   uint32_t tag_idx = ctx.c.idx + q_idx + 1;
   uint32_t tag_len = 0;

   ctx.save();

   /* Copy the prefix + " to the string */
   pc.str.clear();
   uint32_t cnt = q_idx + 1;
   while (cnt--)
   {
      pc.str.append(ctx.get());
   }

   /* Add the tag and get the length of the tag */
   while ((ctx.more() == true) &&
          (ctx.peek() != '(' ) )
   {
      tag_len++;
      pc.str.append(ctx.get());
   }
   if (ctx.peek() != '(')
   {
      ctx.restore();
      return(false);
   }

   pc.type = CT_STRING;
   while (ctx.more())
   {
      if ((ctx.peek()            == ')') &&
          (ctx.peek(tag_len + 1) == '"') &&
          tag_compare(ctx.data, tag_idx, ctx.c.idx + 1, tag_len))
      {
         cnt = tag_len + 2;   /* for the )" */
         while (cnt--)
         {
            pc.str.append(ctx.get());
         }
         parse_suffix(ctx, pc);
         return(true);
      }
      if (ctx.peek() == LINEFEED)
      {
         pc.str.append(ctx.get());
         pc.nl_count++;
         pc.type = CT_STRING_MULTI;
      }
      else
      {
         pc.str.append(ctx.get());
      }
   }
   ctx.restore();
   return(false);
}


static bool parse_word(tok_ctx &ctx, chunk_t &pc, bool skipcheck)
{
   static const unc_text intr_txt("@interface");

   /* The first character is already valid */
   pc.str.clear();
   pc.str.append(ctx.get());

   while (ctx.more() == true)
   {
      uint32_t ch = ctx.peek();
      if (CharTable::IsKW2(ch))
      {
         pc.str.append(ctx.get());
      }
      else if ((ch == BACKSLASH) && (unc_tolower(ctx.peek(1)) == 'u'))
      {
         pc.str.append(ctx.get());
         pc.str.append(ctx.get());
         skipcheck = true;
      }
      else
      {
         break;
      }

      /* HACK: Non-ASCII character are only allowed in identifiers */
      if (ch > 0x7f) { skipcheck = true; }
   }
   pc.type = CT_WORD;

   if (skipcheck) { return(true); }

   /* Detect pre-processor functions now */
   if ((cpd.is_preproc == CT_PP_DEFINE) && (cpd.preproc_ncnl_count == 1))
   {
      if (ctx.peek() == '(') { pc.type = CT_MACRO_FUNC; }
      else
      {
         pc.type = CT_MACRO;
         if (is_true(UO_pp_ignore_define_body))
         {
            /* We are setting the PP_IGNORE preproc state because the following
             * chunks are part of the macro body and will have to be ignored. */
            cpd.is_preproc = CT_PP_IGNORE;
         }
      }
   }
   else
   {
      /* '@interface' is reserved, not an interface itself */
      if (is_lang(LANG_JAVA) &&
           pc.str.startswith("@") &&
          !pc.str.equals(intr_txt))
      {
         pc.type = CT_ANNOTATION;
      }
      else
      {
         /* Turn it into a keyword now */
         pc.type = find_keyword_type(pc.text(), pc.str.size());

         /* Special pattern: if we're trying to redirect a preprocessor directive to PP_IGNORE,
          * then ensure we're actually part of a preprocessor before doing the swap, or we'll
          * end up with a function named 'define' as PP_IGNORE. This is necessary because with
          * the config 'set' feature, there's no way to do a pair of tokens as a word
          * substitution. */
         if (is_type(pc.type, CT_PP_IGNORE) && !cpd.is_preproc)
         {
            pc.type = find_keyword_type(pc.text(), pc.str.size());
         }
      }
   }

   return(true);
}


static bool parse_whitespace(tok_ctx &ctx, chunk_t &pc)
{
   uint32_t nl_count = 0;
   uint32_t ch       = 0;

   /* REVISIT: use a better whitespace detector? */
   while (ctx.more() && unc_isspace(ctx.peek()))
   {
      ch = ctx.get();   /* throw away the whitespace char */
      switch (ch)
      {
         case CARRIAGERETURN:
            if (ctx.expect(LINEFEED)) { cpd.le_counts[LE_CRLF]++; } /* CRLF ending */
            else                      { cpd.le_counts[LE_CR  ]++; } /* CR ending */
            nl_count++;
            pc.orig_prev_sp = 0;
            break;

         case LINEFEED:
            /* LF ending */
            cpd.le_counts[LE_LF]++;
            nl_count++;
            pc.orig_prev_sp = 0;
            break;

         case TABSTOP:
            pc.orig_prev_sp += calc_next_tab_column(cpd.column, get_uval(UO_input_tab_size)) - cpd.column;
            break;

         case SPACE:
            pc.orig_prev_sp++;
            break;

         default:
            break;
      }
   }

   if (ch != 0)
   {
      pc.str.clear();
      pc.nl_count  = nl_count;
      pc.type      = nl_count ? CT_NEWLINE : CT_WHITESPACE;
      pc.after_tab = (ctx.c.last_ch == TABSTOP);
      return(true);
   }
   return(false);
}


static bool parse_bs_newline(tok_ctx &ctx, chunk_t &pc)
{
   ctx.save();
   ctx.get(); /* skip the '\' */

   uint32_t ch;
   while ((ctx.more()) && unc_isspace(ch = ctx.peek()))
   {
      ctx.get();
      if(is_part_of_nl(ch))
      {
         if (ch == CARRIAGERETURN)
         {
            ctx.expect(LINEFEED);
         }
         pc.str      = "\\";
         pc.type     = CT_NL_CONT;
         pc.nl_count = 1;
         return(true);
      }
   }

   ctx.restore();
   return(false);
}


static bool parse_newline(tok_ctx &ctx)
{
   ctx.save();

   /* Eat whitespace */
   while(is_space_or_tab(ctx.peek())) { ctx.get(); }

   if(is_part_of_nl(ctx.peek()))
   {
      if (ctx.expect(LINEFEED) == false)
      {
         ctx.get();
         ctx.expect(LINEFEED);
      }
      return(true);
   }
   ctx.restore();
   return(false);
}


static void parse_pawn_pattern(tok_ctx &ctx, chunk_t &pc, c_token_t tt)
{
   pc.str.clear();
   pc.type = tt;
   while (!unc_isspace(ctx.peek()))
   {
      /* end the pattern on an escaped newline */
      if (ctx.peek() == BACKSLASH)
      {
         uint32_t ch = ctx.peek(1);
         break_if(is_part_of_nl(ch));
      }
      pc.str.append(ctx.get());
   }
}


static void reset_and_go_to_nl(chunk_t& pc, tok_ctx& ctx)
{
   /* Reset the chunk & scan to until a newline */
   pc.str.clear();
   while ((ctx.more() == true          ) &&
          (ctx.peek() != CARRIAGERETURN) &&
          (ctx.peek() != LINEFEED      ) )
   {
      pc.str.append(ctx.get());
   }
}


static bool parse_ignored(tok_ctx &ctx, chunk_t &pc)
{
   /* Parse off newlines/blank lines */
   uint32_t nl_count = 0;
   while (parse_newline(ctx))
   {
      nl_count++;
   }

   if (nl_count > 0)
   {
      pc.nl_count = nl_count;
      pc.type     = CT_NEWLINE;
      return(true);
   }

   /* See if the UO_enable_processing_cmt text is on this line */
   ctx.save();
   reset_and_go_to_nl(pc, ctx);
   retval_if((pc.str.size() == 0), false); /* end of file? */

   /* Note that we aren't actually making sure this is in a comment, yet */
   if ((((pc.str.find("#pragma ") >= 0) || (pc.str.find("#pragma	") >= 0)) &&
        ((pc.str.find(" endasm" ) >= 0) || (pc.str.find("	endasm") >= 0))) ||
         (pc.str.find("#endasm" ) >= 0))
   {
      cpd.unc_off = false;
      ctx.restore();
      pc.str.clear();
      return(false);
   }
   /* Note that we aren't actually making sure this is in a comment, yet */
   const char *ontext = cpd.settings[UO_enable_processing_cmt].str;
<<<<<<< HEAD
   if (ptr_is_invalid(ontext))
=======
   if (ontext == nullptr || ontext[0] == '\0')
>>>>>>> 7b5221e0
   {
      ontext = UNCRUSTIFY_ON_TEXT;
   }

   if (pc.str.find(ontext) < 0)
   {
      pc.type = CT_IGNORED;
      return(true);
   }
   ctx.restore();

   /* parse off whitespace leading to the comment */
   if (parse_whitespace(ctx, pc))
   {
      pc.type = CT_IGNORED;
      return(true);
   }

   /* Look for the ending comment and let it pass */
   retval_if((parse_comment(ctx, pc) && !cpd.unc_off), true);
   reset_and_go_to_nl(pc, ctx);

   if (pc.str.size() > 0)
   {
      pc.type = CT_IGNORED;
      return(true);
   }
   return(false);
}


static bool parse_next(tok_ctx &ctx, chunk_t &pc)
{
   retval_if(ctx.more() == false, false);

   /* Save off the current column */
   pc.orig_line = ctx.c.row;
   pc.column    = ctx.c.col;
   pc.orig_col  = ctx.c.col;
   pc.type      = CT_NONE;
   pc.nl_count  = 0;
   pc.flags     = 0;

   /* If it is turned off, we put everything except newlines into CT_UNKNOWN */
   if (cpd.unc_off)
   {
      retval_if(parse_ignored(ctx, pc), true);
   }

   /* Parse whitespace */
   if (parse_whitespace(ctx, pc)){ return(true); }

   /* Handle unknown/unhandled preprocessors */
   if ((cpd.is_preproc >  CT_PP_BODYCHUNK) &&
       (cpd.is_preproc <= CT_PP_OTHER    ) )
   {
      pc.str.clear();
      tok_info ss;
      ctx.save(ss);
      /* Chunk to a newline or comment */
      pc.type = CT_PREPROC_BODY;
      uint32_t last = 0;
      while (ctx.more())
      {
         uint32_t ch = ctx.peek();

         if(is_part_of_nl(ch))
         {
            /* Back off if this is an escaped newline */
            if (last == BACKSLASH)
            {
               ctx.restore(ss);
               pc.str.pop_back();
            }
            break;
         }
         /* Quit on a C++ comment start */
         if ((ch          == SLASH) &&
             (ctx.peek(1) == SLASH) )
         {
            break;
         }
         last = ch;
         ctx.save(ss);

         pc.str.append(ctx.get());
      }
      if (pc.str.size() > 0) { return(true); }
   }

   /* Detect backslash-newline */
   if ((ctx.peek() == BACKSLASH) &&
       parse_bs_newline(ctx, pc))
   {
      return(true);
   }

   /* Parse comments */
   if (parse_comment(ctx, pc)) { return(true); }

   /* Parse code placeholders */
   if (parse_code_placeholder(ctx, pc)) { return(true); }

   /* Check for C# literal strings, ie @"hello" and identifiers @for*/
   if (is_lang(LANG_CS) && (ctx.peek() == '@'))
   {
      if (ctx.peek(1) == '"')
      {
         parse_cs_string(ctx, pc);
         return(true);
      }
      /* check for non-keyword identifiers such as @if @switch, etc */
      if (CharTable::IsKW1(ctx.peek(1)))
      {
         parse_word(ctx, pc, true);
         return(true);
      }
   }

   /* Check for C# Interpolated strings */
   if (is_lang(LANG_CS) &&
       (ctx.peek( ) == '$' ) &&
       (ctx.peek(1) == '"' ) )
   {
      parse_cs_interpolated_string(ctx, pc);
      return(true);
   }

   /* handle VALA """ strings """ */
   if (is_lang(LANG_VALA) &&
       (ctx.peek( ) == '"'   ) &&
       (ctx.peek(1) == '"'   ) &&
       (ctx.peek(2) == '"'   ) )
   {
      parse_verbatim_string(ctx, pc);
      return(true);
   }

   /* handle C++(11) string/char literal prefixes u8|u|U|L|R including all
    * possible combinations and optional R delimiters: R"delim(x)delim" */
   uint32_t ch = ctx.peek();
   if (is_lang(LANG_CPP) &&
       ((ch == 'u') ||
        (ch == 'U') ||
        (ch == 'R') ||
        (ch == 'L') ) )
   {
      uint32_t idx     = 0;
      bool   is_real = false;

      if ((ch          == 'u') &&
          (ctx.peek(1) == '8') )
      {
         idx = 2;
      }
      else if ((unc_tolower(ch) == 'u') || (ch == 'L'))
      {
         idx++;
      }

      if (ctx.peek(idx) == 'R')
      {
         idx++;
         is_real = true;
      }
      const auto quote = ctx.peek(idx);

      if (is_real)
      {
         if ((quote == '"') &&
             parse_cr_string(ctx, pc, idx))
         {
            return(true);
         }
      }
      else if (((quote == '"') || (quote == '\'')) &&
               parse_string(ctx, pc, idx, true))
      {
         return(true);
      }
   }

   /* PAWN specific stuff */
   if (is_lang(LANG_PAWN))
   {
      if (( cpd.preproc_ncnl_count == 1   )   &&
          ((cpd.is_preproc == CT_PP_DEFINE) ||
           (cpd.is_preproc == CT_PP_EMIT  ) ) )
      {
         parse_pawn_pattern(ctx, pc, CT_MACRO);
         return(true);
      }
      /* Check for PAWN strings: \"hi" or !"hi" or !\"hi" or \!"hi" */
      if ((ctx.peek() == BACKSLASH) ||
          (ctx.peek() == '!' ) )
      {
         if (ctx.peek(1) == '"')
         {
            parse_string(ctx, pc, 1, (ctx.peek() == '!'));
            return(true);
         }
         else if (((ctx.peek(1) == BACKSLASH) ||
                   (ctx.peek(1) == '!'      ) ) &&
                   (ctx.peek(2) == '"'      )   )
         {
            parse_string(ctx, pc, 2, false);
            return(true);
         }
      }

      /* handle PAWN preprocessor args %0 .. %9 */
      if ((cpd.is_preproc == CT_PP_DEFINE) &&
          (ctx.peek() == '%') &&
          unc_isdigit(ctx.peek(1)))
      {
         pc.str.clear();
         pc.str.append(ctx.get());
         pc.str.append(ctx.get());
         pc.type = CT_WORD;
         return(true);
      }
   }

   /* Parse strings and character constants */

//parse_word(ctx, pc_temp, true);
//ctx.restore(ctx.c);
   if (parse_number(ctx, pc)) { return(true); }

   if (is_lang(LANG_D))
   {
      /* D specific stuff */
      if (d_parse_string(ctx, pc)) { return(true); }
   }
   else
   {
      /* Not D stuff */

      /* Check for L'a', L"abc", 'a', "abc", <abc> strings */
      ch = ctx.peek();
      uint32_t ch1 = ctx.peek(1);
      if((((ch  == 'L' ) || (ch  == 'S' )) &&
          ((ch1 == '"' ) || (ch1 == '\''))) ||
          ( ch  == '"' ) ||
          ( ch  == '\'') ||
          ((ch  == '<' ) && (cpd.is_preproc == CT_PP_INCLUDE)))
      {
         parse_string(ctx, pc, unc_isalpha(ch) ? 1 : 0, true);
         return(true);
      }

      if ((ch == '<') && (cpd.is_preproc == CT_PP_DEFINE))
      {
         if (is_type(chunk_get_tail(), CT_MACRO))
         {
            /* We have "#define XXX <", assume '<' starts an include string */
            parse_string(ctx, pc, 0, false);
            return(true);
         }
      }
   }

   /* Check for Objective C literals and VALA identifiers ('@1', '@if')*/
   if (is_lang(LANG_OV) && (ctx.peek() == '@'))
   {
      uint32_t nc = ctx.peek(1);
      if ((nc == '"' ) ||
          (nc == '\'') )
      {
         /* literal string */
         parse_string(ctx, pc, 1, true);
         return(true);
      }
      else if (is_dec(nc))
      {
         /* literal number */
         pc.str.append(ctx.get());  /* store the '@' */
         parse_number(ctx, pc);
         return(true);
      }
   }

   /* Check for pawn/ObjectiveC/Java and normal identifiers */
   if (CharTable::IsKW1(ctx.peek()) ||
       ((ctx.peek() == BACKSLASH) && (unc_tolower(ctx.peek(1)) == 'u')) ||
       ((ctx.peek() == '@'      ) && CharTable::IsKW1(ctx.peek(1))))
   {
      parse_word(ctx, pc, false);
      return(true);
   }

   /* see if we have a punctuator */
   char punc_txt[7];
   punc_txt[0] = ctx.peek( );
   punc_txt[1] = ctx.peek(1);
   punc_txt[2] = ctx.peek(2);
   punc_txt[3] = ctx.peek(3);
   punc_txt[4] = ctx.peek(4);
   punc_txt[5] = ctx.peek(5);
   punc_txt[6] = '\0';
   const chunk_tag_t *punc;
   if ((punc = find_punctuator(punc_txt, cpd.lang_flags)) != nullptr)
   {
      int32_t cnt = (int32_t)strlen(punc->tag);
      while (cnt--)
      {
         pc.str.append(ctx.get());
      }
      pc.type   = punc->type;
      pc.flags |= PCF_PUNCTUATOR;
      return(true);
   }

   /* throw away this character */
   pc.type = CT_UNKNOWN;
   pc.str.append(ctx.get());

   LOG_FMT(LWARN, "%s:%u Garbage in col %d: %x\n",
           cpd.filename, pc.orig_line, (int32_t)ctx.c.col, pc.str[0]);
   cpd.error_count++;
   return(true);
}


void tokenize(const deque<uint32_t> &data, chunk_t* ref)
{
   tok_ctx ctx(data);
   chunk_t  chunk;
   chunk_t* pc           = nullptr;
   chunk_t* rprev        = nullptr;
   bool     last_was_tab = false;
   uint32_t prev_sp      = 0;

   cpd.unc_stage = unc_stage_e::TOKENIZE;

   while (ctx.more())
   {
      chunk.reset();
      if (parse_next(ctx, chunk) == false)
      {
         LOG_FMT(LERR, "%s:%u Bailed before the end?\n",
                 cpd.filename, ctx.c.row);
         cpd.error_count++;
         break;
      }

      /* Don't create an entry for whitespace */
      if (chunk.type == CT_WHITESPACE)
      {
         last_was_tab = chunk.after_tab;
         prev_sp      = chunk.orig_prev_sp;
         continue;
      }
      chunk.orig_prev_sp = prev_sp;
      prev_sp            = 0;

      switch(chunk.type)
      {
         case(CT_NEWLINE): { last_was_tab = chunk.after_tab; chunk.after_tab = false; chunk.str.clear();  break; }
         case(CT_NL_CONT): { last_was_tab = chunk.after_tab; chunk.after_tab = false; chunk.str = "\\\n"; break; }
         default:          { chunk.after_tab = last_was_tab; last_was_tab    = false;                     break; }
      }

      /* Strip trailing whitespace (for CPP comments and PP blocks) */
      while ((chunk.str.size() > 0                        ) &&
             is_space_or_tab(chunk.str[chunk.str.size()-1]) )
      {
         /* If comment contains backslash '\' followed by whitespace chars, keep last one;
          * this will prevent it from turning '\' into line continuation. */
         break_if ((chunk.str.size() > 1                      ) &&
                   (chunk.str[chunk.str.size()-2] == BACKSLASH) );
         chunk.str.pop_back();
      }

      /* Store off the end column */
      chunk.orig_col_end = ctx.c.col;

      /* Add the chunk to the list */
      rprev = pc;
      if (is_valid(rprev))
      {
         set_flags(pc, get_flags(rprev, PCF_COPY_FLAGS));

         /* a newline can't be in a preprocessor */
         if (is_type(pc, CT_NEWLINE))
         {
            clr_flags(pc, PCF_IN_PREPROC);
         }
      }
      if (is_valid(ref)) { chunk.flags |=  PCF_INSERTED; }
      else               { chunk.flags &= ~PCF_INSERTED; }

      pc = chunk_add_before(&chunk, ref);
      assert(is_valid(pc));

      /* A newline marks the end of a preprocessor */
      if (is_type(pc, CT_NEWLINE)) // || is_type(pc, CT_COMMENT_MULTI))
      {
         cpd.is_preproc         = CT_NONE;
         cpd.preproc_ncnl_count = 0;
      }

      /* Special handling for preprocessor stuff */
      if (is_type(pc, CT_PP_ASM))
      {
         LOG_FMT(LBCTRL, "Found a directive %s on line %u\n", "#asm", pc->orig_line);
         cpd.unc_off = true;
      }

      /* Special handling for preprocessor stuff */
      if (cpd.is_preproc != CT_NONE)
      {
         set_flags(pc, PCF_IN_PREPROC);

         /* Count words after the preprocessor */
         if(!is_cmt_or_nl(pc))
         {
            cpd.preproc_ncnl_count++;
         }

         /* Figure out the type of preprocessor for #include parsing */
         if (cpd.is_preproc == CT_PP_PRAGMA)
         {
            if (memcmp(pc->text(), "asm", 3) == 0)
            {
               LOG_FMT(LBCTRL, "Found a pragma %s on line %u\n", "asm", pc->orig_line);
               cpd.unc_off = true;
            }
         }

         /* Figure out the type of preprocessor for #include parsing */
         if (cpd.is_preproc == CT_PREPROC)
         {
            if(is_no_preproc_type(pc))
            {
               set_type(pc, CT_PP_OTHER);
            }
            cpd.is_preproc = pc->type;
         }
         else if (cpd.is_preproc == CT_PP_IGNORE)
         {
            // ASSERT(is_true(UO_pp_ignore_define_body));
            if (not_type(pc, CT_NL_CONT, CT_COMMENT_CPP))
            {
               set_type(pc, CT_PP_IGNORE);
            }
         }
         else if ((cpd.is_preproc == CT_PP_DEFINE ) &&
                  is_type(pc, CT_PAREN_CLOSE      ) &&
                  is_true(UO_pp_ignore_define_body) )
         {
            // When we have a PAREN_CLOSE in a PP_DEFINE we should be terminating a MACRO_FUNC
            // arguments list. Therefore we can enter the PP_IGNORE state and ignore next chunks.
            cpd.is_preproc = CT_PP_IGNORE;
         }
      }
      else
      {
         /* Check for a preprocessor start */
         if (is_type(pc, CT_POUND) &&
             is_invalid_or_type(rprev, CT_NEWLINE) )
         {
            set_type_and_flag(pc, CT_PREPROC, PCF_IN_PREPROC);
            cpd.is_preproc = CT_PREPROC;
         }
      }
      if (is_type(pc, CT_NEWLINE))
      {
         LOG_FMT(LGUY, "%s(%d): (%u)<NL> col=%u\n",
                 __func__, __LINE__, pc->orig_line, pc->orig_col);
      }
      else
      {
         LOG_FMT(LGUY, "%s(%d): (%u)text():%s, type:%s, orig_col=%u, orig_col_end=%u\n",
                 __func__, __LINE__, pc->orig_line, pc->text(), get_token_name(pc->type), pc->orig_col, pc->orig_col_end);
      }
   }

   /* Set the cpd.newline string for this file */
   if ( (cpd.settings[UO_newlines].le == LE_LF  ) ||
       ((cpd.settings[UO_newlines].le == LE_AUTO) &&
        (cpd.le_counts[LE_LF] >= cpd.le_counts[LE_CRLF]) &&
        (cpd.le_counts[LE_LF] >= cpd.le_counts[LE_CR  ]) ) )
   {
      /* LF line ends */
      cpd.newline = "\n";
      LOG_FMT(LLINEENDS, "Using LF line endings\n");
   }
   else if ( (cpd.settings[UO_newlines].le == LE_CRLF) ||
            ((cpd.settings[UO_newlines].le == LE_AUTO)        &&
             (cpd.le_counts[LE_CRLF] >= cpd.le_counts[LE_LF]) &&
             (cpd.le_counts[LE_CRLF] >= cpd.le_counts[LE_CR]) ) )
   {
      /* CRLF line ends */
      cpd.newline = "\r\n";
      LOG_FMT(LLINEENDS, "Using CRLF line endings\n");
   }
   else
   {
      /* CR line ends */
      cpd.newline = "\r";
      LOG_FMT(LLINEENDS, "Using CR line endings\n");
   }
}


// /**
//  * A simplistic fixed-sized needle in the fixed-size haystack string search.
//  */
// int str_find(const char *needle, int needle_len,
//              const char *haystack, int haystack_len)
// {
//    for (int idx = 0; idx < (haystack_len - needle_len); idx++)
//    {
//       if (memcmp(needle, haystack + idx, needle_len) == 0)
//       {
//          return(idx);
//       }
//    }
//    return(-1);
// }<|MERGE_RESOLUTION|>--- conflicted
+++ resolved
@@ -716,12 +716,7 @@
    if (cpd.unc_off)
    {
       const char *ontext = cpd.settings[UO_enable_processing_cmt].str;
-<<<<<<< HEAD
-      if ((ontext == nullptr) ||
-          !ontext[0])
-=======
       if (ontext == nullptr || ontext[0] == '\0')
->>>>>>> 7b5221e0
       {
          ontext = UNCRUSTIFY_ON_TEXT;
       }
@@ -1566,11 +1561,7 @@
    }
    /* Note that we aren't actually making sure this is in a comment, yet */
    const char *ontext = cpd.settings[UO_enable_processing_cmt].str;
-<<<<<<< HEAD
-   if (ptr_is_invalid(ontext))
-=======
-   if (ontext == nullptr || ontext[0] == '\0')
->>>>>>> 7b5221e0
+   if (ptr_is_invalid(ontext) || ontext[0] == '\0')
    {
       ontext = UNCRUSTIFY_ON_TEXT;
    }
