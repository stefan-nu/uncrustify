/**
 * @file tokenize.cpp
 * This file breaks up the text stream into tokens or chunks.
 *
 * Each routine needs to set pc.len and pc.type.
 *
 * @author  Ben Gardner
 * @license GPL v2+
 */
#include "tokenize.h"
#include "uncrustify_types.h"
#include "char_table.h"
#include "punctuators.h"
#include "chunk_list.h"
#include <cstdio>
#include <cstdlib>
#include <cstring>
#include "unc_ctype.h"
#include "uncrustify.h"
#include "keywords.h"
#include "output.h"
#include "tabulator.h"


struct tok_info
{
   tok_info()
      : last_ch(0)
      , idx(0)
      , row(1)
      , col(1)
   {
   }

   size_t last_ch;  /**< [in]  */
   size_t idx;      /**< [in]  */
   size_t row;      /**< [in]  */
   size_t col;      /**< [in]  */
};

struct tok_ctx
{
   explicit tok_ctx(const deque<int> &d)
      : data(d)
   {
   }

#if 0
   // \todo separate declarations and implementation
   /* save before trying to parse something that may fail */
   void save();
   void save(tok_info &info) const;

   /* restore previous saved state */
   void restore();
   void restore(const tok_info &info);

   bool more() const;

   size_t peek() const;
   size_t peek(size_t idx) const;

   int get();

   bool expect(size_t ch);
#endif


   void save()
   {
      save(s);
   }


   void save(tok_info &info) const
   {
      info = c;
   }


   void restore()
   {
      restore(s);
   }


   void restore(const tok_info &info)
   {
      c = info;
   }


   bool more() const
   {
      return(c.idx < data.size());
   }


   size_t peek() const
   {
      return((more() == true) ? data[c.idx] : 0u);
   }


   size_t peek(size_t idx) const
   {
      idx += c.idx;
      return((idx < data.size()) ? data[idx] : 0u);
   }


   int get()
   {
      if (more())
      {
         int ch = data[c.idx++];
         switch (ch)
         {
            case TABSTOP:
               c.col = calc_next_tab_column(c.col, cpd.settings[UO_input_tab_size].u);
               break;

            case LINEFEED:
               if (c.last_ch != CARRIAGERETURN)
               {
                  c.row++;
                  c.col = 1;
               }
               break;

            case CARRIAGERETURN: c.row++; c.col = 1; break;
            default:             c.col++;            break;
            }
            c.last_ch = ch;
            return(ch);
      }
      return(0);
   }


   bool expect(size_t ch)
   {
      if (peek() == ch)
      {
         get();
         return(true);
      }
      return(false);
   }

   const deque<int> &data;
   tok_info         c; /* current */
   tok_info         s; /* saved */
};


/**
 * Count the number of characters in a word.
 * The first character is already valid for a keyword
 *
 * @return     Whether a word was parsed (always true)
 */
static bool parse_word(
   tok_ctx &ctx,      /**< [in]  */
   chunk_t &pc,       /**< [in] structure to update, str is an input. */
   bool    skipcheck  /**< [in]  */
);


/**
 * Count the number of characters in a quoted string.
 * The next bit of text starts with a quote char " or ' or <.
 * Count the number of characters until the matching character.
 *
 * @return Whether a string was parsed
 */
static bool parse_string(
   tok_ctx &ctx,        /**< [in]  */
   chunk_t &pc,         /**< [in] The structure to update, str is an input. */
   size_t  quote_idx,   /**< [in]  */
   bool    allow_escape /**< [in]  */
);


/**
 * Literal string, ends with single "
 * Two "" don't end the string.
 *
 * @return Whether a string was parsed
 */
static bool parse_cs_string(
   tok_ctx &ctx,
   chunk_t &pc  /**< [in] structure to update, str is an input. */
);


/**
 * Interpolated strings start with $" end with a single "
 * Double quotes are escaped by doubling.
 * Need to track embedded { } pairs and ignore anything between.
 *
 * @return Whether a string was parsed
 */
static bool tag_compare(
   const deque<int> &d,
   size_t           a_idx,
   size_t           b_idx,
   size_t           len
);


/**
 * VALA verbatim string, ends with three quotes (""")
 */
static void parse_verbatim_string(
   tok_ctx &ctx,
   chunk_t &pc  /**< [in] structure to update, str is an input. */
);


/**
 * Parses a C++0x 'R' string. R"( xxx )" R"tag(  )tag" u8R"(x)" uR"(x)"
 * Newlines may be in the string.
 */
static bool parse_cr_string(
   tok_ctx &ctx,
   chunk_t &pc,  /**< [in] structure to update, str is an input. */
   size_t  q_idx
);


/**
 * Count the number of whitespace characters.
 *
 * @return Whether whitespace was parsed
 */
static bool parse_whitespace(
   tok_ctx &ctx,
   chunk_t &pc   /**< [in] structure to update, str is an input. */
);


/**
 * Called when we hit a backslash.
 * If there is nothing but whitespace until the newline, then this is a
 * backslash newline
 */
static bool parse_bs_newline(
   tok_ctx &ctx,
   chunk_t &pc   /**< [in] structure to update, str is an input. */
);


/**
 * Parses any number of tab or space chars followed by a newline.
 * Does not change pc.len if a newline isn't found.
 * This is not the same as parse_whitespace() because it only consumes until
 * a single newline is encountered.
 */
static bool parse_newline(
   tok_ctx &ctx
);


/**
 * PAWN #define is different than C/C++.
 *   #define PATTERN REPLACEMENT_TEXT
 * The PATTERN may not contain a space or '[' or ']'.
 * A generic whitespace check should be good enough.
 * Do not change the pattern.
 */
static void parse_pawn_pattern(
   tok_ctx   &ctx,
   chunk_t   &pc,  /**< [in] structure to update, str is an input. */
   c_token_t tt
);


/**
 * tbd
 */
static bool parse_ignored(
   tok_ctx &ctx,
   chunk_t &pc  /**< [in] structure to update, str is an input. */
);


/**
 * Skips the next bit of whatever and returns the type of block.
 *
 * pc.str is the input text.
 * pc.len in the output length.
 * pc.type is the output type
 * pc.column is output column
 *
 * @return        true/false - whether anything was parsed
 */
static bool parse_next(
   tok_ctx &ctx,
   chunk_t &pc   /**< [in] structure to update, str is an input. */
);


/**
 * Parses all legal D string constants.
 *
 * Quoted strings:
 *   r"Wysiwyg"      # WYSIWYG string
 *   x"hexstring"    # Hexadecimal array
 *   `Wysiwyg`       # WYSIWYG string
 *   'char'          # single character
 *   "reg_string"    # regular string
 *
 * Non-quoted strings:
 * \x12              # 1-byte hex constant
 * \u1234            # 2-byte hex constant
 * \U12345678        # 4-byte hex constant
 * \123              # octal constant
 * \&amp;            # named entity
 * \n                # single character
 *
 * @return     Whether a string was parsed
 */
static bool d_parse_string(
   tok_ctx &ctx,
   chunk_t &pc   /**< [in] structure to update, str is an input. */
);


/**
 * Figure of the length of the comment at text.
 * The next bit of text starts with a '/', so it might be a comment.
 * There are three types of comments:
 *  - C comments that start with  '/ *' and end with '* /'
 *  - C++ comments that start with //
 *  - D nestable comments '/+SPACE+/'
 *
 * @return Whether a comment was parsed
 */
static bool parse_comment(
   tok_ctx &ctx,
   chunk_t &pc  /**< [in] structure to update, str is an input. */
);


/**
 * Figure of the length of the code placeholder at text, if present.
 * This is only for Xcode which sometimes inserts temporary code placeholder
 * chunks, which in plaintext <#look like this#>.
 *
 * @return Whether a placeholder was parsed.
 */
static bool parse_code_placeholder(
   tok_ctx &ctx,  /**< [in]  */
   chunk_t &pc    /**< [in] structure to update, str is an input. */
);


/**
 * Parse any attached suffix, which may be a user-defined literal suffix.
 * If for a string, explicitly exclude common format and scan specifiers, ie,
 * PRIx32 and SCNx64.
 */
static void parse_suffix(
   tok_ctx &ctx,      /**< [in]  */
   chunk_t &pc,       /**< [in]  */
   bool    forstring  /**< [in]  */
);


static bool is_bin (int ch);
static bool is_bin_or_underline(int ch);

static bool is_oct (int ch);
static bool is_oct_or_underline(int ch);

static bool is_dec (int ch);
static bool is_dec_or_underline(int ch);

static bool is_hex (int ch);
static bool is_hex_or_underline(int ch);


/**
 * Count the number of characters in the number.
 * The next bit of text starts with a number (0-9 or '.'), so it is a number.
 * Count the number of characters in the number.
 *
 * This should cover all number formats for all languages.
 * Note that this is not a strict parser. It will happily parse numbers in
 * an invalid format.
 *
 * For example, only D allows underscores in the numbers, but they are
 * allowed in all formats.
 *
 * @return Whether a number was parsed
 */
static bool parse_number(
   tok_ctx &ctx, /**< [in]  */
   chunk_t &pc   /**< [in,out] The structure to update, str is an input. */
);


/**
 * tbd
 */
void append_multiple(
   tok_ctx &ctx,  /**< [in]  */
   chunk_t &pc,   /**< [in]  */
   size_t  cnt    /**< [in]  */
);


void append_multiple(tok_ctx &ctx, chunk_t &pc, size_t cnt)
{
   while (cnt--)
   {
      pc.str.append(ctx.get());
   }
}


static bool d_parse_string(tok_ctx &ctx, chunk_t &pc)
{
   size_t ch = ctx.peek();

   if ((ch == '"' ) ||
       (ch == '\'') ||
       (ch == '`' ) )
   {
      return(parse_string(ctx, pc, 0, true));
   }
   else if (ch == '\\')
   {
      ctx.save();
      pc.str.clear();
      while (ctx.peek() == '\\')
      {
         pc.str.append(ctx.get());
         /* Check for end of file */
         switch (ctx.peek())
         {
            case 'x': append_multiple(ctx, pc, 3); break; /* \x HexDigit HexDigit */
            case 'u': append_multiple(ctx, pc, 5); break; /* \u HexDigit HexDigit HexDigit HexDigit */
            case 'U': append_multiple(ctx, pc, 9); break; /* \U HexDigit (x8) */
            case '0': /* fallthrough */
            case '1': /* fallthrough */
            case '2': /* fallthrough */
            case '3': /* fallthrough */
            case '4': /* fallthrough */
            case '5': /* fallthrough */
            case '6': /* fallthrough */
            case '7':
               /* handle up to 3 octal digits */
               pc.str.append(ctx.get());
               ch = ctx.peek();
               if (is_oct(ch))
               {
                  pc.str.append(ctx.get());
                  ch = ctx.peek();
                  if (is_oct(ch))
                  {
                     pc.str.append(ctx.get());
                  }
               }
               break;

            case '&':
               /* \& NamedCharacterEntity ; */
               pc.str.append(ctx.get());
               while (unc_isalpha(ctx.peek()))
               {
                  pc.str.append(ctx.get());
               }
               if (ctx.peek() == ';')
               {
                  pc.str.append(ctx.get());
               }
               break;

            default:
               /* Everything else is a single character */
               pc.str.append(ctx.get());
               break;
         }
      }

      if (pc.str.size() > 1)
      {
         pc.type = CT_STRING;
         return(true);
      }
      ctx.restore();
   }
   else if (((ch == 'r'         ) ||
             (ch == 'x'         ) ) &&
             (ctx.peek(1) == '"')   )
   {
      return(parse_string(ctx, pc, 1, false));
   }
   return(false);
}


#if 0
/**
 * A string-in-string search.  Like strstr() with a haystack length.
 */
static const char *str_search(const char *needle, const char *haystack, int haystack_len)
{
   int needle_len = strlen(needle);

   while (haystack_len-- >= needle_len)
   {
      if (memcmp(needle, haystack, needle_len) == 0)
      {
         return(haystack);
      }
      haystack++;
   }
   return(nullptr);
}
#endif


/* \todo name might be improved */
void parse_char(tok_ctx &ctx, chunk_t &pc)
{
  size_t ch = ctx.get();
  pc.str.append(ch);

  if (is_part_of_newline(ch))
  {
     pc.type = CT_COMMENT_MULTI;
     pc.nl_count++;

     if (ch == CARRIAGERETURN)
     {
        if (ctx.peek() == LINEFEED)
        {
           cpd.le_counts[LE_CRLF]++;
           pc.str.append(ctx.get());  /* store the LINEFEED */
        }
        else
        {
           cpd.le_counts[LE_CR]++;
        }
     }
     else
     {
        cpd.le_counts[LE_LF]++;
     }
  }
}


static bool parse_comment(tok_ctx &ctx, chunk_t &pc)
{
   bool   is_d    = (is_lang(cpd, LANG_D ));
   bool   is_cs   = (is_lang(cpd, LANG_CS));
   size_t d_level = 0;

   /* does this start with '/ /' or '/ *' or '/ +' (d) */
   if (  (ctx.peek( ) != '/'  )     ||
       ( (ctx.peek(1) != '*'  )   &&
         (ctx.peek(1) != '/'  )   &&
        ((ctx.peek(1) != '+'  ) ||
         (is_d        == false) ) ) )
   {
      return(false);
   }

   ctx.save();

   /* account for opening two chars */
   pc.str = ctx.get(); /* opening '/' */
   int ch = ctx.get();
   pc.str.append(ch);     /* second char */

   if (ch == '/')
   {
      pc.type = CT_COMMENT_CPP;
      while (true)
      {
         int bs_cnt = 0;
         while (ctx.more())
         {
            ch = ctx.peek();
            break_if(is_part_of_newline(ch));

            if ((ch    == BACKSLASH) &&
                (is_cs == false    ) ) /* backslashes aren't special in comments in C# */
            {
               bs_cnt++;
            }
            else
            {
               bs_cnt = 0;
            }
            pc.str.append(ctx.get());
         }

         /* If we hit an odd number of backslashes right before the newline,
          * then we keep going.
          */
         break_if(((bs_cnt & 1) == 0    ) ||
                   (ctx.more()  == false) );

         if (ctx.peek() == CARRIAGERETURN) { pc.str.append(ctx.get()); }
         if (ctx.peek() == LINEFEED      ) { pc.str.append(ctx.get()); }
         pc.nl_count++;
         cpd.did_newline = true;
      }
   }
   else if (ctx.more() == false)
   {
      /* unexpected end of file */
      ctx.restore();
      return(false);
   }
   else if (ch == '+')
   {
      pc.type = CT_COMMENT;
      d_level++;
      while ((d_level > 0) && ctx.more())
      {
         if ((ctx.peek( ) == '+') &&
             (ctx.peek(1) == '/') )
         {
            pc.str.append(ctx.get());  /* store the '+' */
            pc.str.append(ctx.get());  /* store the '/' */
            d_level--;
            continue;
         }

         if ((ctx.peek( ) == '/') &&
             (ctx.peek(1) == '+') )
         {
            pc.str.append(ctx.get());  /* store the '/' */
            pc.str.append(ctx.get());  /* store the '+' */
            d_level++;
            continue;
         }
         parse_char(ctx, pc);
      }

   }
   else  /* must be '/ *' */
   {
      pc.type = CT_COMMENT;
      while (ctx.more())
      {
         if ((ctx.peek( ) == '*') &&
             (ctx.peek(1) == '/') )
         {
            pc.str.append(ctx.get());  /* store the '*' */
            pc.str.append(ctx.get());  /* store the '/' */

            tok_info ss;
            ctx.save(ss);
            size_t oldsize = pc.str.size();

            /* If there is another C comment right after this one, combine them */
            while ((ctx.peek() == SPACE  ) ||
                   (ctx.peek() == TABSTOP) )
            {
               pc.str.append(ctx.get());
            }
            if ((ctx.peek( ) != '/') ||
                (ctx.peek(1) != '*') )
            {
               /* undo the attempt to join */
               ctx.restore(ss);
               pc.str.resize(oldsize);
               break;
            }
         }
         parse_char(ctx, pc);
      }
   }

   if (cpd.unc_off)
   {
      const char *ontext = cpd.settings[UO_enable_processing_cmt].str;
      if ((ontext == nullptr) ||
          !ontext[0])
      {
         ontext = UNCRUSTIFY_ON_TEXT;
      }

      if (pc.str.find(ontext) >= 0)
      {
         LOG_FMT(LBCTRL, "Found '%s' on line %zu\n", ontext, pc.orig_line);
         cpd.unc_off = false;
      }
   }
   else
   {
      const char *offtext = cpd.settings[UO_disable_processing_cmt].str;
      if ((offtext == nullptr) ||
          !offtext[0])
      {
         offtext = UNCRUSTIFY_OFF_TEXT;
      }

      if (pc.str.find(offtext) >= 0)
      {
         LOG_FMT(LBCTRL, "Found '%s' on line %zu\n", offtext, pc.orig_line);
         cpd.unc_off      = true;
         cpd.unc_off_used = true;          // Issue #842
      }
   }
   return(true);
}


static bool parse_code_placeholder(tok_ctx &ctx, chunk_t &pc)
{
   if ((ctx.peek( ) != '<') ||
       (ctx.peek(1) != '#') )
   {
      return(false);
   }

   ctx.save();

   /* account for opening two chars '<#' */
   pc.str = ctx.get();
   pc.str.append(ctx.get());

   /* grab everything until '#>', fail if not found. */
   size_t last1 = 0;
   while (ctx.more())
   {
      size_t last2 = last1;
      last1 = ctx.get();
      pc.str.append(last1);

      if ((last2 == '#') &&
          (last1 == '>') )
      {
         pc.type = CT_WORD;
         return(true);
      }
   }
   ctx.restore();
   return(false);
}


static void parse_suffix(tok_ctx &ctx, chunk_t &pc, bool forstring = false)
{
   if (CharTable::IsKW1(ctx.peek()))
   {
      size_t slen    = 0;
      size_t oldsize = pc.str.size();

      /* don't add the suffix if we see L" or L' or S" */
      size_t p1 = ctx.peek();
      size_t p2 = ctx.peek(1);
      if (( forstring == true                             ) &&
          (((p1 == 'L') && ((p2 == '"') || (p2 == '\''))) ||
           ((p1 == 'S') &&  (p2 == '"')                 ) ) )
      {
         return;
      }

      tok_info ss;
      ctx.save(ss);
      while (ctx.more() &&
             CharTable::IsKW2(ctx.peek()))
      {
         slen++;
         pc.str.append(ctx.get());
      }

      if ((forstring == true) &&
          (slen      >= 4   ) &&
          (pc.str.startswith("PRI", oldsize) ||
           pc.str.startswith("SCN", oldsize) ) )
      {
         ctx.restore(ss);
         pc.str.resize(oldsize);
      }
   }
}


static bool is_bin(int ch)
{
   return((ch == '0') || (ch == '1'));
}


static bool is_bin_or_underline(int ch)
{
   return(is_bin(ch) || (ch == '_'));
}


static bool is_oct(int ch)
{
   return((ch >= '0') && (ch <= '7'));
}


static bool is_oct_or_underline(int ch)
{
   return(is_oct(ch) || (ch == '_'));
}


static bool is_dec(int ch)
{
   return((ch >= '0') && (ch <= '9'));
}


static bool is_dec_or_underline(int ch)
{
   return(is_dec(ch) || (ch == '_'));
}


static bool is_hex(int ch)
{
   return(((ch >= '0') && (ch <= '9')) ||
          ((ch >= 'a') && (ch <= 'f')) ||
          ((ch >= 'A') && (ch <= 'F')) );
}


static bool is_hex_or_underline(int ch)
{
   return(is_hex(ch) || (ch == '_'));
}


bool analyze_character(tok_ctx &ctx, chunk_t &pc)
{
   bool did_hex = false;

   switch (unc_toupper(ctx.peek()) )
   {
      case 'X':  /* hex */
         did_hex = true;
         do
         {
            pc.str.append(ctx.get());  /* store the 'x' and then the rest */
         } while (is_hex_or_underline(ctx.peek()));
         break;

      case 'B':  /* binary */
         do
         {
            pc.str.append(ctx.get());  /* store the 'b' and then the rest */
         } while (is_bin_or_underline(ctx.peek()));
         break;

      case '0':  /* octal or decimal */
      case '1':
      case '2':
      case '3':
      case '4':
      case '5':
      case '6':
      case '7':
      case '8':
      case '9':
         do
         {
            pc.str.append(ctx.get());
         } while (is_oct_or_underline(ctx.peek()));
         break;

      default:
         /* either just 0 or 0.1 or 0UL, etc */
         break;
   }

   return(did_hex);
}


static bool parse_number(tok_ctx &ctx, chunk_t &pc)
{
   /* A number must start with a digit or a dot, followed by a digit */
   if (!is_dec(ctx.peek()) &&
       ((ctx.peek() != '.') || !is_dec(ctx.peek(1))))
   {
      return(false);
   }

   bool is_float = (ctx.peek( ) == '.');
   if ((is_float    == true) &&
       (ctx.peek(1) == '.' ) )
   {
      return(false);
   }

   /* Check for Hex, Octal, or Binary
    * Note that only D and Pawn support binary, but who cares? */
   bool did_hex = false;
   if (ctx.peek() == '0')
   {
      pc.str.append(ctx.get());  /* store the '0' */
      size_t  ch;
      size_t  pc_length;
      chunk_t pc_temp;
      pc_temp.str.append('0');
      // MS constant might have an "h" at the end. Look for it
      ctx.save();
      while (ctx.more() && CharTable::IsKW2(ctx.peek()))
      {
         ch = ctx.get();
         pc_temp.str.append(ch);
      }
      pc_length = pc_temp.len();
      ch        = pc_temp.str[pc_length - 1];
      ctx.restore();
      LOG_FMT(LGUY, "%s(%d): pc_temp:%s\n", __func__, __LINE__, pc_temp.text());
      if (ch == 'h') /** \todo can we combine this in analyze_character */
      {
         // we have an MS hexadecimal number with "h" at the end
         LOG_FMT(LGUY, "%s(%d): MS hexadecimal number\n", __func__, __LINE__);
         did_hex = true;
         do
         {
            pc.str.append(ctx.get()); /* store the rest */
         } while (is_hex_or_underline(ctx.peek()));
         pc.str.append(ctx.get());    /* store the h */
         LOG_FMT(LGUY, "%s(%d): pc:%s\n", __func__, __LINE__, pc.text());
      }
      else
      {
         did_hex = analyze_character(ctx, pc);
      }
   }
   else
   {
      /* Regular int or float */
      while (is_dec_or_underline(ctx.peek()))
      {
         pc.str.append(ctx.get());
      }
   }

   /* Check if we stopped on a decimal point & make sure it isn't '..' */
   if ((ctx.peek() == '.') && (ctx.peek(1) != '.'))
   {
      pc.str.append(ctx.get());
      is_float = true;
      if (did_hex) { while (is_hex_or_underline(ctx.peek())) { pc.str.append(ctx.get()); } }
      else         { while (is_dec_or_underline(ctx.peek())) { pc.str.append(ctx.get()); } }
   }

   /* Check exponent
    * Valid exponents per language (not that it matters):
    * C/C++/D/Java: eEpP
    * C#/Pawn:      eE */
   size_t tmp = unc_toupper(ctx.peek());
   if ((tmp == 'E') ||
       (tmp == 'P') )
   {
      is_float = true;
      pc.str.append(ctx.get());
      if ((ctx.peek() == '+') ||
          (ctx.peek() == '-') )  { pc.str.append(ctx.get()); }
      while (is_dec_or_underline(ctx.peek())){ pc.str.append(ctx.get()); }
   }

   /* Check the suffixes
    * Valid suffixes per language (not that it matters):
    *        Integer       Float
    * C/C++: uUlL64        lLfF
    * C#:    uUlL          fFdDMm
    * D:     uUL           ifFL
    * Java:  lL            fFdD
    * Pawn:  (none)        (none)
    *
    * Note that i, f, d, and m only appear in floats. */
   while (1)
   {
      size_t tmp2 = unc_toupper(ctx.peek());
      if ((tmp2 == 'I') ||
          (tmp2 == 'F') ||
          (tmp2 == 'D') ||
          (tmp2 == 'M') )
      {
         is_float = true;
      }
      else if ((tmp2 != 'L') &&
               (tmp2 != 'U') )
      {
         break;
      }
      pc.str.append(ctx.get());
   }

   /* skip the Microsoft-specific '64' suffix */
   if ((ctx.peek( ) == '6') &&
       (ctx.peek(1) == '4') )
   {
      pc.str.append(ctx.get());
      pc.str.append(ctx.get());
   }

   pc.type = is_float ? CT_NUMBER_FP : CT_NUMBER;

   /* If there is anything left, then we are probably dealing with garbage or
    * some sick macro junk. Eat it. */
   parse_suffix(ctx, pc);

   return(true);
}


static bool parse_string(tok_ctx &ctx, chunk_t &pc, size_t quote_idx, bool allow_escape)
{
   size_t escape_char        = cpd.settings[UO_string_escape_char].u;
   size_t escape_char2       = cpd.settings[UO_string_escape_char2].u;
   bool   should_escape_tabs = is_true(UO_string_replace_tab_chars) && (cpd.lang_flags & LANG_ALLC);

   pc.str.clear();
   while (quote_idx-- > 0)
   {
      pc.str.append(ctx.get());
   }

   pc.type = CT_STRING;
   size_t end_ch = CharTable::Get(ctx.peek()) & 0xff;
   pc.str.append(ctx.get());  /* store the " */

   bool escaped = false;
   while (ctx.more())
   {
      size_t lastcol = ctx.c.col;
      size_t ch      = ctx.get();

      if ((ch == TABSTOP) &&
           should_escape_tabs)
      {
         ctx.c.col = lastcol + 2;
         pc.str.append(escape_char);
         pc.str.append('t');
         continue;
      }

      pc.str.append(ch);
      if (ch == LINEFEED)
      {
         pc.nl_count++;
         pc.type = CT_STRING_MULTI;
         escaped = false;
         continue;
      }
      if ((ch         == CARRIAGERETURN) &&
          (ctx.peek() != LINEFEED      ) )
      {
         pc.str.append(ctx.get());
         pc.nl_count++;
         pc.type = CT_STRING_MULTI;
         escaped = false;
         continue;
      }
      if (!escaped)
      {
         if (ch == escape_char)
         {
            escaped = (escape_char != 0);
         }
         else if ((ch         == escape_char2) &&
                  (ctx.peek() == end_ch      ) )
         {
            escaped = allow_escape;
         }
         else if (ch == end_ch)
         {
            break;
         }
      }
      else
      {
         escaped = false;
      }
   }

   parse_suffix(ctx, pc, true);
   return(true);
}


static bool parse_cs_string(tok_ctx &ctx, chunk_t &pc)
{
   pc.str = ctx.get();
   pc.str.append(ctx.get());
   pc.type = CT_STRING;

   bool should_escape_tabs = is_true(UO_string_replace_tab_chars);

   /* go until we hit a zero (end of file) or a single " */
   while (ctx.more())
   {
      size_t ch = ctx.get();
      pc.str.append(ch);

      if(is_part_of_newline(ch))
      {
         pc.type = CT_STRING_MULTI;
         pc.nl_count++;
      }
      else if (ch == TABSTOP)
      {
         if (should_escape_tabs && !cpd.warned_unable_string_replace_tab_chars)
         {
            cpd.warned_unable_string_replace_tab_chars = true;

            log_sev_t warnlevel = static_cast<log_sev_t>(cpd.settings[UO_warn_level_tabs_found_in_verbatim_string_literals].u);

            /* a tab char can't be replaced with \\t because escapes don't work in here-strings. best we can do is warn. */
            LOG_FMT(warnlevel, "%s:%zu Detected non-replaceable tab char in literal string\n", cpd.filename, pc.orig_line);
            if (warnlevel < LWARN)
            {
               cpd.error_count++;
            }
         }
      }
      else if (ch == '"')
      {
         if (ctx.peek() == '"')
         {
            pc.str.append(ctx.get());
         }
         else
         {
            break;
         }
      }
   }

   return(true);
}


static bool parse_cs_interpolated_string(tok_ctx &ctx, chunk_t &pc)
{
   pc.str = ctx.get();        // '$'
   pc.str.append(ctx.get());  // '"'
   pc.type = CT_STRING;

   int depth = 0;

   /* go until we hit a zero (end of file) or a single " */
   while (ctx.more())
   {
      size_t ch = ctx.get();
      pc.str.append(ch);

      /* if we are inside a { }, then we only look for a } */
      if (depth > 0)
      {
         if (ch == '}')
         {
            if (ctx.peek() == '}')
            {
               // }} doesn't decrease the depth
               pc.str.append(ctx.get());  // '{'
            }
            else
            {
               depth--;
            }
         }
      }
      else
      {
         if (ch == '{')
         {
            if (ctx.peek() == '{')
            {
               // {{ doesn't increase the depth
               pc.str.append(ctx.get());
            }
            else
            {
               depth++;
            }
         }
         else if (ch == '"')
         {
            if (ctx.peek() == '"')
            {
               pc.str.append(ctx.get());
            }
            else
            {
               break;
            }
         }
      }
   }

   return(true);
}


static void parse_verbatim_string(tok_ctx &ctx, chunk_t &pc)
{
   pc.type = CT_STRING;

   // consume the initial """
   pc.str = ctx.get();
   pc.str.append(ctx.get());
   pc.str.append(ctx.get());

   /* go until we hit a zero (end of file) or a """ */
   while (ctx.more())
   {
      size_t ch = ctx.get();
      pc.str.append(ch);
      if ((ch          == '"') &&
          (ctx.peek( ) == '"') &&
          (ctx.peek(1) == '"') )
      {
         pc.str.append(ctx.get());
         pc.str.append(ctx.get());
         break;
      }

      if(is_part_of_newline(ch))
      {
         pc.type = CT_STRING_MULTI;
         pc.nl_count++;
      }
   }
}


static bool tag_compare(const deque<int> &d, size_t a_idx, size_t b_idx, size_t len)
{
   if (a_idx != b_idx)
   {
      while (len-- > 0)
      {
         if (d[a_idx] != d[b_idx])
         {
            return(false);
         }
      }
   }
   return(true);
}


static bool parse_cr_string(tok_ctx &ctx, chunk_t &pc, size_t q_idx)
{
   size_t tag_idx = ctx.c.idx + q_idx + 1;
   size_t tag_len = 0;

   ctx.save();

   /* Copy the prefix + " to the string */
   pc.str.clear();
   size_t cnt = q_idx + 1;
   while (cnt--)
   {
      pc.str.append(ctx.get());
   }

   /* Add the tag and get the length of the tag */
   while ((ctx.more() == true) &&
          (ctx.peek() != '(' ) )
   {
      tag_len++;
      pc.str.append(ctx.get());
   }
   if (ctx.peek() != '(')
   {
      ctx.restore();
      return(false);
   }

   pc.type = CT_STRING;
   while (ctx.more())
   {
      if ((ctx.peek()            == ')') &&
          (ctx.peek(tag_len + 1) == '"') &&
          tag_compare(ctx.data, tag_idx, ctx.c.idx + 1, tag_len))
      {
         cnt = tag_len + 2;   /* for the )" */
         while (cnt--)
         {
            pc.str.append(ctx.get());
         }
         parse_suffix(ctx, pc);
         return(true);
      }
      if (ctx.peek() == LINEFEED)
      {
         pc.str.append(ctx.get());
         pc.nl_count++;
         pc.type = CT_STRING_MULTI;
      }
      else
      {
         pc.str.append(ctx.get());
      }
   }
   ctx.restore();
   return(false);
}


static bool parse_word(tok_ctx &ctx, chunk_t &pc, bool skipcheck)
{
   static unc_text intr_txt("@interface");

   /* The first character is already valid */
   pc.str.clear();
   pc.str.append(ctx.get());

   while (ctx.more() == true)
   {
      size_t ch = ctx.peek();
      if (CharTable::IsKW2(ch))
      {
         pc.str.append(ctx.get());
      }
      else if ((ch == BACKSLASH) &&
               (unc_tolower(ctx.peek(1)) == 'u'))
      {
         pc.str.append(ctx.get());
         pc.str.append(ctx.get());
         skipcheck = true;
      }
      else
      {
         break;
      }

      /* HACK: Non-ASCII character are only allowed in identifiers */
      if (ch > 0x7f) { skipcheck = true; }

   }
   pc.type = CT_WORD;

   if (skipcheck) { return(true); }

   /* Detect pre-processor functions now */
   if ((cpd.is_preproc == CT_PP_DEFINE) &&
       (cpd.preproc_ncnl_count == 1))
   {
      if (ctx.peek() == '(') { pc.type = CT_MACRO_FUNC; }
      else
      {
         pc.type = CT_MACRO;
         if (is_true(UO_pp_ignore_define_body))
         {
            // We are setting the PP_IGNORE preproc state because the following
            // chunks are part of the macro body and will have to be ignored.
            cpd.is_preproc = CT_PP_IGNORE;
         }
      }
   }
   else
   {
      /* '@interface' is reserved, not an interface itself */
      if (is_lang(cpd, LANG_JAVA) &&
           pc.str.startswith("@") &&
          !pc.str.equals(intr_txt))
      {
         pc.type = CT_ANNOTATION;
      }
      else
      {
         /* Turn it into a keyword now */
         pc.type = find_keyword_type(pc.text(), pc.str.size());

         /* Special pattern: if we're trying to redirect a preprocessor directive to PP_IGNORE,
          * then ensure we're actually part of a preprocessor before doing the swap, or we'll
          * end up with a function named 'define' as PP_IGNORE. This is necessary because with
          * the config 'set' feature, there's no way to do a pair of tokens as a word
          * substitution. */
         if (pc.type == CT_PP_IGNORE &&
            !cpd.is_preproc)
         {
            pc.type = find_keyword_type(pc.text(), pc.str.size());
         }
      }
   }

   return(true);
}


static bool parse_whitespace(tok_ctx &ctx, chunk_t &pc)
{
   size_t nl_count = 0;
   size_t ch       = 0;

   /* REVISIT: use a better whitespace detector? */
   while (ctx.more() && unc_isspace(ctx.peek()))
   {
      ch = ctx.get();   /* throw away the whitespace char */
      switch (ch)
      {
         case CARRIAGERETURN:
            if (ctx.expect(LINEFEED)) { cpd.le_counts[LE_CRLF]++; } /* CRLF ending */
            else                      { cpd.le_counts[LE_CR  ]++; } /* CR ending */
            nl_count++;
            pc.orig_prev_sp = 0;
            break;

         case LINEFEED:
            /* LF ending */
            cpd.le_counts[LE_LF]++;
            nl_count++;
            pc.orig_prev_sp = 0;
            break;

         case TABSTOP:
            pc.orig_prev_sp += calc_next_tab_column(cpd.column, cpd.settings[UO_input_tab_size].u) - cpd.column;
            break;

         case SPACE:
            pc.orig_prev_sp++;
            break;

         default:
            break;
      }
   }

   if (ch != 0)
   {
      pc.str.clear();
      pc.nl_count  = nl_count;
      pc.type      = nl_count ? CT_NEWLINE : CT_WHITESPACE;
      pc.after_tab = (ctx.c.last_ch == TABSTOP);
      return(true);
   }
   return(false);
}


static bool parse_bs_newline(tok_ctx &ctx, chunk_t &pc)
{
   ctx.save();
   ctx.get(); /* skip the '\' */

   size_t ch;
   while ((ctx.more() == true        ) &&
          unc_isspace(ch = ctx.peek()) )
   {
      ctx.get();
      if(is_part_of_newline(ch))
      {
         if (ch == CARRIAGERETURN)
         {
            ctx.expect(LINEFEED);
         }
         pc.str      = "\\";
         pc.type     = CT_NL_CONT;
         pc.nl_count = 1;
         return(true);
      }
   }

   ctx.restore();
   return(false);
}


static bool parse_newline(tok_ctx &ctx)
{
   ctx.save();

   /* Eat whitespace */
   while(is_space_or_tab(ctx.peek())) { ctx.get(); }

   if(is_part_of_newline(ctx.peek()))
   {
      if (ctx.expect(LINEFEED) == false)
      {
         ctx.get();
         ctx.expect(LINEFEED);
      }
      return(true);
   }
   ctx.restore();
   return(false);
}


static void parse_pawn_pattern(tok_ctx &ctx, chunk_t &pc, c_token_t tt)
{
   pc.str.clear();
   pc.type = tt;
   while (!unc_isspace(ctx.peek()))
   {
      /* end the pattern on an escaped newline */
      if (ctx.peek() == BACKSLASH)
      {
         size_t ch = ctx.peek(1);
         break_if(is_part_of_newline(ch));
      }
      pc.str.append(ctx.get());
   }
}


static bool parse_ignored(tok_ctx &ctx, chunk_t &pc)
{
   /* Parse off newlines/blank lines */
   size_t nl_count = 0;
   while (parse_newline(ctx))
   {
      nl_count++;
   }

   if (nl_count > 0)
   {
      pc.nl_count = nl_count;
      pc.type     = CT_NEWLINE;
      return(true);
   }

   /* See if the UO_enable_processing_cmt text is on this line */
   ctx.save();
   pc.str.clear();
   while ((ctx.more() == true          ) &&
          (ctx.peek() != CARRIAGERETURN) &&
          (ctx.peek() != LINEFEED      ) )
   {
      pc.str.append(ctx.get());
   }

   retval_if((pc.str.size() == 0), false);   /* end of file? */

   /* Note that we aren't actually making sure this is in a comment, yet */
   if ((((pc.str.find("#pragma ") >= 0) || (pc.str.find("#pragma	") >= 0)) &&
        ((pc.str.find(" endasm" ) >= 0) || (pc.str.find("	endasm") >= 0))) ||
         (pc.str.find("#endasm" ) >= 0))
   {
      cpd.unc_off = false;
      ctx.restore();
      pc.str.clear();
      return(false);
   }
   /* Note that we aren't actually making sure this is in a comment, yet */
   const char *ontext = cpd.settings[UO_enable_processing_cmt].str;
   if (ptr_is_invalid(ontext))
   {
      ontext = UNCRUSTIFY_ON_TEXT;
   }

   if (pc.str.find(ontext) < 0)
   {
      pc.type = CT_IGNORED;
      return(true);
   }
   ctx.restore();

   /* parse off whitespace leading to the comment */
   if (parse_whitespace(ctx, pc))
   {
      pc.type = CT_IGNORED;
      return(true);
   }

   /* Look for the ending comment and let it pass */
   retval_if((parse_comment(ctx, pc) && !cpd.unc_off), true);

   /* Reset the chunk & scan to until a newline */
   pc.str.clear();
   while ((ctx.more() == true          ) &&
          (ctx.peek() != CARRIAGERETURN) &&
          (ctx.peek() != LINEFEED      ) )
   {
      pc.str.append(ctx.get());
   }
   if (pc.str.size() > 0)
   {
      pc.type = CT_IGNORED;
      return(true);
   }
   return(false);
}


static bool parse_next(tok_ctx &ctx, chunk_t &pc)
{
   retval_if(ctx.more() == false, false);

   /* Save off the current column */
   pc.orig_line = ctx.c.row;
   pc.column    = ctx.c.col;
   pc.orig_col  = ctx.c.col;
   pc.type      = CT_NONE;
   pc.nl_count  = 0;
   pc.flags     = 0;

   /* If it is turned off, we put everything except newlines into CT_UNKNOWN */
   if (cpd.unc_off)
   {
      retval_if(parse_ignored(ctx, pc), true);
   }

   /* Parse whitespace */
   if (parse_whitespace(ctx, pc)){ return(true); }

   /* Handle unknown/unhandled preprocessors */
   if ((cpd.is_preproc >  CT_PP_BODYCHUNK) &&
       (cpd.is_preproc <= CT_PP_OTHER    ) )
   {
      pc.str.clear();
      tok_info ss;
      ctx.save(ss);
      /* Chunk to a newline or comment */
      pc.type = CT_PREPROC_BODY;
      size_t last = 0;
      while (ctx.more())
      {
         size_t ch = ctx.peek();

         if(is_part_of_newline(ch))
         {
            /* Back off if this is an escaped newline */
            if (last == BACKSLASH)
            {
               ctx.restore(ss);
               pc.str.pop_back();
            }
            break;
         }
         /* Quit on a C++ comment start */
         if ((ch          == SLASH) &&
             (ctx.peek(1) == SLASH) )
         {
            break;
         }
         last = ch;
         ctx.save(ss);

         pc.str.append(ctx.get());
      }
      if (pc.str.size() > 0) { return(true); }
   }

   /* Detect backslash-newline */
   if ((ctx.peek() == BACKSLASH) &&
       parse_bs_newline(ctx, pc))
   {
      return(true);
   }

   /* Parse comments */
   if (parse_comment(ctx, pc)) { return(true); }

   /* Parse code placeholders */
   if (parse_code_placeholder(ctx, pc)) { return(true); }

   /* Check for C# literal strings, ie @"hello" and identifiers @for*/
   if (is_lang(cpd, LANG_CS) && (ctx.peek() == '@'))
   {
      if (ctx.peek(1) == '"')
      {
         parse_cs_string(ctx, pc);
         return(true);
      }
      /* check for non-keyword identifiers such as @if @switch, etc */
      if (CharTable::IsKW1(ctx.peek(1)))
      {
         parse_word(ctx, pc, true);
         return(true);
      }
   }

   /* Check for C# Interpolated strings */
   if (is_lang(cpd, LANG_CS) &&
       (ctx.peek( ) == '$' ) &&
       (ctx.peek(1) == '"' ) )
   {
      parse_cs_interpolated_string(ctx, pc);
      return(true);
   }

   /* handle VALA """ strings """ */
   if (is_lang(cpd, LANG_VALA) &&
       (ctx.peek( ) == '"'   ) &&
       (ctx.peek(1) == '"'   ) &&
       (ctx.peek(2) == '"'   ) )
   {
      parse_verbatim_string(ctx, pc);
      return(true);
   }

   /* handle C++0x strings u8"x" u"x" U"x" R"x" u8R"XXX(I'm a "raw UTF-8" string.)XXX" */
   size_t ch = ctx.peek();
   if (is_lang(cpd, LANG_CPP) &&
       ((ch == 'u') ||
        (ch == 'U') ||
        (ch == 'R') ) )
   {
      size_t idx     = 0;
      bool   is_real = false;

      if ((ch          == 'u') &&
          (ctx.peek(1) == '8') )
      {
         idx = 2;
      }
      else if (unc_tolower(ch) == 'u')
      {
         idx++;
      }

      if (ctx.peek(idx) == 'R')
      {
         idx++;
         is_real = true;
      }
      if (ctx.peek(idx) == '"')
      {
         if (is_real)
         {
            if (parse_cr_string(ctx, pc, idx)) { return(true); }
         }
         else
         {
            if (parse_string(ctx, pc, idx, true))
            {
               parse_suffix(ctx, pc, true);
               return(true);
            }
         }
      }
   }

   /* PAWN specific stuff */
   if (is_lang(cpd, LANG_PAWN))
   {
      if (( cpd.preproc_ncnl_count == 1   )   &&
          ((cpd.is_preproc == CT_PP_DEFINE) ||
           (cpd.is_preproc == CT_PP_EMIT  ) ) )
      {
         parse_pawn_pattern(ctx, pc, CT_MACRO);
         return(true);
      }
      /* Check for PAWN strings: \"hi" or !"hi" or !\"hi" or \!"hi" */
      if ((ctx.peek() == BACKSLASH) ||
          (ctx.peek() == '!' ) )
      {
         if (ctx.peek(1) == '"')
         {
            parse_string(ctx, pc, 1, (ctx.peek() == '!'));
            return(true);
         }
         else if (((ctx.peek(1) == BACKSLASH) ||
                   (ctx.peek(1) == '!'      ) ) &&
                   (ctx.peek(2) == '"'      )   )
         {
            parse_string(ctx, pc, 2, false);
            return(true);
         }
      }

      /* handle PAWN preprocessor args %0 .. %9 */
      if ((cpd.is_preproc == CT_PP_DEFINE) &&
          (ctx.peek() == '%') &&
          unc_isdigit(ctx.peek(1)))
      {
         pc.str.clear();
         pc.str.append(ctx.get());
         pc.str.append(ctx.get());
         pc.type = CT_WORD;
         return(true);
      }
   }

   /* Parse strings and character constants */

//parse_word(ctx, pc_temp, true);
//ctx.restore(ctx.c);
   if (parse_number(ctx, pc)) { return(true); }

   if (is_lang(cpd, LANG_D))
   {
      /* D specific stuff */
      if (d_parse_string(ctx, pc)) { return(true); }
   }
   else
   {
      /* Not D stuff */

      /* Check for L'a', L"abc", 'a', "abc", <abc> strings */
      ch = ctx.peek();
      size_t ch1 = ctx.peek(1);
      if((((ch  == 'L' ) || (ch  == 'S' )) &&
          ((ch1 == '"' ) || (ch1 == '\''))) ||
          ( ch  == '"' ) ||
          ( ch  == '\'') ||
          ((ch  == '<' ) && (cpd.is_preproc == CT_PP_INCLUDE)))
      {
         parse_string(ctx, pc, unc_isalpha(ch) ? 1 : 0, true);
         return(true);
      }

      if ((ch == '<') && (cpd.is_preproc == CT_PP_DEFINE))
      {
         if (is_type(chunk_get_tail(), CT_MACRO))
         {
            /* We have "#define XXX <", assume '<' starts an include string */
            parse_string(ctx, pc, 0, false);
            return(true);
         }
      }
   }

   /* Check for Objective C literals and VALA identifiers ('@1', '@if')*/
   if ((cpd.lang_flags & (LANG_OC | LANG_VALA)) && (ctx.peek() == '@'))
   {
      size_t nc = ctx.peek(1);
      if ((nc == '"' ) ||
          (nc == '\'') )
      {
         /* literal string */
         parse_string(ctx, pc, 1, true);
         return(true);
      }
      else if (is_dec(nc))
      {
         /* literal number */
         pc.str.append(ctx.get());  /* store the '@' */
         parse_number(ctx, pc);
         return(true);
      }
   }

   /* Check for pawn/ObjectiveC/Java and normal identifiers */
   if (CharTable::IsKW1(ctx.peek()) ||
       ((ctx.peek() == BACKSLASH) && (unc_tolower(ctx.peek(1)) == 'u')) ||
       ((ctx.peek() == '@'      ) && CharTable::IsKW1(ctx.peek(1))))
   {
      parse_word(ctx, pc, false);
      return(true);
   }

   /* see if we have a punctuator */
   char punc_txt[4];
   punc_txt[0] = (char)ctx.peek( );
   punc_txt[1] = (char)ctx.peek(1);
   punc_txt[2] = (char)ctx.peek(2);
   punc_txt[3] = (char)ctx.peek(3);
   const chunk_tag_t *punc;
   if ((punc = find_punctuator(punc_txt, cpd.lang_flags)) != nullptr)
   {
      int cnt = (int)strlen(punc->tag);
      while (cnt--)
      {
         pc.str.append(ctx.get());
      }
      pc.type   = punc->type;
      pc.flags |= PCF_PUNCTUATOR;
      return(true);
   }

   /* throw away this character */
   pc.type = CT_UNKNOWN;
   pc.str.append(ctx.get());

   LOG_FMT(LWARN, "%s:%zu Garbage in col %d: %x\n",
           cpd.filename, pc.orig_line, (int)ctx.c.col, pc.str[0]);
   cpd.error_count++;
   return(true);
}


void tokenize(const deque<int> &data, chunk_t *ref)
{
   tok_ctx ctx(data);
   chunk_t chunk;
   chunk_t *pc          = nullptr;
   chunk_t *rprev       = nullptr;
   bool    last_was_tab = false;
   size_t  prev_sp      = 0;

   cpd.unc_stage = unc_stage_e::TOKENIZE;

   parse_frame_t frm;
   memset(&frm, 0, sizeof(frm));

   while (ctx.more())
   {
      chunk.reset();
      if (parse_next(ctx, chunk) == false)
      {
         LOG_FMT(LERR, "%s:%zu Bailed before the end?\n",
                 cpd.filename, ctx.c.row);
         cpd.error_count++;
         break;
      }

      /* Don't create an entry for whitespace */
      if (chunk.type == CT_WHITESPACE)
      {
         last_was_tab = chunk.after_tab;
         prev_sp      = chunk.orig_prev_sp;
         continue;
      }
      chunk.orig_prev_sp = prev_sp;
      prev_sp            = 0;

      switch(chunk.type)
      {
         case(CT_NEWLINE): { last_was_tab = chunk.after_tab; chunk.after_tab = false; chunk.str.clear();  break; }
         case(CT_NL_CONT): { last_was_tab = chunk.after_tab; chunk.after_tab = false; chunk.str = "\\\n"; break; }
         default:          { chunk.after_tab = last_was_tab; last_was_tab    = false;                     break; }
      }

      /* Strip trailing whitespace (for CPP comments and PP blocks) */
      while ((chunk.str.size() > 0                        ) &&
             is_space_or_tab(chunk.str[chunk.str.size()-1]) )
      {
         /* If comment contains backslash '\' followed by whitespace chars, keep last one;
          * this will prevent it from turning '\' into line continuation. */
         break_if ((chunk.str.size()               > 1        ) &&
                   (chunk.str[chunk.str.size()-2] == BACKSLASH) );
         chunk.str.pop_back();
      }

      /* Store off the end column */
      chunk.orig_col_end = ctx.c.col;

      /* Add the chunk to the list */
      rprev = pc;
      if (is_valid(rprev))
      {
         set_flags(pc, get_flags(rprev, PCF_COPY_FLAGS));

         /* a newline can't be in a preprocessor */
         if (is_type(pc, CT_NEWLINE))
         {
            clr_flags(pc, PCF_IN_PREPROC);
         }
      }
      if (is_valid(ref)) { chunk.flags |=  PCF_INSERTED; }
      else               { chunk.flags &= ~PCF_INSERTED; }

      pc = chunk_add_before(&chunk, ref);
      assert(is_valid(pc));

      /* A newline marks the end of a preprocessor */
      if (is_type(pc, CT_NEWLINE)) // || is_type(pc, CT_COMMENT_MULTI))
      {
         cpd.is_preproc         = CT_NONE;
         cpd.preproc_ncnl_count = 0;
      }

      /* Special handling for preprocessor stuff */
      if (is_type(pc, CT_PP_ASM))
      {
         LOG_FMT(LBCTRL, "Found a directive %s on line %zu\n", "#asm", pc->orig_line);
         cpd.unc_off = true;
      }

      /* Special handling for preprocessor stuff */
      if (cpd.is_preproc != CT_NONE)
      {
         set_flags(pc, PCF_IN_PREPROC);

         /* Count words after the preprocessor */
         if(!is_cmt_or_nl(pc))
         {
            cpd.preproc_ncnl_count++;
         }

         /* Figure out the type of preprocessor for #include parsing */
         if (cpd.is_preproc == CT_PP_PRAGMA)
         {
            if (memcmp(pc->text(), "asm", 3) == 0)
            {
               LOG_FMT(LBCTRL, "Found a pragma %s on line %zu\n", "asm", pc->orig_line);
               cpd.unc_off = true;
            }
         }

         /* Figure out the type of preprocessor for #include parsing */
         if (cpd.is_preproc == CT_PREPROC)
         {
            if(is_no_preproc_type(pc))
            {
               set_type(pc, CT_PP_OTHER);
            }
            cpd.is_preproc = pc->type;
         }
         else if (cpd.is_preproc == CT_PP_IGNORE)
         {
            // ASSERT(is_true(UO_pp_ignore_define_body));
            if (not_type(pc, CT_NL_CONT, CT_COMMENT_CPP))
            {
               set_type(pc, CT_PP_IGNORE);
            }
         }
         else if (cpd.is_preproc == CT_PP_DEFINE    &&
                  is_type(pc, CT_PAREN_CLOSE      ) &&
                  is_true(UO_pp_ignore_define_body) )
         {
            // When we have a PAREN_CLOSE in a PP_DEFINE we should be terminating a MACRO_FUNC
            // arguments list. Therefore we can enter the PP_IGNORE state and ignore next chunks.
            cpd.is_preproc = CT_PP_IGNORE;
         }
      }
      else
      {
         /* Check for a preprocessor start */
         if (is_type(pc, CT_POUND) &&
             is_invalid_or_type(rprev, CT_NEWLINE) )
         {
            set_type_and_flag(pc, CT_PREPROC, PCF_IN_PREPROC);
            cpd.is_preproc = CT_PREPROC;
         }
      }
      if (is_type(pc, CT_NEWLINE))
      {
         LOG_FMT(LGUY, "%s(%d): (%zu)<NL> col=%zu\n",
                 __func__, __LINE__, pc->orig_line, pc->orig_col);
      }
      else
      {
<<<<<<< HEAD
         LOG_FMT(LGUY, "%s(%d): text():%s, type:%s, orig_col=%zu, orig_col_end=%u\n",
                 __func__, __LINE__, pc->text(), get_token_name(pc->type), pc->orig_col, pc->orig_col_end);
=======
         LOG_FMT(LGUY, "%s(%d): (%zu)text():%s, type:%s, orig_col=%zu, orig_col_end=%zu\n",
                 __func__, __LINE__, pc->orig_line, pc->text(), get_token_name(pc->type), pc->orig_col, pc->orig_col_end);
>>>>>>> ff8d42ca
      }
   }

   /* Set the cpd.newline string for this file */
   if ( (cpd.settings[UO_newlines].le == LE_LF  ) ||
       ((cpd.settings[UO_newlines].le == LE_AUTO) &&
        (cpd.le_counts[LE_LF] >= cpd.le_counts[LE_CRLF]) &&
        (cpd.le_counts[LE_LF] >= cpd.le_counts[LE_CR  ]) ) )
   {
      /* LF line ends */
      cpd.newline = "\n";
      LOG_FMT(LLINEENDS, "Using LF line endings\n");
   }
   else if ( (cpd.settings[UO_newlines].le == LE_CRLF) ||
            ((cpd.settings[UO_newlines].le == LE_AUTO)        &&
             (cpd.le_counts[LE_CRLF] >= cpd.le_counts[LE_LF]) &&
             (cpd.le_counts[LE_CRLF] >= cpd.le_counts[LE_CR]) ) )
   {
      /* CRLF line ends */
      cpd.newline = "\r\n";
      LOG_FMT(LLINEENDS, "Using CRLF line endings\n");
   }
   else
   {
      /* CR line ends */
      cpd.newline = "\r";
      LOG_FMT(LLINEENDS, "Using CR line endings\n");
   }
}


// /**
//  * A simplistic fixed-sized needle in the fixed-size haystack string search.
//  */
// int str_find(const char *needle, int needle_len,
//              const char *haystack, int haystack_len)
// {
//    for (int idx = 0; idx < (haystack_len - needle_len); idx++)
//    {
//       if (memcmp(needle, haystack + idx, needle_len) == 0)
//       {
//          return(idx);
//       }
//    }
//    return(-1);
// }<|MERGE_RESOLUTION|>--- conflicted
+++ resolved
@@ -2028,13 +2028,8 @@
       }
       else
       {
-<<<<<<< HEAD
-         LOG_FMT(LGUY, "%s(%d): text():%s, type:%s, orig_col=%zu, orig_col_end=%u\n",
-                 __func__, __LINE__, pc->text(), get_token_name(pc->type), pc->orig_col, pc->orig_col_end);
-=======
-         LOG_FMT(LGUY, "%s(%d): (%zu)text():%s, type:%s, orig_col=%zu, orig_col_end=%zu\n",
+         LOG_FMT(LGUY, "%s(%d): (%u)text():%s, type:%s, orig_col=%zu, orig_col_end=%u\n",
                  __func__, __LINE__, pc->orig_line, pc->text(), get_token_name(pc->type), pc->orig_col, pc->orig_col_end);
->>>>>>> ff8d42ca
       }
    }
 
