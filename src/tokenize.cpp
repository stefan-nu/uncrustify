--- conflicted
+++ resolved
@@ -1861,7 +1861,6 @@
 void tokenize(const deque<uint32_t> &data, chunk_t* ref)
 {
    tok_ctx ctx(data);
-<<<<<<< HEAD
    chunk_t  chunk;
    chunk_t* pc           = nullptr;
    chunk_t* rprev        = nullptr;
@@ -1870,19 +1869,6 @@
 
    cpd.unc_stage = unc_stage_e::TOKENIZE;
 
-   parse_frame_t frm;
-   memset(&frm, 0, sizeof(frm));
-
-=======
-   chunk_t chunk;
-   chunk_t *pc          = nullptr;
-   chunk_t *rprev       = nullptr;
-   bool    last_was_tab = false;
-   size_t  prev_sp      = 0;
-
-   cpd.unc_stage = unc_stage_e::TOKENIZE;
-
->>>>>>> d40fffe1
    while (ctx.more())
    {
       chunk.reset();
