--- conflicted
+++ resolved
@@ -1685,33 +1685,20 @@
       return(true);
    }
 
-<<<<<<< HEAD
-   /* handle C++0x strings u8"x" u"x" U"x" R"x" u8R"XXX(I'm a "raw UTF-8" string.)XXX" */
+   /* handle C++(11) string/char literal prefixes u8|u|U|L|R including all
+    * possible combinations and optional R delimiters: R"delim(x)delim" */
    uint32_t ch = ctx.peek();
    if (is_lang(cpd, LANG_CPP) &&
        ((ch == 'u') ||
         (ch == 'U') ||
-        (ch == 'R') ) )
+        (ch == 'R') ||
+        (ch == 'L') ) )
    {
       uint32_t idx     = 0;
       bool   is_real = false;
 
       if ((ch          == 'u') &&
           (ctx.peek(1) == '8') )
-=======
-   /*
-    * handle C++(11) string/char literal prefixes u8|u|U|L|R including all
-    * possible combinations and optional R delimiters: R"delim(x)delim"
-    */
-   auto ch = ctx.peek();
-   if ((cpd.lang_flags & LANG_CPP)
-       && (ch == 'u' || ch == 'U' || ch == 'R' || ch == 'L'))
-   {
-      auto idx     = size_t {};
-      auto is_real = false;
-
-      if (ch == 'u' && ctx.peek(1) == '8')
->>>>>>> df12ab18
       {
          idx = 2;
       }
@@ -1729,21 +1716,14 @@
 
       if (is_real)
       {
-<<<<<<< HEAD
-         if (is_real)
-         {
-            if (parse_cr_string(ctx, pc, idx)) { return(true); }
-         }
-         else
-=======
-         if (quote == '"' && parse_cr_string(ctx, pc, idx))
->>>>>>> df12ab18
+         if (quote == '"' &&
+             parse_cr_string(ctx, pc, idx))
          {
             return(true);
          }
       }
-      else if ((quote == '"' || quote == '\'')
-               && parse_string(ctx, pc, idx, true))
+      else if ((quote == '"' || quote == '\'') &&
+               parse_string(ctx, pc, idx, true))
       {
          return(true);
       }
