/**
 * @file tokenize.cpp
 * This file breaks up the text stream into tokens or chunks.
 *
 * Each routine needs to set pc.len and pc.type.
 *
 * @author  Ben Gardner
 * @license GPL v2+
 */
#include "tokenize.h"
#include "uncrustify_types.h"
#include "char_table.h"
#include "punctuators.h"
#include "chunk_list.h"
#include <cstdio>
#include <cstdlib>
#include <cstring>
#include "unc_ctype.h"
#include "uncrustify.h"
#include "keywords.h"
#include "output.h"
#include "tabulator.h"


struct tok_info
{
   tok_info(void)
      : last_ch(0)
      , idx(0)
      , row(1)
      , col(1)
   {
   }

   uint32_t last_ch;  /**< [in]  */
   uint32_t idx;      /**< [in]  */
   uint32_t row;      /**< [in]  */
   uint32_t col;      /**< [in]  */
};

struct tok_ctx
{
   explicit tok_ctx(const deque<uint32_t> &d)
      : data(d)
   {
   }

#if 0
   // \todo separate declarations and implementation
   /* save before trying to parse something that may fail */
   void save();
   void save(tok_info &info) const;

   /* restore previous saved state */
   void restore();
   void restore(const tok_info &info);

   bool more() const;

   uint32_t peek() const;
   uint32_t peek(uint32_t idx) const;

   int32_t get();

   bool expect(uint32_t ch);
#endif


   void save(void)
   {
      save(s);
   }


   void save(tok_info &info) const
   {
      info = c;
   }


   void restore(void)
   {
      restore(s);
   }


   void restore(const tok_info &info)
   {
      c = info;
   }


   bool more(void) const
   {
      return(c.idx < data.size());
   }


   uint32_t peek(void) const
   {
      return((more() == true) ? data[c.idx] : 0u);
   }


   uint32_t peek(uint32_t idx) const
   {
      idx += c.idx;
      return((idx < data.size()) ? data[idx] : 0u);
   }


   uint32_t get()
   {
      if (more())
      {
         uint32_t ch = data[c.idx++];
         switch (ch)
         {
            case TABSTOP:
               c.col = calc_next_tab_column(c.col, get_uval(UO_input_tab_size));
               break;

            case LINEFEED:
               if (c.last_ch != CARRIAGERETURN)
               {
                  c.row++;
                  c.col = 1;
               }
               break;

            case CARRIAGERETURN: c.row++; c.col = 1; break;
            default:             c.col++;            break;
            }
            c.last_ch = ch;
            return(ch);
      }
      return(0);
   }


   bool expect(uint32_t ch)
   {
      if (peek() == ch)
      {
         get();
         return(true);
      }
      return(false);
   }

   const deque<uint32_t> &data;
   tok_info         c; /* current */
   tok_info         s; /* saved */
};


/**
 * Count the number of characters in a word.
 * The first character is already valid for a keyword
 *
 * @return     Whether a word was parsed (always true)
 */
static bool parse_word(
   tok_ctx &ctx,      /**< [in]  */
   chunk_t &pc,       /**< [in] structure to update, str is an input. */
   bool    skipcheck  /**< [in]  */
);


/**
 * Count the number of characters in a quoted string.
 * The next bit of text starts with a quote char " or ' or <.
 * Count the number of characters until the matching character.
 *
 * @return Whether a string was parsed
 */
static bool parse_string(
   tok_ctx& ctx,         /**< [in]  */
   chunk_t& pc,          /**< [in] The structure to update, str is an input. */
   uint32_t quote_idx,   /**< [in]  */
   bool     allow_escape /**< [in]  */
);


/**
 * Literal string, ends with single "
 * Two "" don't end the string.
 *
 * @return Whether a string was parsed
 */
static bool parse_cs_string(
   tok_ctx& ctx,
   chunk_t& pc  /**< [in] structure to update, str is an input. */
);


/**
 * Interpolated strings start with $" end with a single "
 * Double quotes are escaped by doubling.
 * Need to track embedded { } pairs and ignore anything between.
 *
 * @return Whether a string was parsed
 */
static bool tag_compare(
   const deque<uint32_t>& d,
   uint32_t               a_idx,
   uint32_t               b_idx,
   uint32_t               len
);


/**
 * VALA verbatim string, ends with three quotes (""")
 */
static void parse_verbatim_string(
   tok_ctx& ctx,
   chunk_t& pc   /**< [in] structure to update, str is an input. */
);


/**
 * Parses a C++0x 'R' string. R"( xxx )" R"tag(  )tag" u8R"(x)" uR"(x)"
 * Newlines may be in the string.
 */
static bool parse_cr_string(
   tok_ctx& ctx,
   chunk_t& pc,   /**< [in] structure to update, str is an input. */
   uint32_t q_idx
);


/**
 * Count the number of whitespace characters.
 *
 * @return Whether whitespace was parsed
 */
static bool parse_whitespace(
   tok_ctx& ctx,
   chunk_t& pc   /**< [in] structure to update, str is an input. */
);


/**
 * Called when we hit a backslash.
 * If there is nothing but whitespace until the newline, then this is a
 * backslash newline
 */
static bool parse_bs_newline(
   tok_ctx& ctx,
   chunk_t& pc   /**< [in] structure to update, str is an input. */
);


/**
 * Parses any number of tab or space chars followed by a newline.
 * Does not change pc.len if a newline isn't found.
 * This is not the same as parse_whitespace() because it only consumes until
 * a single newline is encountered.
 */
static bool parse_newline(
   tok_ctx& ctx
);


/**
 * PAWN #define is different than C/C++.
 *   #define PATTERN REPLACEMENT_TEXT
 * The PATTERN may not contain a space or '[' or ']'.
 * A generic whitespace check should be good enough.
 * Do not change the pattern.
 */
static void parse_pawn_pattern(
   tok_ctx&  ctx,
   chunk_t&  pc,  /**< [in] structure to update, str is an input. */
   c_token_t tt
);


/**
 * tbd
 */
static bool parse_ignored(
   tok_ctx& ctx,
   chunk_t& pc  /**< [in] structure to update, str is an input. */
);


/**
 * Skips the next bit of whatever and returns the type of block.
 *
 * pc.str is the input text.
 * pc.len in the output length.
 * pc.type is the output type
 * pc.column is output column
 *
 * @return        true/false - whether anything was parsed
 */
static bool parse_next(
   tok_ctx& ctx,
   chunk_t& pc   /**< [in] structure to update, str is an input. */
);


/**
 * Parses all legal D string constants.
 *
 * Quoted strings:
 *   r"Wysiwyg"      # WYSIWYG string
 *   x"hexstring"    # Hexadecimal array
 *   `Wysiwyg`       # WYSIWYG string
 *   'char'          # single character
 *   "reg_string"    # regular string
 *
 * Non-quoted strings:
 * \x12              # 1-byte hex constant
 * \u1234            # 2-byte hex constant
 * \U12345678        # 4-byte hex constant
 * \123              # octal constant
 * \&amp;            # named entity
 * \n                # single character
 *
 * @return     Whether a string was parsed
 */
static bool d_parse_string(
   tok_ctx& ctx,
   chunk_t& pc   /**< [in] structure to update, str is an input. */
);


/**
 * Figure of the length of the comment at text.
 * The next bit of text starts with a '/', so it might be a comment.
 * There are three types of comments:
 *  - C comments that start with  '/ *' and end with '* /'
 *  - C++ comments that start with //
 *  - D nestable comments '/+SPACE+/'
 *
 * @return Whether a comment was parsed
 */
static bool parse_comment(
   tok_ctx& ctx,
   chunk_t& pc  /**< [in] structure to update, str is an input. */
);


/**
 * Figure of the length of the code placeholder at text, if present.
 * This is only for Xcode which sometimes inserts temporary code placeholder
 * chunks, which in plaintext <#look like this#>.
 *
 * @return Whether a placeholder was parsed.
 */
static bool parse_code_placeholder(
   tok_ctx& ctx, /**< [in]  */
   chunk_t& pc   /**< [in] structure to update, str is an input. */
);


/**
 * Parse any attached suffix, which may be a user-defined literal suffix.
 * If for a string, explicitly exclude common format and scan specifiers, ie,
 * PRIx32 and SCNx64.
 */
static void parse_suffix(
   tok_ctx& ctx,       /**< [in]  */
   chunk_t& pc,        /**< [in]  */
   bool     forstring  /**< [in]  */
);


/** check if a symbol holds a boolean value */
static bool is_bin (uint32_t ch); /**< [in] symbol to check */

/** check if a symbol holds a octal value */
static bool is_oct (uint32_t ch); /**< [in] symbol to check */

/** check if a symbol holds a decimal value */
static bool is_dec (uint32_t ch); /**< [in] symbol to check */

/** check if a symbol holds a hexadecimal value */
static bool is_hex (uint32_t ch); /**< [in] symbol to check */

/** check if a symbol holds a boolean value or an underscore */
static bool is_bin_or_underline(uint32_t ch); /**< [in] symbol to check */

/** check if a symbol holds a octal value or an underscore */
static bool is_oct_or_underline(uint32_t ch); /**< [in] symbol to check */

/** check if a symbol holds a decimal value or an underscore */
static bool is_dec_or_underline(uint32_t ch); /**< [in] symbol to check */

/** check if a symbol holds a hexadecimal value or an underscore */
static bool is_hex_or_underline(uint32_t ch); /**< [in] symbol to check */


/**
 * Count the number of characters in the number.
 * The next bit of text starts with a number (0-9 or '.'), so it is a number.
 * Count the number of characters in the number.
 *
 * This should cover all number formats for all languages.
 * Note that this is not a strict parser. It will happily parse numbers in
 * an invalid format.
 *
 * For example, only D allows underscores in the numbers, but they are
 * allowed in all formats.
 *
 * @return Whether a number was parsed
 */
static bool parse_number(
   tok_ctx& ctx, /**< [in]  */
   chunk_t& pc   /**< [in,out] The structure to update, str is an input. */
);


/**
 * tbd
 */
void append_multiple(
   tok_ctx& ctx, /**< [in]  */
   chunk_t& pc,  /**< [in]  */
   uint32_t cnt  /**< [in]  */
);


/** tbd */
static void reset_and_go_to_nl(
   chunk_t& pc, /**< [in]  */
   tok_ctx& ctx /**< [in]  */
);


void append_multiple(tok_ctx &ctx, chunk_t &pc, uint32_t cnt)
{
   while (cnt--)
   {
      pc.str.append(ctx.get());
   }
}


static bool d_parse_string(tok_ctx& ctx, chunk_t& pc)
{
   uint32_t ch = ctx.peek();

   if ((ch == '"' ) ||
       (ch == '\'') ||
       (ch == '`' ) )
   {
      return(parse_string(ctx, pc, 0, true));
   }
   else if (ch == '\\')
   {
      ctx.save();
      pc.str.clear();
      while (ctx.peek() == '\\')
      {
         pc.str.append(ctx.get());
         /* Check for end of file */
         switch (ctx.peek())
         {
            case 'x': append_multiple(ctx, pc, 3); break; /* \x HexDigit HexDigit */
            case 'u': append_multiple(ctx, pc, 5); break; /* \u HexDigit HexDigit HexDigit HexDigit */
            case 'U': append_multiple(ctx, pc, 9); break; /* \U HexDigit (x8) */
            case '0': /* fallthrough */
            case '1': /* fallthrough */
            case '2': /* fallthrough */
            case '3': /* fallthrough */
            case '4': /* fallthrough */
            case '5': /* fallthrough */
            case '6': /* fallthrough */
            case '7':
               /* handle up to 3 octal digits */
               pc.str.append(ctx.get());
               ch = ctx.peek();
               if (is_oct(ch))
               {
                  pc.str.append(ctx.get());
                  ch = ctx.peek();
                  if (is_oct(ch))
                  {
                     pc.str.append(ctx.get());
                  }
               }
               break;

            case '&':
               /* \& NamedCharacterEntity ; */
               pc.str.append(ctx.get());
               while (unc_isalpha(ctx.peek()))
               {
                  pc.str.append(ctx.get());
               }
               if (ctx.peek() == ';')
               {
                  pc.str.append(ctx.get());
               }
               break;

            default:
               /* Everything else is a single character */
               pc.str.append(ctx.get());
               break;
         }
      }

      if (pc.str.size() > 1)
      {
         pc.type = CT_STRING;
         return(true);
      }
      ctx.restore();
   }
   else if (((ch == 'r'         ) ||
             (ch == 'x'         ) ) &&
             (ctx.peek(1) == '"')   )
   {
      return(parse_string(ctx, pc, 1, false));
   }
   return(false);
}


#if 0
/**
 * A string-in-string search.  Like strstr() with a haystack length.
 */
static const char *str_search(const char *needle, const char *haystack, int32_t haystack_len)
{
   int32_t needle_len = strlen(needle);

   while (haystack_len-- >= needle_len)
   {
      if (memcmp(needle, haystack, needle_len) == 0)
      {
         return(haystack);
      }
      haystack++;
   }
   return(nullptr);
}
#endif


void parse_char(
   tok_ctx& ctx,
   chunk_t& pc
);

/* \todo name might be improved */
void parse_char(tok_ctx& ctx, chunk_t& pc)
{
  uint32_t ch = ctx.get();
  pc.str.append(ch);

  if (is_part_of_nl(ch))
  {
     pc.type = CT_COMMENT_MULTI;
     pc.nl_count++;

     if (ch == CARRIAGERETURN)
     {
        if (ctx.peek() == LINEFEED)
        {
           cpd.le_counts[LE_CRLF]++;
           pc.str.append(ctx.get());  /* store the LINEFEED */
        }
        else
        {
           cpd.le_counts[LE_CR]++;
        }
     }
     else
     {
        cpd.le_counts[LE_LF]++;
     }
  }
}


static bool parse_comment(tok_ctx &ctx, chunk_t &pc)
{
   bool   is_d    = (is_lang(cpd, LANG_D ));
   bool   is_cs   = (is_lang(cpd, LANG_CS));
   uint32_t d_level = 0;

   /* does this start with '/ /' or '/ *' or '/ +' (d) */
   if (  (ctx.peek( ) != '/'  )     ||
       ( (ctx.peek(1) != '*'  )   &&
         (ctx.peek(1) != '/'  )   &&
        ((ctx.peek(1) != '+'  ) ||
         (is_d        == false) ) ) )
   {
      return(false);
   }

   ctx.save();

   /* account for opening two chars */
   pc.str = ctx.get(); /* opening '/' */
   uint32_t ch = ctx.get();
   pc.str.append(ch);     /* second char */

   if (ch == '/')
   {
      pc.type = CT_COMMENT_CPP;
      while (true)
      {
         int32_t bs_cnt = 0;
         while (ctx.more())
         {
            ch = ctx.peek();
            break_if(is_part_of_nl(ch));

            if ((ch    == BACKSLASH) &&
                (is_cs == false    ) ) /* backslashes aren't special in comments in C# */
            {
               bs_cnt++;
            }
            else
            {
               bs_cnt = 0;
            }
            pc.str.append(ctx.get());
         }

         /* If we hit an odd number of backslashes right before the newline,
          * then we keep going.
          */
         break_if(((bs_cnt & 1) == 0    ) ||
                   (ctx.more()  == false) );

         if (ctx.peek() == CARRIAGERETURN) { pc.str.append(ctx.get()); }
         if (ctx.peek() == LINEFEED      ) { pc.str.append(ctx.get()); }
         pc.nl_count++;
         cpd.did_newline = true;
      }
   }
   else if (ctx.more() == false)
   {
      /* unexpected end of file */
      ctx.restore();
      return(false);
   }
   else if (ch == '+')
   {
      pc.type = CT_COMMENT;
      d_level++;
      while ((d_level > 0) && ctx.more())
      {
         if ((ctx.peek( ) == '+') &&
             (ctx.peek(1) == '/') )
         {
            pc.str.append(ctx.get());  /* store the '+' */
            pc.str.append(ctx.get());  /* store the '/' */
            d_level--;
            continue;
         }

         if ((ctx.peek( ) == '/') &&
             (ctx.peek(1) == '+') )
         {
            pc.str.append(ctx.get());  /* store the '/' */
            pc.str.append(ctx.get());  /* store the '+' */
            d_level++;
            continue;
         }
         parse_char(ctx, pc);
      }

   }
   else  /* must be '/ *' */
   {
      pc.type = CT_COMMENT;
      while (ctx.more())
      {
         if ((ctx.peek( ) == '*') &&
             (ctx.peek(1) == '/') )
         {
            pc.str.append(ctx.get());  /* store the '*' */
            pc.str.append(ctx.get());  /* store the '/' */

            tok_info ss;
            ctx.save(ss);
            uint32_t oldsize = pc.str.size();

            /* If there is another C comment right after this one, combine them */
            while ((ctx.peek() == SPACE  ) ||
                   (ctx.peek() == TABSTOP) )
            {
               pc.str.append(ctx.get());
            }
            if ((ctx.peek( ) != '/') ||
                (ctx.peek(1) != '*') )
            {
               /* undo the attempt to join */
               ctx.restore(ss);
               pc.str.resize(oldsize);
               break;
            }
         }
         parse_char(ctx, pc);
      }
   }

   if (cpd.unc_off)
   {
      const char *ontext = cpd.settings[UO_enable_processing_cmt].str;
      if ((ontext == nullptr) ||
          !ontext[0])
      {
         ontext = UNCRUSTIFY_ON_TEXT;
      }

      if (pc.str.find(ontext) >= 0)
      {
         LOG_FMT(LBCTRL, "Found '%s' on line %u\n", ontext, pc.orig_line);
         cpd.unc_off = false;
      }
   }
   else
   {
      const char *offtext = cpd.settings[UO_disable_processing_cmt].str;
      if ((offtext == nullptr) ||
          !offtext[0])
      {
         offtext = UNCRUSTIFY_OFF_TEXT;
      }

      if (pc.str.find(offtext) >= 0)
      {
         LOG_FMT(LBCTRL, "Found '%s' on line %u\n", offtext, pc.orig_line);
         cpd.unc_off      = true;
         cpd.unc_off_used = true;          // Issue #842
      }
   }
   return(true);
}


static bool parse_code_placeholder(tok_ctx &ctx, chunk_t &pc)
{
   if ((ctx.peek( ) != '<') ||
       (ctx.peek(1) != '#') )
   {
      return(false);
   }

   ctx.save();

   /* account for opening two chars '<#' */
   pc.str = ctx.get();
   pc.str.append(ctx.get());

   /* grab everything until '#>', fail if not found. */
   uint32_t last1 = 0;
   while (ctx.more())
   {
      uint32_t last2 = last1;
      last1 = ctx.get();
      pc.str.append(last1);

      if ((last2 == '#') &&
          (last1 == '>') )
      {
         pc.type = CT_WORD;
         return(true);
      }
   }
   ctx.restore();
   return(false);
}


static void parse_suffix(tok_ctx &ctx, chunk_t &pc, bool forstring = false)
{
   if (CharTable::IsKW1(ctx.peek()))
   {
      uint32_t slen    = 0;
      uint32_t oldsize = pc.str.size();

      /* don't add the suffix if we see L" or L' or S" */
      uint32_t p1 = ctx.peek();
      uint32_t p2 = ctx.peek(1);
      if (( forstring == true                           ) &&
          (((p1 == 'L') && ((p2 == '"') || (p2 == '\''))) ||
           ((p1 == 'S') &&  (p2 == '"')               ) ) )
      {
         return;
      }

      tok_info ss;
      ctx.save(ss);
      while (ctx.more() &&
             CharTable::IsKW2(ctx.peek()))
      {
         slen++;
         pc.str.append(ctx.get());
      }

      if ((forstring == true) &&
          (slen      >= 4   ) &&
          (pc.str.startswith("PRI", oldsize) ||
           pc.str.startswith("SCN", oldsize) ) )
      {
         ctx.restore(ss);
         pc.str.resize(oldsize);
      }
   }
}


static bool is_hex(uint32_t ch)
{
<<<<<<< HEAD
   return(((ch >= '0') && (ch <= '9')) ||
          ((ch >= 'a') && (ch <= 'f')) ||
          ((ch >= 'A') && (ch <= 'F')) );
=======
   return((ch == '0') || (ch == '1'));
}


static bool is_bin_(int ch)
{
   return(is_bin(ch) || ch == '_' || ch == '\'');
>>>>>>> 50b842b5
}


static bool is_bin(uint32_t ch) { return((ch >= '0') && (ch <= '1')); }
static bool is_oct(uint32_t ch) { return((ch >= '0') && (ch <= '7')); }
static bool is_dec(uint32_t ch) { return((ch >= '0') && (ch <= '9')); }

<<<<<<< HEAD
static bool is_bin_or_underline(uint32_t ch) { return(is_bin(ch) || (ch == '_')); }
static bool is_oct_or_underline(uint32_t ch) { return(is_oct(ch) || (ch == '_')); }
static bool is_dec_or_underline(uint32_t ch) { return(is_dec(ch) || (ch == '_')); }
static bool is_hex_or_underline(uint32_t ch) { return(is_hex(ch) || (ch == '_')); }
=======
static bool is_oct_(int ch)
{
   return(is_oct(ch) || ch == '_' || ch == '\'');
}
>>>>>>> 50b842b5

bool analyze_character(
   tok_ctx& ctx,
   chunk_t& pc
);

bool analyze_character(tok_ctx& ctx, chunk_t& pc)
{
   bool did_hex = false;

<<<<<<< HEAD
   switch (unc_toupper(ctx.peek()) )
   {
      case 'X':  /* hex */
         did_hex = true;
         do
         {
            pc.str.append(ctx.get());  /* store the 'x' and then the rest */
         } while (is_hex_or_underline(ctx.peek()));
         break;
=======
static bool is_dec_(int ch)
{
   // number separators: JAVA: "_", C++14: "'"
   return(is_dec(ch) || (ch == '_') || (ch == '\''));
}
>>>>>>> 50b842b5

      case 'B':  /* binary */
         do
         {
            pc.str.append(ctx.get());  /* store the 'b' and then the rest */
         } while (is_bin_or_underline(ctx.peek()));
         break;

      case '0':  /* octal or decimal */
      case '1':
      case '2':
      case '3':
      case '4':
      case '5':
      case '6':
      case '7':
      case '8':
      case '9':
         do
         {
            pc.str.append(ctx.get());
         } while (is_oct_or_underline(ctx.peek()));
         break;

      default:
         /* either just 0 or 0.1 or 0UL, etc */
         break;
   }

<<<<<<< HEAD
   return(did_hex);
=======
static bool is_hex_(int ch)
{
   return(is_hex(ch) || ch == '_' || ch == '\'');
>>>>>>> 50b842b5
}


static bool parse_number(tok_ctx &ctx, chunk_t &pc)
{
   /*
    * A number must start with a digit or a dot, followed by a digit
    * (signs handled elsewhere)
    */
   if (!is_dec(ctx.peek()) && ((ctx.peek() != '.') || !is_dec(ctx.peek(1))))
   {
      return(false);
   }

<<<<<<< HEAD
   bool is_float = (ctx.peek( ) == '.');
   if ((is_float    == true) &&
       (ctx.peek(1) == '.' ) )
=======
   bool is_float = (ctx.peek() == '.');
   if (is_float && (ctx.peek(1) == '.')) // make sure it isn't '..'
>>>>>>> 50b842b5
   {
      return(false);
   }

   /* Check for Hex, Octal, or Binary
<<<<<<< HEAD
    * Note that only D and Pawn support binary, but who cares? */
   bool did_hex = false;
   if (ctx.peek() == '0')
   {
      pc.str.append(ctx.get());  /* store the '0' */
      uint32_t  ch;
      uint32_t  pc_length;
      chunk_t pc_temp;
=======
    * Note that only D, C++14 and Pawn support binary, but who cares?
    */
   bool did_hex = false;
   if (ctx.peek() == '0')
   {
      size_t  ch;
      chunk_t pc_temp;
      size_t  pc_length;

      pc.str.append(ctx.get());  /* store the '0' */
>>>>>>> 50b842b5
      pc_temp.str.append('0');

      // MS constant might have an "h" at the end. Look for it
      ctx.save();
      while (ctx.more() && CharTable::IsKW2(ctx.peek()))
      {
         ch = ctx.get();
         pc_temp.str.append(ch);
      }
      ch = pc_temp.str[pc_temp.len() - 1];
      ctx.restore();
      LOG_FMT(LGUY, "%s(%d): pc_temp:%s\n", __func__, __LINE__, pc_temp.text());
<<<<<<< HEAD
      if (ch == 'h') /** \todo can we combine this in analyze_character */
=======

      if (ch == 'h')
>>>>>>> 50b842b5
      {
         // we have an MS hexadecimal number with "h" at the end
         LOG_FMT(LGUY, "%s(%d): MS hexadecimal number\n", __func__, __LINE__);
         did_hex = true;
         do
         {
            pc.str.append(ctx.get()); /* store the rest */
         } while (is_hex_or_underline(ctx.peek()));
         pc.str.append(ctx.get());    /* store the h */
         LOG_FMT(LGUY, "%s(%d): pc:%s\n", __func__, __LINE__, pc.text());
      }
      else
      {
         did_hex = analyze_character(ctx, pc);
      }
   }
   else
   {
      /* Regular int or float */
      while (is_dec_or_underline(ctx.peek()))
      {
         pc.str.append(ctx.get());
      }
   }

   /* Check if we stopped on a decimal point & make sure it isn't '..' */
   if ((ctx.peek() == '.') && (ctx.peek(1) != '.'))
   {
      pc.str.append(ctx.get());
      is_float = true;
      if (did_hex) { while (is_hex_or_underline(ctx.peek())) { pc.str.append(ctx.get()); } }
      else         { while (is_dec_or_underline(ctx.peek())) { pc.str.append(ctx.get()); } }
   }

   /* Check exponent
    * Valid exponents per language (not that it matters):
    * C/C++/D/Java: eEpP
    * C#/Pawn:      eE */
   uint32_t tmp = unc_toupper(ctx.peek());
   if ((tmp == 'E') ||
       (tmp == 'P') )
   {
      is_float = true;
      pc.str.append(ctx.get());
      if ((ctx.peek() == '+') ||
          (ctx.peek() == '-') )  { pc.str.append(ctx.get()); }
      while (is_dec_or_underline(ctx.peek())){ pc.str.append(ctx.get()); }
   }

   /* Check the suffixes
    * Valid suffixes per language (not that it matters):
    *        Integer       Float
    * C/C++: uUlL64        lLfF
    * C#:    uUlL          fFdDMm
    * D:     uUL           ifFL
    * Java:  lL            fFdD
    * Pawn:  (none)        (none)
    *
    * Note that i, f, d, and m only appear in floats. */
   while (1)
   {
      uint32_t tmp2 = unc_toupper(ctx.peek());
      if ((tmp2 == 'I') ||
          (tmp2 == 'F') ||
          (tmp2 == 'D') ||
          (tmp2 == 'M') )
      {
         is_float = true;
      }
      else if ((tmp2 != 'L') &&
               (tmp2 != 'U') )
      {
         break;
      }
      pc.str.append(ctx.get());
   }

   /* skip the Microsoft-specific '64' suffix */
   if ((ctx.peek( ) == '6') &&
       (ctx.peek(1) == '4') )
   {
      pc.str.append(ctx.get());
      pc.str.append(ctx.get());
   }

   pc.type = is_float ? CT_NUMBER_FP : CT_NUMBER;

   /* If there is anything left, then we are probably dealing with garbage or
    * some sick macro junk. Eat it. */
   parse_suffix(ctx, pc);

   return(true);
}


static bool parse_string(tok_ctx& ctx, chunk_t& pc, uint32_t quote_idx, bool allow_escape)
{
   uint32_t escape_char      = get_uval(UO_string_escape_char);
   uint32_t escape_char2     = get_uval(UO_string_escape_char2);
   bool   should_escape_tabs = is_true(UO_string_replace_tab_chars) && (cpd.lang_flags & LANG_ALLC);

   pc.str.clear();
   while (quote_idx-- > 0)
   {
      pc.str.append(ctx.get());
   }

   pc.type = CT_STRING;
   uint32_t end_ch = CharTable::Get(ctx.peek()) & 0xff;
   pc.str.append(ctx.get());  /* store the " */

   bool escaped = false;
   while (ctx.more())
   {
      uint32_t lastcol = ctx.c.col;
      uint32_t ch      = ctx.get();

      if ((ch == TABSTOP) &&
           should_escape_tabs)
      {
         ctx.c.col = lastcol + 2;
         pc.str.append(escape_char);
         pc.str.append('t');
         continue;
      }

      pc.str.append(ch);
      if (ch == LINEFEED)
      {
         pc.nl_count++;
         pc.type = CT_STRING_MULTI;
         escaped = false;
         continue;
      }
      if ((ch         == CARRIAGERETURN) &&
          (ctx.peek() != LINEFEED      ) )
      {
         pc.str.append(ctx.get());
         pc.nl_count++;
         pc.type = CT_STRING_MULTI;
         escaped = false;
         continue;
      }
      if (!escaped)
      {
         if (ch == escape_char)
         {
            escaped = (escape_char != 0);
         }
         else if ((ch         == escape_char2) &&
                  (ctx.peek() == end_ch      ) )
         {
            escaped = allow_escape;
         }
         else if (ch == end_ch)
         {
            break;
         }
      }
      else
      {
         escaped = false;
      }
   }

   parse_suffix(ctx, pc, true);
   return(true);
}


static bool parse_cs_string(tok_ctx &ctx, chunk_t &pc)
{
   pc.str = ctx.get();
   pc.str.append(ctx.get());
   pc.type = CT_STRING;

   bool should_escape_tabs = is_true(UO_string_replace_tab_chars);

   /* go until we hit a zero (end of file) or a single " */
   while (ctx.more())
   {
      uint32_t ch = ctx.get();
      pc.str.append(ch);

      if(is_part_of_nl(ch))
      {
         pc.type = CT_STRING_MULTI;
         pc.nl_count++;
      }
      else if (ch == TABSTOP)
      {
         if (should_escape_tabs && !cpd.warned_unable_string_replace_tab_chars)
         {
            cpd.warned_unable_string_replace_tab_chars = true;

            log_sev_t warnlevel = static_cast<log_sev_t>(get_uval(UO_warn_level_tabs_found_in_verbatim_string_literals));

            /* a tab char can't be replaced with \\t because escapes don't work in here-strings. best we can do is warn. */
            LOG_FMT(warnlevel, "%s:%u Detected non-replaceable tab char in literal string\n", cpd.filename, pc.orig_line);
            if (warnlevel < LWARN)
            {
               cpd.error_count++;
            }
         }
      }
      else if (ch == '"')
      {
         if (ctx.peek() == '"')
         {
            pc.str.append(ctx.get());
         }
         else
         {
            break;
         }
      }
   }

   return(true);
}


static bool parse_cs_interpolated_string(tok_ctx &ctx, chunk_t &pc)
{
   pc.str = ctx.get();        // '$'
   pc.str.append(ctx.get());  // '"'
   pc.type = CT_STRING;

   int32_t depth = 0;

   /* go until we hit a zero (end of file) or a single " */
   while (ctx.more())
   {
      uint32_t ch = ctx.get();
      pc.str.append(ch);

      /* if we are inside a { }, then we only look for a } */
      if (depth > 0)
      {
         if (ch == '}')
         {
            if (ctx.peek() == '}')
            {
               // }} doesn't decrease the depth
               pc.str.append(ctx.get());  // '{'
            }
            else
            {
               depth--;
            }
         }
      }
      else
      {
         if (ch == '{')
         {
            if (ctx.peek() == '{')
            {
               // {{ doesn't increase the depth
               pc.str.append(ctx.get());
            }
            else
            {
               depth++;
            }
         }
         else if (ch == '"')
         {
            if (ctx.peek() == '"')
            {
               pc.str.append(ctx.get());
            }
            else
            {
               break;
            }
         }
      }
   }

   return(true);
}


static void parse_verbatim_string(tok_ctx &ctx, chunk_t &pc)
{
   pc.type = CT_STRING;

   // consume the initial """
   pc.str = ctx.get();
   pc.str.append(ctx.get());
   pc.str.append(ctx.get());

   /* go until we hit a zero (end of file) or a """ */
   while (ctx.more())
   {
      uint32_t ch = ctx.get();
      pc.str.append(ch);
      if ((ch          == '"') &&
          (ctx.peek( ) == '"') &&
          (ctx.peek(1) == '"') )
      {
         pc.str.append(ctx.get());
         pc.str.append(ctx.get());
         break;
      }

      if(is_part_of_nl(ch))
      {
         pc.type = CT_STRING_MULTI;
         pc.nl_count++;
      }
   }
}


static bool tag_compare(const deque<uint32_t> &d, uint32_t a_idx, uint32_t b_idx, uint32_t len)
{
   if (a_idx != b_idx)
   {
      while (len-- > 0)
      {
         if (d[a_idx] != d[b_idx])
         {
            return(false);
         }
      }
   }
   return(true);
}


static bool parse_cr_string(tok_ctx &ctx, chunk_t &pc, uint32_t q_idx)
{
   uint32_t tag_idx = ctx.c.idx + q_idx + 1;
   uint32_t tag_len = 0;

   ctx.save();

   /* Copy the prefix + " to the string */
   pc.str.clear();
   uint32_t cnt = q_idx + 1;
   while (cnt--)
   {
      pc.str.append(ctx.get());
   }

   /* Add the tag and get the length of the tag */
   while ((ctx.more() == true) &&
          (ctx.peek() != '(' ) )
   {
      tag_len++;
      pc.str.append(ctx.get());
   }
   if (ctx.peek() != '(')
   {
      ctx.restore();
      return(false);
   }

   pc.type = CT_STRING;
   while (ctx.more())
   {
      if ((ctx.peek()            == ')') &&
          (ctx.peek(tag_len + 1) == '"') &&
          tag_compare(ctx.data, tag_idx, ctx.c.idx + 1, tag_len))
      {
         cnt = tag_len + 2;   /* for the )" */
         while (cnt--)
         {
            pc.str.append(ctx.get());
         }
         parse_suffix(ctx, pc);
         return(true);
      }
      if (ctx.peek() == LINEFEED)
      {
         pc.str.append(ctx.get());
         pc.nl_count++;
         pc.type = CT_STRING_MULTI;
      }
      else
      {
         pc.str.append(ctx.get());
      }
   }
   ctx.restore();
   return(false);
}


static bool parse_word(tok_ctx &ctx, chunk_t &pc, bool skipcheck)
{
   static const unc_text intr_txt("@interface");

   /* The first character is already valid */
   pc.str.clear();
   pc.str.append(ctx.get());

   while (ctx.more() == true)
   {
      uint32_t ch = ctx.peek();
      if (CharTable::IsKW2(ch))
      {
         pc.str.append(ctx.get());
      }
      else if ((ch == BACKSLASH) && (unc_tolower(ctx.peek(1)) == 'u'))
      {
         pc.str.append(ctx.get());
         pc.str.append(ctx.get());
         skipcheck = true;
      }
      else
      {
         break;
      }

      /* HACK: Non-ASCII character are only allowed in identifiers */
      if (ch > 0x7f) { skipcheck = true; }

   }
   pc.type = CT_WORD;

   if (skipcheck) { return(true); }

   /* Detect pre-processor functions now */
   if ((cpd.is_preproc == CT_PP_DEFINE) && (cpd.preproc_ncnl_count == 1))
   {
      if (ctx.peek() == '(') { pc.type = CT_MACRO_FUNC; }
      else
      {
         pc.type = CT_MACRO;
         if (is_true(UO_pp_ignore_define_body))
         {
            /* We are setting the PP_IGNORE preproc state because the following
             * chunks are part of the macro body and will have to be ignored. */
            cpd.is_preproc = CT_PP_IGNORE;
         }
      }
   }
   else
   {
      /* '@interface' is reserved, not an interface itself */
      if (is_lang(cpd, LANG_JAVA) &&
           pc.str.startswith("@") &&
          !pc.str.equals(intr_txt))
      {
         pc.type = CT_ANNOTATION;
      }
      else
      {
         /* Turn it into a keyword now */
         pc.type = find_keyword_type(pc.text(), pc.str.size());

         /* Special pattern: if we're trying to redirect a preprocessor directive to PP_IGNORE,
          * then ensure we're actually part of a preprocessor before doing the swap, or we'll
          * end up with a function named 'define' as PP_IGNORE. This is necessary because with
          * the config 'set' feature, there's no way to do a pair of tokens as a word
          * substitution. */
         if (is_type(pc.type, CT_PP_IGNORE) && !cpd.is_preproc)
         {
            pc.type = find_keyword_type(pc.text(), pc.str.size());
         }
      }
   }

   return(true);
}


static bool parse_whitespace(tok_ctx &ctx, chunk_t &pc)
{
   uint32_t nl_count = 0;
   uint32_t ch       = 0;

   /* REVISIT: use a better whitespace detector? */
   while (ctx.more() && unc_isspace(ctx.peek()))
   {
      ch = ctx.get();   /* throw away the whitespace char */
      switch (ch)
      {
         case CARRIAGERETURN:
            if (ctx.expect(LINEFEED)) { cpd.le_counts[LE_CRLF]++; } /* CRLF ending */
            else                      { cpd.le_counts[LE_CR  ]++; } /* CR ending */
            nl_count++;
            pc.orig_prev_sp = 0;
            break;

         case LINEFEED:
            /* LF ending */
            cpd.le_counts[LE_LF]++;
            nl_count++;
            pc.orig_prev_sp = 0;
            break;

         case TABSTOP:
            pc.orig_prev_sp += calc_next_tab_column(cpd.column, get_uval(UO_input_tab_size)) - cpd.column;
            break;

         case SPACE:
            pc.orig_prev_sp++;
            break;

         default:
            break;
      }
   }

   if (ch != 0)
   {
      pc.str.clear();
      pc.nl_count  = nl_count;
      pc.type      = nl_count ? CT_NEWLINE : CT_WHITESPACE;
      pc.after_tab = (ctx.c.last_ch == TABSTOP);
      return(true);
   }
   return(false);
}


static bool parse_bs_newline(tok_ctx &ctx, chunk_t &pc)
{
   ctx.save();
   ctx.get(); /* skip the '\' */

   uint32_t ch;
   while ((ctx.more()) && unc_isspace(ch = ctx.peek()))
   {
      ctx.get();
      if(is_part_of_nl(ch))
      {
         if (ch == CARRIAGERETURN)
         {
            ctx.expect(LINEFEED);
         }
         pc.str      = "\\";
         pc.type     = CT_NL_CONT;
         pc.nl_count = 1;
         return(true);
      }
   }

   ctx.restore();
   return(false);
}


static bool parse_newline(tok_ctx &ctx)
{
   ctx.save();

   /* Eat whitespace */
   while(is_space_or_tab(ctx.peek())) { ctx.get(); }

   if(is_part_of_nl(ctx.peek()))
   {
      if (ctx.expect(LINEFEED) == false)
      {
         ctx.get();
         ctx.expect(LINEFEED);
      }
      return(true);
   }
   ctx.restore();
   return(false);
}


static void parse_pawn_pattern(tok_ctx &ctx, chunk_t &pc, c_token_t tt)
{
   pc.str.clear();
   pc.type = tt;
   while (!unc_isspace(ctx.peek()))
   {
      /* end the pattern on an escaped newline */
      if (ctx.peek() == BACKSLASH)
      {
         uint32_t ch = ctx.peek(1);
         break_if(is_part_of_nl(ch));
      }
      pc.str.append(ctx.get());
   }
}


static void reset_and_go_to_nl(chunk_t& pc, tok_ctx& ctx)
{
   /* Reset the chunk & scan to until a newline */
   pc.str.clear();
   while ((ctx.more() == true          ) &&
          (ctx.peek() != CARRIAGERETURN) &&
          (ctx.peek() != LINEFEED      ) )
   {
      pc.str.append(ctx.get());
   }
}

static bool parse_ignored(tok_ctx &ctx, chunk_t &pc)
{
   /* Parse off newlines/blank lines */
   uint32_t nl_count = 0;
   while (parse_newline(ctx))
   {
      nl_count++;
   }

   if (nl_count > 0)
   {
      pc.nl_count = nl_count;
      pc.type     = CT_NEWLINE;
      return(true);
   }

   /* See if the UO_enable_processing_cmt text is on this line */
   ctx.save();
   reset_and_go_to_nl(pc, ctx);
   retval_if((pc.str.size() == 0), false); /* end of file? */

   /* Note that we aren't actually making sure this is in a comment, yet */
   if ((((pc.str.find("#pragma ") >= 0) || (pc.str.find("#pragma	") >= 0)) &&
        ((pc.str.find(" endasm" ) >= 0) || (pc.str.find("	endasm") >= 0))) ||
         (pc.str.find("#endasm" ) >= 0))
   {
      cpd.unc_off = false;
      ctx.restore();
      pc.str.clear();
      return(false);
   }
   /* Note that we aren't actually making sure this is in a comment, yet */
   const char *ontext = cpd.settings[UO_enable_processing_cmt].str;
   if (ptr_is_invalid(ontext))
   {
      ontext = UNCRUSTIFY_ON_TEXT;
   }

   if (pc.str.find(ontext) < 0)
   {
      pc.type = CT_IGNORED;
      return(true);
   }
   ctx.restore();

   /* parse off whitespace leading to the comment */
   if (parse_whitespace(ctx, pc))
   {
      pc.type = CT_IGNORED;
      return(true);
   }

   /* Look for the ending comment and let it pass */
   retval_if((parse_comment(ctx, pc) && !cpd.unc_off), true);
   reset_and_go_to_nl(pc, ctx);

   if (pc.str.size() > 0)
   {
      pc.type = CT_IGNORED;
      return(true);
   }
   return(false);
}


static bool parse_next(tok_ctx &ctx, chunk_t &pc)
{
   retval_if(ctx.more() == false, false);

   /* Save off the current column */
   pc.orig_line = ctx.c.row;
   pc.column    = ctx.c.col;
   pc.orig_col  = ctx.c.col;
   pc.type      = CT_NONE;
   pc.nl_count  = 0;
   pc.flags     = 0;

   /* If it is turned off, we put everything except newlines into CT_UNKNOWN */
   if (cpd.unc_off)
   {
      retval_if(parse_ignored(ctx, pc), true);
   }

   /* Parse whitespace */
   if (parse_whitespace(ctx, pc)){ return(true); }

   /* Handle unknown/unhandled preprocessors */
   if ((cpd.is_preproc >  CT_PP_BODYCHUNK) &&
       (cpd.is_preproc <= CT_PP_OTHER    ) )
   {
      pc.str.clear();
      tok_info ss;
      ctx.save(ss);
      /* Chunk to a newline or comment */
      pc.type = CT_PREPROC_BODY;
      uint32_t last = 0;
      while (ctx.more())
      {
         uint32_t ch = ctx.peek();

         if(is_part_of_nl(ch))
         {
            /* Back off if this is an escaped newline */
            if (last == BACKSLASH)
            {
               ctx.restore(ss);
               pc.str.pop_back();
            }
            break;
         }
         /* Quit on a C++ comment start */
         if ((ch          == SLASH) &&
             (ctx.peek(1) == SLASH) )
         {
            break;
         }
         last = ch;
         ctx.save(ss);

         pc.str.append(ctx.get());
      }
      if (pc.str.size() > 0) { return(true); }
   }

   /* Detect backslash-newline */
   if ((ctx.peek() == BACKSLASH) &&
       parse_bs_newline(ctx, pc))
   {
      return(true);
   }

   /* Parse comments */
   if (parse_comment(ctx, pc)) { return(true); }

   /* Parse code placeholders */
   if (parse_code_placeholder(ctx, pc)) { return(true); }

   /* Check for C# literal strings, ie @"hello" and identifiers @for*/
   if (is_lang(cpd, LANG_CS) && (ctx.peek() == '@'))
   {
      if (ctx.peek(1) == '"')
      {
         parse_cs_string(ctx, pc);
         return(true);
      }
      /* check for non-keyword identifiers such as @if @switch, etc */
      if (CharTable::IsKW1(ctx.peek(1)))
      {
         parse_word(ctx, pc, true);
         return(true);
      }
   }

   /* Check for C# Interpolated strings */
   if (is_lang(cpd, LANG_CS) &&
       (ctx.peek( ) == '$' ) &&
       (ctx.peek(1) == '"' ) )
   {
      parse_cs_interpolated_string(ctx, pc);
      return(true);
   }

   /* handle VALA """ strings """ */
   if (is_lang(cpd, LANG_VALA) &&
       (ctx.peek( ) == '"'   ) &&
       (ctx.peek(1) == '"'   ) &&
       (ctx.peek(2) == '"'   ) )
   {
      parse_verbatim_string(ctx, pc);
      return(true);
   }

   /* handle C++(11) string/char literal prefixes u8|u|U|L|R including all
    * possible combinations and optional R delimiters: R"delim(x)delim" */
   uint32_t ch = ctx.peek();
   if (is_lang(cpd, LANG_CPP) &&
       ((ch == 'u') ||
        (ch == 'U') ||
        (ch == 'R') ||
        (ch == 'L') ) )
   {
      uint32_t idx     = 0;
      bool   is_real = false;

      if ((ch          == 'u') &&
          (ctx.peek(1) == '8') )
      {
         idx = 2;
      }
      else if (unc_tolower(ch) == 'u' || ch == 'L')
      {
         idx++;
      }

      if (ctx.peek(idx) == 'R')
      {
         idx++;
         is_real = true;
      }
      const auto quote = ctx.peek(idx);

      if (is_real)
      {
         if (quote == '"' &&
             parse_cr_string(ctx, pc, idx))
         {
            return(true);
         }
      }
      else if ((quote == '"' || quote == '\'') &&
               parse_string(ctx, pc, idx, true))
      {
         return(true);
      }
   }

   /* PAWN specific stuff */
   if (is_lang(cpd, LANG_PAWN))
   {
      if (( cpd.preproc_ncnl_count == 1   )   &&
          ((cpd.is_preproc == CT_PP_DEFINE) ||
           (cpd.is_preproc == CT_PP_EMIT  ) ) )
      {
         parse_pawn_pattern(ctx, pc, CT_MACRO);
         return(true);
      }
      /* Check for PAWN strings: \"hi" or !"hi" or !\"hi" or \!"hi" */
      if ((ctx.peek() == BACKSLASH) ||
          (ctx.peek() == '!' ) )
      {
         if (ctx.peek(1) == '"')
         {
            parse_string(ctx, pc, 1, (ctx.peek() == '!'));
            return(true);
         }
         else if (((ctx.peek(1) == BACKSLASH) ||
                   (ctx.peek(1) == '!'      ) ) &&
                   (ctx.peek(2) == '"'      )   )
         {
            parse_string(ctx, pc, 2, false);
            return(true);
         }
      }

      /* handle PAWN preprocessor args %0 .. %9 */
      if ((cpd.is_preproc == CT_PP_DEFINE) &&
          (ctx.peek() == '%') &&
          unc_isdigit(ctx.peek(1)))
      {
         pc.str.clear();
         pc.str.append(ctx.get());
         pc.str.append(ctx.get());
         pc.type = CT_WORD;
         return(true);
      }
   }

   /* Parse strings and character constants */

//parse_word(ctx, pc_temp, true);
//ctx.restore(ctx.c);
   if (parse_number(ctx, pc)) { return(true); }

   if (is_lang(cpd, LANG_D))
   {
      /* D specific stuff */
      if (d_parse_string(ctx, pc)) { return(true); }
   }
   else
   {
      /* Not D stuff */

      /* Check for L'a', L"abc", 'a', "abc", <abc> strings */
      ch = ctx.peek();
      uint32_t ch1 = ctx.peek(1);
      if((((ch  == 'L' ) || (ch  == 'S' )) &&
          ((ch1 == '"' ) || (ch1 == '\''))) ||
          ( ch  == '"' ) ||
          ( ch  == '\'') ||
          ((ch  == '<' ) && (cpd.is_preproc == CT_PP_INCLUDE)))
      {
         parse_string(ctx, pc, unc_isalpha(ch) ? 1 : 0, true);
         return(true);
      }

      if ((ch == '<') && (cpd.is_preproc == CT_PP_DEFINE))
      {
         if (is_type(chunk_get_tail(), CT_MACRO))
         {
            /* We have "#define XXX <", assume '<' starts an include string */
            parse_string(ctx, pc, 0, false);
            return(true);
         }
      }
   }

   /* Check for Objective C literals and VALA identifiers ('@1', '@if')*/
   if ((cpd.lang_flags & (LANG_OC | LANG_VALA)) && (ctx.peek() == '@'))
   {
      uint32_t nc = ctx.peek(1);
      if ((nc == '"' ) ||
          (nc == '\'') )
      {
         /* literal string */
         parse_string(ctx, pc, 1, true);
         return(true);
      }
      else if (is_dec(nc))
      {
         /* literal number */
         pc.str.append(ctx.get());  /* store the '@' */
         parse_number(ctx, pc);
         return(true);
      }
   }

   /* Check for pawn/ObjectiveC/Java and normal identifiers */
   if (CharTable::IsKW1(ctx.peek()) ||
       ((ctx.peek() == BACKSLASH) && (unc_tolower(ctx.peek(1)) == 'u')) ||
       ((ctx.peek() == '@'      ) && CharTable::IsKW1(ctx.peek(1))))
   {
      parse_word(ctx, pc, false);
      return(true);
   }

   /* see if we have a punctuator */
   char punc_txt[7];
   punc_txt[0] = ctx.peek( );
   punc_txt[1] = ctx.peek(1);
   punc_txt[2] = ctx.peek(2);
   punc_txt[3] = ctx.peek(3);
   punc_txt[4] = ctx.peek(4);
   punc_txt[5] = ctx.peek(5);
   punc_txt[6] = '\0';
   const chunk_tag_t *punc;
   if ((punc = find_punctuator(punc_txt, cpd.lang_flags)) != nullptr)
   {
      int32_t cnt = (int32_t)strlen(punc->tag);
      while (cnt--)
      {
         pc.str.append(ctx.get());
      }
      pc.type   = punc->type;
      pc.flags |= PCF_PUNCTUATOR;
      return(true);
   }

   /* throw away this character */
   pc.type = CT_UNKNOWN;
   pc.str.append(ctx.get());

   LOG_FMT(LWARN, "%s:%u Garbage in col %d: %x\n",
           cpd.filename, pc.orig_line, (int32_t)ctx.c.col, pc.str[0]);
   cpd.error_count++;
   return(true);
}


void tokenize(const deque<uint32_t> &data, chunk_t* ref)
{
   tok_ctx ctx(data);
   chunk_t  chunk;
   chunk_t* pc           = nullptr;
   chunk_t* rprev        = nullptr;
   bool     last_was_tab = false;
   uint32_t prev_sp      = 0;

   cpd.unc_stage = unc_stage_e::TOKENIZE;

   while (ctx.more())
   {
      chunk.reset();
      if (parse_next(ctx, chunk) == false)
      {
         LOG_FMT(LERR, "%s:%u Bailed before the end?\n",
                 cpd.filename, ctx.c.row);
         cpd.error_count++;
         break;
      }

      /* Don't create an entry for whitespace */
      if (chunk.type == CT_WHITESPACE)
      {
         last_was_tab = chunk.after_tab;
         prev_sp      = chunk.orig_prev_sp;
         continue;
      }
      chunk.orig_prev_sp = prev_sp;
      prev_sp            = 0;

      switch(chunk.type)
      {
         case(CT_NEWLINE): { last_was_tab = chunk.after_tab; chunk.after_tab = false; chunk.str.clear();  break; }
         case(CT_NL_CONT): { last_was_tab = chunk.after_tab; chunk.after_tab = false; chunk.str = "\\\n"; break; }
         default:          { chunk.after_tab = last_was_tab; last_was_tab    = false;                     break; }
      }

      /* Strip trailing whitespace (for CPP comments and PP blocks) */
      while ((chunk.str.size() > 0                        ) &&
             is_space_or_tab(chunk.str[chunk.str.size()-1]) )
      {
         /* If comment contains backslash '\' followed by whitespace chars, keep last one;
          * this will prevent it from turning '\' into line continuation. */
         break_if ((chunk.str.size() > 1                      ) &&
                   (chunk.str[chunk.str.size()-2] == BACKSLASH) );
         chunk.str.pop_back();
      }

      /* Store off the end column */
      chunk.orig_col_end = ctx.c.col;

      /* Add the chunk to the list */
      rprev = pc;
      if (is_valid(rprev))
      {
         set_flags(pc, get_flags(rprev, PCF_COPY_FLAGS));

         /* a newline can't be in a preprocessor */
         if (is_type(pc, CT_NEWLINE))
         {
            clr_flags(pc, PCF_IN_PREPROC);
         }
      }
      if (is_valid(ref)) { chunk.flags |=  PCF_INSERTED; }
      else               { chunk.flags &= ~PCF_INSERTED; }

      pc = chunk_add_before(&chunk, ref);
      assert(is_valid(pc));

      /* A newline marks the end of a preprocessor */
      if (is_type(pc, CT_NEWLINE)) // || is_type(pc, CT_COMMENT_MULTI))
      {
         cpd.is_preproc         = CT_NONE;
         cpd.preproc_ncnl_count = 0;
      }

      /* Special handling for preprocessor stuff */
      if (is_type(pc, CT_PP_ASM))
      {
         LOG_FMT(LBCTRL, "Found a directive %s on line %u\n", "#asm", pc->orig_line);
         cpd.unc_off = true;
      }

      /* Special handling for preprocessor stuff */
      if (cpd.is_preproc != CT_NONE)
      {
         set_flags(pc, PCF_IN_PREPROC);

         /* Count words after the preprocessor */
         if(!is_cmt_or_nl(pc))
         {
            cpd.preproc_ncnl_count++;
         }

         /* Figure out the type of preprocessor for #include parsing */
         if (cpd.is_preproc == CT_PP_PRAGMA)
         {
            if (memcmp(pc->text(), "asm", 3) == 0)
            {
               LOG_FMT(LBCTRL, "Found a pragma %s on line %u\n", "asm", pc->orig_line);
               cpd.unc_off = true;
            }
         }

         /* Figure out the type of preprocessor for #include parsing */
         if (cpd.is_preproc == CT_PREPROC)
         {
            if(is_no_preproc_type(pc))
            {
               set_type(pc, CT_PP_OTHER);
            }
            cpd.is_preproc = pc->type;
         }
         else if (cpd.is_preproc == CT_PP_IGNORE)
         {
            // ASSERT(is_true(UO_pp_ignore_define_body));
            if (not_type(pc, CT_NL_CONT, CT_COMMENT_CPP))
            {
               set_type(pc, CT_PP_IGNORE);
            }
         }
         else if (cpd.is_preproc == CT_PP_DEFINE    &&
                  is_type(pc, CT_PAREN_CLOSE      ) &&
                  is_true(UO_pp_ignore_define_body) )
         {
            // When we have a PAREN_CLOSE in a PP_DEFINE we should be terminating a MACRO_FUNC
            // arguments list. Therefore we can enter the PP_IGNORE state and ignore next chunks.
            cpd.is_preproc = CT_PP_IGNORE;
         }
      }
      else
      {
         /* Check for a preprocessor start */
         if (is_type(pc, CT_POUND) &&
             is_invalid_or_type(rprev, CT_NEWLINE) )
         {
            set_type_and_flag(pc, CT_PREPROC, PCF_IN_PREPROC);
            cpd.is_preproc = CT_PREPROC;
         }
      }
      if (is_type(pc, CT_NEWLINE))
      {
         LOG_FMT(LGUY, "%s(%d): (%u)<NL> col=%u\n",
                 __func__, __LINE__, pc->orig_line, pc->orig_col);
      }
      else
      {
         LOG_FMT(LGUY, "%s(%d): (%u)text():%s, type:%s, orig_col=%u, orig_col_end=%u\n",
                 __func__, __LINE__, pc->orig_line, pc->text(), get_token_name(pc->type), pc->orig_col, pc->orig_col_end);
      }
   }

   /* Set the cpd.newline string for this file */
   if ( (cpd.settings[UO_newlines].le == LE_LF  ) ||
       ((cpd.settings[UO_newlines].le == LE_AUTO) &&
        (cpd.le_counts[LE_LF] >= cpd.le_counts[LE_CRLF]) &&
        (cpd.le_counts[LE_LF] >= cpd.le_counts[LE_CR  ]) ) )
   {
      /* LF line ends */
      cpd.newline = "\n";
      LOG_FMT(LLINEENDS, "Using LF line endings\n");
   }
   else if ( (cpd.settings[UO_newlines].le == LE_CRLF) ||
            ((cpd.settings[UO_newlines].le == LE_AUTO)        &&
             (cpd.le_counts[LE_CRLF] >= cpd.le_counts[LE_LF]) &&
             (cpd.le_counts[LE_CRLF] >= cpd.le_counts[LE_CR]) ) )
   {
      /* CRLF line ends */
      cpd.newline = "\r\n";
      LOG_FMT(LLINEENDS, "Using CRLF line endings\n");
   }
   else
   {
      /* CR line ends */
      cpd.newline = "\r";
      LOG_FMT(LLINEENDS, "Using CR line endings\n");
   }
}


// /**
//  * A simplistic fixed-sized needle in the fixed-size haystack string search.
//  */
// int str_find(const char *needle, int needle_len,
//              const char *haystack, int haystack_len)
// {
//    for (int idx = 0; idx < (haystack_len - needle_len); idx++)
//    {
//       if (memcmp(needle, haystack + idx, needle_len) == 0)
//       {
//          return(idx);
//       }
//    }
//    return(-1);
// }<|MERGE_RESOLUTION|>--- conflicted
+++ resolved
@@ -381,16 +381,16 @@
 static bool is_hex (uint32_t ch); /**< [in] symbol to check */
 
 /** check if a symbol holds a boolean value or an underscore */
-static bool is_bin_or_underline(uint32_t ch); /**< [in] symbol to check */
+static bool is_bin_or_separator(uint32_t ch); /**< [in] symbol to check */
 
 /** check if a symbol holds a octal value or an underscore */
-static bool is_oct_or_underline(uint32_t ch); /**< [in] symbol to check */
+static bool is_oct_or_separator(uint32_t ch); /**< [in] symbol to check */
 
 /** check if a symbol holds a decimal value or an underscore */
-static bool is_dec_or_underline(uint32_t ch); /**< [in] symbol to check */
+static bool is_dec_or_separator(uint32_t ch); /**< [in] symbol to check */
 
 /** check if a symbol holds a hexadecimal value or an underscore */
-static bool is_hex_or_underline(uint32_t ch); /**< [in] symbol to check */
+static bool is_hex_or_separator(uint32_t ch); /**< [in] symbol to check */
 
 
 /**
@@ -812,19 +812,9 @@
 
 static bool is_hex(uint32_t ch)
 {
-<<<<<<< HEAD
    return(((ch >= '0') && (ch <= '9')) ||
           ((ch >= 'a') && (ch <= 'f')) ||
           ((ch >= 'A') && (ch <= 'F')) );
-=======
-   return((ch == '0') || (ch == '1'));
-}
-
-
-static bool is_bin_(int ch)
-{
-   return(is_bin(ch) || ch == '_' || ch == '\'');
->>>>>>> 50b842b5
 }
 
 
@@ -832,17 +822,13 @@
 static bool is_oct(uint32_t ch) { return((ch >= '0') && (ch <= '7')); }
 static bool is_dec(uint32_t ch) { return((ch >= '0') && (ch <= '9')); }
 
-<<<<<<< HEAD
-static bool is_bin_or_underline(uint32_t ch) { return(is_bin(ch) || (ch == '_')); }
-static bool is_oct_or_underline(uint32_t ch) { return(is_oct(ch) || (ch == '_')); }
-static bool is_dec_or_underline(uint32_t ch) { return(is_dec(ch) || (ch == '_')); }
-static bool is_hex_or_underline(uint32_t ch) { return(is_hex(ch) || (ch == '_')); }
-=======
-static bool is_oct_(int ch)
-{
-   return(is_oct(ch) || ch == '_' || ch == '\'');
-}
->>>>>>> 50b842b5
+/* number separators: JAVA: "_", C++14: "'" */
+static bool is_sep(uint32_t ch) { return((ch == '_') || (ch == '\'')); }
+
+static bool is_bin_or_separator(uint32_t ch) { return(is_bin(ch) || is_sep(ch)); }
+static bool is_oct_or_separator(uint32_t ch) { return(is_oct(ch) || is_sep(ch)); }
+static bool is_dec_or_separator(uint32_t ch) { return(is_dec(ch) || is_sep(ch)); }
+static bool is_hex_or_separator(uint32_t ch) { return(is_hex(ch) || is_sep(ch)); }
 
 bool analyze_character(
    tok_ctx& ctx,
@@ -853,7 +839,6 @@
 {
    bool did_hex = false;
 
-<<<<<<< HEAD
    switch (unc_toupper(ctx.peek()) )
    {
       case 'X':  /* hex */
@@ -861,21 +846,14 @@
          do
          {
             pc.str.append(ctx.get());  /* store the 'x' and then the rest */
-         } while (is_hex_or_underline(ctx.peek()));
+         } while (is_hex_or_separator(ctx.peek()));
          break;
-=======
-static bool is_dec_(int ch)
-{
-   // number separators: JAVA: "_", C++14: "'"
-   return(is_dec(ch) || (ch == '_') || (ch == '\''));
-}
->>>>>>> 50b842b5
 
       case 'B':  /* binary */
          do
          {
             pc.str.append(ctx.get());  /* store the 'b' and then the rest */
-         } while (is_bin_or_underline(ctx.peek()));
+         } while (is_bin_or_separator(ctx.peek()));
          break;
 
       case '0':  /* octal or decimal */
@@ -891,7 +869,7 @@
          do
          {
             pc.str.append(ctx.get());
-         } while (is_oct_or_underline(ctx.peek()));
+         } while (is_oct_or_separator(ctx.peek()));
          break;
 
       default:
@@ -899,79 +877,52 @@
          break;
    }
 
-<<<<<<< HEAD
    return(did_hex);
-=======
-static bool is_hex_(int ch)
-{
-   return(is_hex(ch) || ch == '_' || ch == '\'');
->>>>>>> 50b842b5
 }
 
 
 static bool parse_number(tok_ctx &ctx, chunk_t &pc)
 {
-   /*
-    * A number must start with a digit or a dot, followed by a digit
-    * (signs handled elsewhere)
-    */
-   if (!is_dec(ctx.peek()) && ((ctx.peek() != '.') || !is_dec(ctx.peek(1))))
+   /* A number must start with a digit or a dot, followed by a digit
+    * (signs handled elsewhere) */
+   if (!is_dec(ctx.peek()) &&
+       ((ctx.peek() != '.') || !is_dec(ctx.peek(1))))
    {
       return(false);
    }
 
-<<<<<<< HEAD
    bool is_float = (ctx.peek( ) == '.');
    if ((is_float    == true) &&
-       (ctx.peek(1) == '.' ) )
-=======
-   bool is_float = (ctx.peek() == '.');
-   if (is_float && (ctx.peek(1) == '.')) // make sure it isn't '..'
->>>>>>> 50b842b5
+       (ctx.peek(1) == '.' ) ) /* make sure it isn't '..' */
    {
       return(false);
    }
 
    /* Check for Hex, Octal, or Binary
-<<<<<<< HEAD
-    * Note that only D and Pawn support binary, but who cares? */
+    * Note that only D, C++14 and Pawn support binary */
    bool did_hex = false;
    if (ctx.peek() == '0')
    {
-      pc.str.append(ctx.get());  /* store the '0' */
       uint32_t  ch;
       uint32_t  pc_length;
       chunk_t pc_temp;
-=======
-    * Note that only D, C++14 and Pawn support binary, but who cares?
-    */
-   bool did_hex = false;
-   if (ctx.peek() == '0')
-   {
-      size_t  ch;
-      chunk_t pc_temp;
-      size_t  pc_length;
 
       pc.str.append(ctx.get());  /* store the '0' */
->>>>>>> 50b842b5
       pc_temp.str.append('0');
 
-      // MS constant might have an "h" at the end. Look for it
+      /* MS constant might have an "h" at the end. Look for it */
       ctx.save();
       while (ctx.more() && CharTable::IsKW2(ctx.peek()))
       {
          ch = ctx.get();
          pc_temp.str.append(ch);
       }
-      ch = pc_temp.str[pc_temp.len() - 1];
+
+      ch        = pc_temp.str[pc_temp.len() - 1];
       ctx.restore();
       LOG_FMT(LGUY, "%s(%d): pc_temp:%s\n", __func__, __LINE__, pc_temp.text());
-<<<<<<< HEAD
+
       if (ch == 'h') /** \todo can we combine this in analyze_character */
-=======
-
-      if (ch == 'h')
->>>>>>> 50b842b5
       {
          // we have an MS hexadecimal number with "h" at the end
          LOG_FMT(LGUY, "%s(%d): MS hexadecimal number\n", __func__, __LINE__);
@@ -979,7 +930,7 @@
          do
          {
             pc.str.append(ctx.get()); /* store the rest */
-         } while (is_hex_or_underline(ctx.peek()));
+         } while (is_hex_or_separator(ctx.peek()));
          pc.str.append(ctx.get());    /* store the h */
          LOG_FMT(LGUY, "%s(%d): pc:%s\n", __func__, __LINE__, pc.text());
       }
@@ -991,7 +942,7 @@
    else
    {
       /* Regular int or float */
-      while (is_dec_or_underline(ctx.peek()))
+      while (is_dec_or_separator(ctx.peek()))
       {
          pc.str.append(ctx.get());
       }
@@ -1002,8 +953,8 @@
    {
       pc.str.append(ctx.get());
       is_float = true;
-      if (did_hex) { while (is_hex_or_underline(ctx.peek())) { pc.str.append(ctx.get()); } }
-      else         { while (is_dec_or_underline(ctx.peek())) { pc.str.append(ctx.get()); } }
+      if (did_hex) { while (is_hex_or_separator(ctx.peek())) { pc.str.append(ctx.get()); } }
+      else         { while (is_dec_or_separator(ctx.peek())) { pc.str.append(ctx.get()); } }
    }
 
    /* Check exponent
@@ -1018,7 +969,7 @@
       pc.str.append(ctx.get());
       if ((ctx.peek() == '+') ||
           (ctx.peek() == '-') )  { pc.str.append(ctx.get()); }
-      while (is_dec_or_underline(ctx.peek())){ pc.str.append(ctx.get()); }
+      while (is_dec_or_separator(ctx.peek())){ pc.str.append(ctx.get()); }
    }
 
    /* Check the suffixes
