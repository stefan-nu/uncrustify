/**
 * @file tokenize.cpp
 * This file breaks up the text stream into tokens or chunks.
 *
 * Each routine needs to set pc.len and pc.type.
 *
 * @author  Ben Gardner
 * @license GPL v2+
 */
#include "tokenize.h"
#include "uncrustify_types.h"
#include "char_table.h"
#include "punctuators.h"
#include "chunk_list.h"
#include <cstdio>
#include <cstdlib>
#include <cstring>
#include "unc_ctype.h"
#include "uncrustify.h"
#include "keywords.h"
#include "tabulator.h"


struct tok_info
{
   tok_info()
      : last_ch(0)
      , idx(0)
      , row(1)
      , col(1)
   {
   }

   size_t last_ch;
   size_t idx;
   size_t row;
   size_t col;
};

struct tok_ctx
{
   explicit tok_ctx(const deque<int> &d)
      : data(d)
   {
   }

#if 0
   // \todo separate declarations and implementation
   /* save before trying to parse something that may fail */
   void save();
   void save(tok_info &info) const;

   /* restore previous saved state */
   void restore();
   void restore(const tok_info &info);

   bool more() const;

   size_t peek() const;
   size_t peek(size_t idx) const;

   int get();

   bool expect(size_t ch);
#endif


   void save()
   {
      save(s);
   }


   void save(tok_info &info) const
   {
      info = c;
   }


   void restore()
   {
      restore(s);
   }


   void restore(const tok_info &info)
   {
      c = info;
   }


   bool more() const
   {
      return(c.idx < data.size());
   }


   size_t peek() const
   {
      return((more() == true) ? data[c.idx] : 0u);
   }


   size_t peek(size_t idx) const
   {
      idx += c.idx;
      return((idx < data.size()) ? data[idx] : 0u);
   }


   int get()
   {
      if (more())
      {
         int ch = data[c.idx++];
         switch (ch)
         {
            case '\t':
               c.col = calc_next_tab_column(c.col, cpd.settings[UO_input_tab_size].u);
               break;

            case '\n':
               if (c.last_ch != '\r')
               {
                  c.row++;
                  c.col = 1;
               }
               break;

            case '\r': c.row++; c.col = 1; break;
            default:            c.col++;   break;
            }
            c.last_ch = ch;
            return(ch);
      }
      return(0);
   }


   bool expect(size_t ch)
   {
      if (peek() == ch)
      {
         get();
         return(true);
      }
      return(false);
   }

   const deque<int> &data;
   tok_info         c; /* current */
   tok_info         s; /* saved */
};


/**
 * Count the number of characters in a word.
 * The first character is already valid for a keyword
 *
 * @return     Whether a word was parsed (always true)
 */
static bool parse_word(
   tok_ctx &ctx,      /**< [in]  */
   chunk_t &pc,       /**< [in] structure to update, str is an input. */
   bool    skipcheck  /**< [in]  */
);


/**
 * Count the number of characters in a quoted string.
 * The next bit of text starts with a quote char " or ' or <.
 * Count the number of characters until the matching character.
 *
 * @return Whether a string was parsed
 */
static bool parse_string(
   tok_ctx &ctx,        /**< [in]  */
   chunk_t &pc,         /**< [in] The structure to update, str is an input. */
   size_t  quote_idx,   /**< [in]  */
   bool    allow_escape /**< [in]  */
);


/**
 * Literal string, ends with single "
 * Two "" don't end the string.
 *
 * @param pc   The structure to update, str is an input.
 * @return     Whether a string was parsed
 */
static bool parse_cs_string(
   tok_ctx &ctx,
   chunk_t &pc
);


/**
 * Interpolated strings start with $" end with a single "
 * Double quotes are escaped by doubling.
 * Need to track embedded { } pairs and ignore anything between.
 *
 * @param pc   The structure to update, str is an input.
 * @return     Whether a string was parsed
 */
static bool tag_compare(
   const deque<int> &d,
   size_t           a_idx,
   size_t           b_idx,
   size_t           len
);


/**
 * VALA verbatim string, ends with three quotes (""")
 *
 * @param pc   The structure to update, str is an input.
static bool parse_cr_string(tok_ctx &ctx, chunk_t &pc, size_t q_idx);
 */
static void parse_verbatim_string(
   tok_ctx &ctx,
   chunk_t &pc
);


/**
 * Parses a C++0x 'R' string. R"( xxx )" R"tag(  )tag" u8R"(x)" uR"(x)"
 * Newlines may be in the string.
 */
static bool parse_cr_string(
   tok_ctx &ctx,
   chunk_t &pc,
   size_t  q_idx
);


/**
 * Count the number of whitespace characters.
 *
 * @param pc   The structure to update, str is an input.
 * @return     Whether whitespace was parsed
 */
static bool parse_whitespace(
   tok_ctx &ctx,
   chunk_t &pc
);


/**
 * Called when we hit a backslash.
 * If there is nothing but whitespace until the newline, then this is a
 * backslash newline
 */
static bool parse_bs_newline(
   tok_ctx &ctx,
   chunk_t &pc
);


/**
 * Parses any number of tab or space chars followed by a newline.
 * Does not change pc.len if a newline isn't found.
 * This is not the same as parse_whitespace() because it only consumes until
 * a single newline is encountered.
 */
static bool parse_newline(
   tok_ctx &ctx
);


/**
 * PAWN #define is different than C/C++.
 *   #define PATTERN REPLACEMENT_TEXT
 * The PATTERN may not contain a space or '[' or ']'.
 * A generic whitespace check should be good enough.
 * Do not change the pattern.
 */
static void parse_pawn_pattern(
   tok_ctx   &ctx,
   chunk_t   &pc,
   c_token_t tt
);


static bool parse_ignored(
   tok_ctx &ctx,
   chunk_t &pc
);


/**
 * Skips the next bit of whatever and returns the type of block.
 *
 * pc.str is the input text.
 * pc.len in the output length.
 * pc.type is the output type
 * pc.column is output column
 *
 * @param pc      The structure to update, str is an input.
 * @return        true/false - whether anything was parsed
 */
static bool parse_next(
   tok_ctx &ctx,
   chunk_t &pc
);


/**
 * Parses all legal D string constants.
 *
 * Quoted strings:
 *   r"Wysiwyg"      # WYSIWYG string
 *   x"hexstring"    # Hexadecimal array
 *   `Wysiwyg`       # WYSIWYG string
 *   'char'          # single character
 *   "reg_string"    # regular string
 *
 * Non-quoted strings:
 * \x12              # 1-byte hex constant
 * \u1234            # 2-byte hex constant
 * \U12345678        # 4-byte hex constant
 * \123              # octal constant
 * \&amp;            # named entity
 * \n                # single character
 *
 * @param pc   The structure to update, str is an input.
 * @return     Whether a string was parsed
 */
static bool d_parse_string(
   tok_ctx &ctx,
   chunk_t &pc
);


/**
 * Figure of the length of the comment at text.
 * The next bit of text starts with a '/', so it might be a comment.
 * There are three types of comments:
 *  - C comments that start with  '/ *' and end with '* /'
 *  - C++ comments that start with //
 *  - D nestable comments '/+' '+/'
 *
 * @param pc   The structure to update, str is an input.
 * @return     Whether a comment was parsed
 */
static bool parse_comment(
   tok_ctx &ctx,
   chunk_t &pc
);


/**
 * Figure of the length of the code placeholder at text, if present.
 * This is only for Xcode which sometimes inserts temporary code placeholder
 * chunks, which in plaintext <#look like this#>.
 *
 * @param pc   The structure to update, str is an input.
 * @return     Whether a placeholder was parsed.
 */
static bool parse_code_placeholder(
   tok_ctx &ctx,
   chunk_t &pc
);


/**
 * Parse any attached suffix, which may be a user-defined literal suffix.
 * If for a string, explicitly exclude common format and scan specifiers, ie,
 * PRIx32 and SCNx64.
 */
static void parse_suffix(
   tok_ctx &ctx,
   chunk_t &pc,
   bool    forstring
);


static bool is_bin (int ch);
static bool is_bin_(int ch);

static bool is_oct (int ch);
static bool is_oct_(int ch);

static bool is_dec (int ch);
static bool is_dec_(int ch);

static bool is_hex (int ch);
static bool is_hex_(int ch);


/**
 * Count the number of characters in the number.
 * The next bit of text starts with a number (0-9 or '.'), so it is a number.
 * Count the number of characters in the number.
 *
 * This should cover all number formats for all languages.
 * Note that this is not a strict parser. It will happily parse numbers in
 * an invalid format.
 *
 * For example, only D allows underscores in the numbers, but they are
 * allowed in all formats.
 *
 * @param pc   The structure to update, str is an input.
 * @return     Whether a number was parsed
 */
static bool parse_number(tok_ctx &ctx, chunk_t &pc);


static bool d_parse_string(tok_ctx &ctx, chunk_t &pc)
{
   size_t ch = ctx.peek();

   if ((ch == '"') || (ch == '\'') || (ch == '`'))
   {
      return(parse_string(ctx, pc, 0, true));
   }
   else if (ch == '\\')
   {
      ctx.save();
      int cnt;
      pc.str.clear();
      while (ctx.peek() == '\\')
      {
         pc.str.append(ctx.get());
         /* Check for end of file */
         switch (ctx.peek())
         {
         case 'x':
            /* \x HexDigit HexDigit */
            cnt = 3;
            while (cnt--)  // \todo DRY
            {
               pc.str.append(ctx.get());
            }
            break;

         case 'u':
            /* \u HexDigit HexDigit HexDigit HexDigit */
            cnt = 5;
            while (cnt--)
            {
               pc.str.append(ctx.get());
            }
            break;

         case 'U':
            /* \U HexDigit (x8) */
            cnt = 9;
            while (cnt--)
            {
               pc.str.append(ctx.get());
            }
            break;

         case '0':
         case '1':
         case '2':
         case '3':
         case '4':
         case '5':
         case '6':
         case '7':
            /* handle up to 3 octal digits */
            pc.str.append(ctx.get());
            ch = ctx.peek();
            if ((ch >= '0') && (ch <= '7'))
            {
               pc.str.append(ctx.get());
               ch = ctx.peek();
               if ((ch >= '0') && (ch <= '7'))
               {
                  pc.str.append(ctx.get());
               }
            }
            break;

         case '&':
            /* \& NamedCharacterEntity ; */
            pc.str.append(ctx.get());
            while (unc_isalpha(ctx.peek()))
            {
               pc.str.append(ctx.get());
            }
            if (ctx.peek() == ';')
            {
               pc.str.append(ctx.get());
            }
            break;

         default:
            /* Everything else is a single character */
            pc.str.append(ctx.get());
            break;
         }
      }

      if (pc.str.size() > 1)
      {
         pc.type = CT_STRING;
         return(true);
      }
      ctx.restore();
   }
   else if (((ch == 'r') || (ch == 'x')) && (ctx.peek(1) == '"'))
   {
      return(parse_string(ctx, pc, 1, false));
   }
   return(false);
}


#if 0


/**
 * A string-in-string search.  Like strstr() with a haystack length.
 */
static const char *str_search(const char *needle, const char *haystack, int haystack_len)
{
   int needle_len = strlen(needle);

   while (haystack_len-- >= needle_len)
   {
      if (memcmp(needle, haystack, needle_len) == 0)
      {
         return(haystack);
      }
      haystack++;
   }
   return(NULL);
}
#endif


/* \todo name might be improved */
void parse_char(tok_ctx &ctx, chunk_t &pc)
{
  size_t ch = ctx.get();
  pc.str.append(ch);
  if ((ch == '\n') || (ch == '\r'))
  {
     pc.type = CT_COMMENT_MULTI;
     pc.nl_count++;

     if (ch == '\r')
     {
        if (ctx.peek() == '\n')
        {
           cpd.le_counts[LE_CRLF]++;
           pc.str.append(ctx.get());  /* store the '\n' */
        }
        else
        {
           cpd.le_counts[LE_CR]++;
        }
     }
     else
     {
        cpd.le_counts[LE_LF]++;
     }
  }
}


static bool parse_comment(tok_ctx &ctx, chunk_t &pc)
{
   bool   is_d    = (cpd.lang_flags & LANG_D ) != 0;
   bool   is_cs   = (cpd.lang_flags & LANG_CS) != 0;
   size_t d_level = 0;

   /* does this start with '/ /' or '/ *' or '/ +' (d) */
   if ((  ctx.peek() != '/'       ) ||
       ( (ctx.peek(1) != '*'  ) &&
         (ctx.peek(1) != '/'  ) &&
        ((ctx.peek(1) != '+'  ) ||
         (is_d        == false) ) ) )
   {
      return(false);
   }

   ctx.save();

   /* account for opening two chars */
   pc.str = ctx.get();   /* opening '/' */
   size_t ch = ctx.get();
   pc.str.append(ch);    /* second char */

   if (ch == '/')
   {
      pc.type = CT_COMMENT_CPP;
      while (true)
      {
         int bs_cnt = 0;
         while (ctx.more())
         {
            ch = ctx.peek();
            if ((ch == '\r') || (ch == '\n'))
            {
               break;
            }
            if ((ch == '\\') && !is_cs) /* backslashes aren't special in comments in C# */
            {
               bs_cnt++;
            }
            else
            {
               bs_cnt = 0;
            }
            pc.str.append(ctx.get());
         }

         /* If we hit an odd number of backslashes right before the newline,
          * then we keep going.
          */
         if (((bs_cnt & 1) == 0) || !ctx.more())
         {
            break;
         }
         if (ctx.peek() == '\r') { pc.str.append(ctx.get()); }
         if (ctx.peek() == '\n') { pc.str.append(ctx.get()); }
         pc.nl_count++;
         cpd.did_newline = true;
      }
   }
   else if (!ctx.more())
   {
      /* unexpected end of file */
      ctx.restore();
      return(false);
   }
   else if (ch == '+')
   {
      pc.type = CT_COMMENT;
      d_level++;
      while ((d_level > 0) && ctx.more())
      {
         if ((ctx.peek() == '+') && (ctx.peek(1) == '/'))
         {
            pc.str.append(ctx.get());  /* store the '+' */
            pc.str.append(ctx.get());  /* store the '/' */
            d_level--;
            continue;
         }

         if ((ctx.peek() == '/') && (ctx.peek(1) == '+'))
         {
            pc.str.append(ctx.get());  /* store the '/' */
            pc.str.append(ctx.get());  /* store the '+' */
            d_level++;
            continue;
         }
         parse_char(ctx, pc);
      }

   }
   else  /* must be '/ *' */
   {
      pc.type = CT_COMMENT;
      while (ctx.more())
      {
         if ((ctx.peek( ) == '*') &&
             (ctx.peek(1) == '/') )
         {
            pc.str.append(ctx.get());  /* store the '*' */
            pc.str.append(ctx.get());  /* store the '/' */

            tok_info ss;
            ctx.save(ss);
            size_t oldsize = pc.str.size();

            /* If there is another C comment right after this one, combine them */
            while ((ctx.peek() == ' ') || (ctx.peek() == '\t'))
            {
               pc.str.append(ctx.get());
            }
            if ((ctx.peek() != '/') || (ctx.peek(1) != '*'))
            {
               /* undo the attempt to join */
               ctx.restore(ss);
               pc.str.resize(oldsize);
               break;
            }
         }
         parse_char(ctx, pc);
      }
   }

   if (cpd.unc_off)
   {
      const char *ontext = cpd.settings[UO_enable_processing_cmt].str;
      if ((ontext == nullptr) || !ontext[0])
      {
         ontext = UNCRUSTIFY_ON_TEXT;
      }

      if (pc.str.find(ontext) >= 0)
      {
         LOG_FMT(LBCTRL, "Found '%s' on line %zu\n", ontext, pc.orig_line);
         cpd.unc_off = false;
      }
   }
   else
   {
      const char *offtext = cpd.settings[UO_disable_processing_cmt].str;
      if ((offtext == nullptr) || !offtext[0])
      {
         offtext = UNCRUSTIFY_OFF_TEXT;
      }

      if (pc.str.find(offtext) >= 0)
      {
         LOG_FMT(LBCTRL, "Found '%s' on line %zu\n", offtext, pc.orig_line);
         cpd.unc_off      = true;
         cpd.unc_off_used = true;          // Issue #842
      }
   }
   return(true);
}


static bool parse_code_placeholder(tok_ctx &ctx, chunk_t &pc)
{
   if ((ctx.peek()  != '<') ||
       (ctx.peek(1) != '#') )
   {
      return(false);
   }

   ctx.save();

   /* account for opening two chars '<#' */
   pc.str = ctx.get();
   pc.str.append(ctx.get());

   /* grab everything until '#>', fail if not found. */
   size_t last1 = 0;
   while (ctx.more())
   {
      size_t last2 = last1;
      last1 = ctx.get();
      pc.str.append(last1);

      if ((last2 == '#') && (last1 == '>'))
      {
         pc.type = CT_WORD;
         return(true);
      }
   }
   ctx.restore();
   return(false);
}


static void parse_suffix(tok_ctx &ctx, chunk_t &pc, bool forstring = false)
{
   if (CharTable::IsKeyword1(ctx.peek()))
   {
      size_t slen    = 0;
      size_t oldsize = pc.str.size();

      /* don't add the suffix if we see L" or L' or S" */
      size_t p1 = ctx.peek();
      size_t p2 = ctx.peek(1);
      if (( forstring == true                             ) &&
          (((p1 == 'L') && ((p2 == '"') || (p2 == '\''))) ||
           ((p1 == 'S') &&  (p2 == '"')                 ) ) )
      {
         return;
      }

      tok_info ss;
      ctx.save(ss);
      while (ctx.more() && CharTable::IsKeyword2(ctx.peek()))
      {
         slen++;
         pc.str.append(ctx.get());
      }

      if ((forstring == true) &&
          (slen      >= 4   ) &&
          (pc.str.startswith("PRI", oldsize) ||
           pc.str.startswith("SCN", oldsize) ) )
      {
         ctx.restore(ss);
         pc.str.resize(oldsize);
      }
   }
}


static bool is_bin(int ch)
{
   return((ch == '0') || (ch == '1'));
}


static bool is_bin_(int ch)
{
   return(is_bin(ch) || (ch == '_'));
}


static bool is_oct(int ch)
{
   return((ch >= '0') && (ch <= '7'));
}


static bool is_oct_(int ch)
{
   return(is_oct(ch) || (ch == '_'));
}


static bool is_dec(int ch)
{
   return((ch >= '0') && (ch <= '9'));
}


static bool is_dec_(int ch)
{
   return(is_dec(ch) || (ch == '_'));
}


static bool is_hex(int ch)
{
   return(((ch >= '0') && (ch <= '9')) ||
          ((ch >= 'a') && (ch <= 'f')) ||
          ((ch >= 'A') && (ch <= 'F')) );
}


static bool is_hex_(int ch)
{
   return(is_hex(ch) || (ch == '_'));
}


/* \todo rename to  more suitable name */
bool analyze_character(tok_ctx &ctx, chunk_t &pc)
{
   bool did_hex = false;

   switch (unc_toupper(ctx.peek()) )
   {
      case 'X':  /* hex */
         did_hex = true;
         do
         {
            pc.str.append(ctx.get());  /* store the 'x' and then the rest */
         } while (is_hex_(ctx.peek()));
         break;

      case 'B':  /* binary */
         do
         {
            pc.str.append(ctx.get());  /* store the 'b' and then the rest */
         } while (is_bin_(ctx.peek()));
         break;

      case '0':  /* octal or decimal */
      case '1':
      case '2':
      case '3':
      case '4':
      case '5':
      case '6':
      case '7':
      case '8':
      case '9':
         do
         {
            pc.str.append(ctx.get());
         } while (is_oct_(ctx.peek()));
         break;

      default:
         /* either just 0 or 0.1 or 0UL, etc */
         break;
   }

   return(did_hex);
}


static bool parse_number(tok_ctx &ctx, chunk_t &pc)
{
   /* A number must start with a digit or a dot, followed by a digit */
   if (!is_dec(ctx.peek()) &&
       ((ctx.peek() != '.') || !is_dec(ctx.peek(1))))
   {
      return(false);
   }

   bool is_float = (ctx.peek( ) == '.');
   if ((is_float    == true) &&
       (ctx.peek(1) == '.' ) )
   {
      return(false);
   }

   /* Check for Hex, Octal, or Binary
    * Note that only D and Pawn support binary, but who cares? */
   bool did_hex = false;
   if (ctx.peek() == '0')
   {
      pc.str.append(ctx.get());  /* store the '0' */
      size_t  ch;
      size_t  pc_length;
      chunk_t pc_temp;
      pc_temp.str.append('0');
      // MS constant might have an "h" at the end. Look for it
      ctx.save();
      while (ctx.more() && CharTable::IsKeyword2(ctx.peek()))
      {
         ch = ctx.get();
         pc_temp.str.append(ch);
      }
      pc_length = pc_temp.len();
      ch        = pc_temp.str[pc_length - 1];
      ctx.restore();
      LOG_FMT(LGUY, "%s(%d): pc_temp:%s\n", __func__, __LINE__, pc_temp.text());
      if (ch == 'h') /** \todo can we combine this in analyze_character */
      {
         // we have an MS hexadecimal number with "h" at the end
         LOG_FMT(LGUY, "%s(%d): MS hexadecimal number\n", __func__, __LINE__);
         did_hex = true;
         do
         {
            pc.str.append(ctx.get()); /* store the rest */
         } while (is_hex_(ctx.peek()));
         pc.str.append(ctx.get());    /* store the h */
         LOG_FMT(LGUY, "%s(%d): pc:%s\n", __func__, __LINE__, pc.text());
      }
      else
      {
         did_hex = analyze_character(ctx, pc);
      }
   }
   else
   {
      /* Regular int or float */
      while (is_dec_(ctx.peek()))
      {
         pc.str.append(ctx.get());
      }
   }

   /* Check if we stopped on a decimal point & make sure it isn't '..' */
   if ((ctx.peek() == '.') && (ctx.peek(1) != '.'))
   {
      pc.str.append(ctx.get());
      is_float = true;
      if (did_hex) { while (is_hex_(ctx.peek())) { pc.str.append(ctx.get()); } }
      else         { while (is_dec_(ctx.peek())) { pc.str.append(ctx.get()); } }
   }

   /* Check exponent
    * Valid exponents per language (not that it matters):
    * C/C++/D/Java: eEpP
    * C#/Pawn:      eE */
   size_t tmp = unc_toupper(ctx.peek());
   if ((tmp == 'E') ||
       (tmp == 'P') )
   {
      is_float = true;
      pc.str.append(ctx.get());
      if ((ctx.peek() == '+') ||
          (ctx.peek() == '-') )  { pc.str.append(ctx.get()); }
      while (is_dec_(ctx.peek())){ pc.str.append(ctx.get()); }
   }

   /* Check the suffixes
    * Valid suffixes per language (not that it matters):
    *        Integer       Float
    * C/C++: uUlL64        lLfF
    * C#:    uUlL          fFdDMm
    * D:     uUL           ifFL
    * Java:  lL            fFdD
    * Pawn:  (none)        (none)
    *
    * Note that i, f, d, and m only appear in floats. */
   while (1)
   {
      size_t tmp2 = unc_toupper(ctx.peek());
      if ((tmp2 == 'I') ||
          (tmp2 == 'F') ||
          (tmp2 == 'D') ||
          (tmp2 == 'M') )
      {
         is_float = true;
      }
      else if ((tmp2 != 'L') &&
               (tmp2 != 'U') )
      {
         break;
      }
      pc.str.append(ctx.get());
   }

   /* skip the Microsoft-specific '64' suffix */
   if ((ctx.peek( ) == '6') &&
       (ctx.peek(1) == '4') )
   {
      pc.str.append(ctx.get());
      pc.str.append(ctx.get());
   }

   pc.type = is_float ? CT_NUMBER_FP : CT_NUMBER;

   /* If there is anything left, then we are probably dealing with garbage or
    * some sick macro junk. Eat it. */
   parse_suffix(ctx, pc);

   return(true);
}


static bool parse_string(tok_ctx &ctx, chunk_t &pc, size_t quote_idx, bool allow_escape)
{
   size_t escape_char        = cpd.settings[UO_string_escape_char].u;
   size_t escape_char2       = cpd.settings[UO_string_escape_char2].u;
   bool   should_escape_tabs = cpd.settings[UO_string_replace_tab_chars].b && (cpd.lang_flags & LANG_ALLC);

   pc.str.clear();
   while (quote_idx-- > 0)
   {
      pc.str.append(ctx.get());
   }

   pc.type = CT_STRING;
   size_t end_ch = CharTable::Get(ctx.peek()) & 0xff;
   pc.str.append(ctx.get());  /* store the " */

   bool escaped = false;
   while (ctx.more())
   {
      size_t lastcol = ctx.c.col;
      size_t ch      = ctx.get();

      if ((ch == '\t') && should_escape_tabs)
      {
         ctx.c.col = lastcol + 2;
         pc.str.append(escape_char);
         pc.str.append('t');
         continue;
      }

      pc.str.append(ch);
      if (ch == '\n')
      {
         pc.nl_count++;
         pc.type = CT_STRING_MULTI;
         escaped = false;
         continue;
      }
      if ((ch         == '\r') &&
          (ctx.peek() != '\n') )
      {
         pc.str.append(ctx.get());
         pc.nl_count++;
         pc.type = CT_STRING_MULTI;
         escaped = false;
         continue;
      }
      if (!escaped)
      {
         if (ch == escape_char)
         {
            escaped = (escape_char != 0);
         }
         else if ((ch         == escape_char2) &&
                  (ctx.peek() == end_ch      ) )
         {
            escaped = allow_escape;
         }
         else if (ch == end_ch)
         {
            break;
         }
      }
      else
      {
         escaped = false;
      }
   }

   parse_suffix(ctx, pc, true);
   return(true);
}


static bool parse_cs_string(tok_ctx &ctx, chunk_t &pc)
{
   pc.str = ctx.get();
   pc.str.append(ctx.get());
   pc.type = CT_STRING;

   bool should_escape_tabs = cpd.settings[UO_string_replace_tab_chars].b;

   /* go until we hit a zero (end of file) or a single " */
   while (ctx.more())
   {
      size_t ch = ctx.get();
      pc.str.append(ch);
      if ((ch == '\n') ||
          (ch == '\r') )
      {
         pc.type = CT_STRING_MULTI;
         pc.nl_count++;
      }
      else if (ch == '\t')
      {
         if (should_escape_tabs && !cpd.warned_unable_string_replace_tab_chars)
         {
            cpd.warned_unable_string_replace_tab_chars = true;

            log_sev_t warnlevel = (log_sev_t)cpd.settings[UO_warn_level_tabs_found_in_verbatim_string_literals].u;

            /* a tab char can't be replaced with \\t because escapes don't work in here-strings. best we can do is warn. */
            LOG_FMT(warnlevel, "%s:%zu Detected non-replaceable tab char in literal string\n", cpd.filename, pc.orig_line);
            if (warnlevel < LWARN)
            {
               cpd.error_count++;
            }
         }
      }
      else if (ch == '"')
      {
         if (ctx.peek() == '"')
         {
            pc.str.append(ctx.get());
         }
         else
         {
            break;
         }
      }
   }

   return(true);
}


static bool parse_cs_interpolated_string(tok_ctx &ctx, chunk_t &pc)
{
   pc.str = ctx.get();        // '$'
   pc.str.append(ctx.get());  // '"'
   pc.type = CT_STRING;

   int depth = 0;

   /* go until we hit a zero (end of file) or a single " */
   while (ctx.more())
   {
      size_t ch = ctx.get();
      pc.str.append(ch);

      /* if we are inside a { }, then we only look for a } */
      if (depth > 0)
      {
         if (ch == '}')
         {
            if (ctx.peek() == '}')
            {
               // }} doesn't decrease the depth
               pc.str.append(ctx.get());  // '{'
            }
            else
            {
               depth--;
            }
         }
      }
      else
      {
         if (ch == '{')
         {
            if (ctx.peek() == '{')
            {
               // {{ doesn't increase the depth
               pc.str.append(ctx.get());
            }
            else
            {
               depth++;
            }
         }
         else if (ch == '"')
         {
            if (ctx.peek() == '"')
            {
               pc.str.append(ctx.get());
            }
            else
            {
               break;
            }
         }
      }
   }

   return(true);
}


static void parse_verbatim_string(tok_ctx &ctx, chunk_t &pc)
{
   pc.type = CT_STRING;

   // consume the initial """
   pc.str = ctx.get();
   pc.str.append(ctx.get());
   pc.str.append(ctx.get());

   /* go until we hit a zero (end of file) or a """ */
   while (ctx.more())
   {
      size_t ch = ctx.get();
      pc.str.append(ch);
      if ((ch          == '"') &&
          (ctx.peek( ) == '"') &&
          (ctx.peek(1) == '"') )
      {
         pc.str.append(ctx.get());
         pc.str.append(ctx.get());
         break;
      }
      if ((ch == '\n') || (ch == '\r'))
      {
         pc.type = CT_STRING_MULTI;
         pc.nl_count++;
      }
   }
}


static bool tag_compare(const deque<int> &d, size_t a_idx, size_t b_idx, size_t len)
{
   if (a_idx != b_idx)
   {
      while (len-- > 0)
      {
         if (d[a_idx] != d[b_idx])
         {
            return(false);
         }
      }
   }
   return(true);
}


static bool parse_cr_string(tok_ctx &ctx, chunk_t &pc, size_t q_idx)
{
   size_t tag_idx = ctx.c.idx + q_idx + 1;
   size_t tag_len = 0;

   ctx.save();

   /* Copy the prefix + " to the string */
   pc.str.clear();
   size_t cnt = q_idx + 1;
   while (cnt--)
   {
      pc.str.append(ctx.get());
   }

   /* Add the tag and get the length of the tag */
   while (ctx.more() && (ctx.peek() != '('))
   {
      tag_len++;
      pc.str.append(ctx.get());
   }
   if (ctx.peek() != '(')
   {
      ctx.restore();
      return(false);
   }

   pc.type = CT_STRING;
   while (ctx.more())
   {
      if ((ctx.peek()            == ')') &&
          (ctx.peek(tag_len + 1) == '"') &&
          tag_compare(ctx.data, tag_idx, ctx.c.idx + 1, tag_len))
      {
         cnt = tag_len + 2;   /* for the )" */
         while (cnt--)
         {
            pc.str.append(ctx.get());
         }
         parse_suffix(ctx, pc);
         return(true);
      }
      if (ctx.peek() == '\n')
      {
         pc.str.append(ctx.get());
         pc.nl_count++;
         pc.type = CT_STRING_MULTI;
      }
      else
      {
         pc.str.append(ctx.get());
      }
   }
   ctx.restore();
   return(false);
}


static bool parse_word(tok_ctx &ctx, chunk_t &pc, bool skipcheck)
{
   static unc_text intr_txt("@interface");

   /* The first character is already valid */
   pc.str.clear();
   pc.str.append(ctx.get());

   while (ctx.more())
   {
      size_t ch = ctx.peek();
      if (CharTable::IsKeyword2(ch))
      {
         pc.str.append(ctx.get());
      }
      else if ((ch == '\\') && (unc_tolower(ctx.peek(1)) == 'u'))
      {
         pc.str.append(ctx.get());
         pc.str.append(ctx.get());
         skipcheck = true;
      }
      else
      {
         break;
      }

      /* HACK: Non-ASCII character are only allowed in identifiers */
      if (ch > 0x7f)
      {
         skipcheck = true;
      }
   }
   pc.type = CT_WORD;

   if (skipcheck)
   {
      return(true);
   }

   /* Detect pre-processor functions now */
   if ((cpd.is_preproc == CT_PP_DEFINE) &&
       (cpd.preproc_ncnl_count == 1))
   {
      if (ctx.peek() == '(') { pc.type = CT_MACRO_FUNC; }
      else                   { pc.type = CT_MACRO;      }
   }
   else
   {
      /* '@interface' is reserved, not an interface itself */
      if ((cpd.lang_flags & LANG_JAVA) && pc.str.startswith("@") &&
          !pc.str.equals(intr_txt))
      {
         pc.type = CT_ANNOTATION;
      }
      else
      {
         /* Turn it into a keyword now */
         pc.type = find_keyword_type(pc.text(), pc.str.size());
      }
   }

   return(true);
}


static bool parse_whitespace(tok_ctx &ctx, chunk_t &pc)
{
   size_t nl_count = 0;
   size_t ch       = 0;

   /* REVISIT: use a better whitespace detector? */
   while (ctx.more() && unc_isspace(ctx.peek()))
   {
      ch = ctx.get();   /* throw away the whitespace char */
      switch (ch)
      {
      case '\r':
         if (ctx.expect('\n')) { cpd.le_counts[LE_CRLF]++; } /* CRLF ending */
         else                  { cpd.le_counts[LE_CR  ]++; } /* CR ending */
         nl_count++;
         pc.orig_prev_sp = 0;
         break;

      case '\n':
         /* LF ending */
         cpd.le_counts[LE_LF]++;
         nl_count++;
         pc.orig_prev_sp = 0;
         break;

      case '\t':
         pc.orig_prev_sp += calc_next_tab_column(cpd.column, cpd.settings[UO_input_tab_size].u) - cpd.column;
         break;

      case ' ':
         pc.orig_prev_sp++;
         break;

      default:
         break;
      }
   }

   if (ch != 0)
   {
      pc.str.clear();
      pc.nl_count  = nl_count;
      pc.type      = nl_count ? CT_NEWLINE : CT_WHITESPACE;
      pc.after_tab = (ctx.c.last_ch == '\t');
      return(true);
   }
   return(false);
}


static bool parse_bs_newline(tok_ctx &ctx, chunk_t &pc)
{
   ctx.save();
   ctx.get(); /* skip the '\' */

   size_t ch;
   while (ctx.more() && unc_isspace(ch = ctx.peek()))
   {
      ctx.get();
      if ((ch == '\r') || (ch == '\n'))
      {
         if (ch == '\r')
         {
            ctx.expect('\n');
         }
         pc.str      = "\\";
         pc.type     = CT_NL_CONT;
         pc.nl_count = 1;
         return(true);
      }
   }

   ctx.restore();
   return(false);
}


static bool parse_newline(tok_ctx &ctx)
{
   ctx.save();

   /* Eat whitespace */
   while ((ctx.peek() == ' ' ) ||
          (ctx.peek() == '\t') )
   {
      ctx.get();
   }
   if ((ctx.peek() == '\r') ||
       (ctx.peek() == '\n') )
   {
      if (!ctx.expect('\n'))
      {
         ctx.get();
         ctx.expect('\n');
      }
      return(true);
   }
   ctx.restore();
   return(false);
}


static void parse_pawn_pattern(tok_ctx &ctx, chunk_t &pc, c_token_t tt)
{
   pc.str.clear();
   pc.type = tt;
   while (!unc_isspace(ctx.peek()))
   {
      /* end the pattern on an escaped newline */
      if (ctx.peek() == '\\')
      {
         size_t ch = ctx.peek(1);
         if ((ch == '\n') ||
             (ch == '\r') )
         {
            break;
         }
      }
      pc.str.append(ctx.get());
   }
}


static bool parse_ignored(tok_ctx &ctx, chunk_t &pc)
{
   size_t nl_count = 0;

   /* Parse off newlines/blank lines */
   while (parse_newline(ctx))
   {
      nl_count++;
   }
   if (nl_count > 0)
   {
      pc.nl_count = nl_count;
      pc.type     = CT_NEWLINE;
      return(true);
   }

   /* See if the UO_enable_processing_cmt text is on this line */
   ctx.save();
   pc.str.clear();
   while ((ctx.more() == true) &&
          (ctx.peek() != '\r') &&
          (ctx.peek() != '\n') )
   {
      pc.str.append(ctx.get());
   }
   if (pc.str.size() == 0)
   {
      /* end of file? */
      return(false);
   }
   /* Note that we aren't actually making sure this is in a comment, yet */
   const char *ontext = cpd.settings[UO_enable_processing_cmt].str;
   if (ontext == nullptr)
   {
      ontext = UNCRUSTIFY_ON_TEXT;
   }
   if (pc.str.find(ontext) < 0)
   {
      pc.type = CT_IGNORED;
      return(true);
   }
   ctx.restore();

   /* parse off whitespace leading to the comment */
   if (parse_whitespace(ctx, pc))
   {
      pc.type = CT_IGNORED;
      return(true);
   }

   /* Look for the ending comment and let it pass */
   if (parse_comment(ctx, pc) && !cpd.unc_off)
   {
      return(true);
   }

   /* Reset the chunk & scan to until a newline */
   pc.str.clear();
   while ( ctx.more()          &&
          (ctx.peek() != '\r') &&
          (ctx.peek() != '\n') )
   {
      pc.str.append(ctx.get());
   }
   if (pc.str.size() > 0)
   {
      pc.type = CT_IGNORED;
      return(true);
   }
   return(false);
}


static bool parse_next(tok_ctx &ctx, chunk_t &pc)
{
   if (!ctx.more())
   {
      //fprintf(stderr, "All done!\n");
      return(false);
   }

   /* Save off the current column */
   pc.orig_line = ctx.c.row;
   pc.column    = ctx.c.col;
   pc.orig_col  = ctx.c.col;
   pc.type      = CT_NONE;
   pc.nl_count  = 0;
   pc.flags     = 0;

   /* If it is turned off, we put everything except newlines into CT_UNKNOWN */
   if (cpd.unc_off)
   {
      if (parse_ignored(ctx, pc)) { return(true); }
   }

   /* Parse whitespace */
   if (parse_whitespace(ctx, pc)){ return(true); }

   /* Handle unknown/unhandled preprocessors */
   if ((cpd.is_preproc >  CT_PP_BODYCHUNK) &&
       (cpd.is_preproc <= CT_PP_OTHER    ) )
   {
      pc.str.clear();
      tok_info ss;
      ctx.save(ss);
      /* Chunk to a newline or comment */
      pc.type = CT_PREPROC_BODY;
      size_t last = 0;
      while (ctx.more())
      {
         size_t ch = ctx.peek();

         if ((ch == '\n') ||
             (ch == '\r') )
         {
            /* Back off if this is an escaped newline */
            if (last == '\\')
            {
               ctx.restore(ss);
               pc.str.pop_back();
            }
            break;
         }

         /* Quit on a C++ comment start */
         if ((ch          == '/') &&
             (ctx.peek(1) == '/') )
         {
            break;
         }
         last = ch;
         ctx.save(ss);

         pc.str.append(ctx.get());
      }
      if (pc.str.size() > 0) { return(true); }
   }

   /* Detect backslash-newline */
   if ((ctx.peek() == '\\') && parse_bs_newline(ctx, pc))
   {
      return(true);
   }

   /* Parse comments */
   if (parse_comment(ctx, pc)) { return(true); }

   /* Parse code placeholders */
   if (parse_code_placeholder(ctx, pc)) { return(true); }

   /* Check for C# literal strings, ie @"hello" and identifiers @for*/
   if ((cpd.lang_flags & LANG_CS) && (ctx.peek() == '@'))
   {
      if (ctx.peek(1) == '"')
      {
         parse_cs_string(ctx, pc);
         return(true);
      }
      /* check for non-keyword identifiers such as @if @switch, etc */
      if (CharTable::IsKeyword1(ctx.peek(1)))
      {
         parse_word(ctx, pc, true);
         return(true);
      }
   }

   /* Check for C# Interpolated strings */
   if ((cpd.lang_flags & LANG_CS) &&
       (ctx.peek( ) == '$'      ) &&
       (ctx.peek(1) == '"'      ) )
   {
      parse_cs_interpolated_string(ctx, pc);
      return(true);
   }

   /* handle VALA """ strings """ */
   if ((cpd.lang_flags & LANG_VALA) &&
       (ctx.peek( ) == '"'        ) &&
       (ctx.peek(1) == '"'        ) &&
       (ctx.peek(2) == '"'        ) )
   {
      parse_verbatim_string(ctx, pc);
      return(true);
   }

   /* handle C++0x strings u8"x" u"x" U"x" R"x" u8R"XXX(I'm a "raw UTF-8" string.)XXX" */
   size_t ch = ctx.peek();
   if ((cpd.lang_flags & LANG_CPP) &&
       ((ch == 'u') ||
        (ch == 'U') ||
        (ch == 'R') ) )
   {
      size_t idx     = 0;
      bool   is_real = false;

      if ((ch          == 'u') &&
          (ctx.peek(1) == '8') )
      {
         idx = 2;
      }
      else if (unc_tolower(ch) == 'u')
      {
         idx++;
      }

      if (ctx.peek(idx) == 'R')
      {
         idx++;
         is_real = true;
      }
      if (ctx.peek(idx) == '"')
      {
         if (is_real)
         {
            if (parse_cr_string(ctx, pc, idx))
            {
               return(true);
            }
         }
         else
         {
            if (parse_string(ctx, pc, idx, true))
            {
               parse_suffix(ctx, pc, true);
               return(true);
            }
         }
      }
   }

   /* PAWN specific stuff */
   if (cpd.lang_flags & LANG_PAWN)
   {
      if (( cpd.preproc_ncnl_count == 1   )   &&
          ((cpd.is_preproc == CT_PP_DEFINE) ||
           (cpd.is_preproc == CT_PP_EMIT  ) ) )
      {
         parse_pawn_pattern(ctx, pc, CT_MACRO);
         return(true);
      }
      /* Check for PAWN strings: \"hi" or !"hi" or !\"hi" or \!"hi" */
      if ((ctx.peek() == '\\') ||
          (ctx.peek() == '!' ) )
      {
         if (ctx.peek(1) == '"')
         {
            parse_string(ctx, pc, 1, (ctx.peek() == '!'));
            return(true);
         }
         else if (((ctx.peek(1) == '\\') || (ctx.peek(1) == '!')) &&
                   (ctx.peek(2) == '"'))
         {
            parse_string(ctx, pc, 2, false);
            return(true);
         }
      }

      /* handle PAWN preprocessor args %0 .. %9 */
      if ((cpd.is_preproc == CT_PP_DEFINE) &&
          (ctx.peek() == '%') &&
          unc_isdigit(ctx.peek(1)))
      {
         pc.str.clear();
         pc.str.append(ctx.get());
         pc.str.append(ctx.get());
         pc.type = CT_WORD;
         return(true);
      }
   }

   /* Parse strings and character constants */

//parse_word(ctx, pc_temp, true);
//ctx.restore(ctx.c);
   if (parse_number(ctx, pc))
   {
      return(true);
   }

   if (cpd.lang_flags & LANG_D)
   {
      /* D specific stuff */
      if (d_parse_string(ctx, pc))
      {
         return(true);
      }
   }
   else
   {
      /* Not D stuff */

      /* Check for L'a', L"abc", 'a', "abc", <abc> strings */
      ch = ctx.peek();
      size_t ch1 = ctx.peek(1);
      if((((ch  == 'L' ) || (ch  == 'S' )) &&
          ((ch1 == '"' ) || (ch1 == '\''))) ||
          ( ch  == '"' ) ||
          ( ch  == '\'') ||
          ((ch  == '<' ) && (cpd.is_preproc == CT_PP_INCLUDE)))
      {
         parse_string(ctx, pc, unc_isalpha(ch) ? 1 : 0, true);
         return(true);
      }

      if ((ch == '<') && (cpd.is_preproc == CT_PP_DEFINE))
      {
         if (chunk_get_tail()->type == CT_MACRO)
         {
            /* We have "#define XXX <", assume '<' starts an include string */
            parse_string(ctx, pc, 0, false);
            return(true);
         }
      }
   }

   /* Check for Objective C literals and VALA identifiers ('@1', '@if')*/
   if ((cpd.lang_flags & (LANG_OC | LANG_VALA)) && (ctx.peek() == '@'))
   {
      size_t nc = ctx.peek(1);
      if ((nc == '"') || (nc == '\''))
      {
         /* literal string */
         parse_string(ctx, pc, 1, true);
         return(true);
      }
      else if ((nc >= '0') && (nc <= '9'))
      {
         /* literal number */
         pc.str.append(ctx.get());  /* store the '@' */
         parse_number(ctx, pc);
         return(true);
      }
   }

   /* Check for pawn/ObjectiveC/Java and normal identifiers */
   if (CharTable::IsKeyword1(ctx.peek()) ||
       ((ctx.peek() == '\\') && (unc_tolower(ctx.peek(1)) == 'u')) ||
       ((ctx.peek() == '@' ) && CharTable::IsKeyword1(ctx.peek(1))))
   {
      parse_word(ctx, pc, false);
      return(true);
   }

   /* see if we have a punctuator */
   char punc_txt[4];
   punc_txt[0] = (char)ctx.peek( );
   punc_txt[1] = (char)ctx.peek(1);
   punc_txt[2] = (char)ctx.peek(2);
   punc_txt[3] = (char)ctx.peek(3);
   const chunk_tag_t *punc;
   if ((punc = find_punctuator(punc_txt, cpd.lang_flags)) != nullptr)
   {
      int cnt = (int)strlen(punc->tag);	// \todo can cnt be size_t?
      while (cnt--)
      {
         pc.str.append(ctx.get());
      }
      pc.type   = punc->type;
      pc.flags |= PCF_PUNCTUATOR;
      return(true);
   }

   /* throw away this character */
   pc.type = CT_UNKNOWN;
   pc.str.append(ctx.get());

   LOG_FMT(LWARN, "%s:%zu Garbage in col %d: %x\n",
           cpd.filename, pc.orig_line, (int)ctx.c.col, pc.str[0]);
   cpd.error_count++;
   return(true);
}


void tokenize(const deque<int> &data, chunk_t *ref)
{
   tok_ctx       ctx(data);
   chunk_t       chunk;
<<<<<<< HEAD
   chunk_t       *pc    = NULL;
   const chunk_t *rprev = NULL;
=======
   chunk_t       *pc    = nullptr;
   chunk_t       *rprev = nullptr;
>>>>>>> eb0fc6f7
   parse_frame_t frm;
   bool          last_was_tab = false;
   size_t        prev_sp      = 0;

   cpd.unc_stage = unc_stage_e::TOKENIZE;

   memset(&frm, 0, sizeof(frm));

   while (ctx.more())
   {
      chunk.reset();
      if (!parse_next(ctx, chunk))
      {
         LOG_FMT(LERR, "%s:%zu Bailed before the end?\n",
                 cpd.filename, ctx.c.row);
         cpd.error_count++;
         break;
      }

      /* Don't create an entry for whitespace */
      if (chunk.type == CT_WHITESPACE)
      {
         last_was_tab = chunk.after_tab;
         prev_sp      = chunk.orig_prev_sp;
         continue;
      }
      chunk.orig_prev_sp = prev_sp;
      prev_sp            = 0;

      if (chunk.type == CT_NEWLINE)
      {
         last_was_tab    = chunk.after_tab;
         chunk.after_tab = false;
         chunk.str.clear();
      }
      else if (chunk.type == CT_NL_CONT)
      {
         last_was_tab    = chunk.after_tab;
         chunk.after_tab = false;
         chunk.str       = "\\\n";
      }
      else
      {
         chunk.after_tab = last_was_tab;
         last_was_tab    = false;
      }

      /* Strip trailing whitespace (for CPP comments and PP blocks) */
      while ((chunk.str.size() > 0) &&
             ((chunk.str[chunk.str.size() - 1] == ' ') ||
              (chunk.str[chunk.str.size() - 1] == '\t')))
      {
         // If comment contains backslash '\' followed by whitespace chars, keep last one;
         // this will prevent it from turning '\' into line continuation.
         if ((chunk.str.size() > 1) && (chunk.str[chunk.str.size() - 2] == '\\'))
         {
            break;
         }
         chunk.str.pop_back();
      }

      /* Store off the end column */
      chunk.orig_col_end = ctx.c.col;

      /* Add the chunk to the list */
      rprev = pc;
      if (rprev != nullptr)
      {
         chunk_flags_set(pc, rprev->flags & PCF_COPY_FLAGS);

         /* a newline can't be in a preprocessor */
         assert(pc != NULL);
         if (pc->type == CT_NEWLINE)
         {
            chunk_flags_clr(pc, PCF_IN_PREPROC);
         }
      }
      if (ref != nullptr)
      {
         chunk.flags |= PCF_INSERTED;
      }
      else
      {
         chunk.flags &= ~PCF_INSERTED;
      }
      pc = chunk_add_before(&chunk, ref);
      assert(pc != NULL);

      /* A newline marks the end of a preprocessor */
      if (pc->type == CT_NEWLINE) // || (pc->type == CT_COMMENT_MULTI))
      {
         cpd.is_preproc         = CT_NONE;
         cpd.preproc_ncnl_count = 0;
      }

      /* Special handling for preprocessor stuff */
      if (cpd.is_preproc != CT_NONE)
      {
         chunk_flags_set(pc, PCF_IN_PREPROC);

         /* Count words after the preprocessor */
         if (!chunk_is_comment(pc) && !chunk_is_newline(pc))
         {
            cpd.preproc_ncnl_count++;
         }

         /* Figure out the type of preprocessor for #include parsing */
         if (cpd.is_preproc == CT_PREPROC)
         {
            if ((pc->type < CT_PP_DEFINE) || (pc->type > CT_PP_OTHER))
            {
               set_chunk_type(pc, CT_PP_OTHER);
            }
            cpd.is_preproc = pc->type;
         }
      }
      else
      {
         /* Check for a preprocessor start */
         if ((pc->type == CT_POUND) &&
             ((rprev == nullptr) || (rprev->type == CT_NEWLINE)))
         {
            set_chunk_type(pc, CT_PREPROC);
            pc->flags     |= PCF_IN_PREPROC;
            cpd.is_preproc = CT_PREPROC;
         }
      }
      if (pc->type == CT_NEWLINE)
      {
         LOG_FMT(LGUY, "%s(%d): (%zu)<NL> col=%zu\n",
                 __func__, __LINE__, pc->orig_line, pc->orig_col);
      }
      else
      {
         LOG_FMT(LGUY, "%s(%d): text():%s, type:%s, orig_col=%zu, orig_col_end=%d\n",
                 __func__, __LINE__, pc->text(), get_token_name(pc->type), pc->orig_col, pc->orig_col_end);
      }
   }

   /* Set the cpd.newline string for this file */
   if ( (cpd.settings[UO_newlines].le == LE_LF  ) ||
       ((cpd.settings[UO_newlines].le == LE_AUTO) &&
        (cpd.le_counts[LE_LF] >= cpd.le_counts[LE_CRLF]) &&
        (cpd.le_counts[LE_LF] >= cpd.le_counts[LE_CR  ]) ) )
   {
      /* LF line ends */
      cpd.newline = "\n";
      LOG_FMT(LLINEENDS, "Using LF line endings\n");
   }
   else if ( (cpd.settings[UO_newlines].le == LE_CRLF) ||
            ((cpd.settings[UO_newlines].le == LE_AUTO) &&
             (cpd.le_counts[LE_CRLF] >= cpd.le_counts[LE_LF]) &&
             (cpd.le_counts[LE_CRLF] >= cpd.le_counts[LE_CR]) ) )
   {
      /* CRLF line ends */
      cpd.newline = "\r\n";
      LOG_FMT(LLINEENDS, "Using CRLF line endings\n");
   }
   else
   {
      /* CR line ends */
      cpd.newline = "\r";
      LOG_FMT(LLINEENDS, "Using CR line endings\n");
   }
}


// /**
//  * A simplistic fixed-sized needle in the fixed-size haystack string search.
//  */
// int str_find(const char *needle, int needle_len,
//              const char *haystack, int haystack_len)
// {
//    for (int idx = 0; idx < (haystack_len - needle_len); idx++)
//    {
//       if (memcmp(needle, haystack + idx, needle_len) == 0)
//       {
//          return(idx);
//       }
//    }
//    return(-1);
// }<|MERGE_RESOLUTION|>--- conflicted
+++ resolved
@@ -1875,13 +1875,8 @@
 {
    tok_ctx       ctx(data);
    chunk_t       chunk;
-<<<<<<< HEAD
-   chunk_t       *pc    = NULL;
-   const chunk_t *rprev = NULL;
-=======
    chunk_t       *pc    = nullptr;
-   chunk_t       *rprev = nullptr;
->>>>>>> eb0fc6f7
+   const chunk_t *rprev = nullptr;
    parse_frame_t frm;
    bool          last_was_tab = false;
    size_t        prev_sp      = 0;
