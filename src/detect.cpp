/**
 * @file detect.cpp
 * Scans the parsed file and tries to determine options.
 *
 * @author  Ben Gardner
 * @license GPL v2+
 */
#include "detect.h"
#include "uncrustify_types.h"
#include "chunk_list.h"
#include "ChunkStack.h"
#include <cstdio>
#include <cstdlib>
#include "unc_ctype.h"


/**
 * Detect spacing options
 */
static void detect_space_options(void);

class sp_votes
{
protected:
   size_t   m_add;
   size_t   m_remove;
   size_t   m_force;
   argval_t *m_av;

public:
   explicit sp_votes(argval_t &av)
   {
      m_add    = 0;
      m_remove = 0;
      m_force  = 0;
      m_av     = &av;
   }

   ~sp_votes();

   void vote(chunk_t *first, chunk_t *second);
};


void sp_votes::vote(chunk_t *first, chunk_t *second)
{
<<<<<<< HEAD
   if ((first == NULL)  || chunk_is_newline(first ) ||
       (second == NULL) || chunk_is_newline(second) )
=======
   if ((first == nullptr) || chunk_is_newline(first) ||
       (second == nullptr) || chunk_is_newline(second))
>>>>>>> eb0fc6f7
   {
      return;
   }

   int col_dif = (int)second->column - (int)(first->column + first->len());

   if      (col_dif == 0) { m_remove++; }
   else if (col_dif == 1) { m_force++;  }
   else                   { m_add++;    }
}


/**
 * Figure out the result of the vote and maybe update *m_av
 */
sp_votes::~sp_votes()
{
   /* no change if no items were added */
   if ((m_remove == 0) &&
       (m_add    == 0) &&
       (m_force  == 0) )
   {
      return;
   }

   if (m_remove == 0)
   {
      *m_av = (m_force > m_add) ? AV_FORCE : AV_ADD;
   }
   else if ((m_force == 0) &&
            (m_add   == 0) )
   {
      *m_av = AV_REMOVE;
   }
   else
   {
      /* nothing conclusive. do not alter. */
   }
}


/* generates "vote_sp_xxx" variable name from uncrustify option name "UO_xxx" */
#define SP_VOTE_VAR(x)    sp_votes vote_ ## x(cpd.settings[UO_ ## x].a)


static void detect_space_options(void)
{
   SP_VOTE_VAR(sp_arith);
   SP_VOTE_VAR(sp_before_assign);
   SP_VOTE_VAR(sp_after_assign);
   SP_VOTE_VAR(sp_enum_before_assign);
   SP_VOTE_VAR(sp_enum_after_assign);
   SP_VOTE_VAR(sp_bool);
   SP_VOTE_VAR(sp_compare);
   SP_VOTE_VAR(sp_inside_paren);
   SP_VOTE_VAR(sp_paren_paren);
   SP_VOTE_VAR(sp_paren_brace);
   SP_VOTE_VAR(sp_before_ptr_star);
   SP_VOTE_VAR(sp_before_unnamed_ptr_star);
   SP_VOTE_VAR(sp_between_ptr_star);
   SP_VOTE_VAR(sp_after_ptr_star);
   SP_VOTE_VAR(sp_after_byref);
   SP_VOTE_VAR(sp_before_byref);
   SP_VOTE_VAR(sp_before_unnamed_byref);
   SP_VOTE_VAR(sp_after_type);
   SP_VOTE_VAR(sp_template_angle);
   SP_VOTE_VAR(sp_before_angle);
   SP_VOTE_VAR(sp_inside_angle);
   SP_VOTE_VAR(sp_after_angle);
   SP_VOTE_VAR(sp_angle_paren);
   SP_VOTE_VAR(sp_angle_word);
   SP_VOTE_VAR(sp_before_square);
   SP_VOTE_VAR(sp_before_squares);
   SP_VOTE_VAR(sp_inside_square);
   SP_VOTE_VAR(sp_before_sparen);
   SP_VOTE_VAR(sp_inside_sparen);
   SP_VOTE_VAR(sp_after_sparen);
   SP_VOTE_VAR(sp_sparen_brace);
   SP_VOTE_VAR(sp_special_semi);
   SP_VOTE_VAR(sp_before_semi);
   SP_VOTE_VAR(sp_before_semi_for);
   SP_VOTE_VAR(sp_before_semi_for_empty);
   SP_VOTE_VAR(sp_after_semi_for_empty);
   SP_VOTE_VAR(sp_after_comma);
   SP_VOTE_VAR(sp_before_comma);
   SP_VOTE_VAR(sp_after_class_colon);
   SP_VOTE_VAR(sp_before_class_colon);
   SP_VOTE_VAR(sp_inside_braces);
   SP_VOTE_VAR(sp_inside_braces_empty);
   SP_VOTE_VAR(sp_else_brace);
   SP_VOTE_VAR(sp_brace_else);
   SP_VOTE_VAR(sp_catch_brace);
   SP_VOTE_VAR(sp_brace_catch);
// SP_VOTE_VAR(sp_finally_brace);
   SP_VOTE_VAR(sp_brace_finally);
// SP_VOTE_VAR(sp_try_brace);
// SP_VOTE_VAR(sp_getset_brace);

   chunk_t *prev = chunk_get_head();
   chunk_t *pc   = chunk_get_next(prev);
   chunk_t *next;

   while (pc != nullptr)
   {
      next = chunk_get_next(pc);
<<<<<<< HEAD
      if (next == NULL) { break; }
=======
      if (next == nullptr)
      {
         break;
      }
>>>>>>> eb0fc6f7

      if (pc->type == CT_ARITH)
      {
         vote_sp_arith.vote(pc, next);
         vote_sp_arith.vote(prev, pc);
      }
      if (pc->type == CT_ASSIGN)
      {
         if ((pc->flags & PCF_IN_ENUM) == 0) { vote_sp_before_assign.vote     (prev, pc); vote_sp_after_assign.vote     (pc, next); }
         else                                { vote_sp_enum_before_assign.vote(prev, pc); vote_sp_enum_after_assign.vote(pc, next); }
      }
      if (pc->type == CT_SQUARE_OPEN ) { vote_sp_before_square.vote (prev, pc); vote_sp_inside_square.vote(pc, next); }
      if (pc->type == CT_SQUARE_CLOSE) { vote_sp_inside_square.vote (prev, pc); }
      if (pc->type == CT_TSQUARE     ) { vote_sp_before_squares.vote(prev, pc); }
      if (pc->type == CT_BOOL        ) { vote_sp_bool.vote          (prev, pc); vote_sp_bool.vote   (pc, next); }
      if (pc->type == CT_COMPARE     ) { vote_sp_compare.vote       (prev, pc); vote_sp_compare.vote(pc, next); }
      if (pc->type == CT_PAREN_CLOSE ) { vote_sp_inside_paren.vote  (prev, pc); }
      if (pc->type == CT_PAREN_OPEN  ) { vote_sp_inside_paren.vote  (pc, next); }

      if ((chunk_is_paren_open (pc) && chunk_is_paren_open (next)) ||
          (chunk_is_paren_close(pc) && chunk_is_paren_close(next)) )
      {
         vote_sp_paren_paren.vote(pc, next);
      }
      if (chunk_is_paren_close(pc) && (next->type == CT_BRACE_OPEN))
      {
         vote_sp_paren_brace.vote(pc, next);
      }

      if (pc->type == CT_PTR_TYPE)
      {
         if      (prev->type == CT_PTR_TYPE) { vote_sp_between_ptr_star.vote       (prev, pc); }
         else if (next->type != CT_WORD    ) { vote_sp_before_unnamed_ptr_star.vote(prev, pc); }
         else                                { vote_sp_before_ptr_star.vote        (prev, pc); }
         if (CharTable::IsKeyword1((size_t)next->str[0])) { vote_sp_after_ptr_star.vote  (pc, next); }
      }

      if (pc->type == CT_BYREF)
      {
         if (next->type != CT_WORD) { vote_sp_before_unnamed_byref.vote(prev, pc); }
         else                       { vote_sp_before_byref.vote        (prev, pc); }
         vote_sp_after_byref.vote(pc, next);
      }

      if ( (pc->type   != CT_PTR_TYPE )   &&
          ((prev->type == CT_QUALIFIER) ||
           (prev->type == CT_TYPE     ) ) )
      {
         vote_sp_after_type.vote(prev, pc);
      }
      if (pc->type == CT_ANGLE_OPEN)
      {
         vote_sp_inside_angle.vote(pc, next);
         if (prev->type == CT_TEMPLATE) { vote_sp_template_angle.vote(prev, pc); }
         else                           { vote_sp_before_angle.vote  (prev, pc); }
      }

      if (pc->type == CT_ANGLE_CLOSE)
      {
                                                              vote_sp_inside_angle.vote(prev, pc);
         if      (chunk_is_paren_open(next))                { vote_sp_angle_paren.vote (prev, pc); }
         else if ((next->type == CT_WORD) ||
               CharTable::IsKeyword1((size_t)next->str[0])) { vote_sp_angle_word.vote  (prev, pc); }
         else                                               { vote_sp_after_angle.vote (pc, next); }
      }

      if (pc->type == CT_SPAREN_OPEN)
      {
         vote_sp_before_sparen.vote(prev, pc);
         vote_sp_inside_sparen.vote(pc, next);
      }
      if (pc->type == CT_SPAREN_CLOSE)
      {
         vote_sp_inside_sparen.vote(prev, pc);
         if (next->type == CT_BRACE_OPEN) { vote_sp_sparen_brace.vote(pc, next); }
         else                             { vote_sp_after_sparen.vote(pc, next); }
      }
      if (pc->type == CT_SEMICOLON)
      {
         if (pc->parent_type == CT_FOR)
         {
            if      (prev->type == CT_SPAREN_OPEN ) { vote_sp_before_semi_for_empty.vote(prev, pc); } /* empty, ie for (;;) */
            else if (next->type == CT_SPAREN_CLOSE) { vote_sp_after_semi_for_empty.vote (pc, next); } /* empty, ie for (;;) */
            else if (prev->type != CT_SEMICOLON   ) { vote_sp_before_semi_for.vote      (prev, pc); }
         }
         else if (prev->type == CT_VBRACE_OPEN) { vote_sp_special_semi.vote(chunk_get_prev(prev), pc); }
         else                                   { vote_sp_before_semi.vote (               prev,  pc); }
      }

      if (pc->type == CT_COMMA      ) { vote_sp_before_comma.vote      (prev, pc); vote_sp_after_comma.vote      (pc, next); }
      if (pc->type == CT_CLASS_COLON) { vote_sp_before_class_colon.vote(prev, pc); vote_sp_after_class_colon.vote(pc, next); }

      if (pc->type == CT_BRACE_OPEN)
      {
         if      (prev->type == CT_ELSE)    { vote_sp_else_brace.vote (prev, pc); }
         else if (prev->type == CT_CATCH)   { vote_sp_catch_brace.vote(prev, pc); }
         else if (prev->type == CT_FINALLY) { vote_sp_catch_brace.vote(prev, pc); }
         else if (prev->type == CT_TRY)     { vote_sp_catch_brace.vote(prev, pc); }
         else if (prev->type == CT_GETSET)  { vote_sp_catch_brace.vote(prev, pc); }

         if (next->type == CT_BRACE_CLOSE)  { vote_sp_inside_braces_empty.vote(pc, next); }
         else                               { vote_sp_inside_braces.vote      (pc, next); }
      }
      if (pc->type == CT_BRACE_CLOSE)
      {
         vote_sp_inside_braces.vote(prev, pc);
         if      (next->type == CT_ELSE   ) { vote_sp_brace_else.vote   (pc, next); }
         else if (next->type == CT_CATCH  ) { vote_sp_brace_catch.vote  (pc, next); }
         else if (next->type == CT_FINALLY) { vote_sp_brace_finally.vote(pc, next); }
      }

      prev = pc;
      pc   = next;
   }
}


void detect_options(void)
{
   detect_space_options();
}<|MERGE_RESOLUTION|>--- conflicted
+++ resolved
@@ -44,13 +44,8 @@
 
 void sp_votes::vote(chunk_t *first, chunk_t *second)
 {
-<<<<<<< HEAD
-   if ((first == NULL)  || chunk_is_newline(first ) ||
-       (second == NULL) || chunk_is_newline(second) )
-=======
-   if ((first == nullptr) || chunk_is_newline(first) ||
-       (second == nullptr) || chunk_is_newline(second))
->>>>>>> eb0fc6f7
+   if ((first  == nullptr) || chunk_is_newline(first ) ||
+       (second == nullptr) || chunk_is_newline(second) )
    {
       return;
    }
@@ -156,14 +151,7 @@
    while (pc != nullptr)
    {
       next = chunk_get_next(pc);
-<<<<<<< HEAD
-      if (next == NULL) { break; }
-=======
-      if (next == nullptr)
-      {
-         break;
-      }
->>>>>>> eb0fc6f7
+      if (next == nullptr) { break; }
 
       if (pc->type == CT_ARITH)
       {
