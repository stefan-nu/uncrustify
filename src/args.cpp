/**
 * @file args.cpp
 * Parses command line arguments.
 *
 * @author  Ben Gardner
 * @license GPL v2+
 */
#include "args.h"
#include <cstring>
#include "unc_ctype.h"


Args::Args(int argc, char **argv)
{
   m_count  = (size_t)argc;
   m_values = argv;
   size_t len = NumberOfBits(argc);
   m_used = new UINT8[len];
   if (m_used != NULL)
   {
      memset(m_used, 0, len);
   }
}


<<<<<<< HEAD
/* \todo add a copy constructor which also copes for coping of m_used */
=======
#if 0
Args::Args(const Args &ref)
{
   Args new_arg_list = Args(ref.m_count, ref.m_values);
}
#endif
>>>>>>> 90ced66f


size_t Args::NumberOfBits(const int argc)
{
   const UINT32 bits_per_byte = 8;
   return ((UINT32)argc / bits_per_byte) + 1;
}


Args::~Args()
{
   delete[] m_used;
   m_count = 0;
}


bool Args::Present(const char *token)
{
   if (token != NULL)
   {
      for (size_t idx = 0; idx < m_count; idx++)
      {
         if (strcmp(token, m_values[idx]) == 0)
         {
            SetUsed(idx);
            return(true);
         }
      }
   }
   return(false);
}


const char *Args::Param(const char *token)
{
   size_t idx = 0;

   return(Params(token, idx));
}


const char *Args::Params(const char *token, size_t &index)
{
   if (token == NULL)
   {
      return(token);
   }

   size_t token_len = strlen(token);

   for (size_t idx = index; idx < m_count; idx++)
   {
      size_t arg_len = strlen(m_values[idx]);

      if ((arg_len >= token_len) &&
          (memcmp(token, m_values[idx], token_len) == 0))
      {
         SetUsed(idx);
         if (arg_len > token_len)
         {
            if (m_values[idx][token_len] == '=')
            {
               token_len++;
            }
            index = idx + 1;
            return(&m_values[idx][token_len]);
         }
         idx++;
         index = idx + 1;
         if (idx < m_count)
         {
            SetUsed(idx);
            return(m_values[idx]);
         }
         return("");
      }
   }

   return(NULL);
}


bool Args::GetUsed(size_t idx) const
{
   if ((m_used != NULL) && (idx < m_count))
   {
      return((m_used[idx >> 3] & (1 << (idx & 0x07))) != 0);   // DRY
   }
   return(false);
}


/*  this is similar to an assignment operator
 * \todo better transform it into a proper assignment operator */
void Args::SetUsed(size_t idx)
{
   if ((m_used != NULL) && (idx < m_count))
   {
      m_used[idx >> 3] |= (1 << (idx & 0x07));  // DRY
   }
}


const char *Args::Unused(size_t &index) const
{
   if (m_used == NULL)
   {
      return(NULL);
   }

   for (size_t idx = index; idx < m_count; idx++)
   {
      if (!GetUsed(idx))
      {
         index = idx + 1;
         return(m_values[idx]);
      }
   }
   index = m_count;
   return(NULL);
}


size_t Args::SplitLine(char *text, char *args[], size_t num_args)
{
   char   cur_quote    = 0;
   bool   in_backslash = false;
   bool   in_arg       = false;
   size_t argc         = 0;
   char   *dest        = text;

   while ((*text != 0      ) &&  /* end of string not reached yet */
          (argc <= num_args) )   /* maximal number of arguments not reached yet */
   {
      /* Detect the start of an arg */
      if ( (in_arg == false    ) &&
           (!unc_isspace(*text)) )
      {
         in_arg     = true;
         args[argc] = dest;
         argc++;
      }

      if (in_arg == true)
      {
         if (in_backslash == true)
         {
            in_backslash = false;
            *dest        = *text;
            dest++;
         }
         else if (*text == '\\')
         {
            in_backslash = true;
         }
         else if (*text == cur_quote)
         {
            cur_quote = 0;
         }
         else if ((*text == '\'') || (*text == '"') || (*text == '`'))
         {
            cur_quote = *text;
         }
         else if (cur_quote != 0)
         {
            *dest = *text;
            dest++;
         }
         else if (unc_isspace(*text))
         {
            *dest = 0;
            dest++;
            in_arg = false;
            if (argc == num_args)
            {
               break; /* all arguments found, we can stop */
            }
         }
         else
         {
            *dest = *text;
            dest++;
         }
      }
      text++; /* go on with next character */
   }
   *dest = 0;

   return(argc);
}<|MERGE_RESOLUTION|>--- conflicted
+++ resolved
@@ -23,16 +23,12 @@
 }
 
 
-<<<<<<< HEAD
-/* \todo add a copy constructor which also copes for coping of m_used */
-=======
 #if 0
 Args::Args(const Args &ref)
 {
    Args new_arg_list = Args(ref.m_count, ref.m_values);
 }
 #endif
->>>>>>> 90ced66f
 
 
 size_t Args::NumberOfBits(const int argc)
