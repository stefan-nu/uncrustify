--- conflicted
+++ resolved
@@ -90,18 +90,8 @@
       // return the case-insensitive diff to sort alphabetically
       return(diff);
    }
-<<<<<<< HEAD
    if (idx == len) { return(0);                  }
    else            { return((int)(len1 - len2)); }
-=======
-
-   if (idx == len)
-   {
-      return(0);
-   }
-
-   return(len1 - len2);
->>>>>>> 72b25582
 }
 
 
