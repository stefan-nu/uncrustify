/**
 * @file braces.cpp
 * Adds or removes braces.
 *
 * @author  Ben Gardner
 * @license GPL v2+
 */
#include "braces.h"
#include "uncrustify_types.h"
#include "chunk_list.h"
#include <cstdio>
#include <cstdlib>
#include "unc_ctype.h"
#include "uncrustify.h"
#include "combine.h"
#include "newlines.h"
#include "options.h"
#include "token_enum.h"


/**
 * Abbreviations used:
 * - vbrace = virtual brace
 * - vbopen = virtual opening brace
 */

/**
 * Converts a single brace into a virtual brace
 */
static void convert_brace(
   chunk_t *br
);


/**
 * Converts a single virtual brace into a brace
 */
static void convert_vbrace(
   chunk_t *br
);


/**
 * tbd
 */
static void convert_vbrace_to_brace(void);


/**
 * Go backwards to honor brace newline removal limits
 */
static void examine_braces(void);


/**
 * Step forward and count the number of semicolons at the current level.
 * Abort if more than 1 or if we enter a preprocessor
 */
static void examine_brace(
   chunk_t *bopen
);


/**
 * tbd
 */
static void move_case_break(void);


/**
 * tbd
 */
static void mod_case_brace(void);


/**
 * tbd
 */
static void mod_full_brace_if_chain(void);


/**
 * Checks to see if the braces can be removed.
 *  - less than a certain length
 *  - doesn't mess up if/else stuff
 */
static bool can_remove_braces(
   chunk_t *bopen
);


/**
 * Checks to see if the virtual braces should be converted to real braces.
 *  - over a certain length
 *
 * @param vbopen Virtual Brace Open chunk
 * @return true (convert to real braces) or false (leave alone)
 */
static bool should_add_braces(
   chunk_t *vbopen
);


/**
 * Collect the text into txt that contains the full tag name.
 * Mainly for collecting namespace 'a.b.c' or function 'foo::bar()' names.
 */
static void append_tag_name(
   unc_text &txt,
   chunk_t *pc
);


/**
 * Remove the case brace, if allowable.
 */
static chunk_t *mod_case_brace_remove(
   chunk_t *br_open
);


/**
 * Add the case brace, if allowable.
 */
static chunk_t *mod_case_brace_add(
   chunk_t *cl_colon
);


/**
 * Traverse the if chain and see if all can be removed
 */
static void process_if_chain(
   chunk_t *br_start
);


void do_braces(void)
{
   LOG_FUNC_ENTRY();

   if (cpd.settings[UO_mod_full_brace_if_chain     ].b ||
       cpd.settings[UO_mod_full_brace_if_chain_only].b)
   {
      mod_full_brace_if_chain();
   }

   if ( (is_option_set(cpd.settings[UO_mod_full_brace_if   ].a, AV_REMOVE)) ||
        (is_option_set(cpd.settings[UO_mod_full_brace_do   ].a, AV_REMOVE)) ||
        (is_option_set(cpd.settings[UO_mod_full_brace_for  ].a, AV_REMOVE)) ||
        (is_option_set(cpd.settings[UO_mod_full_brace_using].a, AV_REMOVE)) ||
        (is_option_set(cpd.settings[UO_mod_full_brace_while].a, AV_REMOVE)) )
   {
      examine_braces();
   }

   /* convert vbraces if needed */
   if ( (is_option_set(cpd.settings[UO_mod_full_brace_if      ].a, AV_ADD)) ||
        (is_option_set(cpd.settings[UO_mod_full_brace_do      ].a, AV_ADD)) ||
        (is_option_set(cpd.settings[UO_mod_full_brace_for     ].a, AV_ADD)) ||
        (is_option_set(cpd.settings[UO_mod_full_brace_function].a, AV_ADD)) ||
        (is_option_set(cpd.settings[UO_mod_full_brace_using   ].a, AV_ADD)) ||
        (is_option_set(cpd.settings[UO_mod_full_brace_while   ].a, AV_ADD)) )
   {
      convert_vbrace_to_brace();
   }

   /* Mark one-liners */
   chunk_t *pc = chunk_get_head();
   while ((pc = chunk_get_next_ncnl(pc)) != nullptr)
   {
#if 0
      if(!chunk_is_opening_brace(pc))
#else
      if ((pc->type != CT_BRACE_OPEN ) &&
          (pc->type != CT_VBRACE_OPEN) )
#endif
      {
         continue;
      }
      chunk_t   *br_open = pc;
      const c_token_t brc_type = get_inverse_type(pc->type); /* corresponds to closing type */

      /* Detect empty bodies */
      chunk_t *tmp = chunk_get_next_ncnl(pc);
<<<<<<< HEAD
      if ((tmp       != NULL    ) &&
          (tmp->type == brc_type) )
=======
      if ((tmp != nullptr) && (tmp->type == brc_type))
>>>>>>> eb0fc6f7
      {
         chunk_flags_set(br_open, PCF_EMPTY_BODY);
         chunk_flags_set(tmp, PCF_EMPTY_BODY);
      }

      /* Scan for the brace close or a newline */
      tmp = br_open;
      while ((tmp = chunk_get_next_nc(tmp)) != nullptr)
      {
         if (chunk_is_newline(tmp))
         {
            break;
         }
         if ((tmp->type      == brc_type  ) &&
             (br_open->level == tmp->level) )
         {
            flag_series(br_open, tmp, PCF_ONE_LINER);
            break;
         }
      }
   }

   if (cpd.settings[UO_mod_case_brace].a != AV_IGNORE)
   {
      mod_case_brace();
   }
   if (cpd.settings[UO_mod_move_case_break].b)
   {
      move_case_break();
   }
}


static void examine_braces(void)
{
   LOG_FUNC_ENTRY();

   chunk_t *pc = chunk_get_tail();
   while (pc != nullptr)
   {
      chunk_t *prev = chunk_get_prev_type(pc, CT_BRACE_OPEN, -1);
      if ( (pc->type == CT_BRACE_OPEN                ) &&
           (is_bit_unset(pc->flags, PCF_IN_PREPROC)) )
      {
      if((((pc->parent_type == CT_IF    ) ||
           (pc->parent_type == CT_ELSE  ) ||
           (pc->parent_type == CT_ELSEIF)   ) && (is_option(cpd.settings[UO_mod_full_brace_if   ].a, AV_REMOVE)) ) ||
          ((pc->parent_type == CT_DO        ) && (is_option(cpd.settings[UO_mod_full_brace_do   ].a, AV_REMOVE)) ) ||
          ((pc->parent_type == CT_FOR       ) && (is_option(cpd.settings[UO_mod_full_brace_for  ].a, AV_REMOVE)) ) ||
          ((pc->parent_type == CT_USING_STMT) && (is_option(cpd.settings[UO_mod_full_brace_using].a, AV_REMOVE)) ) ||
          ((pc->parent_type == CT_WHILE     ) && (is_option(cpd.settings[UO_mod_full_brace_while].a, AV_REMOVE)) ) )
         {
            examine_brace(pc);
         }
      }
      pc = prev;
   }
}


static bool should_add_braces(chunk_t *vbopen)
{
   LOG_FUNC_ENTRY();
   const size_t nl_max = cpd.settings[UO_mod_full_brace_nl].u;
   if (nl_max == 0)
   {
      return(false);
   }

   LOG_FMT(LBRDEL, "%s: start on %zu : ", __func__, vbopen->orig_line);

   size_t  nl_count = 0;
   chunk_t *pc = chunk_get_next_nc(vbopen, scope_e::PREPROC);

<<<<<<< HEAD
   while( (pc        != NULL         ) && /* chunk is valid */
          (pc->level >  vbopen->level) )  /* tbd */
=======
   for (pc = chunk_get_next_nc(vbopen, scope_e::PREPROC);
        (pc != nullptr) && (pc->level > vbopen->level);
        pc = chunk_get_next_nc(pc, scope_e::PREPROC))
>>>>>>> eb0fc6f7
   {
      if (chunk_is_newline(pc))
      {
         nl_count += pc->nl_count;
      }
      pc = chunk_get_next_nc(pc, scope_e::PREPROC);
   }
<<<<<<< HEAD

   if ((pc               != NULL        ) &&
       (nl_count         >  nl_max      ) &&
       (vbopen->pp_level == pc->pp_level) )
=======
   if ((pc != nullptr) && (nl_count > nl_max) && (vbopen->pp_level == pc->pp_level))
>>>>>>> eb0fc6f7
   {
      LOG_FMT(LBRDEL, " exceeded %zu newlines\n", nl_max);
      return(true);
   }
   return(false);
}


// DRY with examine_brace
static bool can_remove_braces(chunk_t *bopen)
{
   LOG_FUNC_ENTRY();

<<<<<<< HEAD
   if( (bopen == NULL                ) || /* invalid chunk */
       (bopen->flags & PCF_IN_PREPROC) )  /* Cannot remove braces inside a preprocessor */
=======
   chunk_t *prev      = nullptr;
   size_t  semi_count = 0;
   size_t  level      = bopen->level + 1;
   bool    hit_semi   = false;
   bool    was_fcn    = false;
   size_t  nl_max     = cpd.settings[UO_mod_full_brace_nl].u;
   size_t  nl_count   = 0;
   size_t  if_count   = 0;
   int     br_count   = 0;

   /* Cannot remove braces inside a preprocessor */
   if (bopen->flags & PCF_IN_PREPROC)
>>>>>>> eb0fc6f7
   {
      return(false);
   }

   chunk_t *pc = chunk_get_next_ncnl(bopen, scope_e::PREPROC);
<<<<<<< HEAD
   if(pc == NULL)
   {
      return (false);                   /* no valid chunk found */
   }
   else if (pc->type == CT_BRACE_CLOSE) /* Can't remove empty statement */
=======
   if ((pc != nullptr) && (pc->type == CT_BRACE_CLOSE))
>>>>>>> eb0fc6f7
   {
      return(false);
   }
   // DRY 7 start
   LOG_FMT(LBRDEL, "%s: start on %zu : ", __func__, bopen->orig_line);

   const chunk_t *prev = NULL;
   size_t        semi_count = 0;
   const size_t  level      = bopen->level + 1;
   bool          hit_semi   = false;
   bool          was_fcn    = false;
   const size_t  nl_max     = cpd.settings[UO_mod_full_brace_nl].u;
   size_t        nl_count   = 0;
   size_t        if_count   = 0;
   int           br_count   = 0;

   pc = chunk_get_next_nc(bopen, scope_e::ALL);
   while ((pc != nullptr) && (pc->level >= level))
   {
      if (pc->flags & PCF_IN_PREPROC)
      {
         /* Cannot remove braces that contain a preprocessor */
         LOG_FMT(LBRDEL, " PREPROC\n");
         return(false);
      }

      if (chunk_is_newline(pc))
      {
         nl_count += pc->nl_count;
         if ((nl_max > 0) && (nl_count > nl_max))
         {
            LOG_FMT(LBRDEL, " exceeded %zu newlines\n", nl_max);
            return(false);
         }
      }
      else
      {
         if (pc->type == CT_BRACE_OPEN)
         {
            br_count++;
         }
         else if (pc->type == CT_BRACE_CLOSE)
         {
            br_count--;
         }

         else if ((pc->type == CT_IF    ) ||
                  (pc->type == CT_ELSEIF) )
         {
            if (br_count == 0)
            {
               if_count++;
            }
         }

         if (pc->level == level)
         {
            if ((semi_count >  0   ) &&
                (hit_semi   == true) )
            {
               /* should have bailed due to close brace level drop */
               LOG_FMT(LBRDEL, " no close brace\n");
               return(false);
            }

            LOG_FMT(LBRDEL, " [%s %zu-%zu]", pc->text(), pc->orig_line, semi_count);

            if (pc->type == CT_ELSE)
            {
               LOG_FMT(LBRDEL, " bailed on %s on line %zu\n",
                       pc->text(), pc->orig_line);
               return(false);
            }

            was_fcn = (prev != nullptr) && (prev->type == CT_FPAREN_CLOSE);

            if (( chunk_is_semicolon(pc)   ) ||
                ( pc->type == CT_IF        ) ||
                ( pc->type == CT_ELSEIF    ) ||
                ( pc->type == CT_FOR       ) ||
                ( pc->type == CT_DO        ) ||
                ( pc->type == CT_WHILE     ) ||
                ( pc->type == CT_USING_STMT) ||
                ((pc->type == CT_BRACE_OPEN) && was_fcn))
            {
               hit_semi = (chunk_is_semicolon(pc) == true) ? true : hit_semi;
               if (++semi_count > 1)
               {
                  LOG_FMT(LBRDEL, " bailed on %zu because of %s on line %zu\n",
                          bopen->orig_line, pc->text(), pc->orig_line);
                  return(false);
               }
            }
         }
      }
      prev = pc;
      pc   = chunk_get_next_nc(pc);
   }

   if (pc == nullptr)
   {
      LOG_FMT(LBRDEL, " NULL\n");
      return(false);
   }
   // DRY 7 end

   if ((pc->type        == CT_BRACE_CLOSE) &&
       (pc->parent_type == CT_IF         ) )
   {
      const chunk_t *next = chunk_get_next_ncnl(pc, scope_e::PREPROC);

      prev = chunk_get_prev_ncnl(pc, scope_e::PREPROC);
<<<<<<< HEAD
      assert(prev != NULL);
      if ((next               != NULL           )   &&
          (next->type         == CT_ELSE        )   &&
          ((prev->type        == CT_BRACE_CLOSE ) ||
           (prev->type        == CT_VBRACE_CLOSE) ) &&
           (prev->parent_type == CT_IF            ) )
=======

      if ((next != nullptr) && (next->type == CT_ELSE) &&
          ((prev->type == CT_BRACE_CLOSE) || (prev->type == CT_VBRACE_CLOSE)) &&
          (prev->parent_type == CT_IF))
>>>>>>> eb0fc6f7
      {
         LOG_FMT(LBRDEL, " - bailed on '%s'[%s] on line %zu due to 'if' and 'else' sequence\n",
                 get_token_name(pc->type), get_token_name(pc->parent_type),
                 pc->orig_line);
         return(false);
      }
   }

   LOG_FMT(LBRDEL, " - end on '%s' on line %zu. if_count=%zu semi_count=%zu\n",
           get_token_name(pc->type), pc->orig_line, if_count, semi_count);

   return((pc->type == CT_BRACE_CLOSE) && (pc->pp_level == bopen->pp_level));
}


// DRY with can_remove_braces
static void examine_brace(chunk_t *bopen)
{
   LOG_FUNC_ENTRY();
<<<<<<< HEAD
=======
   chunk_t *next;
   chunk_t *prev      = nullptr;
   size_t  semi_count = 0;
   size_t  level      = bopen->level + 1;
   bool    hit_semi   = false;
   bool    was_fcn    = false;
   size_t  nl_max     = cpd.settings[UO_mod_full_brace_nl].u;
   size_t  nl_count   = 0;
   size_t  if_count   = 0;
   int     br_count   = 0;
>>>>>>> eb0fc6f7

   if(bopen == NULL) { return; }

   // DRY7 start
   LOG_FMT(LBRDEL, "%s: start on %zu : ", __func__, bopen->orig_line);

   chunk_t       *prev      = NULL;
   size_t        semi_count = 0;
   const size_t  level      = bopen->level + 1;
   bool          hit_semi   = false;
   bool          was_fcn    = false;
   const size_t  nl_max     = cpd.settings[UO_mod_full_brace_nl].u;
   size_t        nl_count   = 0;
   size_t        if_count   = 0;
   int           br_count   = 0;

   chunk_t *pc = chunk_get_next_nc(bopen);
   while ((pc != nullptr) && (pc->level >= level))
   {
      if (pc->flags & PCF_IN_PREPROC)
      {
         /* Cannot remove braces that contain a preprocessor */
         LOG_FMT(LBRDEL, " PREPROC\n");
         return;
      }

      if (chunk_is_newline(pc))
      {
         nl_count += pc->nl_count;
         if ((nl_max > 0) && (nl_count > nl_max))
         {
            LOG_FMT(LBRDEL, " exceeded %zu newlines\n", nl_max);
            return;
         }
      }
      else
      {
         if (pc->type == CT_BRACE_OPEN)
         {
            br_count++;
         }
         else if (pc->type == CT_BRACE_CLOSE)
         {
            br_count--;
#if 0
            \\todo SN
            if (br_count == 0)
            {
               next = chunk_get_next_ncnl(pc, scope_e::PREPROC);
               if ((next == nullptr) || (next->type != CT_BRACE_CLOSE))
               {
                  LOG_FMT(LBRDEL, " junk after close brace\n");
                  return;
               }
            }
#endif
         }

         else if ((pc->type == CT_IF    ) ||
                  (pc->type == CT_ELSEIF) )
         {
            if (br_count == 0)
            {
               if_count++;
            }
         }

         if (pc->level == level)
         {
            if ((semi_count > 0  ) &&
                (hit_semi == true) )
            {
               /* should have bailed due to close brace level drop */
               LOG_FMT(LBRDEL, " no close brace\n");
               return;
            }

            LOG_FMT(LBRDEL, " [%s %zu-%zu]", pc->text(), pc->orig_line, semi_count);

            if (pc->type == CT_ELSE)
            {
               LOG_FMT(LBRDEL, " bailed on %s on line %zu\n",
                       pc->text(), pc->orig_line);
               return;
            }

<<<<<<< HEAD
            was_fcn = (prev       != NULL           ) &&
                      (prev->type == CT_FPAREN_CLOSE);

            if ( (chunk_is_semicolon(pc)   ) ||
                 (pc->type == CT_IF        ) ||
                 (pc->type == CT_ELSEIF    ) ||
                 (pc->type == CT_FOR       ) ||
                 (pc->type == CT_DO        ) ||
                 (pc->type == CT_WHILE     ) ||
                 (pc->type == CT_SWITCH    ) ||
                 (pc->type == CT_USING_STMT) ||
                ((pc->type == CT_BRACE_OPEN) &&  was_fcn))
=======
            was_fcn = (prev != nullptr) && (prev->type == CT_FPAREN_CLOSE);

            if (chunk_is_semicolon(pc) ||
                (pc->type == CT_IF) ||
                (pc->type == CT_ELSEIF) ||
                (pc->type == CT_FOR) ||
                (pc->type == CT_DO) ||
                (pc->type == CT_WHILE) ||
                (pc->type == CT_SWITCH) ||
                (pc->type == CT_USING_STMT) ||
                ((pc->type == CT_BRACE_OPEN) && was_fcn))
>>>>>>> eb0fc6f7
            {
               hit_semi = (chunk_is_semicolon(pc) == true) ? true : hit_semi;
               if (++semi_count > 1)
               {
                  LOG_FMT(LBRDEL, " bailed on %zu because of %s on line %zu\n",
                          bopen->orig_line, pc->text(), pc->orig_line);
                  return;
               }
            }
         }
      }
      prev = pc;
      pc   = chunk_get_next_nc(pc);
   }

   if (pc == nullptr)
   {
      LOG_FMT(LBRDEL, " NULL\n");
      return;
   }
   // DRY7 end

   LOG_FMT(LBRDEL, " - end on '%s' on line %zu. if_count=%zu semi_count=%zu\n",
           get_token_name(pc->type), pc->orig_line, if_count, semi_count);

   if (pc->type == CT_BRACE_CLOSE)
   {
<<<<<<< HEAD
      chunk_t *next = chunk_get_next_ncnl(pc);
      while ((next       != NULL           ) &&
             (next->type == CT_VBRACE_CLOSE) )
=======
      next = chunk_get_next_ncnl(pc);
      while ((next != nullptr) && (next->type == CT_VBRACE_CLOSE))
>>>>>>> eb0fc6f7
      {
         next = chunk_get_next_ncnl(next);
      }

      assert(next != NULL);
      LOG_FMT(LBRDEL, " next is '%s'\n", get_token_name(next->type));
      if ( (if_count    > 0        )   &&
          ((next->type == CT_ELSE  ) ||
           (next->type == CT_ELSEIF) ) )
      {
         LOG_FMT(LBRDEL, " bailed on because 'else' is next and %zu ifs\n", if_count);
         return;
      }

      if (semi_count > 0)
      {
         if (bopen->parent_type == CT_ELSE)
         {
            next = chunk_get_next_ncnl(bopen);
            assert(next != NULL);
            if (next->type == CT_IF)
            {
               prev = chunk_get_prev_ncnl(bopen);
               LOG_FMT(LBRDEL, " else-if removing braces on line %zu and %zu\n",
                       bopen->orig_line, pc->orig_line);

               chunk_del(bopen);
               chunk_del(pc);
               newline_del_between(prev, next);
               if (is_option_set(cpd.settings[UO_nl_else_if].a, AV_ADD))
               {
                  newline_add_between(prev, next);
               }
               return;
            }
         }

         /* we have a pair of braces with only 1 statement inside */
         convert_brace(bopen);
         convert_brace(pc);

         LOG_FMT(LBRDEL, " removing braces on line %zu and %zu\n",
                 bopen->orig_line, pc->orig_line);
      }
      else
      {
         LOG_FMT(LBRDEL, " empty statement\n");
      }
   }
   else
   {
      LOG_FMT(LBRDEL, " not a close brace? - '%s'\n", pc->text());
   }
}


static void convert_brace(chunk_t *br)
{
   LOG_FUNC_ENTRY();
   chunk_t *tmp;

   if ((br == NULL                ) ||
       (br->flags & PCF_KEEP_BRACE) )
   {
      return;
   }
   else if (br->type == CT_BRACE_OPEN)
   {
      set_chunk_type(br, CT_VBRACE_OPEN);
      br->str.clear();
      tmp = chunk_get_prev(br);
   }
   else if (br->type == CT_BRACE_CLOSE)
   {
      set_chunk_type(br, CT_VBRACE_CLOSE);
      br->str.clear();
      tmp = chunk_get_next(br);
   }
   else
   {
      return;
   }

   if (chunk_is_newline(tmp))
   {
      assert(tmp != NULL);
      if (tmp->nl_count > 1) { tmp->nl_count--; }
      else
      {
         if (chunk_safe_to_del_nl(tmp))
         {
            chunk_del(tmp);
         }
      }
   }
}


static void convert_vbrace(chunk_t *vbr)
{
   LOG_FUNC_ENTRY();
<<<<<<< HEAD
   if (vbr == NULL) { return; }
=======
   if (vbr == nullptr)
   {
      return;
   }
>>>>>>> eb0fc6f7
   else if (vbr->type == CT_VBRACE_OPEN)
   {
      set_chunk_type(vbr, CT_BRACE_OPEN);
      vbr->str = "{";

      /* If the next chunk is a preprocessor, then move the open brace after the
       * preprocessor. */
      chunk_t *tmp = chunk_get_next(vbr);
      if ((tmp != nullptr) && (tmp->type == CT_PREPROC))
      {
         tmp = chunk_get_next(vbr, scope_e::PREPROC);
         chunk_move_after(vbr, tmp);
         newline_add_after(vbr);
      }
   }
   else if (vbr->type == CT_VBRACE_CLOSE)
   {
      set_chunk_type(vbr, CT_BRACE_CLOSE);
      vbr->str = "}";

      /* If the next chunk is a comment, followed by a newline, then
       * move the brace after the newline and add another newline after
       * the close brace. */
      chunk_t *tmp = chunk_get_next(vbr);
      if (chunk_is_comment(tmp))
      {
         tmp = chunk_get_next(tmp);
         if (chunk_is_newline(tmp))
         {
            chunk_move_after(vbr, tmp);
            newline_add_after(vbr);
         }
      }
   }
}


static void convert_vbrace_to_brace(void)
{
   LOG_FUNC_ENTRY();

   /* Find every vbrace open */
   for (chunk_t *pc = chunk_get_head(); pc != nullptr; pc = chunk_get_next_ncnl(pc))
   {
      if (pc->type != CT_VBRACE_OPEN) { continue; }

      bool in_preproc = is_bit_set(pc->flags, PCF_IN_PREPROC);

      if ((((pc->parent_type == CT_IF    ) ||
            (pc->parent_type == CT_ELSE  ) ||
            (pc->parent_type == CT_ELSEIF)   ) && (is_option_set(cpd.settings[UO_mod_full_brace_if      ].a, AV_ADD)) &&  !cpd.settings[UO_mod_full_brace_if_chain].b) ||
           ((pc->parent_type == CT_FOR       ) && (is_option_set(cpd.settings[UO_mod_full_brace_for     ].a, AV_ADD))) ||
           ((pc->parent_type == CT_DO        ) && (is_option_set(cpd.settings[UO_mod_full_brace_do      ].a, AV_ADD))) ||
           ((pc->parent_type == CT_WHILE     ) && (is_option_set(cpd.settings[UO_mod_full_brace_while   ].a, AV_ADD))) ||
           ((pc->parent_type == CT_USING_STMT) && (is_option_set(cpd.settings[UO_mod_full_brace_using   ].a, AV_ADD))) ||
           ((pc->parent_type == CT_FUNC_DEF  ) && (is_option_set(cpd.settings[UO_mod_full_brace_function].a, AV_ADD))) )
      {
         /* Find the matching vbrace close */
         chunk_t *vbc = nullptr;
         chunk_t *tmp = pc;
         while ((tmp = chunk_get_next(tmp)) != nullptr)
         {
            if (in_preproc && ((tmp->flags & PCF_IN_PREPROC) == 0))
            {
               /* Can't leave a preprocessor */
               break;
            }
            if ((pc->brace_level == tmp->brace_level) &&
                (tmp->type       == CT_VBRACE_CLOSE ) &&
                (pc->parent_type == tmp->parent_type) &&
                ((tmp->flags & PCF_IN_PREPROC) == (pc->flags & PCF_IN_PREPROC)))
            {
               vbc = tmp;
               break;
            }
         }
         if (vbc == nullptr)
         {
            continue;
         }

         convert_vbrace(pc);
         convert_vbrace(vbc);
      }
   }
}


chunk_t *insert_comment_after(chunk_t *ref, c_token_t cmt_type,
                              const unc_text &cmt_text)
{
   LOG_FUNC_ENTRY();

   chunk_t new_cmt = *ref;
   new_cmt.prev  = nullptr;
   new_cmt.next  = nullptr;
   new_cmt.flags = (ref->flags & PCF_COPY_FLAGS);
   new_cmt.type  = cmt_type;
   new_cmt.str.clear();
   if (cmt_type == CT_COMMENT_CPP)
   {
      new_cmt.str.append("// ");
      new_cmt.str.append(cmt_text);
   }
   else
   {
      if (ref->type == CT_PP_ELSE)
      {  // make test c/ 02501 stable
         new_cmt.str.append(" ");
      }
      new_cmt.str.append("/* ");
      new_cmt.str.append(cmt_text);
      new_cmt.str.append(" */");
   }
   /* TODO: expand comment type to cover other comment styles? */

   new_cmt.column   = ref->column + ref->len() + 1;
   new_cmt.orig_col = new_cmt.column;

   return(chunk_add_after(&new_cmt, ref));
}


static void append_tag_name(unc_text &txt, chunk_t *pc)
{
   LOG_FUNC_ENTRY();

   if (pc == NULL) { return; }

   chunk_t *tmp = pc;

   /* step backwards over all a::b stuff */
   while ((tmp = chunk_get_prev_ncnl(tmp)) != nullptr)
   {
      if ((tmp->type != CT_DC_MEMBER) &&
          (tmp->type != CT_MEMBER   ) )
      {
         break;
      }
      tmp = chunk_get_prev_ncnl(tmp);
      pc  = tmp;
      if (!chunk_is_word(tmp)) { break; }
   }

   assert(pc != NULL);
   txt += pc->str;
   while ((pc = chunk_get_next_ncnl(pc)) != nullptr)
   {
      if ((pc->type != CT_DC_MEMBER) &&
          (pc->type != CT_MEMBER   ) )
      {
         break;
      }
      txt += pc->str;
      pc   = chunk_get_next_ncnl(pc);
      if (pc)
      {
         txt += pc->str;
      }
   }
}


void add_long_closebrace_comment(void)
{
   LOG_FUNC_ENTRY();
   chunk_t  *br_close;
   chunk_t  *fcn_pc     = nullptr;
   chunk_t  *sw_pc      = nullptr;
   chunk_t  *ns_pc      = nullptr;
   chunk_t  *cl_pc      = nullptr;
   chunk_t  *cl_semi_pc = nullptr;
   unc_text xstr;

   for (chunk_t *pc = chunk_get_head(); pc; pc = chunk_get_next_ncnl(pc))
   {
      if ((pc->type == CT_FUNC_DEF   ) ||
          (pc->type == CT_OC_MSG_DECL) )
      {
         fcn_pc = pc;
      }
      else if (pc->type == CT_SWITCH)
      {
         /* kind of pointless, since it always has the text "switch" */
         sw_pc = pc;
      }
      else if (pc->type == CT_NAMESPACE) { ns_pc = pc; }
      else if (pc->type == CT_CLASS    ) { cl_pc = pc; }
      if ((pc->type != CT_BRACE_OPEN) || (pc->flags & PCF_IN_PREPROC))
      {
         continue;
      }

      const chunk_t *br_open = pc;
      size_t   nl_count = 0;

      chunk_t *tmp = pc;
      while ((tmp = chunk_get_next(tmp)) != nullptr)
      {
         if (chunk_is_newline(tmp))
         {
            nl_count += tmp->nl_count;
         }
         else if ((tmp->level == br_open->level) &&
                  (tmp->type  == CT_BRACE_CLOSE) )
         {
            br_close = tmp;

            //LOG_FMT(LSYS, "found brace pair on lines %d and %d, nl_count=%d\n",
            //        br_open->orig_line, br_close->orig_line, nl_count);

            /* Found the matching close brace - make sure a newline is next */
            tmp = chunk_get_next(tmp);

            // Check for end of class
<<<<<<< HEAD
            if ((tmp              != NULL        ) &&
                (tmp->parent_type == CT_CLASS    ) &&
                (tmp->type        == CT_SEMICOLON) )
=======
            if (tmp != nullptr && tmp->parent_type == CT_CLASS && tmp->type == CT_SEMICOLON)
>>>>>>> eb0fc6f7
            {
               cl_semi_pc = tmp;
               tmp        = chunk_get_next(tmp);
               if (tmp != nullptr && !chunk_is_newline(tmp))
               {
                  tmp        = cl_semi_pc;
                  cl_semi_pc = nullptr;
               }
            }
            if ((tmp == nullptr) || chunk_is_newline(tmp))
            {
               size_t  nl_min  = 0;
               chunk_t *tag_pc = nullptr;

               if (br_open->parent_type == CT_SWITCH)
               {
                  nl_min = cpd.settings[UO_mod_add_long_switch_closebrace_comment].u;
                  tag_pc = sw_pc;
<<<<<<< HEAD
                  xstr   = (sw_pc != NULL) ? sw_pc->str : "";
=======
                  xstr   = sw_pc ? sw_pc->str : nullptr; /* \todo NULL is no unc_text structure */
>>>>>>> eb0fc6f7
               }
               else if ((br_open->parent_type == CT_FUNC_DEF   ) ||
                        (br_open->parent_type == CT_OC_MSG_DECL) )
               {
                  nl_min = cpd.settings[UO_mod_add_long_function_closebrace_comment].u;
                  // 76006 Explicit null dereferenced, 2016-03-17
                  tag_pc = fcn_pc;
                  xstr.clear();
                  append_tag_name(xstr, tag_pc);
               }
               else if (br_open->parent_type == CT_NAMESPACE)
               {
                  nl_min = cpd.settings[UO_mod_add_long_namespace_closebrace_comment].u;
                  // 76007 Explicit null dereferenced, 2016-03-17
                  tag_pc = ns_pc;

                  /* obtain the next chunck, normally this is the name of the namespace
                   * and append it to generate "namespace xyz" */
                  assert(ns_pc != NULL);
                  xstr = ns_pc->str; // \todo can we be sure that ns_pc is not NULL here
                  xstr.append(" ");
                  append_tag_name(xstr, chunk_get_next(ns_pc));
               }
               else if ( (br_open->parent_type == CT_CLASS) &&
                         (cl_semi_pc           != NULL    ) &&
                         (cl_pc                != NULL    ) )
               {
                  nl_min = cpd.settings[UO_mod_add_long_class_closebrace_comment].u;
                  tag_pc = cl_pc;
                  xstr   = tag_pc->str;
                  xstr.append(" ");
                  append_tag_name(xstr, chunk_get_next(cl_pc));
                  br_close   = cl_semi_pc;
                  cl_semi_pc = nullptr;
                  cl_pc      = nullptr;
               }

<<<<<<< HEAD
               if ((nl_min   >  0     ) &&
                   (nl_count >= nl_min) &&
                   (tag_pc   != NULL  ) )
=======
               if ((nl_min > 0) && (nl_count >= nl_min) && (tag_pc != nullptr))
>>>>>>> eb0fc6f7
               {
                  /* determine the added comment style */
                  const c_token_t style = (cpd.lang_flags & (LANG_CPP | LANG_CS)) ?
                                    CT_COMMENT_CPP : CT_COMMENT;

                  /* Add a comment after the close brace */
                  insert_comment_after(br_close, style, xstr);
               }
            }
            break;
         }
      }
   }
}


static void move_case_break(void)
{
   LOG_FUNC_ENTRY();
   chunk_t *prev = nullptr;

   for (chunk_t *pc = chunk_get_head(); pc != nullptr; pc = chunk_get_next_ncnl(pc))
   {
<<<<<<< HEAD
      if ((pc->type          == CT_BREAK      ) &&
          (prev              != NULL          ) &&
          (prev->type        == CT_BRACE_CLOSE) &&
          (prev->parent_type == CT_CASE       ) )
=======
      if ((pc->type == CT_BREAK) &&
          (prev != nullptr) &&
          (prev->type == CT_BRACE_CLOSE) &&
          (prev->parent_type == CT_CASE))
>>>>>>> eb0fc6f7
      {
         if (chunk_is_newline(chunk_get_prev(pc)) &&
             chunk_is_newline(chunk_get_prev(prev)))
         {
            chunk_swap_lines(prev, pc);
         }
      }
      prev = pc;
   }
}


static chunk_t *mod_case_brace_remove(chunk_t *br_open)
{
   LOG_FUNC_ENTRY();
   chunk_t *next = chunk_get_next_ncnl(br_open, scope_e::PREPROC);

   LOG_FMT(LMCB, "%s: line %zu", __func__, br_open->orig_line);

   /* Find the matching brace close */
<<<<<<< HEAD
   chunk_t *br_close = chunk_get_next_type(br_open, CT_BRACE_CLOSE, (int)br_open->level, scope_e::PREPROC);
   if (br_close == NULL)
=======
   chunk_t *br_close = chunk_get_next_type(br_open, CT_BRACE_CLOSE, br_open->level, scope_e::PREPROC);
   if (br_close == nullptr)
>>>>>>> eb0fc6f7
   {
      LOG_FMT(LMCB, " - no close\n");
      return(next);
   }

   /* Make sure 'break', 'return', 'goto', 'case' or '}' is after the close brace */
   chunk_t *pc = chunk_get_next_ncnl(br_close, scope_e::PREPROC);
<<<<<<< HEAD
   if ( (pc       == NULL          )   ||
       ((pc->type != CT_BREAK      ) &&
        (pc->type != CT_RETURN     ) &&
        (pc->type != CT_CASE       ) &&
        (pc->type != CT_GOTO       ) &&
        (pc->type != CT_BRACE_CLOSE) ) )
=======
   if ((pc == nullptr) ||
       ((pc->type != CT_BREAK) &&
        (pc->type != CT_RETURN) &&
        (pc->type != CT_CASE) &&
        (pc->type != CT_GOTO) &&
        (pc->type != CT_BRACE_CLOSE)))
>>>>>>> eb0fc6f7
   {
      LOG_FMT(LMCB, " - after '%s'\n", (pc == NULL) ? "<null>" : get_token_name(pc->type));
      return(next);
   }

   /* scan to make sure there are no definitions at brace level between braces */
   for (pc = br_open; pc != br_close; pc = chunk_get_next_ncnl(pc, scope_e::PREPROC))
   {
      if ((pc->level == (br_open->level + 1)) && (pc->flags & PCF_VAR_DEF))
      {
         LOG_FMT(LMCB, " - vardef on line %zu: '%s'\n", pc->orig_line, pc->text());
         return(next);
      }
   }
   LOG_FMT(LMCB, " - removing braces on lines %zu and %zu\n",
           br_open->orig_line, br_close->orig_line);

   for (pc = br_open; pc != br_close; pc = chunk_get_next_ncnl(pc, scope_e::PREPROC))
   {
      pc->brace_level--;
      pc->level--;
   }
   next = chunk_get_prev(br_open, scope_e::PREPROC);
   chunk_del(br_open );
   chunk_del(br_close);
   return(chunk_get_next(next, scope_e::PREPROC));
}


static chunk_t *mod_case_brace_add(chunk_t *cl_colon)
{
   LOG_FUNC_ENTRY();

   if(cl_colon == NULL) { return cl_colon; }

   chunk_t *pc   = cl_colon;
<<<<<<< HEAD
   LOG_FMT(LMCB, "%s: line %zu", __func__, pc->orig_line);

   chunk_t *last = NULL;
   chunk_t *next = chunk_get_next_ncnl(cl_colon, scope_e::PREPROC);

   while ((pc = chunk_get_next_ncnl(pc, scope_e::PREPROC)) != NULL)
=======
   chunk_t *last = nullptr;
   chunk_t *next = chunk_get_next_ncnl(cl_colon, scope_e::PREPROC);

   LOG_FMT(LMCB, "%s: line %zu", __func__, pc->orig_line);

   while ((pc = chunk_get_next_ncnl(pc, scope_e::PREPROC)) != nullptr)
>>>>>>> eb0fc6f7
   {
      if (pc->level < cl_colon->level)
      {
         LOG_FMT(LMCB, " - level drop\n");
         return(next);
      }

      if ( (pc->level == cl_colon->level)   &&
          ((pc->type  == CT_CASE        ) ||
           (pc->type  == CT_BREAK       ) ) )
      {
         last = pc;
         //if (pc->type == CT_BREAK)
         //{
         //   /* Step past the semicolon */
         //   last = chunk_get_next_ncnl(chunk_get_next_ncnl(last));
         //}
         break;
      }
   }

   if (last == nullptr)
   {
      LOG_FMT(LMCB, " - NULL last\n");
      return(next);
   }

   LOG_FMT(LMCB, " - adding before '%s' on line %zu\n", last->text(), last->orig_line);

   chunk_t chunk;
   chunk.type        = CT_BRACE_OPEN;
   chunk.parent_type = CT_CASE;
   chunk.orig_line   = cl_colon->orig_line;
   chunk.level       = cl_colon->level;
   chunk.brace_level = cl_colon->brace_level;
   chunk.str         = "{";

   assert(pc != NULL);
   chunk.flags       = pc->flags & PCF_COPY_FLAGS;

   chunk_t *br_open = chunk_add_after(&chunk, cl_colon);

   chunk.type      = CT_BRACE_CLOSE;
   chunk.orig_line = last->orig_line;
   chunk.str       = "}";

   const chunk_t *br_close = chunk_add_before(&chunk, last);
   newline_add_before(last);

   for (pc = chunk_get_next(br_open, scope_e::PREPROC);
        pc != br_close;
        pc = chunk_get_next(pc, scope_e::PREPROC))
   {
      assert(pc != NULL);
      pc->level++;
      pc->brace_level++;
   }

   return(br_open);
}


static void mod_case_brace(void)
{
   LOG_FUNC_ENTRY();

   chunk_t *pc = chunk_get_head();
   while (pc != nullptr)
   {
<<<<<<< HEAD
      const chunk_t *next = chunk_get_next_ncnl(pc, scope_e::PREPROC);
      if (next == NULL)
=======
      chunk_t *next = chunk_get_next_ncnl(pc, scope_e::PREPROC);
      if (next == nullptr)
>>>>>>> eb0fc6f7
      {
         return;
      }

      if ((cpd.settings[UO_mod_case_brace].a == AV_REMOVE) &&
          (pc->type == CT_BRACE_OPEN) &&
          (pc->parent_type == CT_CASE))
      {
         pc = mod_case_brace_remove(pc);
      }
      else if ((is_option_set(cpd.settings[UO_mod_case_brace].a, AV_ADD)) &&
               (pc->type   == CT_CASE_COLON ) &&
               (next->type != CT_BRACE_OPEN ) &&
               (next->type != CT_BRACE_CLOSE) &&
               (next->type != CT_CASE       ) )
      {
         pc = mod_case_brace_add(pc);
      }
      else
      {
         pc = chunk_get_next_ncnl(pc, scope_e::PREPROC);
      }
   }
}


static void process_if_chain(chunk_t *br_start)
{
   LOG_FUNC_ENTRY();

   if (br_start == NULL)
   {
      return;
   }

   chunk_t *braces[256];
   int     br_cnt           = 0;
   bool    must_have_braces = false;

   chunk_t *pc = br_start;

   LOG_FMT(LBRCH, "%s: if starts on line %zu\n", __func__, br_start->orig_line);

   while (pc != nullptr)
   {
      if (pc->type == CT_BRACE_OPEN)
      {
         bool tmp = can_remove_braces(pc);
         LOG_FMT(LBRCH, "  [%d] line %zu - can%s remove %s\n",
                 br_cnt, pc->orig_line, tmp ? "" : "not",
                 get_token_name(pc->type));
         if (!tmp)
         {
            must_have_braces = true;
         }
      }
      else
      {
         const bool tmp = should_add_braces(pc);
         if (tmp)
         {
            must_have_braces = true;
         }
         LOG_FMT(LBRCH, "  [%d] line %zu - %s %s\n",
                 br_cnt, pc->orig_line, tmp ? "should add" : "ignore",
                 get_token_name(pc->type));
      }

      braces[br_cnt++] = pc;
      chunk_t *br_close = chunk_skip_to_match(pc, scope_e::PREPROC);
      if (br_close == nullptr)
      {
         break;
      }
      braces[br_cnt++] = br_close;

      pc = chunk_get_next_ncnl(br_close, scope_e::PREPROC);
<<<<<<< HEAD
      if ((pc       == NULL   ) ||
          (pc->type != CT_ELSE) )
=======
      if ((pc == nullptr) || (pc->type != CT_ELSE))
>>>>>>> eb0fc6f7
      {
         break;
      }

      if (cpd.settings[UO_mod_full_brace_if_chain_only].b)
      {
         // There is an 'else' - we want full braces.
         must_have_braces = true;
      }

      pc = chunk_get_next_ncnl(pc, scope_e::PREPROC);
<<<<<<< HEAD
      if ((pc      != NULL      ) &&
          (pc->type == CT_ELSEIF) )
      {
         while ((pc       != NULL          ) &&
                (pc->type != CT_VBRACE_OPEN) &&
                (pc->type != CT_BRACE_OPEN ) )
=======
      if ((pc != nullptr) && (pc->type == CT_ELSEIF))
      {
         while ((pc != nullptr) && (pc->type != CT_VBRACE_OPEN) && (pc->type != CT_BRACE_OPEN))
>>>>>>> eb0fc6f7
         {
            pc = chunk_get_next_ncnl(pc, scope_e::PREPROC);
         }
      }
      if (pc == nullptr)
      {
         break;
      }
      if ((pc->type != CT_BRACE_OPEN ) &&
          (pc->type != CT_VBRACE_OPEN) )
      {
         break;
      }
   }

   if (must_have_braces)
   {
      LOG_FMT(LBRCH, "%s: add braces on lines[%d]:", __func__, br_cnt);
      while (--br_cnt >= 0)
      {
         chunk_flags_set(braces[br_cnt], PCF_KEEP_BRACE);
         if ((braces[br_cnt]->type == CT_VBRACE_OPEN ) ||
             (braces[br_cnt]->type == CT_VBRACE_CLOSE) )
         {
            LOG_FMT(LBRCH, " %zu", braces[br_cnt]->orig_line);
            convert_vbrace(braces[br_cnt]);
         }
         else
         {
            LOG_FMT(LBRCH, " {%zu}", braces[br_cnt]->orig_line);
         }
         braces[br_cnt] = nullptr;
      }
      LOG_FMT(LBRCH, "\n");
   }
   else if (cpd.settings[UO_mod_full_brace_if_chain].b)
   {
      // This might run because either UO_mod_full_brace_if_chain or UO_mod_full_brace_if_chain_only is used.
      // We only want to remove braces if the first one is active.

      LOG_FMT(LBRCH, "%s: remove braces on lines[%d]:", __func__, br_cnt);
      while (--br_cnt >= 0)
      {
         if ((braces[br_cnt]->type == CT_BRACE_OPEN ) ||
             (braces[br_cnt]->type == CT_BRACE_CLOSE) )
         {
            LOG_FMT(LBRCH, " {%zu}", braces[br_cnt]->orig_line);
            convert_brace(braces[br_cnt]);
         }
         else
         {
            LOG_FMT(LBRCH, " %zu", braces[br_cnt]->orig_line);
         }
         braces[br_cnt] = nullptr;
      }
      LOG_FMT(LBRCH, "\n");
   }
}


static void mod_full_brace_if_chain(void)
{
   LOG_FUNC_ENTRY();

   for (chunk_t *pc = chunk_get_head(); pc != nullptr; pc = chunk_get_next(pc))
   {
      if (((pc->type        == CT_BRACE_OPEN ) ||
           (pc->type        == CT_VBRACE_OPEN) ) &&
           (pc->parent_type == CT_IF           ) )
      {
         process_if_chain(pc);
      }
   }
}<|MERGE_RESOLUTION|>--- conflicted
+++ resolved
@@ -183,12 +183,8 @@
 
       /* Detect empty bodies */
       chunk_t *tmp = chunk_get_next_ncnl(pc);
-<<<<<<< HEAD
-      if ((tmp       != NULL    ) &&
+      if ((tmp       != nullptr ) &&
           (tmp->type == brc_type) )
-=======
-      if ((tmp != nullptr) && (tmp->type == brc_type))
->>>>>>> eb0fc6f7
       {
          chunk_flags_set(br_open, PCF_EMPTY_BODY);
          chunk_flags_set(tmp, PCF_EMPTY_BODY);
@@ -263,14 +259,8 @@
    size_t  nl_count = 0;
    chunk_t *pc = chunk_get_next_nc(vbopen, scope_e::PREPROC);
 
-<<<<<<< HEAD
-   while( (pc        != NULL         ) && /* chunk is valid */
+   while( (pc        != nullptr      ) && /* chunk is valid */
           (pc->level >  vbopen->level) )  /* tbd */
-=======
-   for (pc = chunk_get_next_nc(vbopen, scope_e::PREPROC);
-        (pc != nullptr) && (pc->level > vbopen->level);
-        pc = chunk_get_next_nc(pc, scope_e::PREPROC))
->>>>>>> eb0fc6f7
    {
       if (chunk_is_newline(pc))
       {
@@ -278,14 +268,10 @@
       }
       pc = chunk_get_next_nc(pc, scope_e::PREPROC);
    }
-<<<<<<< HEAD
-
-   if ((pc               != NULL        ) &&
+
+   if ((pc               != nullptr     ) &&
        (nl_count         >  nl_max      ) &&
        (vbopen->pp_level == pc->pp_level) )
-=======
-   if ((pc != nullptr) && (nl_count > nl_max) && (vbopen->pp_level == pc->pp_level))
->>>>>>> eb0fc6f7
    {
       LOG_FMT(LBRDEL, " exceeded %zu newlines\n", nl_max);
       return(true);
@@ -299,37 +285,18 @@
 {
    LOG_FUNC_ENTRY();
 
-<<<<<<< HEAD
-   if( (bopen == NULL                ) || /* invalid chunk */
+   if( (bopen == nullptr             ) || /* invalid chunk */
        (bopen->flags & PCF_IN_PREPROC) )  /* Cannot remove braces inside a preprocessor */
-=======
-   chunk_t *prev      = nullptr;
-   size_t  semi_count = 0;
-   size_t  level      = bopen->level + 1;
-   bool    hit_semi   = false;
-   bool    was_fcn    = false;
-   size_t  nl_max     = cpd.settings[UO_mod_full_brace_nl].u;
-   size_t  nl_count   = 0;
-   size_t  if_count   = 0;
-   int     br_count   = 0;
-
-   /* Cannot remove braces inside a preprocessor */
-   if (bopen->flags & PCF_IN_PREPROC)
->>>>>>> eb0fc6f7
    {
       return(false);
    }
 
    chunk_t *pc = chunk_get_next_ncnl(bopen, scope_e::PREPROC);
-<<<<<<< HEAD
-   if(pc == NULL)
+   if(pc == nullptr)
    {
       return (false);                   /* no valid chunk found */
    }
    else if (pc->type == CT_BRACE_CLOSE) /* Can't remove empty statement */
-=======
-   if ((pc != nullptr) && (pc->type == CT_BRACE_CLOSE))
->>>>>>> eb0fc6f7
    {
       return(false);
    }
@@ -442,19 +409,12 @@
       const chunk_t *next = chunk_get_next_ncnl(pc, scope_e::PREPROC);
 
       prev = chunk_get_prev_ncnl(pc, scope_e::PREPROC);
-<<<<<<< HEAD
-      assert(prev != NULL);
-      if ((next               != NULL           )   &&
+      assert(prev != nullptr);
+      if ((next               != nullptr        )   &&
           (next->type         == CT_ELSE        )   &&
           ((prev->type        == CT_BRACE_CLOSE ) ||
            (prev->type        == CT_VBRACE_CLOSE) ) &&
            (prev->parent_type == CT_IF            ) )
-=======
-
-      if ((next != nullptr) && (next->type == CT_ELSE) &&
-          ((prev->type == CT_BRACE_CLOSE) || (prev->type == CT_VBRACE_CLOSE)) &&
-          (prev->parent_type == CT_IF))
->>>>>>> eb0fc6f7
       {
          LOG_FMT(LBRDEL, " - bailed on '%s'[%s] on line %zu due to 'if' and 'else' sequence\n",
                  get_token_name(pc->type), get_token_name(pc->parent_type),
@@ -474,19 +434,6 @@
 static void examine_brace(chunk_t *bopen)
 {
    LOG_FUNC_ENTRY();
-<<<<<<< HEAD
-=======
-   chunk_t *next;
-   chunk_t *prev      = nullptr;
-   size_t  semi_count = 0;
-   size_t  level      = bopen->level + 1;
-   bool    hit_semi   = false;
-   bool    was_fcn    = false;
-   size_t  nl_max     = cpd.settings[UO_mod_full_brace_nl].u;
-   size_t  nl_count   = 0;
-   size_t  if_count   = 0;
-   int     br_count   = 0;
->>>>>>> eb0fc6f7
 
    if(bopen == NULL) { return; }
 
@@ -573,8 +520,7 @@
                return;
             }
 
-<<<<<<< HEAD
-            was_fcn = (prev       != NULL           ) &&
+            was_fcn = (prev       != nullptr        ) &&
                       (prev->type == CT_FPAREN_CLOSE);
 
             if ( (chunk_is_semicolon(pc)   ) ||
@@ -586,19 +532,6 @@
                  (pc->type == CT_SWITCH    ) ||
                  (pc->type == CT_USING_STMT) ||
                 ((pc->type == CT_BRACE_OPEN) &&  was_fcn))
-=======
-            was_fcn = (prev != nullptr) && (prev->type == CT_FPAREN_CLOSE);
-
-            if (chunk_is_semicolon(pc) ||
-                (pc->type == CT_IF) ||
-                (pc->type == CT_ELSEIF) ||
-                (pc->type == CT_FOR) ||
-                (pc->type == CT_DO) ||
-                (pc->type == CT_WHILE) ||
-                (pc->type == CT_SWITCH) ||
-                (pc->type == CT_USING_STMT) ||
-                ((pc->type == CT_BRACE_OPEN) && was_fcn))
->>>>>>> eb0fc6f7
             {
                hit_semi = (chunk_is_semicolon(pc) == true) ? true : hit_semi;
                if (++semi_count > 1)
@@ -626,14 +559,9 @@
 
    if (pc->type == CT_BRACE_CLOSE)
    {
-<<<<<<< HEAD
       chunk_t *next = chunk_get_next_ncnl(pc);
-      while ((next       != NULL           ) &&
+      while ((next       != nullptr        ) &&
              (next->type == CT_VBRACE_CLOSE) )
-=======
-      next = chunk_get_next_ncnl(pc);
-      while ((next != nullptr) && (next->type == CT_VBRACE_CLOSE))
->>>>>>> eb0fc6f7
       {
          next = chunk_get_next_ncnl(next);
       }
@@ -735,14 +663,7 @@
 static void convert_vbrace(chunk_t *vbr)
 {
    LOG_FUNC_ENTRY();
-<<<<<<< HEAD
-   if (vbr == NULL) { return; }
-=======
-   if (vbr == nullptr)
-   {
-      return;
-   }
->>>>>>> eb0fc6f7
+   if (vbr == nullptr) { return; }
    else if (vbr->type == CT_VBRACE_OPEN)
    {
       set_chunk_type(vbr, CT_BRACE_OPEN);
@@ -958,13 +879,9 @@
             tmp = chunk_get_next(tmp);
 
             // Check for end of class
-<<<<<<< HEAD
-            if ((tmp              != NULL        ) &&
+            if ((tmp              != nullptr     ) &&
                 (tmp->parent_type == CT_CLASS    ) &&
                 (tmp->type        == CT_SEMICOLON) )
-=======
-            if (tmp != nullptr && tmp->parent_type == CT_CLASS && tmp->type == CT_SEMICOLON)
->>>>>>> eb0fc6f7
             {
                cl_semi_pc = tmp;
                tmp        = chunk_get_next(tmp);
@@ -983,11 +900,7 @@
                {
                   nl_min = cpd.settings[UO_mod_add_long_switch_closebrace_comment].u;
                   tag_pc = sw_pc;
-<<<<<<< HEAD
-                  xstr   = (sw_pc != NULL) ? sw_pc->str : "";
-=======
-                  xstr   = sw_pc ? sw_pc->str : nullptr; /* \todo NULL is no unc_text structure */
->>>>>>> eb0fc6f7
+                  xstr   = (sw_pc != nullptr) ? sw_pc->str : "";
                }
                else if ((br_open->parent_type == CT_FUNC_DEF   ) ||
                         (br_open->parent_type == CT_OC_MSG_DECL) )
@@ -1025,13 +938,9 @@
                   cl_pc      = nullptr;
                }
 
-<<<<<<< HEAD
-               if ((nl_min   >  0     ) &&
-                   (nl_count >= nl_min) &&
-                   (tag_pc   != NULL  ) )
-=======
-               if ((nl_min > 0) && (nl_count >= nl_min) && (tag_pc != nullptr))
->>>>>>> eb0fc6f7
+               if ((nl_min   >  0      ) &&
+                   (nl_count >= nl_min ) &&
+                   (tag_pc   != nullptr) )
                {
                   /* determine the added comment style */
                   const c_token_t style = (cpd.lang_flags & (LANG_CPP | LANG_CS)) ?
@@ -1055,17 +964,10 @@
 
    for (chunk_t *pc = chunk_get_head(); pc != nullptr; pc = chunk_get_next_ncnl(pc))
    {
-<<<<<<< HEAD
       if ((pc->type          == CT_BREAK      ) &&
-          (prev              != NULL          ) &&
+          (prev              != nullptr       ) &&
           (prev->type        == CT_BRACE_CLOSE) &&
           (prev->parent_type == CT_CASE       ) )
-=======
-      if ((pc->type == CT_BREAK) &&
-          (prev != nullptr) &&
-          (prev->type == CT_BRACE_CLOSE) &&
-          (prev->parent_type == CT_CASE))
->>>>>>> eb0fc6f7
       {
          if (chunk_is_newline(chunk_get_prev(pc)) &&
              chunk_is_newline(chunk_get_prev(prev)))
@@ -1086,13 +988,8 @@
    LOG_FMT(LMCB, "%s: line %zu", __func__, br_open->orig_line);
 
    /* Find the matching brace close */
-<<<<<<< HEAD
    chunk_t *br_close = chunk_get_next_type(br_open, CT_BRACE_CLOSE, (int)br_open->level, scope_e::PREPROC);
-   if (br_close == NULL)
-=======
-   chunk_t *br_close = chunk_get_next_type(br_open, CT_BRACE_CLOSE, br_open->level, scope_e::PREPROC);
    if (br_close == nullptr)
->>>>>>> eb0fc6f7
    {
       LOG_FMT(LMCB, " - no close\n");
       return(next);
@@ -1100,21 +997,12 @@
 
    /* Make sure 'break', 'return', 'goto', 'case' or '}' is after the close brace */
    chunk_t *pc = chunk_get_next_ncnl(br_close, scope_e::PREPROC);
-<<<<<<< HEAD
-   if ( (pc       == NULL          )   ||
+   if ( (pc       == nullptr       )   ||
        ((pc->type != CT_BREAK      ) &&
         (pc->type != CT_RETURN     ) &&
         (pc->type != CT_CASE       ) &&
         (pc->type != CT_GOTO       ) &&
         (pc->type != CT_BRACE_CLOSE) ) )
-=======
-   if ((pc == nullptr) ||
-       ((pc->type != CT_BREAK) &&
-        (pc->type != CT_RETURN) &&
-        (pc->type != CT_CASE) &&
-        (pc->type != CT_GOTO) &&
-        (pc->type != CT_BRACE_CLOSE)))
->>>>>>> eb0fc6f7
    {
       LOG_FMT(LMCB, " - after '%s'\n", (pc == NULL) ? "<null>" : get_token_name(pc->type));
       return(next);
@@ -1151,21 +1039,12 @@
    if(cl_colon == NULL) { return cl_colon; }
 
    chunk_t *pc   = cl_colon;
-<<<<<<< HEAD
    LOG_FMT(LMCB, "%s: line %zu", __func__, pc->orig_line);
 
-   chunk_t *last = NULL;
-   chunk_t *next = chunk_get_next_ncnl(cl_colon, scope_e::PREPROC);
-
-   while ((pc = chunk_get_next_ncnl(pc, scope_e::PREPROC)) != NULL)
-=======
    chunk_t *last = nullptr;
    chunk_t *next = chunk_get_next_ncnl(cl_colon, scope_e::PREPROC);
 
-   LOG_FMT(LMCB, "%s: line %zu", __func__, pc->orig_line);
-
    while ((pc = chunk_get_next_ncnl(pc, scope_e::PREPROC)) != nullptr)
->>>>>>> eb0fc6f7
    {
       if (pc->level < cl_colon->level)
       {
@@ -1235,13 +1114,8 @@
    chunk_t *pc = chunk_get_head();
    while (pc != nullptr)
    {
-<<<<<<< HEAD
       const chunk_t *next = chunk_get_next_ncnl(pc, scope_e::PREPROC);
-      if (next == NULL)
-=======
-      chunk_t *next = chunk_get_next_ncnl(pc, scope_e::PREPROC);
       if (next == nullptr)
->>>>>>> eb0fc6f7
       {
          return;
       }
@@ -1319,12 +1193,8 @@
       braces[br_cnt++] = br_close;
 
       pc = chunk_get_next_ncnl(br_close, scope_e::PREPROC);
-<<<<<<< HEAD
-      if ((pc       == NULL   ) ||
+      if ((pc       == nullptr) ||
           (pc->type != CT_ELSE) )
-=======
-      if ((pc == nullptr) || (pc->type != CT_ELSE))
->>>>>>> eb0fc6f7
       {
          break;
       }
@@ -1336,18 +1206,12 @@
       }
 
       pc = chunk_get_next_ncnl(pc, scope_e::PREPROC);
-<<<<<<< HEAD
-      if ((pc      != NULL      ) &&
+      if ((pc      !=  nullptr  ) &&
           (pc->type == CT_ELSEIF) )
       {
-         while ((pc       != NULL          ) &&
+         while ((pc       != nullptr       ) &&
                 (pc->type != CT_VBRACE_OPEN) &&
                 (pc->type != CT_BRACE_OPEN ) )
-=======
-      if ((pc != nullptr) && (pc->type == CT_ELSEIF))
-      {
-         while ((pc != nullptr) && (pc->type != CT_VBRACE_OPEN) && (pc->type != CT_BRACE_OPEN))
->>>>>>> eb0fc6f7
          {
             pc = chunk_get_next_ncnl(pc, scope_e::PREPROC);
          }
