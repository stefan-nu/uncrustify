/**
 * @file braces.cpp
 * Adds or removes braces.
 *
 * @author  Ben Gardner
 * @license GPL v2+
 */
#include "uncrustify_types.h"
#include "chunk_list.h"
#include "prototypes.h"
#include <cstdio>
#include <cstdlib>
#include <cstring>
#include <cerrno>
#include "unc_ctype.h"


static void convert_brace(chunk_t *br);
static void convert_vbrace(chunk_t *br);
static void convert_vbrace_to_brace(void);
static void examine_braces(void);
static void examine_brace(chunk_t *bopen);
static void move_case_break(void);
static void mod_case_brace(void);
static void mod_full_brace_if_chain(void);
static bool can_remove_braces(chunk_t *bopen);
static bool should_add_braces(chunk_t *vbopen);


void do_braces(void)
{
   LOG_FUNC_ENTRY();
   if (cpd.settings[UO_mod_full_brace_if_chain].b
       || cpd.settings[UO_mod_full_brace_if_chain_only].b)
   {
      mod_full_brace_if_chain();
   }

   if ((cpd.settings[UO_mod_full_brace_if].a |
        cpd.settings[UO_mod_full_brace_do].a |
        cpd.settings[UO_mod_full_brace_for].a |
        cpd.settings[UO_mod_full_brace_using].a |
        cpd.settings[UO_mod_full_brace_while].a) & AV_REMOVE)
   {
      examine_braces();
   }

   /* convert vbraces if needed */
   if ((cpd.settings[UO_mod_full_brace_if].a |
        cpd.settings[UO_mod_full_brace_do].a |
        cpd.settings[UO_mod_full_brace_for].a |
        cpd.settings[UO_mod_full_brace_function].a |
        cpd.settings[UO_mod_full_brace_using].a |
        cpd.settings[UO_mod_full_brace_while].a) & AV_ADD)
   {
      convert_vbrace_to_brace();
   }

   /* Mark one-liners */
   chunk_t   *pc;
   chunk_t   *br_open;
   chunk_t   *tmp;
   c_token_t brc_type;

   pc = chunk_get_head();
   while ((pc = chunk_get_next_ncnl(pc)) != NULL)
   {
      if ((pc->type != CT_BRACE_OPEN) &&
          (pc->type != CT_VBRACE_OPEN))
      {
         continue;
      }
      br_open  = pc;
      brc_type = c_token_t(pc->type + 1);

      /* Detect empty bodies */
      tmp = chunk_get_next_ncnl(pc);
      if ((tmp != NULL) && (tmp->type == brc_type))
      {
         chunk_flags_set(br_open, PCF_EMPTY_BODY);
         chunk_flags_set(tmp, PCF_EMPTY_BODY);
      }

      /* Scan for the brace close or a newline */
      tmp = br_open;
      while ((tmp = chunk_get_next_nc(tmp)) != NULL)
      {
         if (chunk_is_newline(tmp))
         {
            break;
         }
         if ((tmp->type == brc_type) && (br_open->level == tmp->level))
         {
            flag_series(br_open, tmp, PCF_ONE_LINER);
            break;
         }
      }
   }

   if (cpd.settings[UO_mod_case_brace].a != AV_IGNORE)
   {
      mod_case_brace();
   }
   if (cpd.settings[UO_mod_move_case_break].b)
   {
      move_case_break();
   }
} // do_braces


/**
 * Go backwards to honor brace newline removal limits
 */
static void examine_braces(void)
{
   LOG_FUNC_ENTRY();
   chunk_t *pc;
   chunk_t *prev;

   pc = chunk_get_tail();
   while (pc != NULL)
   {
      prev = chunk_get_prev_type(pc, CT_BRACE_OPEN, -1);
      if ((pc->type == CT_BRACE_OPEN) &&
          ((pc->flags & PCF_IN_PREPROC) == 0))
      {
         if ((((pc->parent_type == CT_IF) ||
               (pc->parent_type == CT_ELSE) ||
               (pc->parent_type == CT_ELSEIF)) &&
              ((cpd.settings[UO_mod_full_brace_if].a) == AV_REMOVE)) ||
             ((pc->parent_type == CT_DO) &&
              ((cpd.settings[UO_mod_full_brace_do].a) == AV_REMOVE)) ||
             ((pc->parent_type == CT_FOR) &&
              ((cpd.settings[UO_mod_full_brace_for].a) == AV_REMOVE)) ||
             ((pc->parent_type == CT_USING_STMT) &&
              ((cpd.settings[UO_mod_full_brace_using].a) == AV_REMOVE)) ||
             ((pc->parent_type == CT_WHILE) &&
              ((cpd.settings[UO_mod_full_brace_while].a) == AV_REMOVE)))
         {
            examine_brace(pc);
         }
      }
      pc = prev;
   }
}


/**
 * Checks to see if the virtual braces should be converted to real braces.
 *  - over a certain length
 *
 * @param vbopen Virtual Brace Open chunk
 * @return true (convert to real braces) or false (leave alone)
 */
static bool should_add_braces(chunk_t *vbopen)
{
   LOG_FUNC_ENTRY();
   int nl_max = cpd.settings[UO_mod_full_brace_nl].n;
   if (nl_max == 0)
   {
      return(false);
   }

<<<<<<< HEAD
   LOG_FMT(LBRDEL, "%s: start on %zu : ", __func__, vbopen->orig_line);
=======
   LOG_FMT(LBRDEL, "%s: start on %lu : ", __func__, vbopen->orig_line);
   chunk_t *pc;
   int     nl_count = 0;
>>>>>>> bd02150d
   for (pc = chunk_get_next_nc(vbopen, CNAV_PREPROC);
        (pc != NULL) && (pc->level > vbopen->level);
        pc = chunk_get_next_nc(pc, CNAV_PREPROC))
   {
      if (chunk_is_newline(pc))
      {
         nl_count += pc->nl_count;
      }
   }
   if ((pc != NULL) && (nl_count > nl_max) && (vbopen->pp_level == pc->pp_level))
   {
      LOG_FMT(LBRDEL, " exceeded %d newlines\n", nl_max);
      return(true);
   }
   return(false);
}


/**
 * Checks to see if the braces can be removed.
 *  - less than a certain length
 *  - doesn't mess up if/else stuff
 */
static bool can_remove_braces(chunk_t *bopen)
{
   LOG_FUNC_ENTRY();
   chunk_t *pc;
   chunk_t *prev      = NULL;
   int     semi_count = 0;
   size_t  level      = bopen->level + 1;
   bool    hit_semi   = false;
   bool    was_fcn    = false;
   int     nl_max     = cpd.settings[UO_mod_full_brace_nl].n;
   int     nl_count   = 0;
   int     if_count   = 0;
   int     br_count   = 0;

   /* Cannot remove braces inside a preprocessor */
   if (bopen->flags & PCF_IN_PREPROC)
   {
      return(false);
   }
   pc = chunk_get_next_ncnl(bopen, CNAV_PREPROC);
   if ((pc != NULL) && (pc->type == CT_BRACE_CLOSE))
   {
      /* Can't remove empty statement */
      return(false);
   }

   LOG_FMT(LBRDEL, "%s: start on %zu : ", __func__, bopen->orig_line);

   pc = chunk_get_next_nc(bopen, CNAV_ALL);
   while ((pc != NULL) && (pc->level >= level))
   {
      if (pc->flags & PCF_IN_PREPROC)
      {
         /* Cannot remove braces that contain a preprocessor */
         return(false);
      }

      if (chunk_is_newline(pc))
      {
         nl_count += pc->nl_count;
         if ((nl_max > 0) && (nl_count > nl_max))
         {
            LOG_FMT(LBRDEL, " exceeded %d newlines\n", nl_max);
            return(false);
         }
      }
      else
      {
         if (pc->type == CT_BRACE_OPEN)
         {
            br_count++;
         }
         else if (pc->type == CT_BRACE_CLOSE)
         {
            br_count--;
         }
         else if ((pc->type == CT_IF) || (pc->type == CT_ELSEIF))
         {
            if (br_count == 0)
            {
               if_count++;
            }
         }

         if (pc->level == level)
         {
            if ((semi_count > 0) && hit_semi)
            {
               /* should have bailed due to close brace level drop */
               LOG_FMT(LBRDEL, " no close brace\n");
               return(false);
            }

            LOG_FMT(LBRDEL, " [%s %zu-%d]", pc->text(), pc->orig_line, semi_count);

            if (pc->type == CT_ELSE)
            {
               LOG_FMT(LBRDEL, " bailed on %s on line %zu\n",
                       pc->text(), pc->orig_line);
               return(false);
            }

            was_fcn = (prev != NULL) && (prev->type == CT_FPAREN_CLOSE);

            if (chunk_is_semicolon(pc) ||
                (pc->type == CT_IF) ||
                (pc->type == CT_ELSEIF) ||
                (pc->type == CT_FOR) ||
                (pc->type == CT_DO) ||
                (pc->type == CT_WHILE) ||
                (pc->type == CT_USING_STMT) ||
                ((pc->type == CT_BRACE_OPEN) && was_fcn))
            {
               hit_semi |= chunk_is_semicolon(pc);
               if (++semi_count > 1)
               {
                  LOG_FMT(LBRDEL, " bailed on %zu because of %s on line %zu\n",
                          bopen->orig_line, pc->text(), pc->orig_line);
                  return(false);
               }
            }
         }
      }
      prev = pc;
      pc   = chunk_get_next_nc(pc);
   }

   if (pc == NULL)
   {
      LOG_FMT(LBRDEL, " NULL\n");
      return(false);
   }

   if ((pc->type == CT_BRACE_CLOSE) && (pc->parent_type == CT_IF))
   {
      chunk_t *next = chunk_get_next_ncnl(pc, CNAV_PREPROC);

      prev = chunk_get_prev_ncnl(pc, CNAV_PREPROC);

      if ((next != NULL) && (next->type == CT_ELSE) &&
          ((prev->type == CT_BRACE_CLOSE) || (prev->type == CT_VBRACE_CLOSE)) &&
          (prev->parent_type == CT_IF))
      {
         LOG_FMT(LBRDEL, " - bailed on '%s'[%s] on line %zu due to 'if' and 'else' sequence\n",
                 get_token_name(pc->type), get_token_name(pc->parent_type),
                 pc->orig_line);
         return(false);
      }
   }

   LOG_FMT(LBRDEL, " - end on '%s' on line %zu. if_count=%d semi_count=%d\n",
           get_token_name(pc->type), pc->orig_line, if_count, semi_count);

   return((pc->type == CT_BRACE_CLOSE) && (pc->pp_level == bopen->pp_level));
} // can_remove_braces


/**
 * Step forward and count the number of semi colons at the current level.
 * Abort if more than 1 or if we enter a preprocessor
 */
static void examine_brace(chunk_t *bopen)
{
   LOG_FUNC_ENTRY();
   chunk_t *next;
   chunk_t *prev      = NULL;
   int     semi_count = 0;
   size_t  level      = bopen->level + 1;
   bool    hit_semi   = false;
   bool    was_fcn    = false;
   int     nl_max     = cpd.settings[UO_mod_full_brace_nl].n;
   int     nl_count   = 0;
   int     if_count   = 0;
   int     br_count   = 0;

   LOG_FMT(LBRDEL, "%s: start on %zu : ", __func__, bopen->orig_line);

   chunk_t *pc = chunk_get_next_nc(bopen);
   while ((pc != NULL) && (pc->level >= level))
   {
      if (pc->flags & PCF_IN_PREPROC)
      {
         LOG_FMT(LBRDEL, " PREPROC\n");
         return;
      }

      if (chunk_is_newline(pc))
      {
         nl_count += pc->nl_count;
         if ((nl_max > 0) && (nl_count > nl_max))
         {
            LOG_FMT(LBRDEL, " exceeded %d newlines\n", nl_max);
            return;
         }
      }
      else
      {
         if (pc->type == CT_BRACE_OPEN)
         {
            br_count++;
         }
         else if (pc->type == CT_BRACE_CLOSE)
         {
            br_count--;
            if (br_count == 0)
            {
               next = chunk_get_next_ncnl(pc, CNAV_PREPROC);
               if ((next == NULL) || (next->type != CT_BRACE_CLOSE))
               {
                  LOG_FMT(LBRDEL, " junk after close brace\n");
                  return;
               }
            }
         }
         else if ((pc->type == CT_IF) || (pc->type == CT_ELSEIF))
         {
            if (br_count == 0)
            {
               if_count++;
            }
         }

         if (pc->level == level)
         {
            if ((semi_count > 0) && hit_semi)
            {
               /* should have bailed due to close brace level drop */
               LOG_FMT(LBRDEL, " no close brace\n");
               return;
            }

            LOG_FMT(LBRDEL, " [%s %zu-%d]", pc->text(), pc->orig_line, semi_count);

            if (pc->type == CT_ELSE)
            {
               LOG_FMT(LBRDEL, " bailed on %s on line %zu\n",
                       pc->text(), pc->orig_line);
               return;
            }

            was_fcn = (prev != NULL) && (prev->type == CT_FPAREN_CLOSE);

            if (chunk_is_semicolon(pc) ||
                (pc->type == CT_IF) ||
                (pc->type == CT_ELSEIF) ||
                (pc->type == CT_FOR) ||
                (pc->type == CT_DO) ||
                (pc->type == CT_WHILE) ||
                (pc->type == CT_SWITCH) ||
                (pc->type == CT_USING_STMT) ||
                ((pc->type == CT_BRACE_OPEN) && was_fcn))
            {
               hit_semi |= chunk_is_semicolon(pc);
               if (++semi_count > 1)
               {
                  LOG_FMT(LBRDEL, " bailed on %zu because of %s on line %zu\n",
                          bopen->orig_line, pc->text(), pc->orig_line);
                  return;
               }
            }
         }
      }
      prev = pc;
      pc   = chunk_get_next_nc(pc);
   }

   if (pc == NULL)
   {
      LOG_FMT(LBRDEL, " NULL\n");
      return;
   }

   LOG_FMT(LBRDEL, " - end on '%s' on line %zu. if_count=%d semi_count=%d\n",
           get_token_name(pc->type), pc->orig_line, if_count, semi_count);

   if (pc->type == CT_BRACE_CLOSE)
   {
      next = chunk_get_next_ncnl(pc);
      while ((next != NULL) && (next->type == CT_VBRACE_CLOSE))
      {
         next = chunk_get_next_ncnl(next);
      }
      LOG_FMT(LBRDEL, " next is '%s'\n", get_token_name(next->type));
      if ((if_count > 0) &&
          ((next->type == CT_ELSE) || (next->type == CT_ELSEIF)))
      {
         LOG_FMT(LBRDEL, " bailed on because 'else' is next and %d ifs\n", if_count);
         return;
      }

      if (semi_count > 0)
      {
         if (bopen->parent_type == CT_ELSE)
         {
            next = chunk_get_next_ncnl(bopen);
            if (next->type == CT_IF)
            {
               prev = chunk_get_prev_ncnl(bopen);
               LOG_FMT(LBRDEL, " else-if removing braces on line %zu and %zu\n",
                       bopen->orig_line, pc->orig_line);

               chunk_del(bopen);
               chunk_del(pc);
               newline_del_between(prev, next);
               if (cpd.settings[UO_nl_else_if].a & AV_ADD)
               {
                  newline_add_between(prev, next);
               }
               return;
            }
         }

         /* we have a pair of braces with only 1 statement inside */
         convert_brace(bopen);
         convert_brace(pc);

         LOG_FMT(LBRDEL, " removing braces on line %zu and %zu\n",
                 bopen->orig_line, pc->orig_line);
      }
      else
      {
         LOG_FMT(LBRDEL, " empty statement\n");
      }
   }
   else
   {
      LOG_FMT(LBRDEL, " not a close brace? - '%s'\n", pc->text());
   }
} // examine_brace


/**
 * Converts a single brace into a virtual brace
 */
static void convert_brace(chunk_t *br)
{
   LOG_FUNC_ENTRY();
   chunk_t *tmp;

   if (!br || (br->flags & PCF_KEEP_BRACE))
   {
      return;
   }
   else if (br->type == CT_BRACE_OPEN)
   {
      set_chunk_type(br, CT_VBRACE_OPEN);
      br->str.clear();
      tmp = chunk_get_prev(br);
   }
   else if (br->type == CT_BRACE_CLOSE)
   {
      set_chunk_type(br, CT_VBRACE_CLOSE);
      br->str.clear();
      tmp = chunk_get_next(br);
   }
   else
   {
      return;
   }

   if (chunk_is_newline(tmp))
   {
      if (tmp->nl_count > 1)
      {
         tmp->nl_count--;
      }
      else
      {
         if (chunk_safe_to_del_nl(tmp))
         {
            chunk_del(tmp);
         }
      }
   }
}


/**
 * Converts a single virtual brace into a brace
 */
static void convert_vbrace(chunk_t *vbr)
{
   LOG_FUNC_ENTRY();
   if (vbr == NULL)
   {
      return;
   }
   else if (vbr->type == CT_VBRACE_OPEN)
   {
      set_chunk_type(vbr, CT_BRACE_OPEN);
      vbr->str = "{";

      /* If the next chunk is a preprocessor, then move the open brace after the
       * preprocessor.
       */
      chunk_t *tmp = chunk_get_next(vbr);
      if ((tmp != NULL) && (tmp->type == CT_PREPROC))
      {
         tmp = chunk_get_next(vbr, CNAV_PREPROC);
         chunk_move_after(vbr, tmp);
         newline_add_after(vbr);
      }
   }
   else if (vbr->type == CT_VBRACE_CLOSE)
   {
      set_chunk_type(vbr, CT_BRACE_CLOSE);
      vbr->str = "}";

      /* If the next chunk is a comment, followed by a newline, then
       * move the brace after the newline and add another newline after
       * the close brace.
       */
      chunk_t *tmp = chunk_get_next(vbr);
      if (chunk_is_comment(tmp))
      {
         tmp = chunk_get_next(tmp);
         if (chunk_is_newline(tmp))
         {
            chunk_move_after(vbr, tmp);
            newline_add_after(vbr);
         }
      }
   }
}


static void convert_vbrace_to_brace(void)
{
   LOG_FUNC_ENTRY();
   chunk_t *vbc;
   bool    in_preproc;

   /* Find every vbrace open */
   for (chunk_t *pc = chunk_get_head(); pc != NULL; pc = chunk_get_next_ncnl(pc))
   {
      if (pc->type != CT_VBRACE_OPEN)
      {
         continue;
      }

      in_preproc = (pc->flags & PCF_IN_PREPROC);

      if ((((pc->parent_type == CT_IF) ||
            (pc->parent_type == CT_ELSE) ||
            (pc->parent_type == CT_ELSEIF)) &&
           (cpd.settings[UO_mod_full_brace_if].a & AV_ADD) &&
           !cpd.settings[UO_mod_full_brace_if_chain].b)
          ||
          ((pc->parent_type == CT_FOR) &&
           (cpd.settings[UO_mod_full_brace_for].a & AV_ADD))
          ||
          ((pc->parent_type == CT_DO) &&
           (cpd.settings[UO_mod_full_brace_do].a & AV_ADD))
          ||
          ((pc->parent_type == CT_WHILE) &&
           (cpd.settings[UO_mod_full_brace_while].a & AV_ADD))
          ||
          ((pc->parent_type == CT_USING_STMT) &&
           (cpd.settings[UO_mod_full_brace_using].a & AV_ADD))
          ||
          ((pc->parent_type == CT_FUNC_DEF) &&
           (cpd.settings[UO_mod_full_brace_function].a & AV_ADD)))
      {
         /* Find the matching vbrace close */
         vbc = NULL;
         chunk_t *tmp = pc;
         while ((tmp = chunk_get_next(tmp)) != NULL)
         {
            if (in_preproc && ((tmp->flags & PCF_IN_PREPROC) == 0))
            {
               /* Can't leave a preprocessor */
               break;
            }
            if ((pc->brace_level == tmp->brace_level) &&
                (tmp->type == CT_VBRACE_CLOSE) &&
                (pc->parent_type == tmp->parent_type) &&
                ((tmp->flags & PCF_IN_PREPROC) == (pc->flags & PCF_IN_PREPROC)))
            {
               vbc = tmp;
               break;
            }
         }
         if (vbc == NULL)
         {
            continue;
         }

         convert_vbrace(pc);
         convert_vbrace(vbc);
      }
   }
} // convert_vbrace_to_brace


/**
 * Adds a comment after the ref chunk
 * Returns the added chunk or NULL
 */
chunk_t *insert_comment_after(chunk_t *ref, c_token_t cmt_type,
                              const unc_text &cmt_text)
{
   LOG_FUNC_ENTRY();
   chunk_t new_cmt = *ref;

   new_cmt.prev = NULL;
   new_cmt.next = NULL;

   new_cmt.flags = (ref->flags & PCF_COPY_FLAGS);
   new_cmt.type  = cmt_type;

   new_cmt.str.clear();
   if (cmt_type == CT_COMMENT_CPP)
   {
      new_cmt.str.append("// ");
      new_cmt.str.append(cmt_text);
   }
   else
   {
      if (ref->type == CT_PP_ELSE)
      {  // make test c/ 02501 stable
         new_cmt.str.append(" ");
      }
      new_cmt.str.append("/* ");
      new_cmt.str.append(cmt_text);
      new_cmt.str.append(" */");
   }
   /* TODO: expand comment type to cover other comment styles? */

   new_cmt.column   = ref->column + ref->len() + 1;
   new_cmt.orig_col = new_cmt.column;

   return(chunk_add_after(&new_cmt, ref));
}


/**
 * Collect the text into txt that contains the full tag name.
 * Mainly for collecting namespace 'a.b.c' or function 'foo::bar()' names.
 */
static void append_tag_name(unc_text &txt, chunk_t *pc)
{
   LOG_FUNC_ENTRY();
   chunk_t *tmp = pc;

   /* step backwards over all a::b stuff */
   while ((tmp = chunk_get_prev_ncnl(tmp)) != NULL)
   {
      if ((tmp->type != CT_DC_MEMBER) && (tmp->type != CT_MEMBER))
      {
         break;
      }
      tmp = chunk_get_prev_ncnl(tmp);
      pc  = tmp;
      if (!chunk_is_word(tmp))
      {
         break;
      }
   }

   txt += pc->str;
   while ((pc = chunk_get_next_ncnl(pc)) != NULL)
   {
      if ((pc->type != CT_DC_MEMBER) && (pc->type != CT_MEMBER))
      {
         break;
      }
      txt += pc->str;
      pc   = chunk_get_next_ncnl(pc);
      if (pc)
      {
         txt += pc->str;
      }
   }
}


/*
 * See also it's preprocessor counterpart
 *   add_long_preprocessor_conditional_block_comment
 * in defines.cpp
 */
void add_long_closebrace_comment(void)
{
   LOG_FUNC_ENTRY();
   chunk_t  *br_close;
   chunk_t  *fcn_pc     = NULL;
   chunk_t  *sw_pc      = NULL;
   chunk_t  *ns_pc      = NULL;
   chunk_t  *cl_pc      = NULL;
   chunk_t  *cl_semi_pc = NULL;
   unc_text xstr;
   int      nl_count;

   for (chunk_t *pc = chunk_get_head(); pc; pc = chunk_get_next_ncnl(pc))
   {
      if ((pc->type == CT_FUNC_DEF) ||
          (pc->type == CT_OC_MSG_DECL))
      {
         fcn_pc = pc;
      }
      else if (pc->type == CT_SWITCH)
      {
         /* kinda pointless, since it always has the text "switch" */
         sw_pc = pc;
      }
      else if (pc->type == CT_NAMESPACE)
      {
         ns_pc = pc;
      }
      else if (pc->type == CT_CLASS)
      {
         cl_pc = pc;
      }
      if ((pc->type != CT_BRACE_OPEN) || (pc->flags & PCF_IN_PREPROC))
      {
         continue;
      }

      chunk_t *br_open = pc;
      nl_count = 0;

      chunk_t *tmp = pc;
      while ((tmp = chunk_get_next(tmp)) != NULL)
      {
         if (chunk_is_newline(tmp))
         {
            nl_count += tmp->nl_count;
         }
         else if ((tmp->level == br_open->level) &&
                  (tmp->type == CT_BRACE_CLOSE))
         {
            br_close = tmp;

            //LOG_FMT(LSYS, "found brace pair on lines %d and %d, nl_count=%d\n",
            //        br_open->orig_line, br_close->orig_line, nl_count);

            /* Found the matching close brace - make sure a newline is next */
            tmp = chunk_get_next(tmp);

            // Check for end of class
            if (tmp != NULL && tmp->parent_type == CT_CLASS && tmp->type == CT_SEMICOLON)
            {
               cl_semi_pc = tmp;
               tmp        = chunk_get_next(tmp);
               if (tmp != NULL && !chunk_is_newline(tmp))
               {
                  tmp        = cl_semi_pc;
                  cl_semi_pc = NULL;
               }
            }
            if ((tmp == NULL) || chunk_is_newline(tmp))
            {
               int     nl_min  = 0;
               chunk_t *tag_pc = NULL;

               if (br_open->parent_type == CT_SWITCH)
               {
                  nl_min = cpd.settings[UO_mod_add_long_switch_closebrace_comment].n;
                  tag_pc = sw_pc;
                  xstr   = sw_pc ? sw_pc->str : NULL;
               }
               else if ((br_open->parent_type == CT_FUNC_DEF) ||
                        (br_open->parent_type == CT_OC_MSG_DECL))
               {
                  nl_min = cpd.settings[UO_mod_add_long_function_closebrace_comment].n;
                  // 76006 Explicit null dereferenced, 2016-03-17
                  tag_pc = fcn_pc;
                  xstr.clear();
                  append_tag_name(xstr, tag_pc);
               }
               else if (br_open->parent_type == CT_NAMESPACE)
               {
                  nl_min = cpd.settings[UO_mod_add_long_namespace_closebrace_comment].n;
                  // 76007 Explicit null dereferenced, 2016-03-17
                  tag_pc = ns_pc;

                  /* obtain the next chunck, normally this is the name of the namespace
                   * and append it to generate "namespace xyz" */
                  xstr = ns_pc->str;
                  xstr.append(" ");
                  append_tag_name(xstr, chunk_get_next(ns_pc));
               }
               else if (br_open->parent_type == CT_CLASS && cl_semi_pc && cl_pc)
               {
                  nl_min = cpd.settings[UO_mod_add_long_class_closebrace_comment].n;
                  tag_pc = cl_pc;
                  xstr   = tag_pc->str;
                  xstr.append(" ");
                  append_tag_name(xstr, chunk_get_next(cl_pc));
                  br_close   = cl_semi_pc;
                  cl_semi_pc = NULL;
                  cl_pc      = NULL;
               }

               if ((nl_min > 0) && (nl_count >= nl_min) && (tag_pc != NULL))
               {
                  /* determine the added comment style */
                  c_token_t style = (cpd.lang_flags & (LANG_CPP | LANG_CS)) ?
                                    CT_COMMENT_CPP : CT_COMMENT;

                  /* Add a comment after the close brace */
                  insert_comment_after(br_close, style, xstr);
               }
            }
            break;
         }
      }
   }
} // add_long_closebrace_comment


static void move_case_break(void)
{
   LOG_FUNC_ENTRY();
   chunk_t *prev = NULL;

   for (chunk_t *pc = chunk_get_head(); pc != NULL; pc = chunk_get_next_ncnl(pc))
   {
      if ((pc->type == CT_BREAK) &&
          (prev != NULL) &&
          (prev->type == CT_BRACE_CLOSE) &&
          (prev->parent_type == CT_CASE))
      {
         if (chunk_is_newline(chunk_get_prev(pc)) &&
             chunk_is_newline(chunk_get_prev(prev)))
         {
            chunk_swap_lines(prev, pc);
         }
      }
      prev = pc;
   }
}


/**
 * Remove the case brace, if allowable.
 */
static chunk_t *mod_case_brace_remove(chunk_t *br_open)
{
   LOG_FUNC_ENTRY();
   chunk_t *next = chunk_get_next_ncnl(br_open, CNAV_PREPROC);

   LOG_FMT(LMCB, "%s: line %zu", __func__, br_open->orig_line);

   /* Find the matching brace close */
   chunk_t *br_close = chunk_get_next_type(br_open, CT_BRACE_CLOSE, br_open->level, CNAV_PREPROC);
   if (br_close == NULL)
   {
      LOG_FMT(LMCB, " - no close\n");
      return(next);
   }

   /* Make sure 'break', 'return', 'goto', 'case' or '}' is after the close brace */
   chunk_t *pc = chunk_get_next_ncnl(br_close, CNAV_PREPROC);
   if ((pc == NULL) ||
       ((pc->type != CT_BREAK) &&
        (pc->type != CT_RETURN) &&
        (pc->type != CT_CASE) &&
        (pc->type != CT_GOTO) &&
        (pc->type != CT_BRACE_CLOSE)))
   {
      LOG_FMT(LMCB, " - after '%s'\n",
              (pc == NULL) ? "<null>" : get_token_name(pc->type));
      return(next);
   }

   /* scan to make sure there are no definitions at brace level between braces */
   for (pc = br_open; pc != br_close; pc = chunk_get_next_ncnl(pc, CNAV_PREPROC))
   {
      if ((pc->level == (br_open->level + 1)) && (pc->flags & PCF_VAR_DEF))
      {
         LOG_FMT(LMCB, " - vardef on line %zu: '%s'\n", pc->orig_line, pc->text());
         return(next);
      }
   }
   LOG_FMT(LMCB, " - removing braces on lines %zu and %zu\n",
           br_open->orig_line, br_close->orig_line);

   for (pc = br_open; pc != br_close; pc = chunk_get_next_ncnl(pc, CNAV_PREPROC))
   {
      pc->brace_level--;
      pc->level--;
   }
   next = chunk_get_prev(br_open, CNAV_PREPROC);
   chunk_del(br_open);
   chunk_del(br_close);
   return(chunk_get_next(next, CNAV_PREPROC));
} // mod_case_brace_remove


/**
 * Add the case brace, if allowable.
 */
static chunk_t *mod_case_brace_add(chunk_t *cl_colon)
{
   LOG_FUNC_ENTRY();
   chunk_t *pc   = cl_colon;
   chunk_t *last = NULL;
   chunk_t *next = chunk_get_next_ncnl(cl_colon, CNAV_PREPROC);

   LOG_FMT(LMCB, "%s: line %zu", __func__, pc->orig_line);

   while ((pc = chunk_get_next_ncnl(pc, CNAV_PREPROC)) != NULL)
   {
      if (pc->level < cl_colon->level)
      {
         LOG_FMT(LMCB, " - level drop\n");
         return(next);
      }

      if ((pc->level == cl_colon->level) &&
          ((pc->type == CT_CASE) ||
           (pc->type == CT_BREAK)))
      {
         last = pc;
         //if (pc->type == CT_BREAK)
         //{
         //   /* Step past the semicolon */
         //   last = chunk_get_next_ncnl(chunk_get_next_ncnl(last));
         //}
         break;
      }
   }

   if (last == NULL)
   {
      LOG_FMT(LMCB, " - NULL last\n");
      return(next);
   }

   LOG_FMT(LMCB, " - adding before '%s' on line %zu\n", last->text(), last->orig_line);

   chunk_t chunk;
   chunk.type        = CT_BRACE_OPEN;
   chunk.orig_line   = cl_colon->orig_line;
   chunk.parent_type = CT_CASE;
   chunk.level       = cl_colon->level;
   chunk.brace_level = cl_colon->brace_level;
   chunk.flags       = pc->flags & PCF_COPY_FLAGS;
   chunk.str         = "{";

   chunk_t *br_open = chunk_add_after(&chunk, cl_colon);

   chunk.type      = CT_BRACE_CLOSE;
   chunk.orig_line = last->orig_line;
   chunk.str       = "}";

   chunk_t *br_close = chunk_add_before(&chunk, last);
   newline_add_before(last);

   for (pc = chunk_get_next(br_open, CNAV_PREPROC);
        pc != br_close;
        pc = chunk_get_next(pc, CNAV_PREPROC))
   {
      pc->level++;
      pc->brace_level++;
   }

   return(br_open);
} // mod_case_brace_add


static void mod_case_brace(void)
{
   LOG_FUNC_ENTRY();

   chunk_t *pc = chunk_get_head();
   while (pc != NULL)
   {
      chunk_t *next = chunk_get_next_ncnl(pc, CNAV_PREPROC);
      if (next == NULL)
      {
         return;
      }

      if ((cpd.settings[UO_mod_case_brace].a == AV_REMOVE) &&
          (pc->type == CT_BRACE_OPEN) &&
          (pc->parent_type == CT_CASE))
      {
         pc = mod_case_brace_remove(pc);
      }
      else if ((cpd.settings[UO_mod_case_brace].a & AV_ADD) &&
               (pc->type == CT_CASE_COLON) &&
               (next->type != CT_BRACE_OPEN) &&
               (next->type != CT_BRACE_CLOSE) &&
               (next->type != CT_CASE))
      {
         pc = mod_case_brace_add(pc);
      }
      else
      {
         pc = chunk_get_next_ncnl(pc, CNAV_PREPROC);
      }
   }
}


/**
 * Traverse the if chain and see if all can be removed
 */
static void process_if_chain(chunk_t *br_start)
{
   LOG_FUNC_ENTRY();
   chunk_t *braces[256];
   chunk_t *br_close;
   int     br_cnt = 0;
   chunk_t *pc;
   bool    must_have_braces = false;

   pc = br_start;

   LOG_FMT(LBRCH, "%s: if starts on line %zu\n", __func__, br_start->orig_line);

   while (pc != NULL)
   {
      if (pc->type == CT_BRACE_OPEN)
      {
<<<<<<< HEAD
         tmp = can_remove_braces(pc);
         LOG_FMT(LBRCH, "  [%d] line %zu - can%s remove %s\n",
=======
         bool tmp = can_remove_braces(pc);
         LOG_FMT(LBRCH, "  [%d] line %lu - can%s remove %s\n",
>>>>>>> bd02150d
                 br_cnt, pc->orig_line, tmp ? "" : "not",
                 get_token_name(pc->type));
         if (!tmp)
         {
            must_have_braces = true;
         }
      }
      else
      {
         bool tmp = should_add_braces(pc);
         if (tmp)
         {
            must_have_braces = true;
         }
         LOG_FMT(LBRCH, "  [%d] line %zu - %s %s\n",
                 br_cnt, pc->orig_line, tmp ? "should add" : "ignore",
                 get_token_name(pc->type));
      }

      braces[br_cnt++] = pc;
      br_close         = chunk_skip_to_match(pc, CNAV_PREPROC);
      if (br_close == NULL)
      {
         break;
      }
      braces[br_cnt++] = br_close;

      pc = chunk_get_next_ncnl(br_close, CNAV_PREPROC);
      if ((pc == NULL) || (pc->type != CT_ELSE))
      {
         break;
      }

      if (cpd.settings[UO_mod_full_brace_if_chain_only].b)
      {
         // There is an 'else' - we want full braces.
         must_have_braces = true;
      }

      pc = chunk_get_next_ncnl(pc, CNAV_PREPROC);
      if ((pc != NULL) && (pc->type == CT_ELSEIF))
      {
         while ((pc != NULL) && (pc->type != CT_VBRACE_OPEN) && (pc->type != CT_BRACE_OPEN))
         {
            pc = chunk_get_next_ncnl(pc, CNAV_PREPROC);
         }
      }
      if (pc == NULL)
      {
         break;
      }
      if ((pc->type != CT_BRACE_OPEN) && (pc->type != CT_VBRACE_OPEN))
      {
         break;
      }
   }

   if (must_have_braces)
   {
      LOG_FMT(LBRCH, "%s: add braces on lines[%d]:", __func__, br_cnt);
      while (--br_cnt >= 0)
      {
         chunk_flags_set(braces[br_cnt], PCF_KEEP_BRACE);
         if ((braces[br_cnt]->type == CT_VBRACE_OPEN) ||
             (braces[br_cnt]->type == CT_VBRACE_CLOSE))
         {
            LOG_FMT(LBRCH, " %zu", braces[br_cnt]->orig_line);
            convert_vbrace(braces[br_cnt]);
         }
         else
         {
            LOG_FMT(LBRCH, " {%zu}", braces[br_cnt]->orig_line);
         }
         braces[br_cnt] = NULL;
      }
      LOG_FMT(LBRCH, "\n");
   }
   else if (cpd.settings[UO_mod_full_brace_if_chain].b)
   {
      // This might run because either UO_mod_full_brace_if_chain or UO_mod_full_brace_if_chain_only is used.
      // We only want to remove braces if the first one is active.

      LOG_FMT(LBRCH, "%s: remove braces on lines[%d]:", __func__, br_cnt);
      while (--br_cnt >= 0)
      {
         if ((braces[br_cnt]->type == CT_BRACE_OPEN) ||
             (braces[br_cnt]->type == CT_BRACE_CLOSE))
         {
            LOG_FMT(LBRCH, " {%zu}", braces[br_cnt]->orig_line);
            convert_brace(braces[br_cnt]);
         }
         else
         {
            LOG_FMT(LBRCH, " %zu", braces[br_cnt]->orig_line);
         }
         braces[br_cnt] = NULL;
      }
      LOG_FMT(LBRCH, "\n");
   }
} // process_if_chain


static void mod_full_brace_if_chain(void)
{
   LOG_FUNC_ENTRY();

   for (chunk_t *pc = chunk_get_head(); pc != NULL; pc = chunk_get_next(pc))
   {
      if (((pc->type == CT_BRACE_OPEN) || (pc->type == CT_VBRACE_OPEN)) &&
          (pc->parent_type == CT_IF))
      {
         process_if_chain(pc);
      }
   }
}<|MERGE_RESOLUTION|>--- conflicted
+++ resolved
@@ -161,13 +161,10 @@
       return(false);
    }
 
-<<<<<<< HEAD
    LOG_FMT(LBRDEL, "%s: start on %zu : ", __func__, vbopen->orig_line);
-=======
-   LOG_FMT(LBRDEL, "%s: start on %lu : ", __func__, vbopen->orig_line);
    chunk_t *pc;
    int     nl_count = 0;
->>>>>>> bd02150d
+  
    for (pc = chunk_get_next_nc(vbopen, CNAV_PREPROC);
         (pc != NULL) && (pc->level > vbopen->level);
         pc = chunk_get_next_nc(pc, CNAV_PREPROC))
@@ -1088,13 +1085,8 @@
    {
       if (pc->type == CT_BRACE_OPEN)
       {
-<<<<<<< HEAD
-         tmp = can_remove_braces(pc);
+         bool tmp = can_remove_braces(pc);
          LOG_FMT(LBRCH, "  [%d] line %zu - can%s remove %s\n",
-=======
-         bool tmp = can_remove_braces(pc);
-         LOG_FMT(LBRCH, "  [%d] line %lu - can%s remove %s\n",
->>>>>>> bd02150d
                  br_cnt, pc->orig_line, tmp ? "" : "not",
                  get_token_name(pc->type));
          if (!tmp)
