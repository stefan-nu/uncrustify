--- conflicted
+++ resolved
@@ -635,17 +635,8 @@
 static void convert_vbrace(chunk_t *vbr)
 {
    LOG_FUNC_ENTRY();
-<<<<<<< HEAD
    if (!chunk_is_valid(vbr)) { return; }
    else if (chunk_is_type(vbr, CT_VBRACE_OPEN))
-=======
-   if (vbr == nullptr)
-   {
-      return;
-   }
-
-   if (vbr->type == CT_VBRACE_OPEN)
->>>>>>> 72b25582
    {
       set_chunk_type(vbr, CT_BRACE_OPEN);
       vbr->str = "{";
