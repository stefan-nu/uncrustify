--- conflicted
+++ resolved
@@ -14,12 +14,8 @@
 #include "uncrustify.h"
 #include "combine.h"
 #include "newlines.h"
-<<<<<<< HEAD
 #include "options.h"
 #include "token_enum.h"
-=======
-#include "chunk_list.h"
->>>>>>> bdd1fbad
 
 
 /**
@@ -61,7 +57,7 @@
  * Abort if more than 1 or if we enter a preprocessor
  */
 static void examine_brace(
-   chunk_t *bopen /**< [in]  */
+   chunk_t* bopen /**< [in]  */
 );
 
 
@@ -142,33 +138,32 @@
 //TODO: this should take in const refs, like almost all chunk OP
 bool paren_multiline_before_brace(chunk_t *brace, c_token_t paren_t = CT_SPAREN_CLOSE)
 {
-   if (brace == nullptr
-       || (brace->type != CT_BRACE_OPEN && brace->type != CT_BRACE_CLOSE)
-       || (brace->parent_type != CT_IF
-           && brace->parent_type != CT_ELSEIF
-           && brace->parent_type != CT_FOR
-           && brace->parent_type != CT_USING_STMT
-           && brace->parent_type != CT_WHILE
-           && brace->parent_type != CT_FUNC_CLASS_DEF
-           && brace->parent_type != CT_FUNC_DEF))
+   if (is_invalid(brace)
+       || (   brace->type  != CT_BRACE_OPEN
+           && brace->type  != CT_BRACE_CLOSE)
+       || (   brace->ptype != CT_IF
+           && brace->ptype != CT_ELSEIF
+           && brace->ptype != CT_FOR
+           && brace->ptype != CT_USING_STMT
+           && brace->ptype != CT_WHILE
+           && brace->ptype != CT_FUNC_CLASS_DEF
+           && brace->ptype != CT_FUNC_DEF))
    {
       return(false);
    }
 
-   // find paren pair of the if/for/while/...
-   auto paren_close = chunk_get_prev_type(brace, paren_t, brace->level, scope_e::ALL);
+   /* find parenthesis pair of the if/for/while/... */
+   auto paren_close = get_prev_type(brace, paren_t, brace->level, scope_e::ALL);
    auto paren_open  = chunk_skip_to_match_rev(paren_close, scope_e::ALL);
 
-   if (paren_close != nullptr && paren_close != brace
-       && paren_open != nullptr && paren_open != paren_close)
-   {
-      // determine amount of lines in the paren pair spans
+   if ((is_valid(paren_close) && paren_close != brace      ) &&
+       (is_valid(paren_open ) && paren_open  != paren_close) )
+   {
+      /* determine amount of lines in the parenthesis pair spans */
       const auto lineSpan = newlines_between(paren_open, paren_close) + 1;
-      // don't exec examine_brace() (brace removal) if too big span
-      if (lineSpan >= 1)
-      {
-         return(true);
-      }
+
+      /* don't execute examine_brace() (brace removal) if too big span */
+      retval_if(lineSpan >= 1, true);
    }
 
    return(false);
@@ -244,56 +239,30 @@
 {
    LOG_FUNC_ENTRY();
 
-<<<<<<< HEAD
-   chunk_t *pc = chunk_get_tail();
+   const bool multiline_block = get_bool(UO_mod_full_brace_nl_block_rem_mlcond);
+
+   chunk_t* pc = chunk_get_tail();
    while (is_valid(pc))
    {
-      chunk_t *prev = get_prev_type(pc, CT_BRACE_OPEN, -1);
-      if (is_type(pc, CT_BRACE_OPEN ) &&
-          !is_preproc(pc))
-      {
-         switch(pc->ptype)
-         {
-            case(CT_IF        ): /* fallthrough */
-            case(CT_ELSE      ): /* fallthrough */
-            case(CT_ELSEIF    ): if(is_arg(UO_mod_full_brace_if   , AV_REMOVE)) examine_brace(pc); break;
-            case(CT_DO        ): if(is_arg(UO_mod_full_brace_do   , AV_REMOVE)) examine_brace(pc); break;
-            case(CT_FOR       ): if(is_arg(UO_mod_full_brace_for  , AV_REMOVE)) examine_brace(pc); break;
-            case(CT_USING_STMT): if(is_arg(UO_mod_full_brace_using, AV_REMOVE)) examine_brace(pc); break;
-            case(CT_WHILE     ): if(is_arg(UO_mod_full_brace_while, AV_REMOVE)) examine_brace(pc); break;
-            default:             /* do nothing */ break;
-=======
-   const auto multiline_block = cpd.settings[UO_mod_full_brace_nl_block_rem_mlcond].b;
-
-   for (auto pc = chunk_get_tail(); pc != nullptr; )
-   {
-      auto prev = chunk_get_prev_type(pc, CT_BRACE_OPEN, -1);
-
-      if (pc->type == CT_BRACE_OPEN
-          && ((pc->flags & PCF_IN_PREPROC) == 0)
-          && (((pc->parent_type == CT_IF
-                || pc->parent_type == CT_ELSE
-                || pc->parent_type == CT_ELSEIF)
-               && cpd.settings[UO_mod_full_brace_if].a == AV_REMOVE)
-              || (pc->parent_type == CT_DO
-                  && cpd.settings[UO_mod_full_brace_do].a == AV_REMOVE)
-              || (pc->parent_type == CT_FOR
-                  && cpd.settings[UO_mod_full_brace_for].a == AV_REMOVE)
-              || (pc->parent_type == CT_USING_STMT
-                  && cpd.settings[UO_mod_full_brace_using].a == AV_REMOVE)
-              || (pc->parent_type == CT_WHILE
-                  && cpd.settings[UO_mod_full_brace_while].a == AV_REMOVE)))
-      {
-         if (multiline_block && paren_multiline_before_brace(pc))
-         {
-            pc = prev;
-            continue;
->>>>>>> bdd1fbad
-         }
-
-         examine_brace(pc);
-      }
-
+      chunk_t* prev = get_prev_type(pc, CT_BRACE_OPEN, -1);
+      if (is_type(pc, CT_BRACE_OPEN ) && !is_preproc(pc))
+      {
+         if((is_ptype(pc, CT_IF        )                                              ) ||
+            (is_ptype(pc, CT_ELSE      )                                              ) ||
+            (is_ptype(pc, CT_ELSEIF    ) && is_arg(UO_mod_full_brace_if   , AV_REMOVE)) ||
+            (is_ptype(pc, CT_DO        ) && is_arg(UO_mod_full_brace_do   , AV_REMOVE)) ||
+            (is_ptype(pc, CT_FOR       ) && is_arg(UO_mod_full_brace_for  , AV_REMOVE)) ||
+            (is_ptype(pc, CT_USING_STMT) && is_arg(UO_mod_full_brace_using, AV_REMOVE)) ||
+            (is_ptype(pc, CT_WHILE     ) && is_arg(UO_mod_full_brace_while, AV_REMOVE)) )
+         {
+            if (multiline_block && paren_multiline_before_brace(pc))
+            {
+               pc = prev;
+               continue;
+            }
+            examine_brace(pc);
+         }
+      }
       pc = prev;
    }
 }
@@ -458,7 +427,7 @@
 
 
 // DRY with can_remove_braces
-static void examine_brace(chunk_t *bopen)
+static void examine_brace(chunk_t* bopen)
 {
    LOG_FUNC_ENTRY();
    return_if(is_invalid(bopen));
@@ -466,17 +435,17 @@
    // DRY7 start
    LOG_FMT(LBRDEL, "%s: start on %u : ", __func__, bopen->orig_line);
 
-   chunk_t       *prev      = nullptr;
    uint32_t        semi_count = 0;
    const uint32_t  level      = bopen->level + 1;
-   bool          hit_semi   = false;
-   bool          was_fcn    = false;
+   bool            hit_semi   = false;
+   bool            was_fcn    = false;
    const uint32_t  nl_max     = get_uval(UO_mod_full_brace_nl);
    uint32_t        nl_count   = 0;
    uint32_t        if_count   = 0;
-   int32_t           br_count   = 0;
-
-   chunk_t *pc = get_next_nc(bopen);
+   int32_t         br_count   = 0;
+
+   chunk_t* prev = nullptr;
+   chunk_t* pc   = get_next_nc(bopen);
    while ( is_valid(pc) &&
           (pc->level >= level))
    {
@@ -1152,7 +1121,7 @@
    return_if(is_invalid(br_start));
 
    chunk_t* braces[256];
-   int32_t      br_cnt           = 0;
+   int32_t  br_cnt           = 0;
    bool     must_have_braces = false;
 
    chunk_t* pc = br_start;
@@ -1226,28 +1195,17 @@
    }
    else if (is_true(UO_mod_full_brace_if_chain))
    {
-<<<<<<< HEAD
       /* This might run because either UO_mod_full_brace_if_chain or
        * UO_mod_full_brace_if_chain_only is used.
        * We only want to remove braces if the first one is active. */
+      const bool multiline_block = get_bool(UO_mod_full_brace_nl_block_rem_mlcond);
+
       LOG_FMT(LBRCH, "%s: remove braces on lines[%d]:", __func__, br_cnt);
       while (--br_cnt >= 0)
       {
          LOG_FMT(LBRCH, " {%u}", braces[br_cnt]->orig_line);
-         if (is_type(braces[br_cnt], CT_BRACE_OPEN, CT_BRACE_CLOSE))
-=======
-      // This might run because either UO_mod_full_brace_if_chain or UO_mod_full_brace_if_chain_only is used.
-      // We only want to remove braces if the first one is active.
-
-      const auto multiline_block = cpd.settings[UO_mod_full_brace_nl_block_rem_mlcond].b;
-
-      LOG_FMT(LBRCH, "%s: remove braces on lines[%d]:", __func__, br_cnt);
-      while (--br_cnt >= 0)
-      {
-         if ((braces[br_cnt]->type == CT_BRACE_OPEN
-              || braces[br_cnt]->type == CT_BRACE_CLOSE)
-             && ((multiline_block) ? !paren_multiline_before_brace(braces[br_cnt]) : true))
->>>>>>> bdd1fbad
+         if (is_type(braces[br_cnt], CT_BRACE_OPEN, CT_BRACE_CLOSE) &&
+            ((multiline_block) ? !paren_multiline_before_brace(braces[br_cnt]) : true))
          {
             convert_brace(braces[br_cnt]);
          }
