/**
 * @file align.cpp
 * Does all the aligning stuff.
 *
 * @author  Ben Gardner
 * @author  Guy Maurel since version 0.62 for uncrustify4Qt
 *          October 2015, 2016
 * @license GPL v2+
 */
#include "align.h"
#include "uncrustify_types.h"
#include "chunk_list.h"
#include "ChunkStack.h"
#include "align_stack.h"
#include <cstdio>
#include <cstdlib>
#include "unc_ctype.h"
#include "uncrustify.h"
#include "indent.h"
#include "space.h"
#include "tabulator.h"


 /**  */
enum class comment_align_e : unsigned int
{
   REGULAR, /**<  */
   BRACE,   /**<  */
   ENDIF    /**<  */
};


/*
 *   Here are the items aligned:
 *
 *   - enum value assignments
 *     enum {
 *        cat  = 1,
 *        fred = 2,
 *     };
 *
 *   - struct/union variable & bit definitions
 *     struct foo {
 *        char cat;
 *        int  id       : 5;
 *        int  name_len : 6;
 *        int  height   : 12;
 *     };
 *
 *   - variable definitions & assignments in normal code
 *     const char *cat = "feline";
 *     int        id   = 4;
 *     a   = 5;
 *     bat = 14;
 *
 *   - simple array initializers
 *     int a[] = {
 *        1, 2, 3, 4, 5,
 *        6, 7, 8, 9, 10
 *     };
 *
 *   - c99 array initializers
 *     const char *name[] = {
 *        [FRED]  = "fred",
 *        [JOE]   = "joe",
 *        [PETER] = "peter",
 *     };
 *     struct foo b[] = {
 *        { .id = 1,   .name = "text 1" },
 *        { .id = 567, .name = "text 2" },
 *     };
 *     struct foo_t bars[] =
 *     {
 *        [0] = { .name = "bar",
 *                .age  = 21 },
 *        [1] = { .name = "barley",
 *                .age  = 55 },
 *     };
 *
 *   - compact array initializers
 *     struct foo b[] = {
 *        { 3, "dog" },      { 6, "spider" },
 *        { 8, "elephant" }, { 3, "cat" },
 *     };
 *
 *   - multiline array initializers (2nd line indented, not aligned)
 *     struct foo b[] = {
 *        { AD_NOT_ALLOWED, "Sorry, you failed to guess the password.",
 *          "Try again?", "Yes", "No" },
 *        { AD_SW_ERROR,    "A software error has occured.", "Bye!", nullptr, nullptr },
 *     };
 *
 *   - Trailing comments
 *
 *   - Back-slash newline groups
 *
 *   - Function prototypes
 *     int  foo();
 *     void bar();
 *
 *   - Preprocessors
 *     #define FOO_VAL        15
 *     #define MAX_TIMEOUT    60
 *     #define FOO(x)         ((x) * 65)
 *
 *   - typedefs
 *     typedef uint8_t     BYTE;
 *     typedef int32_t     int32_t;
 *     typedef uint32_t    uint32_t;
 */


/**
 * Aligns everything in the chunk stack to a particular column.
 * The stack is empty after this function.
 */
static void align_stack(
   ChunkStack &cs,          /**< [in]  */
   size_t     col,          /**< [in] the column */
   bool       align_single, /**< [in] indicates if to align even if there is only one item on the stack */
   log_sev_t  sev           /**< [in]  */
);


/**
 * Adds an item to the align stack and adjust the nl_count and max_col.
 * Adjust max_col as needed
 */
static void align_add(
   ChunkStack &cs,      /**< [in]  */
   chunk_t    *pc,      /**< [in] the item to add */
   size_t     &max_col, /**< [in] pointer to the column variable */
   size_t     min_pad,  /**< [in]  */
   bool       squeeze   /**< [in]  */
);


/**
 * Scan everything at the current level until the close brace and find the
 * variable def align column.  Also aligns bit-colons, but that assumes that
 * bit-types are the same! But that should always be the case...
 */
static chunk_t *align_var_def_brace(
   chunk_t *pc,       /**< [in]  */
   size_t  span,      /**< [in]  */
   size_t  *nl_count  /**< [in]  */
);


static comment_align_e get_comment_align_type(
   chunk_t *cmt  /**< [in]  */
);


/**
 * For a series of lines ending in a comment, align them.
 * The series ends when more than align_right_cmt_span newlines are found.
 *
 * Interesting info:
 *  - least physically allowed column
 *  - intended column
 *  - least original cmt column
 *
 * min_col is the minimum allowed column (based on prev token col/size)
 * cmt_col less than
 *
 * @param start   Start point
 * @return        pointer the last item looked at
 */
static chunk_t *align_trailing_comments(
   chunk_t *start  /**< [in]  */
);


/**
 * Shifts out all columns by a certain amount.
 *
 * @param idx  The index to start shifting
 * @param num  The number of columns to shift
 */
static void ib_shift_out(
   size_t idx,  /**< [in]  */
   size_t num   /**< [in]  */
);


/**
 * If sq_open is CT_SQUARE_OPEN and the matching close is followed by '=',
 * then return the chunk after the '='.  Otherwise, return nullptr.
 */
static chunk_t *skip_c99_array(
   chunk_t *sq_open  /**< [in]  */
);


/**
 * Scans a line for stuff to align on.
 *
 * We trigger on BRACE_OPEN, FPAREN_OPEN, ASSIGN, and COMMA.
 * We want to align the NEXT item.
 */
static chunk_t *scan_ib_line(
   chunk_t *start,     /**< [in]  */
   bool    first_pass  /**< [in]  */
);


/**
 * tbd
 */
static void align_log_al(
   log_sev_t sev,  /**< [in]  */
   size_t    line  /**< [in]  */
);


/**
 * Generically aligns on '=', '{', '(' and item after ','
 * It scans the first line and picks up the location of those tags.
 * It then scans subsequent lines and adjusts the column.
 * Finally it does a second pass to align everything.
 *
 * Aligns all the '=' signs in structure assignments.
 * a = {
 *    .a    = 1;
 *    .type = fast;
 * };
 *
 * And aligns on '{', numbers, strings, words.
 * colors[] = {
 *    {"red",   {255, 0,   0}}, {"blue",   {  0, 255, 0}},
 *    {"green", {  0, 0, 255}}, {"purple", {255, 255, 0}},
 * };
 *
 * For the C99 indexed array assignment, the leading []= is skipped (no aligning)
 * struct foo_t bars[] =
 * {
 *    [0] = { .name = "bar",
 *            .age  = 21 },
 *    [1] = { .name = "barley",
 *            .age  = 55 },
 * };
 *
 * NOTE: this assumes that spacing is at the minimum correct spacing (ie force)
 *       if it isn't, some extra spaces will be inserted.
 *
 * @param start   Points to the open brace chunk
 */
static void align_init_brace(
   chunk_t *start  /**< [in]  */
);


static void align_func_params(void);


static void align_params(
   chunk_t          *start,  /**< [in]  */
   deque<chunk_t *> &chunks  /**< [in]  */
);


static void align_same_func_call_params(void);


static chunk_t *step_back_over_member(
   chunk_t *pc  /**< [in]  */
);


/**
 * Aligns all function prototypes in the file.
 */
static void align_func_proto(
   size_t span  /**< [in]  */
);


/**
 * Aligns all function prototypes in the file.
 */
static void align_oc_msg_spec(
   size_t span  /**< [in]  */
);


/**
 * tbd
 */
static chunk_t *align_func_param(
   chunk_t *start  /**< [in]  */
);


/**
 * Aligns simple typedefs that are contained on a single line each.
 * This should be called after the typedef target is marked as a type.
 *
 * typedef int        foo_t;
 * typedef char       bar_t;
 * typedef const char cc_t;
 */
static void align_typedefs(
   size_t span  /**< [in]  */
);


/**
 * Align '<<' (CT_ARITH?)
 */
static void align_left_shift(void);


/**
 * Aligns OC messages
 */
static void align_oc_msg_colons(void);


/**
 * Aligns an OC message
 *
 * @param so   the square open of the message
 */
static void align_oc_msg_colon(
   chunk_t *so  /**< [in]  */
);


/**
 * Aligns OC declarations on the colon
 * -(void) doSomething: (NSString*) param1
 *                with: (NSString*) param2
 */
static void align_oc_decl_colon(void);


/**
 * Aligns asm declarations on the colon
 * asm volatile (
 *    "xxx"
 *    : "x"(h),
 *      "y"(l),
 *    : "z"(h)
 *    );
 */
static void align_asm_colon(void);


static void align_stack(ChunkStack &cs, size_t col, bool align_single, log_sev_t sev)
{
   LOG_FUNC_ENTRY();

   if (cpd.settings[UO_align_on_tabstop].b)
   {
      col = align_tab_column(col);
   }

   if ( (cs.Len()  > 1) ||
       ((cs.Len() == 1) && align_single))
   {
      LOG_FMT(sev, "%s: max_col=%zu\n", __func__, col);
      chunk_t *pc;
      while ((pc = cs.Pop_Back()) != nullptr)
      {
         align_to_column(pc, col);
         set_flags(pc, PCF_WAS_ALIGNED);

         LOG_FMT(sev, "%s: indented [%s] on line %zu to %zu\n",
                 __func__, pc->text(), pc->orig_line, pc->column);
      }
   }
   cs.Reset();
}


static void align_add(ChunkStack &cs, chunk_t *pc, size_t &max_col, size_t min_pad, bool squeeze)
{
   LOG_FUNC_ENTRY();

   size_t  min_col;
   chunk_t *prev = chunk_get_prev(pc);
   if (is_invalid (prev) || is_nl(prev) )
   {
      min_col = squeeze ? 1 : pc->column;
      LOG_FMT(LALADD, "%s: pc->orig_line=%zu, pc->col=%zu max_col=%zu min_pad=%zu min_col=%zu\n",
              __func__, pc->orig_line, pc->column, max_col, min_pad, min_col);
   }
   else
   {
      if (is_type(prev, CT_COMMENT_MULTI)) { min_col = prev->orig_col_end +               min_pad; }
      else                                       { min_col = prev->column       + prev->len() + min_pad; }

      if (squeeze == false) { min_col = max(min_col, pc->column); }

      const bool is_multi = is_type(prev, CT_COMMENT_MULTI);
      const char *type = (is_multi) ? "Y" : "N";
      const size_t col = (is_multi) ? prev->orig_col_end : (uint32_t)prev->column;

      LOG_FMT(LALADD, "%s: pc->orig_line=%zu, pc->col=%zu max_col=%zu min_pad=%zu \
            min_col=%zu multi:%s prev->col=%u prev->len()=%zu %s\n",
              __func__, pc->orig_line, pc->column, max_col, min_pad, min_col,
              type, col, prev->len(), get_token_name(prev->type));
   }

   if (cs.Empty()) { max_col = 0; }

   cs.Push_Back(pc);
   max_col = max(min_col, max_col);
}


void quick_align_again(void)
{
   LOG_FUNC_ENTRY();
   LOG_FMT(LALAGAIN, "%s:\n", __func__);
   for (chunk_t *pc = chunk_get_head(); is_valid(pc); pc = chunk_get_next(pc))
   {
      if (is_valid(pc->align.next     ) &&
          is_flag (pc, PCF_ALIGN_START) )
      {
         AlignStack as;
         as.Start(100, 0);
         as.m_right_align = pc->align.right_align;
         as.m_star_style  = static_cast<StarStyle_t>(pc->align.star_style);
         as.m_amp_style   = static_cast<StarStyle_t>(pc->align.amp_style );
         as.m_gap         = pc->align.gap;

         LOG_FMT(LALAGAIN, "   [%s:%zu]", pc->text(), pc->orig_line);
         as.Add(pc->align.start);
         set_flags(pc, PCF_WAS_ALIGNED);
         for (chunk_t *tmp = pc->align.next; is_valid(tmp); tmp = tmp->align.next)
         {
            set_flags(tmp, PCF_WAS_ALIGNED);
            as.Add(tmp->align.start);
            LOG_FMT(LALAGAIN, " => [%s:%zu]", tmp->text(), tmp->orig_line);
         }
         LOG_FMT(LALAGAIN, "\n");
         as.End();
      }
   }
}


void quick_indent_again(void)
{
   LOG_FUNC_ENTRY();

   for (chunk_t *pc = chunk_get_head(); is_valid(pc); pc = chunk_get_next(pc))
   {
      if (pc->indent.ref)
      {
         chunk_t *tmp = chunk_get_prev(pc);
         if (is_nl(tmp))
         {
            const size_t col = (size_t)((int)pc->indent.ref->column + pc->indent.delta);

            indent_to_column(pc, col);
            LOG_FMT(LINDENTAG, "%s: [%zu] indent [%s] to %zu based on [%s] @ %zu:%zu\n",
                    __func__, pc->orig_line, pc->text(), col,
                    pc->indent.ref->text(),
                    pc->indent.ref->orig_line, pc->indent.ref->column);
         }
      }
   }
}


void align_all(void)
{
   LOG_FUNC_ENTRY();
   if (cpd.settings[UO_align_typedef_span     ].u > 0) { align_typedefs(cpd.settings[UO_align_typedef_span].u); }
   if (cpd.settings[UO_align_left_shift       ].b    ) { align_left_shift();                                    }
   if (cpd.settings[UO_align_oc_msg_colon_span].u > 0) { align_oc_msg_colons();                                 }

   /* Align variable definitions */
   if ((cpd.settings[UO_align_var_def_span   ].u > 0) ||
       (cpd.settings[UO_align_var_struct_span].u > 0) ||
       (cpd.settings[UO_align_var_class_span ].u > 0) )
   {
      align_var_def_brace(chunk_get_head(), cpd.settings[UO_align_var_def_span].u, nullptr);
   }

   /* Align assignments */
   align_assign(chunk_get_head(),
<<<<<<< HEAD
                cpd.settings[UO_align_assign_span  ].u,
                cpd.settings[UO_align_assign_thresh].u);
=======
                cpd.settings[UO_align_assign_span].u,
                cpd.settings[UO_align_assign_thresh].u,
                nullptr);
>>>>>>> e04f5bb5

   /* Align structure initializers */
   if (cpd.settings[UO_align_struct_init_span].u > 0)  { align_struct_initializers(); }

   /* Align function prototypes */
   if ((cpd.settings[UO_align_func_proto_span].u > 0) &&
       !cpd.settings[UO_align_mix_var_proto       ].b) { align_func_proto(cpd.settings[UO_align_func_proto_span].u); }

   /* Align function prototypes */
   if (cpd.settings[UO_align_oc_msg_spec_span].u > 0)  { align_oc_msg_spec(cpd.settings[UO_align_oc_msg_spec_span].u); }

   /* Align OC colons */
   if (cpd.settings[UO_align_oc_decl_colon        ].b) { align_oc_decl_colon(); }
   if (cpd.settings[UO_align_asm_colon            ].b) { align_asm_colon(); }

   /* Align variable definitions in function prototypes */
   if (cpd.settings[UO_align_func_params          ].b) { align_func_params(); }
   if (cpd.settings[UO_align_same_func_call_params].b) { align_same_func_call_params(); }

   /* Just in case something was aligned out of order... do it again */
   quick_align_again();
}


static void align_oc_msg_spec(size_t span)
{
   LOG_FUNC_ENTRY();
   LOG_FMT(LALIGN, "%s\n", __func__);

   AlignStack as;
   as.Start(span, 0);

   for (chunk_t *pc = chunk_get_head(); is_valid(pc); pc = chunk_get_next(pc))
   {
      if      (is_nl  (pc)) { as.NewLines(pc->nl_count); }
      else if (is_type(pc, CT_OC_MSG_SPEC)) { as.Add(pc); }
   }
   as.End();
}


void align_backslash_newline(void)
{
   LOG_FUNC_ENTRY();
   chunk_t *pc = chunk_get_head();
   while (is_valid(pc))
   {
      if (not_type(pc, CT_NL_CONT))
      {
         pc = get_next_type(pc, CT_NL_CONT, -1);
         continue;
      }
      pc = align_nl_cont(pc);
   }
}


void align_right_comments(void)
{
   LOG_FUNC_ENTRY();

   for (chunk_t *pc = chunk_get_head(); is_valid(pc); pc = chunk_get_next(pc))
   {
      if(is_type(pc, CT_COMMENT, CT_COMMENT_CPP, CT_COMMENT_MULTI))
      {
         if(is_ptype(pc, CT_COMMENT_END))
         {
            bool    skip  = false;
            chunk_t *prev = chunk_get_prev(pc);
            assert(is_valid(prev));
            if (pc->orig_col < (size_t)((int)prev->orig_col_end + cpd.settings[UO_align_right_cmt_gap].n))
            {
               // note the use of -5 here (-1 would probably have worked as well) to force
               // comments which are stuck to the previous token (gap=0) into alignment with the
               // others. Not the major feature, but a nice find. (min_val/max_val in
               // options.cpp isn't validated against, it seems; well, I don't mind! :-) )
               LOG_FMT(LALTC, "NOT changing END comment on line %zu (%zu <= %u + %d)\n",
                pc->orig_line, pc->orig_col, prev->orig_col_end, cpd.settings[UO_align_right_cmt_gap].n);
               skip = true;
            }
            if (skip == false)
            {
               LOG_FMT(LALTC, "Changing END comment on line %zu into a RIGHT-comment\n",
                       pc->orig_line);
               set_flags(pc, PCF_RIGHT_COMMENT);
            }
         }

         /* Change certain WHOLE comments into RIGHT-alignable comments */
         if (is_ptype(pc, CT_COMMENT_WHOLE))
         {
            const size_t max_col = pc->column_indent + cpd.settings[UO_input_tab_size].u;

            /* If the comment is further right than the brace level... */
            if (pc->column >= max_col)
            {
               LOG_FMT(LALTC, "Changing WHOLE comment on line %zu into a RIGHT-comment (col=%zu col_ind=%zu max_col=%zu)\n",
                       pc->orig_line, pc->column, pc->column_indent, max_col);

               set_flags(pc, PCF_RIGHT_COMMENT);
            }
         }
      }
   }

   chunk_t *pc = chunk_get_head();
   while (is_valid(pc))
   {
      if (is_flag(pc, PCF_RIGHT_COMMENT)) { pc = align_trailing_comments(pc); }
      else                                { pc = chunk_get_next         (pc); }
   }
}


void align_struct_initializers(void)
{
   LOG_FUNC_ENTRY();
   chunk_t *pc = chunk_get_head();
   while (is_valid(pc))
   {
      chunk_t *prev = get_prev_ncnl(pc);
      if ( is_type(prev, CT_ASSIGN     ) &&
          (is_type(pc,   CT_BRACE_OPEN ) ||
          (is_type(pc,   CT_SQUARE_OPEN) && is_lang(cpd, LANG_D) )))
      {
         align_init_brace(pc);
      }
      pc = get_next_type(pc, CT_BRACE_OPEN, -1);
   }
}


void align_preprocessor(void)
{
   LOG_FUNC_ENTRY();

   AlignStack as;    // value macros
   as.Start(  cpd.settings[UO_align_pp_define_span].u);
   as.m_gap = cpd.settings[UO_align_pp_define_gap ].u;
   AlignStack *cur_as = &as;

   AlignStack asf;   // function macros
   asf.Start(  cpd.settings[UO_align_pp_define_span].u);
   asf.m_gap = cpd.settings[UO_align_pp_define_gap ].u;

   chunk_t *pc = chunk_get_head();
   while (is_valid(pc))
   {
      /* Note: not counting back-slash newline combos */
      if (is_type(pc, CT_NEWLINE))
      {
         as.NewLines (pc->nl_count);
         asf.NewLines(pc->nl_count);
      }

      /* If we aren't on a 'define', then skip to the next non-comment */
      if (not_type(pc, CT_PP_DEFINE))
      {
         pc = get_next_nc(pc);
         continue;
      }

      /* step past the 'define' */
      pc = get_next_nc(pc);
      break_if(is_invalid(pc));

      LOG_FMT(LALPP, "%s: define (%s) on line %zu col %zu\n",
              __func__, pc->text(), pc->orig_line, pc->orig_col);

      cur_as = &as;
      if (is_type(pc, CT_MACRO_FUNC))
      {
         if (!cpd.settings[UO_align_pp_define_together].b)
         {
            cur_as = &asf;
         }

         /* Skip to the close parenthesis */
         pc = get_next_nc  (pc); // point to open (
         pc = get_next_type(pc, CT_FPAREN_CLOSE, (int)pc->level);
         assert(is_valid(pc));

         LOG_FMT(LALPP, "%s: jumped to (%s) on line %zu col %zu\n",
                 __func__, pc->text(), pc->orig_line, pc->orig_col);
      }

      /* step to the value past the close parenthesis or the macro name */
      pc = chunk_get_next(pc);
      break_if(is_invalid(pc));

      /* don't align anything if the first line ends with a newline before
       * a value is given */
      if (!is_nl(pc))
      {
         LOG_FMT(LALPP, "%s: align on '%s', line %zu col %zu\n",
                 __func__, pc->text(), pc->orig_line, pc->orig_col);

         cur_as->Add(pc);
      }
   }

   as.End();
   asf.End();
}


chunk_t *align_assign(chunk_t *first, size_t span, size_t thresh, size_t *p_nl_count)
{
   LOG_FUNC_ENTRY();
   retval_if(is_invalid(first), first);

   const size_t my_level = first->level;
   retval_if(span == 0, chunk_get_next(first));

   LOG_FMT(LALASS, "%s[%zu]: checking %s on line %zu - span=%zu threshold=%zu\n",
           __func__, my_level, first->text(), first->orig_line, span, thresh);

   /* If we are aligning on a tabstop, we shouldn't right-align */
   AlignStack as;    // regular assigns
   as.Start(span, thresh);
   as.m_right_align = !cpd.settings[UO_align_on_tabstop].b;

   AlignStack vdas;  // variable def assigns
   vdas.Start(span, thresh);
   vdas.m_right_align = as.m_right_align;

   size_t  var_def_cnt = 0;
   size_t  equ_count   = 0;
   size_t  tmp;
   chunk_t *pc = first;
<<<<<<< HEAD
   while (  is_valid(pc) &&
          ((pc->level >= my_level) || (pc->level == 0)))
=======
   while (pc != nullptr)
>>>>>>> e04f5bb5
   {
      /* Don't check inside parenthesis or SQUARE groups */
      if (is_type(pc, CT_SPAREN_OPEN, CT_FPAREN_OPEN,
                      CT_SQUARE_OPEN, CT_PAREN_OPEN))
      {
         tmp = pc->orig_line;
         pc  = chunk_skip_to_match(pc);
         if (is_valid(pc))
         {
            as.NewLines  (pc->orig_line - tmp);
            vdas.NewLines(pc->orig_line - tmp);
         }
         continue;
      }

      /* Recurse if a brace set is found */
      if(is_type(pc, CT_BRACE_OPEN, CT_VBRACE_OPEN))
      {
         const bool is_enum     = is_ptype(pc, CT_ENUM);
         const uo_t span_type   = is_enum ? UO_align_enum_equ_span   : UO_align_assign_span;
         const uo_t thresh_type = is_enum ? UO_align_enum_equ_thresh : UO_align_assign_thresh;
         size_t myspan   = cpd.settings[span_type  ].u;
         size_t mythresh = cpd.settings[thresh_type].u;

<<<<<<< HEAD
         tmp = pc->orig_line;
         pc = align_assign(get_next_ncnl(pc), myspan, mythresh);
         if (is_valid(pc))
         {
            /* do a rough count of the number of lines just spanned */
            as.NewLines  (pc->orig_line - tmp);
            vdas.NewLines(pc->orig_line - tmp);
=======
         size_t sub_nl_count = 0;

         if (pc->parent_type == CT_ENUM)
         {
            myspan   = cpd.settings[UO_align_enum_equ_span].u;
            mythresh = cpd.settings[UO_align_enum_equ_thresh].u;
         }
         else
         {
            myspan   = cpd.settings[UO_align_assign_span].u;
            mythresh = cpd.settings[UO_align_assign_thresh].u;
         }

         pc = align_assign(chunk_get_next_ncnl(pc), myspan, mythresh, &sub_nl_count);
         if (sub_nl_count > 0)
         {
            as.NewLines(sub_nl_count);
            vdas.NewLines(sub_nl_count);
            if (p_nl_count != nullptr)
            {
               *p_nl_count += sub_nl_count;
            }
>>>>>>> e04f5bb5
         }
         continue;
      }

<<<<<<< HEAD
      if (is_nl(pc))
=======
      /* Done with this brace set? */
      if ((pc->type == CT_BRACE_CLOSE) ||
          (pc->type == CT_VBRACE_CLOSE))
      {
         pc = chunk_get_next(pc);
         break;
      }

      if (chunk_is_newline(pc))
>>>>>>> e04f5bb5
      {
         as.NewLines  (pc->nl_count);
         vdas.NewLines(pc->nl_count);
<<<<<<< HEAD
=======
         if (p_nl_count != nullptr)
         {
            *p_nl_count += pc->nl_count;
         }

>>>>>>> e04f5bb5
         var_def_cnt = 0;
         equ_count   = 0;
      }
      else if (is_flag(pc, PCF_VAR_DEF))
      {
         var_def_cnt++;
      }
      else if (var_def_cnt > 1)
      {
         /* we hit the second variable def - don't look for assigns, don't align */
         vdas.Reset();
      }
      else if ((equ_count == 0                ) &&
               is_type    (pc, CT_ASSIGN      ) &&
               not_flag(pc, PCF_IN_TEMPLATE) )
      {
         equ_count++;
         if (var_def_cnt != 0) { vdas.Add(pc); }
         else                  { as.Add  (pc); }
      }
      pc = chunk_get_next(pc);
   }

   as.End();
   vdas.End();

   const bool   valid = is_valid(pc);
   const char*  str   = valid ? pc->text()    : "nullptr";
   const size_t line  = valid ? pc->orig_line : 0;
   LOG_FMT(LALASS, "%s: done on %s on line %zu\n", __func__, str, line);

   return(pc);
}


static chunk_t *align_func_param(chunk_t *start)
{
   LOG_FUNC_ENTRY();

   AlignStack as;
   as.Start(2, 0);
   as.m_star_style = static_cast<StarStyle_t>(cpd.settings[UO_align_var_def_star_style].u);
   as.m_amp_style  = static_cast<StarStyle_t>(cpd.settings[UO_align_var_def_amp_style ].u);

   bool    did_this_line = false;
   size_t  comma_count   = 0;
   size_t  chunk_count   = 0;

   chunk_t *pc = start;
   while ((pc = chunk_get_next(pc)) != nullptr)
   {
      chunk_count++;
      if (is_nl(pc))
      {
         did_this_line = false;
         comma_count   = 0;
         chunk_count   = 0;
      }
      else if (pc->level <= start->level) { break; }

      else if ((did_this_line == false ) &&
                is_flag(pc, PCF_VAR_DEF) )
      {
         if (chunk_count > 1) { as.Add(pc); }
         did_this_line = true;
      }
      else if (comma_count > 0)
      {
         if (!is_cmt(pc))
         {
            comma_count = 2;
            break;
         }
      }
      else if (is_type(pc, CT_COMMA)) { comma_count++; }
   }

   if (comma_count <= 1) { as.End(); }

   return(pc);
}


static void align_func_params(void)
{
   LOG_FUNC_ENTRY();
   chunk_t *pc = chunk_get_head();
   while ((pc = chunk_get_next(pc)) != nullptr)
   {
      continue_if(not_type (pc,    CT_FPAREN_OPEN) ||
                  not_ptype(pc, 5, CT_FUNC_PROTO, CT_FUNC_DEF,
                    CT_FUNC_CLASS_PROTO, CT_FUNC_CLASS_DEF, CT_TYPEDEF));
      /* We're on a open parenthesis of a prototype */
      pc = align_func_param(pc);
   }
}


static void align_params(chunk_t *start, deque<chunk_t *> &chunks)
{
   LOG_FUNC_ENTRY();

   chunks.clear();

   bool    hit_comma = true;
   chunk_t *pc       = get_next_type(start, CT_FPAREN_OPEN, (int)start->level);
   while ((pc = chunk_get_next(pc)) != nullptr)
   {
      break_if(is_type(pc, CT_NEWLINE, CT_NL_CONT, CT_SEMICOLON) ||
               is_type_and_level(pc, CT_FPAREN_CLOSE, start->level));

      if (pc->level == (start->level + 1))
      {
         if (hit_comma)
         {
            chunks.push_back(pc);
            hit_comma = false;
         }
         else if (is_type(pc, CT_COMMA)) { hit_comma = true; }
      }
   }
}


static void align_same_func_call_params(void)
{
   LOG_FUNC_ENTRY();
   chunk_t           *pc;
   chunk_t           *align_root = nullptr;
   chunk_t           *align_cur  = nullptr;
   size_t            align_len   = 0;
   chunk_t           *align_fcn;
   unc_text          align_fcn_name;
   unc_text          align_root_name;
   deque<chunk_t *>  chunks;
   deque<AlignStack> as;
   AlignStack        fcn_as;
   const char        *add_str;

   fcn_as.Start(3);

   for (pc = chunk_get_head(); is_valid(pc); pc = chunk_get_next(pc))
   {
      if (not_type(pc, CT_FUNC_CALL))
      {
         if (is_nl(pc))
         {
            for (auto &as_v : as)
            {
               as_v.NewLines(pc->nl_count);
            }
            fcn_as.NewLines(pc->nl_count);
         }
         else
         {
            /* if we drop below the brace level that started it, we are done */
            if (is_valid(align_root) &&
                (align_root->brace_level > pc->brace_level))
            {
               LOG_FMT(LASFCP, "  ++ (drop) Ended with %zu functions\n", align_len);

               /* Flush it all! */
               fcn_as.Flush();
               for (auto &as_v : as)
               {
                  as_v.Flush();
               }
               align_root = nullptr;
            }
         }
         continue;
      }

      /* Only align function calls that are right after a newline */
      chunk_t *prev = chunk_get_prev(pc);
      while(is_type(prev, CT_MEMBER, CT_DC_MEMBER))
      {
         chunk_t *tprev = chunk_get_prev(prev);
         if (not_type(tprev, CT_TYPE))
         {
            prev = tprev;
            break;
         }
         prev = chunk_get_prev(tprev);
      }
      continue_if(!is_nl(prev));

      prev      = chunk_get_next(prev);
      align_fcn = prev;
      align_fcn_name.clear();
      LOG_FMT(LASFCP, "(%d) align_fnc_name [%s]\n", __LINE__, align_fcn_name.c_str());
      while (prev != pc)
      {
         LOG_FMT(LASFCP, "(%d) align_fnc_name [%s]\n", __LINE__, align_fcn_name.c_str());
         assert(is_valid(prev));
         align_fcn_name += prev->str;
         LOG_FMT(LASFCP, "(%d) align_fnc_name [%s]\n", __LINE__, align_fcn_name.c_str());
         prev = chunk_get_next(prev);
      }
      LOG_FMT(LASFCP, "(%d) align_fnc_name [%s]\n", __LINE__, align_fcn_name.c_str());
      align_fcn_name += pc->str;
      LOG_FMT(LASFCP, "(%d) align_fnc_name [%s]\n", __LINE__, align_fcn_name.c_str());
      assert(is_valid(align_fcn));
      LOG_FMT(LASFCP, "Func Call @ %zu:%zu [%s]\n", align_fcn->orig_line,
            align_fcn->orig_col, align_fcn_name.c_str());

      add_str = nullptr;
      if (is_valid(align_root))
      {
         /* can only align functions on the same brace level */
         if ((align_root->brace_level == pc->brace_level) &&
             align_fcn_name.equals(align_root_name))
         {
            fcn_as.Add(pc);
            assert(is_valid(align_cur));
            align_cur->align.next = pc;
            align_cur             = pc;
            align_len++;
            add_str = "  Add";
         }
         else
         {
            LOG_FMT(LASFCP, "  ++ Ended with %zu fcns\n", align_len);

            /* Flush it all! */
            fcn_as.Flush();
            for (auto &as_v : as)
            {
               as_v.Flush();
            }
            align_root = nullptr;
         }
      }

      if (is_invalid(align_root))
      {
         fcn_as.Add(pc);
         align_root      = align_fcn;
         align_root_name = align_fcn_name;
         align_cur       = pc;
         align_len       = 1;
         add_str         = "Start";
      }

      if (ptr_is_valid(add_str))
      {
         LOG_FMT(LASFCP, "%s '%s' on line %zu -",
                 add_str, align_fcn_name.c_str(), pc->orig_line);
         align_params(pc, chunks);
         LOG_FMT(LASFCP, " %d items:", (int)chunks.size());

         for (size_t idx = 0; idx < chunks.size(); idx++)
         {
            LOG_FMT(LASFCP, " [%s]", chunks[idx]->text());
            if (idx >= as.size())
            {
               as.resize(idx + 1);
               as[idx].Start(3);
               if (!cpd.settings[UO_align_number_left].b)
               {
                  if (is_type(chunks[idx], CT_NUMBER_FP, CT_POS,
                                           CT_NUMBER,    CT_NEG) )
                  {
                     as[idx].m_right_align = !cpd.settings[UO_align_on_tabstop].b;
                  }
               }
            }
            as[idx].Add(chunks[idx]);
         }
         LOG_FMT(LASFCP, "\n");
      }
   }

   if (align_len > 1)
   {
      LOG_FMT(LASFCP, "  ++ Ended with %zu fcns\n", align_len);
      fcn_as.End();
      for (auto &as_v : as)
      {
         as_v.End();
      }
   }
}


static chunk_t *step_back_over_member(chunk_t *pc)
{
   /* Skip over any class stuff: bool CFoo::bar() */
   chunk_t *tmp;
   while (((tmp = get_prev_ncnl(pc)) != nullptr) &&
           is_type(tmp, CT_DC_MEMBER))
   {
      pc = get_prev_ncnl(tmp);
   }
   return(pc);
}


static void align_func_proto(size_t span)
{
   LOG_FUNC_ENTRY();
   LOG_FMT(LALIGN, "%s\n", __func__);

   AlignStack as;
   as.Start(span, 0);
   as.m_gap        = cpd.settings[UO_align_func_proto_gap].u;
   as.m_star_style = static_cast<StarStyle_t>(cpd.settings[UO_align_var_def_star_style].u);
   as.m_amp_style  = static_cast<StarStyle_t>(cpd.settings[UO_align_var_def_amp_style ].u);

   AlignStack as_br;
   as_br.Start(span, 0);
   as_br.m_gap = cpd.settings[UO_align_single_line_brace_gap].u;

   bool    look_bro = false;
   chunk_t *toadd;

   for (chunk_t *pc = chunk_get_head(); is_valid(pc); pc = chunk_get_next(pc))
   {
      if (is_nl(pc))
      {
         look_bro = false;
         as.NewLines(pc->nl_count);
         as_br.NewLines(pc->nl_count);
      }
      else if ( is_type(pc, CT_FUNC_PROTO) ||
               (is_type(pc, CT_FUNC_DEF  ) && cpd.settings[UO_align_single_line_func].b))
      {
         if (is_ptype(pc, CT_OPERATOR) &&
             cpd.settings[UO_align_on_operator].b)
         {
            toadd = get_prev_ncnl(pc);
         }
         else
         {
            toadd = pc;
         }
         as.Add(step_back_over_member(toadd));
         look_bro = (is_type(pc, CT_FUNC_DEF) &&
                    cpd.settings[UO_align_single_line_brace].b);
      }
      else if ((look_bro == true) &&
               is_type(pc, CT_BRACE_OPEN) &&
               is_flag(pc, PCF_ONE_LINER) )
      {
         as_br.Add(pc);
         look_bro = false;
      }
   }
   as.End();
   as_br.End();
}


static chunk_t *align_var_def_brace(chunk_t *start, size_t span, size_t *p_nl_count)
{
   LOG_FUNC_ENTRY();
   retval_if(is_invalid(start), start);

   chunk_t *next;
   size_t  myspan   = span;
   size_t  mythresh = 0;
   size_t  mygap    = 0;

   /* Override the span, if this is a struct/union */
   switch(start->ptype)
   {
      case(CT_STRUCT):  /* fallthrough */
      case(CT_UNION ):  myspan   = cpd.settings[UO_align_var_struct_span  ].u;
                        mythresh = cpd.settings[UO_align_var_struct_thresh].u;
                        mygap    = cpd.settings[UO_align_var_struct_gap   ].u; break;
      case(CT_CLASS):   myspan   = cpd.settings[UO_align_var_class_span   ].u;
                        mythresh = cpd.settings[UO_align_var_class_thresh ].u;
                        mygap    = cpd.settings[UO_align_var_class_gap    ].u; break;
      default:          mythresh = cpd.settings[UO_align_var_def_thresh   ].u;
                        mygap    = cpd.settings[UO_align_var_def_gap      ].u; break;
   }

   /* can't be any variable definitions in a "= {" block */
   chunk_t *prev = get_prev_ncnl(start);
   if(is_type(prev, CT_ASSIGN))
   {
      LOG_FMT(LAVDB, "%s: start=%s [%s] on line %zu (abort due to assign)\n", __func__,
              start->text(), get_token_name(start->type), start->orig_line);

      chunk_t *pc = get_next_type(start, CT_BRACE_CLOSE, (int)start->level);
      return(get_next_ncnl(pc));
   }

   LOG_FMT(LAVDB, "%s: start=%s [%s] on line %zu\n", __func__,
           start->text(), get_token_name(start->type), start->orig_line);

   uint64_t align_mask = PCF_IN_FCN_DEF | PCF_VAR_1ST;
   if (!cpd.settings[UO_align_var_def_inline].b)
   {
      align_mask |= PCF_VAR_INLINE;
   }

   /* Set up the var/proto/def aligner */
   AlignStack as;
   as.Start(myspan, mythresh);
   as.m_gap        = mygap;
   as.m_star_style = static_cast<StarStyle_t>(cpd.settings[UO_align_var_def_star_style].u);
   as.m_amp_style  = static_cast<StarStyle_t>(cpd.settings[UO_align_var_def_amp_style].u);

   /* Set up the bit colon aligner */
   AlignStack as_bc;
   as_bc.Start(myspan, 0);
   as_bc.m_gap = cpd.settings[UO_align_var_def_colon_gap].u;

   AlignStack as_at; /* attribute */
   as_at.Start(myspan, 0);

   /* Set up the brace open aligner */
   AlignStack as_br;
   as_br.Start(myspan, mythresh);
   as_br.m_gap = cpd.settings[UO_align_single_line_brace_gap].u;

   bool       fp_look_bro   = false;
   bool       did_this_line = false;
   const bool fp_active     = cpd.settings[UO_align_mix_var_proto].b;
   chunk_t    *pc           = chunk_get_next(start);
   while ((is_valid(pc)) &&
          ((pc->level >= start->level) || (pc->level == 0)))
   {
      LOG_FMT(LGUY, "%s: pc->text()=%s, pc->orig_line=%zu, pc->orig_col=%zu\n",
              __func__, pc->text(), pc->orig_line, pc->orig_col);
      if (is_cmt(pc))
      {
         if (pc->nl_count > 0)
         {
            as.NewLines   (pc->nl_count);
            as_bc.NewLines(pc->nl_count);
            as_at.NewLines(pc->nl_count);
            as_br.NewLines(pc->nl_count);
         }
         pc = chunk_get_next(pc);
         continue;
      }

      if ((fp_active == true) &&
         !is_flag(pc, PCF_IN_CLASS_BASE))
      {
         if (is_type(pc, CT_FUNC_PROTO, CT_FUNC_DEF) &&
              cpd.settings[UO_align_single_line_func].b)
         {
            LOG_FMT(LAVDB, "    add=[%s] line=%zu col=%zu level=%zu\n",
                    pc->text(), pc->orig_line, pc->orig_col, pc->level);

            as.Add(pc);
            fp_look_bro = (is_type(pc, CT_FUNC_DEF)) &&
                          cpd.settings[UO_align_single_line_brace].b;
         }
         else if ((fp_look_bro == true     ) &&
                  is_type(pc, CT_BRACE_OPEN) &&
                  is_flag(pc, PCF_ONE_LINER) )
         {
            as_br.Add(pc);
            fp_look_bro = false;
         }
      }

      /* process nested braces */
      if (is_type(pc, CT_BRACE_OPEN))
      {
         size_t sub_nl_count = 0;

         pc = align_var_def_brace(pc, span, &sub_nl_count);
         if (sub_nl_count > 0)
         {
            fp_look_bro   = false;
            did_this_line = false;
            as.NewLines   (sub_nl_count);
            as_bc.NewLines(sub_nl_count);
            as_at.NewLines(sub_nl_count);
            as_br.NewLines(sub_nl_count);
            if (ptr_is_valid(p_nl_count))
            {
               *p_nl_count += sub_nl_count;
            }
         }
         continue;
      }

      /* Done with this brace set? */
      if (is_type(pc, CT_BRACE_CLOSE))
      {
         pc = chunk_get_next(pc);
         break;
      }

      if (is_nl(pc))
      {
         fp_look_bro   = false;
         did_this_line = false;
         as.NewLines   (pc->nl_count);
         as_bc.NewLines(pc->nl_count);
         as_at.NewLines(pc->nl_count);
         as_br.NewLines(pc->nl_count);
         if (ptr_is_valid(p_nl_count))
         {
            *p_nl_count += pc->nl_count;
         }
      }

      /* don't align stuff inside parens/squares/angles */
      if (pc->level > pc->brace_level)
      {
         pc = chunk_get_next(pc);
         continue;
      }

      /* If this is a variable def, update the max_col */
      if (!is_flag(pc, PCF_IN_CLASS_BASE) &&
          not_type(pc, CT_FUNC_CLASS_DEF, CT_FUNC_CLASS_PROTO) &&
          (get_flags(pc, align_mask) == PCF_VAR_1ST) &&
          ((pc->level == (start->level + 1)) ||
           (pc->level == 0)) &&
           not_type(pc->prev, CT_MEMBER))
      {
         if (!did_this_line)
         {
            if (is_ptype(start, CT_STRUCT) &&
                (as.m_star_style  == SS_INCLUDE) )
            {
               // we must look after the previous token
               chunk_t *prev_local = pc->prev;
               while (is_type(prev_local, CT_PTR_TYPE, CT_ADDR))
               {
                  LOG_FMT(LAVDB, "    prev_local=%s, prev_local->type=%s\n",
                          prev_local->text(), get_token_name(prev_local->type));
                  prev_local = prev_local->prev;
               }
               pc = prev_local->next;
            }
            LOG_FMT(LAVDB, "    add=[%s] line=%zu col=%zu level=%zu\n",
                    pc->text(), pc->orig_line, pc->orig_col, pc->level);

            as.Add(step_back_over_member(pc));

            if (cpd.settings[UO_align_var_def_colon].b)
            {
               next = get_next_nc(pc);
               if (is_type(next, CT_BIT_COLON))
               {
                  as_bc.Add(next);
               }
            }
            if (cpd.settings[UO_align_var_def_attribute].b)
            {
               next = pc;
               while ((next = get_next_nc(next)) != nullptr)
               {
                  if(is_type(next, CT_ATTRIBUTE))
                  {
                     as_at.Add(next);
                     break;
                  }
                  if (is_type   (next, CT_SEMICOLON) ||
                      is_nl(next        ) )
                  {
                     break;
                  }
               }
            }
         }
         did_this_line = true;
      }
      else if (is_type(pc, CT_BIT_COLON))
      {
         if (did_this_line == false)
         {
            as_bc.Add(pc);
            did_this_line = true;
         }
      }
      pc = chunk_get_next(pc);
   }

   as.End();
   as_bc.End();
   as_at.End();
   as_br.End();

   return(pc);
}


chunk_t *align_nl_cont(chunk_t *start)
{
   LOG_FUNC_ENTRY();

   LOG_FMT(LALNLC, "%s: start on [%s] on line %zu\n", __func__,
           get_token_name(start->type), start->orig_line);

   /* Find the max column */
   ChunkStack cs;
   size_t     max_col = 0;
   chunk_t    *pc     = start;

   while(not_type(pc, CT_NEWLINE, CT_COMMENT_MULTI) )
   {
      if (is_type(pc, CT_NL_CONT))
      {
         align_add(cs, pc, max_col, 1, true);
      }
      pc = chunk_get_next(pc);
   }

   /* NL_CONT is always the last thing on a line */
   chunk_t *tmp;
   while ((tmp = cs.Pop_Back()) != nullptr)
   {
      set_flags(tmp, (uint64_t)PCF_WAS_ALIGNED);
      tmp->column = max_col;
   }

   return(pc);
}


static comment_align_e get_comment_align_type(chunk_t *cmt)
{
   chunk_t         *prev;
   comment_align_e cmt_type = comment_align_e::REGULAR;

   if (!cpd.settings[UO_align_right_cmt_mix].b &&
       ((prev = chunk_get_prev(cmt)) != nullptr))
   {
      if(is_type(prev, CT_PP_ENDIF, CT_PP_ELSE, CT_ELSE, CT_BRACE_CLOSE))
      {
         /* REVISIT: someone may want this configurable */
         if ((cmt->column - (prev->column + prev->len())) < 3)
         {
            cmt_type = (is_type(prev, CT_PP_ENDIF)) ?
                  comment_align_e::ENDIF : comment_align_e::BRACE;
         }
      }
   }
   return(cmt_type);
}


static chunk_t *align_trailing_comments(chunk_t *start)
{
   LOG_FUNC_ENTRY();
   size_t          min_col  = 0;
   size_t          min_orig = 0;
   chunk_t         *pc      = start;
   size_t          nl_count = 0;
   ChunkStack      cs;
   size_t          col;
   const size_t         intended_col = cpd.settings[UO_align_right_cmt_at_col].u;
   comment_align_e cmt_type_cur;
   comment_align_e cmt_type_start = get_comment_align_type(pc);

   LOG_FMT(LALADD, "%s: start on line=%zu\n",
           __func__, pc->orig_line);

   /* Find the max column */
   while ((is_valid(pc)) &&
           (nl_count < cpd.settings[UO_align_right_cmt_span].u))
   {
      if (is_flag(pc, PCF_RIGHT_COMMENT) && (pc->column > 1))
      {
         cmt_type_cur = get_comment_align_type(pc);

         if (cmt_type_cur == cmt_type_start)
         {
            col = 1 + (pc->brace_level * cpd.settings[UO_indent_columns].u);
            LOG_FMT(LALADD, "%s: line=%zu col=%zu min_col=%zu pc->col=%zu pc->len=%zu %s\n",
                    __func__, pc->orig_line, col, min_col, pc->column, pc->len(),
                    get_token_name(pc->type));
            if ((min_orig == 0        ) ||
                (min_orig > pc->column) )
            {
               min_orig = pc->column;
            }

            pc->column = max(pc->column, col);
            align_add(cs, pc, min_col, 1, true); // (intended_col < col));
            nl_count = 0;
         }
      }
      if (is_nl(pc))
      {
         nl_count += pc->nl_count;
      }
      pc = chunk_get_next(pc);
   }

   /* Start with the minimum original column */
   col = min_orig;
   /* fall back to the intended column */
   if ((col > intended_col) && (intended_col > 0))
   {
      col = intended_col;
   }
   /* if less than allowed, bump it out */
   col = max(col, min_col);

   /* bump out to the intended column */
   col = max(col, intended_col);

   LOG_FMT(LALADD, "%s:  -- min_orig=%zu intended_col=%zu min_allowed=%zu ==> col=%zu\n",
           __func__, min_orig, intended_col, min_col, col);
   if ((cpd.frag_cols >  0  ) &&
       (cpd.frag_cols <= col) )
   {
      col -= cpd.frag_cols;
   }
   align_stack(cs, col, (intended_col != 0), LALTC);

   return(chunk_get_next(pc));
}


static void ib_shift_out(size_t idx, size_t num)
{
   while (idx < cpd.al_cnt)
   {
      cpd.al[idx].col += num;
      idx++;
   }
}


static chunk_t *skip_c99_array(chunk_t *sq_open)
{
   if (is_type(sq_open, CT_SQUARE_OPEN))
   {
      chunk_t *tmp = get_next_nc(chunk_skip_to_match(sq_open));
      if (is_type(tmp, CT_ASSIGN))
      {
         return(get_next_nc(tmp));
      }
   }
   return(nullptr);
}


static chunk_t *scan_ib_line(chunk_t *start, bool first_pass)
{
   UNUSED(first_pass);
   LOG_FUNC_ENTRY();

   retval_if(is_invalid(start), start);

   const chunk_t *prev_match = nullptr;
   size_t        idx         = 0;

   /* Skip past C99 "[xx] =" stuff */
   chunk_t *tmp = skip_c99_array(start);
   if (is_valid(tmp))
   {
      set_ptype(start, CT_TSQUARE);
      start            = tmp;
      cpd.al_c99_array = true;
   }

   chunk_t *pc = start;
   if (is_valid(pc))
   {
      LOG_FMT(LSIB, "%s: start=%s col %zu/%zu line %zu\n",
              __func__, get_token_name(pc->type), pc->column, pc->orig_col, pc->orig_line);
   }

   while ( is_valid  (pc) &&
          !is_nl(pc) &&
          (pc->level >= start->level))
   {
      //LOG_FMT(LSIB, "%s:     '%s'   col %d/%d line %zu\n", __func__,
      //        pc->text(), pc->column, pc->orig_col, pc->orig_line);

      chunk_t *next = chunk_get_next(pc);
      if (is_invalid(next) ||
          is_cmt(next) )
      {
         /* do nothing */
      }
      else if(is_type(pc, CT_ASSIGN, CT_BRACE_OPEN, CT_BRACE_CLOSE, CT_COMMA))
      {
         const size_t token_width = space_col_align(pc, next);

         /* Is this a new entry? */
         if (idx >= cpd.al_cnt)
         {
            LOG_FMT(LSIB, " - New   [%zu] %.2zu/%zu - %10.10s\n",
                    idx, pc->column, token_width, get_token_name(pc->type));
            cpd.al[cpd.al_cnt].type = pc->type;
            cpd.al[cpd.al_cnt].col  = pc->column;
            cpd.al[cpd.al_cnt].len  = token_width;
            cpd.al_cnt++;
            idx++;
         }
         else
         {
            /* expect to match stuff */
            if (cpd.al[idx].type == pc->type)
            {
               LOG_FMT(LSIB, " - Match [%zu] %.2zu/%zu - %10.10s",
                       idx, pc->column, token_width, get_token_name(pc->type));

               /* Shift out based on column */
               if (is_invalid(prev_match))
               {
                  if (pc->column > cpd.al[idx].col)
                  {
                     LOG_FMT(LSIB, " [ pc->col(%zu) > col(%zu) ] ",
                             pc->column, cpd.al[idx].col);

                     ib_shift_out(idx, pc->column - cpd.al[idx].col);
                     cpd.al[idx].col = pc->column;
                  }
               }
               else if (idx > 0)
               {
                  const int min_col_diff = (int)pc->column - (int)prev_match->column;
                  const int cur_col_diff = (int)cpd.al[idx].col - (int)cpd.al[idx - 1].col;
                  if (cur_col_diff < min_col_diff)
                  {
                     LOG_FMT(LSIB, " [ min_col_diff(%d) > cur_col_diff(%d) ] ",
                             min_col_diff, cur_col_diff);
                     assert(min_col_diff - cur_col_diff >= 0);  /* assure par2 is always positive */
                     ib_shift_out(idx, (size_t)(min_col_diff - cur_col_diff));
                  }
               }
               LOG_FMT(LSIB, " - now col %zu, len %zu\n", cpd.al[idx].col, cpd.al[idx].len);
               idx++;
            }
         }
         prev_match = pc;
      }
      pc = get_next_nc(pc);
   }
   return(pc);
}


static void align_log_al(log_sev_t sev, size_t line)
{
   if (log_sev_on(sev))
   {
      log_fmt(sev, "%s: line %zu, %zu)", __func__, line, cpd.al_cnt);
      for (size_t idx = 0; idx < cpd.al_cnt; idx++)
      {
         log_fmt(sev, " %zu/%zu=%s", cpd.al[idx].col, cpd.al[idx].len,
                 get_token_name(cpd.al[idx].type));
      }
      log_fmt(sev, "\n");
   }
}


static void align_init_brace(chunk_t *start)
{
   LOG_FUNC_ENTRY();

   chunk_t *num_token = nullptr;
   cpd.al_cnt         = 0;
   cpd.al_c99_array   = false;

   LOG_FMT(LALBR, "%s: start @ %zu:%zu\n", __func__, start->orig_line, start->orig_col);

   chunk_t *pc = get_next_ncnl(start);
   pc = scan_ib_line(pc, true);

   /* single line - nothing to do */
   if(is_type_and_ptype(pc, CT_BRACE_CLOSE, CT_ASSIGN)) { return; }

   do
   {
      pc = scan_ib_line(pc, false);
      assert(is_valid(pc));

      /* debug dump the current frame */
      align_log_al(LALBR, pc->orig_line);

      while (is_nl(pc))
      {
         pc = chunk_get_next(pc);
      }
   } while ((is_valid(pc)       ) &&
            (pc->level >  start->level) );

   /* debug dump the current frame */
   align_log_al(LALBR, start->orig_line);

   if (cpd.settings[UO_align_on_tabstop].b &&
       (cpd.al_cnt >= 1                  ) &&
       (cpd.al[0].type == CT_ASSIGN      ) )
   {
      cpd.al[0].col = align_tab_column(cpd.al[0].col);
   }

   pc = chunk_get_next(start);
   size_t idx = 0;
   do
   {
      chunk_t *tmp;
      if ((idx == 0) &&
          ((tmp = skip_c99_array(pc)) != nullptr))
      {
         pc = tmp;
         if (is_valid(pc))
         {
            LOG_FMT(LALBR, " -%zu- skipped '[] =' to %s\n",
                    pc->orig_line, get_token_name(pc->type));
         }
         continue;
      }

      assert(is_valid(pc));
      chunk_t *next = pc;
      if (idx < cpd.al_cnt)
      {
         LOG_FMT(LALBR, " (%zu) check %s vs %s -- ",
                 idx, get_token_name(pc->type), get_token_name(cpd.al[idx].type));
         if (is_type(pc, cpd.al[idx].type))
         {
            if ((idx == 0) && cpd.al_c99_array)
            {
               chunk_t *prev = chunk_get_prev(pc);
               if (is_nl(prev))
               {
                  set_flags(pc, (uint64_t)PCF_DONT_INDENT);
               }
            }
            LOG_FMT(LALBR, " [%s] to col %zu\n", pc->text(), cpd.al[idx].col);

            if (is_valid(num_token))
            {
               const int col_diff = (int)pc->column - (int)num_token->column;
               assert((int)cpd.al[idx].col - col_diff >= 0);
               reindent_line(num_token, (size_t)((int)cpd.al[idx].col - col_diff));
               //LOG_FMT(LSYS, "-= %zu =- NUM indent [%s] col=%d diff=%d\n",
               //        num_token->orig_line,
               //        num_token->text(), cpd.al[idx - 1].col, col_diff);

               set_flags(num_token, (uint64_t)PCF_WAS_ALIGNED);
               num_token = nullptr;
            }

            /* Comma's need to 'fall back' to the previous token */
            if (is_type(pc, CT_COMMA))
            {
               next = chunk_get_next(pc);
               if ((is_valid(next)) && !is_nl(next))
               {
                  //LOG_FMT(LSYS, "-= %zu =- indent [%s] col=%d len=%d\n",
                  //        next->orig_line,
                  //        next->text(), cpd.al[idx].col, cpd.al[idx].len);

                  if ((idx < (cpd.al_cnt - 1)) &&
                      cpd.settings[UO_align_number_left].b &&
                      (is_type(next, CT_NUMBER_FP, CT_NUMBER, CT_POS, CT_NEG)))
                  {
                     /* Need to wait until the next match to indent numbers */
                     num_token = next;
                  }
                  else if (idx < (cpd.al_cnt - 1))
                  {
                     reindent_line(next, cpd.al[idx].col + cpd.al[idx].len);
                     set_flags(next, (uint64_t)PCF_WAS_ALIGNED);
                  }
               }
            }
            else
            {
               /* first item on the line */
               reindent_line(pc, cpd.al[idx].col);
               set_flags(pc, (uint64_t)PCF_WAS_ALIGNED);

               /* see if we need to right-align a number */
               if ((idx < (cpd.al_cnt - 1)) &&
                   cpd.settings[UO_align_number_left].b)
               {
                  next = chunk_get_next(pc);
                  if (!is_nl(next) &&
                      (is_type(next, CT_NUMBER_FP, CT_NUMBER, CT_POS, CT_NEG)))
                  {
                     /* Need to wait until the next match to indent numbers */
                     num_token = next;
                  }
               }
            }
            idx++;
         }
         else { LOG_FMT(LALBR, " no match\n"); }
      }
      if (is_nl(pc  ) ||
          is_nl(next) )
      {
         idx = 0;
      }
      pc = chunk_get_next(pc);
   } while ((is_valid(pc)       ) &&
            (pc->level >  start->level) );
}


static void align_typedefs(size_t span)
{
   LOG_FUNC_ENTRY();

   AlignStack as;
   as.Start(span);
   as.m_gap        = cpd.settings[UO_align_typedef_gap].u;
   as.m_star_style = static_cast<StarStyle_t>(cpd.settings[UO_align_typedef_star_style].u);
   as.m_amp_style  = static_cast<StarStyle_t>(cpd.settings[UO_align_typedef_amp_style ].u);

   const chunk_t *c_typedef = nullptr;
   chunk_t *pc        = chunk_get_head();
   while (is_valid(pc))
   {
      if (is_nl(pc))
      {
         as.NewLines(pc->nl_count);
         c_typedef = nullptr;
      }
      else if (is_valid(c_typedef))
      {
         if (is_flag(pc, PCF_ANCHOR))
         {
            as.Add(pc);
            LOG_FMT(LALTD, "%s: typedef @ %zu:%zu, tag '%s' @ %zu:%zu\n",
                    __func__, c_typedef->orig_line, c_typedef->orig_col,
                    pc->text(), pc->orig_line, pc->orig_col);
            c_typedef = nullptr;
         }
      }
      else
      {
         if (is_type(pc, CT_TYPEDEF)) { c_typedef = pc; }
      }

      pc = chunk_get_next(pc);
   }

   as.End();
}


static void align_left_shift(void)
{
   LOG_FUNC_ENTRY();

   const chunk_t *start = nullptr;
   AlignStack    as;
   as.Start(255);

   chunk_t *pc = chunk_get_head();
   while (is_valid(pc))
   {
      if(are_different_preproc(pc, start))
      {
         /* a change in preproc status restarts the aligning */
         as.Flush();
         start = nullptr;
      }
      else if (is_nl(pc))
      {
         as.NewLines(pc->nl_count);
      }
      else if (is_valid(start) && (pc->level < start->level))
      {
         /* A drop in level restarts the aligning */
         as.Flush();
         start = nullptr;
      }
      else if (is_valid(start) && (pc->level > start->level))
      {
         /* Ignore any deeper levels when aligning */
      }
      else if (is_type(pc, CT_SEMICOLON))
      {
         /* A semicolon at the same level flushes */
         as.Flush();
         start = nullptr;
      }
      else if (not_flag(pc, PCF_IN_ENUM) && is_str(pc, "<<", 2))
      {
         if (is_ptype(pc, CT_OPERATOR))
         {
            /* Ignore operator<< */
         }
         else if (as.m_aligned.Empty())
         {
            /* check if the first one is actually on a blank line and then
             * indent it. Eg:
             *
             *      cout
             *          << "something"; */
            chunk_t *prev = chunk_get_prev(pc);
            if (is_nl(prev))
            {
               indent_to_column(pc, pc->column_indent + cpd.settings[UO_indent_columns].u);
               pc->column_indent = pc->column;
               set_flags(pc, PCF_DONT_INDENT);
            }

            /* first one can be anywhere */
            as.Add(pc);
            start = pc;
         }
         else if (is_nl(chunk_get_prev(pc)))
         {
            /* subsequent ones must be after a newline */
            as.Add(pc);
         }
      }
      else if (!as.m_aligned.Empty())
      {
         /* check if the given statement is on a line of its own, immediately following <<
          * and then it. Eg:
          *
          *      cout <<
          *          "something"; */
         chunk_t *prev = chunk_get_prev(pc);
         if (is_nl(prev))
         {
            indent_to_column(pc, pc->column_indent + cpd.settings[UO_indent_columns].u);
            pc->column_indent = pc->column;
            set_flags(pc, PCF_DONT_INDENT);
         }
      }

      pc = chunk_get_next(pc);
   }
   as.End();
}


static void align_oc_msg_colon(chunk_t *so)
{
   LOG_FUNC_ENTRY();

   AlignStack nas;   /* for the parameter tag */
   nas.Reset();
   nas.m_right_align = !cpd.settings[UO_align_on_tabstop].b;

   AlignStack cas;   /* for the colons */
   const size_t     span = cpd.settings[UO_align_oc_msg_colon_span].u;
   cas.Start(span);

   const size_t  level = so->level;
   chunk_t *pc   = get_next_ncnl(so, scope_e::PREPROC);

   bool    did_line  = false;
   bool    has_colon = false;
   size_t  lcnt      = 0; /* line count with no colon for span */

   while (is_valid(pc) && (pc->level > level))
   {
      if (pc->level > (level + 1)) { /* do nothing */ }
      else if (is_nl(pc))
      {
         if (has_colon == false)
         {
            ++lcnt;
         }
         did_line  = false;
         has_colon = !has_colon;
      }
      else if ( (did_line == false) &&
                (lcnt < span + 1  ) &&
                 is_type(pc, CT_OC_COLON))
      {
         has_colon = true;
         cas.Add(pc);
         chunk_t *tmp = chunk_get_prev(pc);
         if (is_type(tmp, CT_OC_MSG_FUNC, CT_OC_MSG_NAME))
         {
            nas.Add(tmp);
            set_flags(tmp, (uint64_t)PCF_DONT_INDENT);
         }
         did_line = true;
      }
      pc = chunk_get_next(pc, scope_e::PREPROC);
   }

   nas.m_skip_first = !cpd.settings[UO_align_oc_msg_colon_first].b;
   cas.m_skip_first = !cpd.settings[UO_align_oc_msg_colon_first].b;

   /* find the longest args that isn't the first one */
   size_t  first_len = 0;
   size_t  mlen      = 0;
   chunk_t *longest  = nullptr;

   size_t  len = nas.m_aligned.Len();
   for (size_t idx = 0; idx < len; idx++)
   {
      chunk_t *tmp = nas.m_aligned.GetChunk(idx);
      assert(is_valid(tmp));

      const size_t  tlen = tmp->str.size();
      if (tlen > mlen)
      {
         mlen = tlen;
         if (idx != 0) { longest = tmp; }
      }
      if (idx == 0) { first_len = tlen + 1; }
   }

   /* add spaces before the longest arg */
   len = cpd.settings[UO_indent_oc_msg_colon].u;
   const size_t len_diff    = mlen - first_len;
   const size_t indent_size = cpd.settings[UO_indent_columns].u;
   /* Align with first colon if possible by removing spaces */
   if (is_valid(longest) &&
       cpd.settings[UO_indent_oc_msg_prioritize_first_colon].b &&
       (len_diff > 0) &&
       ((longest->column - len_diff) > (longest->brace_level * indent_size)))
   {
      longest->column -= len_diff;
   }
   else if (longest && (len > 0))
   {
      chunk_t chunk;
      chunk.type        = CT_SPACE;
      chunk.orig_line   = longest->orig_line;
      chunk.ptype = CT_NONE;
      chunk.level       = longest->level;
      chunk.brace_level = longest->brace_level;
      set_flags(&chunk, get_flags(longest, PCF_COPY_FLAGS));

      /* start at one since we already indent for the '[' */
      for (size_t idx = 1; idx < len; idx++)
      {
         chunk.str.append(' ');
      }
      chunk_add_before(&chunk, longest);
   }
   nas.End();
   cas.End();
}


static void align_oc_msg_colons(void)
{
   LOG_FUNC_ENTRY();

   for (chunk_t *pc = chunk_get_head(); is_valid(pc); pc = chunk_get_next(pc))
   {
      if (is_type_and_ptype(pc, CT_SQUARE_OPEN, CT_OC_MSG))
      {
         align_oc_msg_colon(pc);
      }
   }
}


static void align_oc_decl_colon(void)
{
   LOG_FUNC_ENTRY();

   bool       did_line;
   AlignStack cas;   /* for the colons */
   AlignStack nas;   /* for the parameter label */
   cas.Start(4);
   nas.Start(4);
   nas.m_right_align = !cpd.settings[UO_align_on_tabstop].b;

   chunk_t *pc = chunk_get_head();
   while (is_valid(pc))
   {
      if (not_type(pc, CT_OC_SCOPE))
      {
         pc = chunk_get_next(pc);
         continue;
      }

      nas.Reset();
      cas.Reset();

      const size_t level = pc->level;
      pc = get_next_ncnl(pc, scope_e::PREPROC);

      did_line = false;

      while (is_valid(pc) &&
             (pc->level >= level))
      {
         /* The declaration ends with an open brace or semicolon */
         break_if (is_type(pc, CT_BRACE_OPEN) || is_semicolon(pc));

         if (is_nl(pc))
         {
            nas.NewLines(pc->nl_count);
            cas.NewLines(pc->nl_count);
            did_line = false;
         }
         else if ((did_line == false      ) &&
                  is_type(pc, CT_OC_COLON) )
         {
            cas.Add(pc);

            chunk_t *tmp  = chunk_get_prev(pc, scope_e::PREPROC);
            chunk_t *tmp2 = get_prev_ncnl(tmp, scope_e::PREPROC);

            /* Check for an un-labeled parameter */
            if (is_type(tmp,  CT_WORD, CT_TYPE, CT_OC_MSG_DECL, CT_OC_MSG_SPEC) &&
                is_type(tmp2, CT_WORD, CT_TYPE, CT_PAREN_CLOSE                ) )
            {
               nas.Add(tmp);
            }
            did_line = true;
         }
         pc = chunk_get_next(pc, scope_e::PREPROC);
      }
      nas.End();
      cas.End();
   }
}


static void align_asm_colon(void)
{
   LOG_FUNC_ENTRY();

   bool       did_nl;
   AlignStack cas;   /* for the colons */
   cas.Start(4);

   chunk_t *pc = chunk_get_head();
   while (is_valid(pc))
   {
      if (not_type(pc, CT_ASM_COLON))
      {
         pc = chunk_get_next(pc);
         continue;
      }

      cas.Reset();

      pc = get_next_ncnl(pc, scope_e::PREPROC);
      const size_t level = pc ? pc->level : 0;
      did_nl = true;
      while (is_valid(pc) &&
             (pc->level >= level))
      {
         if (is_nl(pc))
         {
            cas.NewLines(pc->nl_count);
            did_nl = true;
         }
         else if (is_type(pc, CT_ASM_COLON))
         {
            cas.Flush();
            did_nl = true;
         }
         else if (did_nl == true)
         {
            did_nl = false;
            cas.Add(pc);
         }
         pc = get_next_nc(pc, scope_e::PREPROC);
      }
      cas.End();
   }
}<|MERGE_RESOLUTION|>--- conflicted
+++ resolved
@@ -483,14 +483,9 @@
 
    /* Align assignments */
    align_assign(chunk_get_head(),
-<<<<<<< HEAD
                 cpd.settings[UO_align_assign_span  ].u,
-                cpd.settings[UO_align_assign_thresh].u);
-=======
-                cpd.settings[UO_align_assign_span].u,
                 cpd.settings[UO_align_assign_thresh].u,
                 nullptr);
->>>>>>> e04f5bb5
 
    /* Align structure initializers */
    if (cpd.settings[UO_align_struct_init_span].u > 0)  { align_struct_initializers(); }
@@ -721,12 +716,7 @@
    size_t  equ_count   = 0;
    size_t  tmp;
    chunk_t *pc = first;
-<<<<<<< HEAD
-   while (  is_valid(pc) &&
-          ((pc->level >= my_level) || (pc->level == 0)))
-=======
-   while (pc != nullptr)
->>>>>>> e04f5bb5
+   while (is_valid(pc))
    {
       /* Don't check inside parenthesis or SQUARE groups */
       if (is_type(pc, CT_SPAREN_OPEN, CT_FPAREN_OPEN,
@@ -748,32 +738,12 @@
          const bool is_enum     = is_ptype(pc, CT_ENUM);
          const uo_t span_type   = is_enum ? UO_align_enum_equ_span   : UO_align_assign_span;
          const uo_t thresh_type = is_enum ? UO_align_enum_equ_thresh : UO_align_assign_thresh;
+
          size_t myspan   = cpd.settings[span_type  ].u;
          size_t mythresh = cpd.settings[thresh_type].u;
-
-<<<<<<< HEAD
-         tmp = pc->orig_line;
-         pc = align_assign(get_next_ncnl(pc), myspan, mythresh);
-         if (is_valid(pc))
-         {
-            /* do a rough count of the number of lines just spanned */
-            as.NewLines  (pc->orig_line - tmp);
-            vdas.NewLines(pc->orig_line - tmp);
-=======
          size_t sub_nl_count = 0;
 
-         if (pc->parent_type == CT_ENUM)
-         {
-            myspan   = cpd.settings[UO_align_enum_equ_span].u;
-            mythresh = cpd.settings[UO_align_enum_equ_thresh].u;
-         }
-         else
-         {
-            myspan   = cpd.settings[UO_align_assign_span].u;
-            mythresh = cpd.settings[UO_align_assign_thresh].u;
-         }
-
-         pc = align_assign(chunk_get_next_ncnl(pc), myspan, mythresh, &sub_nl_count);
+         pc = align_assign(get_next_ncnl(pc), myspan, mythresh, &sub_nl_count);
          if (sub_nl_count > 0)
          {
             as.NewLines(sub_nl_count);
@@ -782,35 +752,26 @@
             {
                *p_nl_count += sub_nl_count;
             }
->>>>>>> e04f5bb5
          }
          continue;
       }
 
-<<<<<<< HEAD
-      if (is_nl(pc))
-=======
       /* Done with this brace set? */
-      if ((pc->type == CT_BRACE_CLOSE) ||
-          (pc->type == CT_VBRACE_CLOSE))
+      if (is_type(pc, CT_BRACE_CLOSE, CT_VBRACE_CLOSE))
       {
          pc = chunk_get_next(pc);
          break;
       }
 
-      if (chunk_is_newline(pc))
->>>>>>> e04f5bb5
+      if (is_nl(pc))
       {
          as.NewLines  (pc->nl_count);
          vdas.NewLines(pc->nl_count);
-<<<<<<< HEAD
-=======
          if (p_nl_count != nullptr)
          {
             *p_nl_count += pc->nl_count;
          }
 
->>>>>>> e04f5bb5
          var_def_cnt = 0;
          equ_count   = 0;
       }
