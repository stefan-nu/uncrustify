--- conflicted
+++ resolved
@@ -585,14 +585,8 @@
             assert(is_valid(prev));
             if (pc->orig_col < prev->orig_col_end + get_uval(UO_align_right_cmt_gap))
             {
-<<<<<<< HEAD
-               LOG_FMT(LALTC, "NOT changing END comment on line %u (%u <= %u + %d)\n",
-                pc->orig_line, pc->orig_col, prev->orig_col_end, get_ival(UO_align_right_cmt_gap));
-=======
-               LOG_FMT(LALTC, "NOT changing END comment on line %zu (%zu <= %zu + %zu)\n",
-                       pc->orig_line, pc->orig_col, prev->orig_col_end,
-                       cpd.settings[UO_align_right_cmt_gap].u);
->>>>>>> e4cd12a4
+               LOG_FMT(LALTC, "NOT changing END comment on line %u (%u <= %u + %u)\n",
+                pc->orig_line, pc->orig_col, prev->orig_col_end, get_uval(UO_align_right_cmt_gap));
             }
             else
             {
