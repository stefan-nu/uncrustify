--- conflicted
+++ resolved
@@ -21,6 +21,14 @@
 #include "tabulator.h"
 
 
+enum class comment_align_e : unsigned int
+{
+   REGULAR,
+   BRACE,
+   ENDIF,
+};
+
+
 /*
  *   Here are the items aligned:
  *
@@ -130,7 +138,7 @@
 static chunk_t *align_var_def_brace(chunk_t *pc, size_t span, size_t *nl_count);
 
 
-static CmtAlignType_t get_comment_align_type(chunk_t *cmt);
+static comment_align_e get_comment_align_type(chunk_t *cmt);
 
 
 /**
@@ -1423,25 +1431,10 @@
 }
 
 
-<<<<<<< HEAD
-static CmtAlignType_t get_comment_align_type(chunk_t *cmt)
-{
-   chunk_t        *prev;
-   CmtAlignType_t cmt_type = CAT_REGULAR;
-=======
-enum class comment_align_e : unsigned int
-{
-   REGULAR,
-   BRACE,
-   ENDIF,
-};
-
-
 static comment_align_e get_comment_align_type(chunk_t *cmt)
 {
    chunk_t         *prev;
    comment_align_e cmt_type = comment_align_e::REGULAR;
->>>>>>> 13dc67f3
 
    if (!cpd.settings[UO_align_right_cmt_mix].b &&
        ((prev = chunk_get_prev(cmt)) != NULL))
@@ -1465,27 +1458,15 @@
 static chunk_t *align_trailing_comments(chunk_t *start)
 {
    LOG_FUNC_ENTRY();
-<<<<<<< HEAD
-   size_t         min_col  = 0;
-   size_t         min_orig = 0;
-   chunk_t        *pc      = start;
-   size_t         nl_count = 0;
-   ChunkStack     cs;
-   size_t         col;
-   const size_t         intended_col = cpd.settings[UO_align_right_cmt_at_col].u;
-   CmtAlignType_t cmt_type_cur;
-   const CmtAlignType_t cmt_type_start = get_comment_align_type(pc);
-=======
    size_t          min_col  = 0;
    size_t          min_orig = 0;
    chunk_t         *pc      = start;
    size_t          nl_count = 0;
    ChunkStack      cs;
    size_t          col;
-   size_t          intended_col = cpd.settings[UO_align_right_cmt_at_col].u;
+   const size_t         intended_col = cpd.settings[UO_align_right_cmt_at_col].u;
    comment_align_e cmt_type_cur;
    comment_align_e cmt_type_start = get_comment_align_type(pc);
->>>>>>> 13dc67f3
 
    LOG_FMT(LALADD, "%s: start on line=%zu\n",
            __func__, pc->orig_line);
@@ -1996,13 +1977,8 @@
    const size_t     span = cpd.settings[UO_align_oc_msg_colon_span].u;
    cas.Start(span);
 
-<<<<<<< HEAD
    const size_t  level = so->level;
-   chunk_t *pc   = chunk_get_next_ncnl(so, CNAV_PREPROC);
-=======
-   size_t  level = so->level;
    chunk_t *pc   = chunk_get_next_ncnl(so, scope_e::PREPROC);
->>>>>>> 13dc67f3
 
    bool    did_line  = false;
    bool    has_colon = false;
@@ -2142,13 +2118,8 @@
       nas.Reset();
       cas.Reset();
 
-<<<<<<< HEAD
       const size_t level = pc->level;
-      pc = chunk_get_next_ncnl(pc, CNAV_PREPROC);
-=======
-      size_t level = pc->level;
       pc = chunk_get_next_ncnl(pc, scope_e::PREPROC);
->>>>>>> 13dc67f3
 
       did_line = false;
 
@@ -2217,13 +2188,8 @@
 
       cas.Reset();
 
-<<<<<<< HEAD
-      pc = chunk_get_next_ncnl(pc, CNAV_PREPROC);
+      pc = chunk_get_next_ncnl(pc, scope_e::PREPROC);
       const size_t level = pc ? pc->level : 0;
-=======
-      pc = chunk_get_next_ncnl(pc, scope_e::PREPROC);
-      size_t level = pc ? pc->level : 0;
->>>>>>> 13dc67f3
       did_nl = true;
       while (pc && (pc->level >= level))
       {
