--- conflicted
+++ resolved
@@ -420,13 +420,8 @@
          AlignStack as;
          as.Start(100, 0);
          as.m_right_align = pc->align.right_align;
-<<<<<<< HEAD
-         as.m_star_style  = pc->align.star_style;
-         as.m_amp_style   = pc->align.amp_style;
-=======
-         as.m_star_style  = static_cast<AlignStack::StarStyle>(pc->align.star_style);
-         as.m_amp_style   = static_cast<AlignStack::StarStyle>(pc->align.amp_style);
->>>>>>> b21c9010
+         as.m_star_style  = static_cast<StarStyle_t>(pc->align.star_style);
+         as.m_amp_style   = static_cast<StarStyle_t>(pc->align.amp_style );
          as.m_gap         = pc->align.gap;
 
          LOG_FMT(LALAGAIN, "   [%s:%zu]", pc->text(), pc->orig_line);
@@ -820,13 +815,8 @@
 
    AlignStack as;
    as.Start(2, 0);
-<<<<<<< HEAD
-   as.m_star_style = (StarStyle_t)cpd.settings[UO_align_var_def_star_style].u;
-   as.m_amp_style  = (StarStyle_t)cpd.settings[UO_align_var_def_amp_style ].u;
-=======
-   as.m_star_style = static_cast<AlignStack::StarStyle>(cpd.settings[UO_align_var_def_star_style].u);
-   as.m_amp_style  = static_cast<AlignStack::StarStyle>(cpd.settings[UO_align_var_def_amp_style].u);
->>>>>>> b21c9010
+   as.m_star_style = static_cast<StarStyle_t>(cpd.settings[UO_align_var_def_star_style].u);
+   as.m_amp_style  = static_cast<StarStyle_t>(cpd.settings[UO_align_var_def_amp_style].u);
 
    bool    did_this_line = false;
    size_t  comma_count   = 0;
@@ -1107,13 +1097,8 @@
    AlignStack as;
    as.Start(span, 0);
    as.m_gap        = cpd.settings[UO_align_func_proto_gap].u;
-<<<<<<< HEAD
-   as.m_star_style = (StarStyle_t)cpd.settings[UO_align_var_def_star_style].u;
-   as.m_amp_style  = (StarStyle_t)cpd.settings[UO_align_var_def_amp_style ].u;
-=======
-   as.m_star_style = static_cast<AlignStack::StarStyle>(cpd.settings[UO_align_var_def_star_style].u);
-   as.m_amp_style  = static_cast<AlignStack::StarStyle>(cpd.settings[UO_align_var_def_amp_style].u);
->>>>>>> b21c9010
+   as.m_star_style = static_cast<StarStyle_t>(cpd.settings[UO_align_var_def_star_style].u);
+   as.m_amp_style  = static_cast<StarStyle_t>(cpd.settings[UO_align_var_def_amp_style ].u);
 
    AlignStack as_br;
    as_br.Start(span, 0);
@@ -1214,22 +1199,13 @@
    AlignStack as;
    as.Start(myspan, mythresh);
    as.m_gap        = mygap;
-<<<<<<< HEAD
-   as.m_star_style = (StarStyle_t)cpd.settings[UO_align_var_def_star_style].u;
-   as.m_amp_style  = (StarStyle_t)cpd.settings[UO_align_var_def_amp_style ].u;
-=======
-   as.m_star_style = static_cast<AlignStack::StarStyle>(cpd.settings[UO_align_var_def_star_style].u);
-   as.m_amp_style  = static_cast<AlignStack::StarStyle>(cpd.settings[UO_align_var_def_amp_style].u);
->>>>>>> b21c9010
+   as.m_star_style = static_cast<StarStyle_t>(cpd.settings[UO_align_var_def_star_style].u);
+   as.m_amp_style  = static_cast<StarStyle_t>(cpd.settings[UO_align_var_def_amp_style].u);
 
    /* Set up the bit colon aligner */
    AlignStack as_bc;
    as_bc.Start(myspan, 0);
-<<<<<<< HEAD
-   as_bc.m_gap = (size_t)cpd.settings[UO_align_var_def_colon_gap].n;
-=======
    as_bc.m_gap = cpd.settings[UO_align_var_def_colon_gap].u;
->>>>>>> b21c9010
 
    AlignStack as_at; /* attribute */
    as_at.Start(myspan, 0);
@@ -1846,13 +1822,8 @@
    AlignStack as;
    as.Start(span);
    as.m_gap        = cpd.settings[UO_align_typedef_gap].u;
-<<<<<<< HEAD
-   as.m_star_style = (StarStyle_t)cpd.settings[UO_align_typedef_star_style].u;
-   as.m_amp_style  = (StarStyle_t)cpd.settings[UO_align_typedef_amp_style ].u;
-=======
-   as.m_star_style = static_cast<AlignStack::StarStyle>(cpd.settings[UO_align_typedef_star_style].u);
-   as.m_amp_style  = static_cast<AlignStack::StarStyle>(cpd.settings[UO_align_typedef_amp_style].u);
->>>>>>> b21c9010
+   as.m_star_style = static_cast<StarStyle_t>(cpd.settings[UO_align_typedef_star_style].u);
+   as.m_amp_style  = static_cast<StarStyle_t>(cpd.settings[UO_align_typedef_amp_style ].u);
 
    const chunk_t *c_typedef = nullptr;
    chunk_t *pc        = chunk_get_head();
