--- conflicted
+++ resolved
@@ -192,13 +192,9 @@
    const deque<int32_t> &data  /**< [in]  */
 );
 
-<<<<<<< HEAD
 
 /** tbd */
-static void uncrustify_end(void);
-=======
 void uncrustify_end(void);
->>>>>>> de474b8c
 
 
 /** tbd */
@@ -2005,11 +2001,7 @@
 }
 
 
-<<<<<<< HEAD
-static void uncrustify_end(void)
-=======
-void uncrustify_end()
->>>>>>> de474b8c
+void uncrustify_end(void)
 {
    /* Free all the memory */
    cpd.unc_stage = unc_stage_e::CLEANUP;
