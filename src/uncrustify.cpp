--- conflicted
+++ resolved
@@ -96,33 +96,17 @@
    int lang
 );
 
-<<<<<<< HEAD
-=======
 
 static bool read_stdin(
    file_mem_t &fm
 );
->>>>>>> 90ced66f
-
-static bool read_stdin(
-   file_mem_t &fm
-);
-
-<<<<<<< HEAD
-=======
+
+
 static void make_folders(
    const string &filename
 );
->>>>>>> 90ced66f
-
-static void make_folders(
-   const string &filename
-);
-
-<<<<<<< HEAD
-
-=======
->>>>>>> 90ced66f
+
+
 static void uncrustify_start(
    const deque<int> &data
 );
@@ -212,9 +196,6 @@
 );
 
 
-<<<<<<< HEAD
-static string fix_filename(
-=======
 /**
  * create the output file name by appending a fixed ending to the input file name
  *
@@ -222,7 +203,6 @@
  * thus "source.c" -> "source.c.uncrustify"
  */
 static string create_out_filename(
->>>>>>> 90ced66f
    const char *filename
 );
 
@@ -254,14 +234,10 @@
 static void version_exit(void);
 
 
-<<<<<<< HEAD
-static void redir_stdout(const char *output_file);
-=======
 static void redir_stdout(
    const char *output_file
 );
 
->>>>>>> 90ced66f
 
 #ifdef DEFINE_PCF_NAMES
 static const char * const pcf_names[] =
@@ -331,15 +307,6 @@
 }
 
 
-<<<<<<< HEAD
-size_t path_dirname_len(const char *filename)
-{
-   if (filename == NULL)
-   {
-      return(0);
-   }
-   return(path_basename(filename) - filename);  /* \todo improve this */
-=======
 size_t path_dirname_len(const char *full_name)
 {
    if (full_name == NULL) { return(0); }
@@ -349,7 +316,6 @@
    const size_t len       = (size_t)file_name - (size_t)full_name;
 
    return (len);
->>>>>>> 90ced66f
 }
 
 
@@ -540,11 +506,7 @@
    if (arg_list.Present("--decode"))
    {
       size_t idx = 1;
-<<<<<<< HEAD
-      while ((p_arg = arg.Unused(idx)) != NULL)
-=======
       while ((p_arg = arg_list.Unused(idx)) != NULL)
->>>>>>> 90ced66f
       {
          log_pcf_flags(LSYS, strtoul(p_arg, NULL, 16));
       }
@@ -595,11 +557,7 @@
 
    /* Load type files */
    size_t idx = 0;
-<<<<<<< HEAD
-   while ((p_arg = arg.Params("-t", idx)) != NULL)
-=======
    while ((p_arg = arg_list.Params("-t", idx)) != NULL)
->>>>>>> 90ced66f
    {
       load_keyword_file(p_arg);
    }
@@ -662,21 +620,12 @@
    const char *suffix = arg_list.Param("--suffix");
    const char *assume = arg_list.Param("--assume");
 
-<<<<<<< HEAD
-   bool no_backup        = arg.Present("--no-backup");
-   bool replace          = arg.Present("--replace");
-   bool keep_mtime       = arg.Present("--mtime");
-   bool update_config    = arg.Present("--update-config");
-   bool update_config_wd = arg.Present("--update-config-with-doc");
-   bool detect           = arg.Present("--detect");
-=======
    bool no_backup        = arg_list.Present("--no-backup");
    bool replace          = arg_list.Present("--replace");
    bool keep_mtime       = arg_list.Present("--mtime");
    bool update_config    = arg_list.Present("--update-config");
    bool update_config_wd = arg_list.Present("--update-config-with-doc");
    bool detect           = arg_list.Present("--detect");
->>>>>>> 90ced66f
 
    /* Grab the output override */
    const char *output_file = arg_list.Param("-o");
@@ -1291,21 +1240,6 @@
 
 static string create_out_filename(const char *filename)
 {
-<<<<<<< HEAD
-   /* Create 'outfile.uncrustify' */
-   char *tmp_file = new char[strlen(filename) + 16 + 1]; /* + 1 for '\0' */
-   if(tmp_file == NULL)
-   {
-      /* \todo print error message */
-   }
-   else
-   {
-      sprintf(tmp_file, "%s.uncrustify", filename);
-      string rv = tmp_file;
-      delete[] tmp_file;
-      return(rv);
-   }
-=======
    const char file_ending[] = ".uncrustify";
    const size_t new_name_len = strlen(filename) + strlen(file_ending) + 1;
    char *new_filename = new char[new_name_len];
@@ -1323,7 +1257,6 @@
    /* \better change last letter or original termination to ensure input file
     * gets not overwritten */
    return(filename); /* return unchanged filename as error recovery */
->>>>>>> 90ced66f
 }
 
 
@@ -1751,17 +1684,10 @@
    if (cpd.frag)
    {
       const chunk_t *pc = chunk_get_head();
-<<<<<<< HEAD
 
       cpd.frag_cols = (UINT16)((pc != NULL) ? pc->orig_col : 0);
    }
 
-=======
-
-      cpd.frag_cols = (UINT16)((pc != NULL) ? pc->orig_col : 0);
-   }
-
->>>>>>> 90ced66f
    if (cpd.file_hdr.data.size() > 0) { add_file_header(); } /* Add the file header */
    if (cpd.file_ftr.data.size() > 0) { add_file_footer(); } /* Add the file footer */
 
