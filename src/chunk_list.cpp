/**
 * @file chunk_list.cpp
 * Manages and navigates the list of chunks.
 *
 * @author  Ben Gardner
 * @license GPL v2+
 */
#include "chunk_list.h"
#include "char_table.h"
#include <cstring>
#include <cstdlib>
#include <stdarg.h>

#include "uncrustify_types.h"
#include "ListManager.h"
#include "uncrustify.h"
#include "space.h"


/** note
 *  throughout the code it is important to correctly recognize and name
 *  the found object. Here is some useful information.
 *
 *  parenthesis = ( ) aka "round brace"
 *  brace       = { } aka "curly brace"
 *  bracket     = [ ] aka "square bracket"
 */

/**
 * abbreviations use
 *
 * vbrace = virtual brace
 * rbrace = real brace
 */


/***************************************************************************//**
 * @brief prototype for a function that searches through a chunk list
 *
 * @note this typedef defines the function type "search_t"
 * for a function pointer of type
 * chunk_t* function(chunk_t* cur, scope_t scope)
 ******************************************************************************/
typedef chunk_t* (*search_t)(
         chunk_t* cur,  /**< [in] chunk to start search at */
   const scope_e  scope /**< [in] scope of chunks to include in search */
);


typedef ListManager<chunk_t> ChunkList_t;


/***************************************************************************//**
 * \brief search a chunk of a given category in a chunk list
 *
 * traverses a chunk list either in forward or backward direction.
 * The traversal continues until a chunk of a given category is found.
 *
 * This function is a specialization of chunk_search.
 *
 * @retval nullptr - no chunk found or invalid parameters provided
 * @retval chunk_t - pointer to the found chunk
 ******************************************************************************/
static chunk_t* chunk_search_type(
   chunk_t*        cur,                  /**< [in] chunk to start search at */
   const c_token_t type,                 /**< [in] category to search for */
   const scope_e   scope = scope_e::ALL, /**< [in] code parts to consider for search */
   const dir_e     dir   = dir_e::AFTER  /**< [in] search direction */
);


/***************************************************************************//**
 * \brief search a chunk of a given type and level
 *
 * traverses a chunk list either in forward or backward direction.
 * The traversal continues until a chunk of a given category is found.
 *
 * This function is a specialization of chunk_search.
 *
 * @retval nullptr - no chunk found or invalid parameters provided
 * @retval chunk_t - pointer to the found chunk
 ******************************************************************************/
chunk_t* chunk_search_typelevel(
   chunk_t*        cur,                  /**< [in] chunk to start search at */
   const c_token_t type,                 /**< [in] category to search for */
   const scope_e   scope = scope_e::ALL, /**< [in] code parts to consider for search */
   const dir_e     dir   = dir_e::AFTER, /**< [in] search direction */
   const int32_t   level = ANY_LEVEL     /**< {in] -1 or ANY_LEVEL or the level to match */
);


/***************************************************************************//**
 * \brief searches a chunk that is non-NEWLINE, non-comment and non-preprocessor
 *
 * traverses a chunk list either in forward or backward direction.
 * The traversal continues until a chunk of a given category is found.
 *
 * @retval nullptr    - no chunk found or invalid parameters provided
 * @retval chunk_t - pointer to the found chunk
 ******************************************************************************/
static chunk_t* get_ncnlnp(
   chunk_t*      cur,                  /**< [in] chunk to start search at */
   const scope_e scope = scope_e::ALL, /**< [in] code parts to consider for search */
   const dir_e   dir   = dir_e::AFTER  /**< [in] search direction */
);


/***************************************************************************//**
 * \brief searches a chunk that holds a given string
 *
 * traverses a chunk list either in forward or backward direction.
 * The traversal continues until a chunk of a given category is found.
 *
 * @retval nullptr - no chunk found or invalid parameters provided
 * @retval chunk_t - pointer to the found chunk
 ******************************************************************************/
chunk_t* chunk_search_str(
   chunk_t*       cur,   /**< [in] chunk to start search at */
   const char*    str,   /**< [in] string to search for */
   const uint32_t len,   /**< [in] length of string */
   const scope_e  scope = scope_e::ALL, /**< [in] code parts to consider for search */
   const dir_e    dir   = dir_e::AFTER, /**< [in] search direction */
   const int32_t  level = ANY_LEVEL     /**< [in] -1 or ANY_LEVEL or the level to match */
);


/***************************************************************************//**
 * \brief Add a new chunk after the given position in a chunk list
 *
 * \note If ref is nullptr:
 *       add at the head of the chunk list if position is BEFOR
 *       add at the tail of the chunk list if position is AFTER
 *
 * @return pointer to the added chunk
 ******************************************************************************/
static chunk_t* chunk_add(
   const chunk_t* pc_in,             /**< {in] chunk to add to list */
   chunk_t*       ref,               /**< [in] insert position in list */
   const dir_e    pos = dir_e::AFTER /**< [in] insert before or after */
);


static void chunk_log(
   chunk_t*    pc,  /**< [in]  */
   const char* text /**< [in]  */
);


static bool is_expected_string_and_level(
   chunk_t*       pc,    /**< [in]  */
   const char*    str,   /**< [in]  */
   const int32_t  level, /**< [in]  */
   const uint32_t len    /**< [in]  */
);


bool ptr_is_valid(const void* const ptr)
{
   return(ptr != nullptr);
}


bool ptrs_are_valid(const void* const ptr1, const void* const ptr2)
{
   return((ptr1 != nullptr) &&
          (ptr2 != nullptr) );
}


bool ptrs_are_valid(const void* const ptr1, const void* const ptr2,
                    const void* const ptr3)
{
   return((ptr1 != nullptr) &&
          (ptr2 != nullptr) &&
          (ptr3 != nullptr) );
}


bool ptr_is_invalid(const void* const ptr)
{
   return(ptr == nullptr);
}


bool ptrs_are_invalid(const void* const ptr1, const void* const ptr2)
{
   return((ptr1 == nullptr) ||
          (ptr2 == nullptr) );
}


bool ptrs_are_invalid(const void* const ptr1, const void* const ptr2,
                      const void* const ptr3)
{
   return ((ptr1 == nullptr) ||
           (ptr2 == nullptr) ||
           (ptr3 == nullptr) );
}


bool is_valid(const chunk_t* const pc)
{
   return(pc != nullptr);
}


bool are_valid(const chunk_t* const pc1, const chunk_t* const pc2)
{
   return ((pc1 != nullptr) &&
           (pc2 != nullptr) );
}


bool is_invalid(const chunk_t* const pc)
{
   return(pc == nullptr);
}


bool is_invalid_or_not_type(const chunk_t* const pc, const c_token_t type)
{
   return (is_invalid (pc) || not_type(pc, type));
}


bool is_invalid_or_type(const chunk_t* const pc, const c_token_t type)
{
   return (is_invalid(pc) || is_type(pc, type));
}


bool is_invalid_or_ptype(const chunk_t* const pc, const c_token_t ptype)
{
   return (is_invalid(pc) || is_ptype(pc, ptype));
}


bool is_invalid_or_flag(const chunk_t* const pc, const uint64_t flags)
{
   return (is_invalid(pc) || is_flag(pc, flags));
}


bool are_invalid(const chunk_t* const pc1, const chunk_t* const pc2)
{
   return ((pc1 == nullptr) ||
           (pc2 == nullptr) );
}


bool are_invalid(const chunk_t* const pc1, const chunk_t* const pc2,
                 const chunk_t* const pc3)
{
   return ((pc1 == nullptr) ||
           (pc2 == nullptr) ||
           (pc3 == nullptr) );
}


bool are_valid(const chunk_t* const pc1, const chunk_t* const pc2,
               const chunk_t* const pc3)
{
   return ((pc1 != nullptr) &&
           (pc2 != nullptr) &&
           (pc3 != nullptr) );
}


bool chunk_and_next_are_valid(const chunk_t* const pc)
{
   return((pc       != nullptr) &&
          (pc->next != nullptr) );
}


bool chunk_and_prev_are_valid(const chunk_t* const pc)
{
   return((pc       != nullptr) &&
          (pc->prev != nullptr) );
}


static void set_chunk(
   chunk_t*    pc,    /**< [in]  */
   c_token_t   token, /**< [in]  */
   log_sev_t   val,   /**< [in]  */
   const char* str    /**< [in]  */
);


ChunkList_t g_cl; /** g_cl = global chunk list, \todo should become a local variable */


static chunk_t* chunk_search_type(chunk_t* cur, const c_token_t type,
      const scope_e scope, const dir_e dir)
{
   chunk_t* pc = cur;
   do                                 /* loop over the chunk list */
   {
      pc = chunk_get(pc, scope, dir); /* in either direction while */
   } while (not_type(pc, type));      /* and the demanded chunk was not found either */
   return(pc);                        /* the latest chunk is the searched one */
}


chunk_t* chunk_search_typelevel(chunk_t* cur, const c_token_t type,
      const scope_e scope, const dir_e dir, const int32_t level)
{
   chunk_t* pc = cur;
   do /* loop over the chunk list */
   {
      pc = chunk_get(pc, scope, dir);  /* in either direction while */
   } while ((is_valid(pc)) &&          /* the end of the list was not reached */
            (is_type_and_level(pc, type, level) == false)); /* and chunk not found yet */
   return(pc);                         /* the latest chunk is the searched one */
}


chunk_t* chunk_search_str(chunk_t* cur, const char* str, const uint32_t len,
      const scope_e scope, const dir_e dir, const int32_t level)
{
   chunk_t* pc = cur;
   do /* loop over the chunk list */
   {
      pc = chunk_get(pc, scope, dir);  /* in either direction while */
   } while ((is_valid(pc)) &&          /* the end of the list was not reached yet */
            (is_expected_string_and_level(pc, str, level, len) == false));
   return(pc);                         /* the latest chunk is the searched one */
}


chunk_t* chunk_search(chunk_t* cur, const check_t check_fct,
      const scope_e scope, const dir_e dir, const bool cond)
{
   chunk_t* pc = cur;
   do /* loop over the chunk list */
   {
      pc = chunk_get(pc, scope, dir);  /* in either direction while */
   } while ((is_valid(pc)) &&          /* the end of the list was not reached yet */
            (check_fct(pc) != cond));  /* and the demanded chunk was not found either */
   return(pc);                         /* the latest chunk is the searched one */
}


bool is_level(const chunk_t* pc, const uint32_t level)
{
   return (is_valid(pc) && pc->level == level);
}


bool exceeds_level(const chunk_t* pc, const uint32_t ref)
{
   return (is_valid(pc) && pc->level > ref);
}


bool is_type_and_level(const chunk_t* pc, const c_token_t type, const int32_t level)
{
   return (is_type(pc, type) && /* the chunk is valid and has the expected type */
           ((pc->level == (uint32_t)level) || /* the level is as expected or */
            (level     <             0)) ); /* we don't care about the level */
}


static bool is_expected_string_and_level(chunk_t* pc, const char* str,
      const int32_t level, const uint32_t len)
{
   return ((pc->len()  == len                ) &&  /* the length is as expected and */
           (memcmp(str, pc->text(), len) == 0) &&  /* the strings equals */
           ((pc->level     == (uint32_t)level  )||   /* the level is as expected or */
            (level          <             0) ) );  /* we don't care about the level */
}


chunk_t* get_first_on_line(chunk_t* pc)
{
   chunk_t* first = pc;
   while (((pc = chunk_get_prev(pc)) != nullptr) &&
           !is_nl(pc) )
   {
      first = pc;
   }
   return(first);
}


chunk_t* chunk_get(chunk_t* cur, const scope_e scope, const dir_e dir)
{
   retval_if(is_invalid(cur), cur);

   chunk_t* pc = g_cl.Get(cur, dir);
   retval_if((is_invalid(pc) || (scope == scope_e::ALL)), pc);

   if (is_preproc(cur))
   {
      /* If in a preproc, return nullptr if trying to leave */
      return(!is_preproc(pc)) ? (chunk_t*)nullptr : pc;
   }
   /* Not in a preproc, skip any preproc */
   while (is_preproc(pc))
   {
      pc = g_cl.Get(pc, dir);
   }
   return(pc);
}


chunk_t* chunk_get_next(chunk_t* cur, const scope_e scope)
{
   return chunk_get(cur, scope, dir_e::AFTER);
}


chunk_t* chunk_get_prev(chunk_t* cur, const scope_e scope)
{
   return chunk_get(cur, scope, dir_e::BEFORE);
}


chunk_t* chunk_get_head(void) { return(g_cl.GetHead()); }
chunk_t* chunk_get_tail(void) { return(g_cl.GetTail()); }


bool are_corresponding(chunk_t* chunk1, chunk_t* chunk2)
{
   return((chunk1->brace_level == chunk2->brace_level) &&
           is_ptype(chunk1, chunk2->ptype ) &&
           are_same_pp(chunk2, chunk1     ) );
}


chunk_t* chunk_dup(const chunk_t* const pc_in)
{
   chunk_t* const pc = new chunk_t; /* Allocate a new chunk */
   if (is_invalid(pc))
   {
      LOG_FMT(LERR, "Failed to allocate memory\n");
      exit(EXIT_FAILURE);
   }

   /* Copy all fields and then init the entry */
   *pc = *pc_in;
   g_cl.InitEntry(pc);

   return(pc);
}


static void chunk_log_msg(chunk_t* chunk, const log_sev_t log, const char* str)
{
   LOG_FMT(log, "%s %u:%u '%s' [%s]",
           str, chunk->orig_line, chunk->orig_col, chunk->text(),
           get_token_name(chunk->type));
}


static void chunk_log(chunk_t* pc, const char* text)
{
   if ((is_valid(pc)                          ) &&
       (cpd.unc_stage != unc_stage_e::TOKENIZE) &&
       (cpd.unc_stage != unc_stage_e::CLEANUP ) )
   {
      const log_sev_t log = LCHUNK;
      chunk_t* prev = chunk_get_prev(pc);
      chunk_t* next = chunk_get_next(pc);

      chunk_log_msg(pc, log, text);

      if (are_valid(prev, next)) { chunk_log_msg(prev, log, " @ between");
                                   chunk_log_msg(next, log, " and"      ); }
      else if (is_valid(next))   { chunk_log_msg(next, log, " @ before" ); }
      else if (is_valid(prev))   { chunk_log_msg(prev, log, " @ after"  ); }

      LOG_FMT(log, " stage=%d", (int32_t)cpd.unc_stage);
      log_func_stack_inline(log);
   }
}


static chunk_t* chunk_add(const chunk_t* pc_in, chunk_t* ref, const dir_e pos)
{
   chunk_t* pc = chunk_dup(pc_in);
   if (is_valid(pc))
   {
      switch(pos)
      {
         case(dir_e::AFTER ): (is_valid(ref)) ? g_cl.AddAfter (pc, ref) : g_cl.AddTail(pc); break;
         case(dir_e::BEFORE): (is_valid(ref)) ? g_cl.AddBefore(pc, ref) : g_cl.AddTail(pc); break; // \todo should be AddHead but tests fail
         default:              /* invalid position indication */                            break;
      }
      chunk_log(pc, "chunk_add");
   }
   return(pc);
}


chunk_t* chunk_add_after(const chunk_t* pc_in, chunk_t* ref)
{
   return(chunk_add(pc_in, ref, dir_e::AFTER));
}


chunk_t* chunk_add_before(const chunk_t* pc_in, chunk_t* ref)
{
   return(chunk_add(pc_in, ref, dir_e::BEFORE));
}


void chunk_del(chunk_t* pc)
{
   chunk_log(pc, "chunk_del");
   g_cl.Pop(pc);
   delete pc;
}


void chunk_move_after(chunk_t* pc_in, chunk_t* ref)
{
   LOG_FUNC_ENTRY();
   if(are_valid(pc_in, ref))
   {
      g_cl.Pop     (pc_in     );
      g_cl.AddAfter(pc_in, ref);

      /* HACK: Adjust the original column */
      pc_in->column       = ref->column + space_col_align(ref, pc_in);
      pc_in->orig_col     = pc_in->column;
      pc_in->orig_col_end = pc_in->orig_col + pc_in->len();
   }
}


chunk_t* get_next_opening_vbrace(chunk_t* pc, const scope_e scope)
{
   return (chunk_search(pc, is_opening_vbrace, scope, dir_e::AFTER, true));
}


chunk_t* get_next_closing_vbrace(chunk_t* pc, const scope_e scope)
{
   return (chunk_search(pc, is_closing_vbrace, scope, dir_e::AFTER, true));
}


chunk_t* get_prev_non_pp(chunk_t* pc, const scope_e scope)
{
   return (chunk_search(pc, is_preproc, scope, dir_e::BEFORE, false));
}


chunk_t* get_prev_fparen_open(chunk_t* pc, const scope_e scope)
{
   return (chunk_search(pc, is_fparen_open, scope, dir_e::BEFORE, true));
}


chunk_t* get_next_function(chunk_t* pc, const scope_e scope)
{
   return (chunk_search(pc, chunk_is_function, scope, dir_e::AFTER, true));
}


chunk_t* get_next_class(chunk_t* pc)
{
   return(chunk_get_next(chunk_search_type(pc, CT_CLASS)));
}


chunk_t* get_prev_category(chunk_t* pc)
{
   return(chunk_search_type(pc, CT_OC_CATEGORY, scope_e::ALL, dir_e::BEFORE));
}


chunk_t* get_next_scope(chunk_t* pc)
{
   return(chunk_search_type(pc, CT_OC_SCOPE));
}


chunk_t* get_prev_oc_class(chunk_t* pc)
{
   return(chunk_search_type(pc, CT_OC_CLASS, scope_e::ALL, dir_e::BEFORE));
}


chunk_t* get_next_nl(chunk_t* cur, const scope_e scope)
{
   return(chunk_search(cur, is_nl, scope, dir_e::AFTER, true));
}


chunk_t* get_prev_nl(chunk_t* cur, const scope_e scope)
{
   return(chunk_search(cur, is_nl, scope, dir_e::BEFORE, true));
}


chunk_t* get_prev_comma(chunk_t* cur, const scope_e scope, const bool cond)
{
   return(chunk_search(cur, is_comma, scope, dir_e::BEFORE, cond));
}


chunk_t* get_next_nnl(chunk_t* cur, const scope_e scope)
{
   return(chunk_search(cur, is_nl, scope, dir_e::AFTER, false));
}


chunk_t* get_prev_nnl(chunk_t* cur, const scope_e scope)
{
   return(chunk_search(cur, is_nl, scope, dir_e::BEFORE, false));
}


chunk_t* get_next_ncnl(chunk_t* cur, const scope_e scope)
{
   return(chunk_search(cur, is_cmt_or_nl, scope, dir_e::AFTER, false));
}


chunk_t* get_next_ncnlnp(chunk_t* cur, const scope_e scope)
{
   return(get_ncnlnp(cur, scope, dir_e::AFTER));
}


chunk_t* get_prev_ncnlnp(chunk_t* cur, const scope_e scope)
{
   return(get_ncnlnp(cur, scope, dir_e::BEFORE));
}


chunk_t* get_next_nblank(chunk_t* cur, const scope_e scope)
{
   return(chunk_search(cur, is_cmt_nl_or_blank, scope, dir_e::AFTER, false));
}


chunk_t* get_prev_nblank(chunk_t* cur, const scope_e scope)
{
   return(chunk_search(cur, is_cmt_nl_or_blank, scope, dir_e::BEFORE, false));
}


chunk_t* get_next_nc(chunk_t* cur, const scope_e scope)
{
   return(chunk_search(cur, is_cmt, scope, dir_e::AFTER, false));
}


chunk_t* get_next_nisq(chunk_t* cur, const scope_e scope)
{
   return(chunk_search(cur, is_bal_square, scope, dir_e::AFTER, false));
}


chunk_t* get_prev_ncnl(chunk_t* cur, const scope_e scope)
{
   return(chunk_search(cur, is_cmt_or_nl, scope, dir_e::BEFORE, false));
}


chunk_t* get_prev_nc(chunk_t* cur, const scope_e scope)
{
   return(chunk_search(cur, is_cmt, scope, dir_e::BEFORE, false));
}


chunk_t* get_next_nvb(chunk_t* cur, const scope_e scope)
{
   return(chunk_search(cur, is_vbrace, scope, dir_e::AFTER, false));
}


chunk_t* get_prev_nvb(chunk_t* cur, const scope_e scope)
{
   return(chunk_search(cur, is_vbrace, scope, dir_e::BEFORE, false));
}


chunk_t* get_next_nptr(chunk_t* cur, const scope_e scope)
{
   return(chunk_search(cur, is_ptr, scope, dir_e::AFTER, false));
}


chunk_t* get_next_type(chunk_t* cur, const c_token_t type, const int32_t level,
      const scope_e scope)
{
   return(chunk_search_typelevel(cur, type, scope, dir_e::AFTER, level));
}


chunk_t* get_prev_type(chunk_t* cur, const c_token_t type, const int32_t level,
      const scope_e scope)
{
   return(chunk_search_typelevel(cur, type, scope, dir_e::BEFORE, level));
}


chunk_t* get_next_str(chunk_t* cur, const char* str, const uint32_t len,
                      const int32_t level, const scope_e scope)
{
   return(chunk_search_str(cur, str, len, scope, dir_e::AFTER, level));
}


<<<<<<< HEAD
chunk_t* get_prev_str(chunk_t* cur, const char* str, const uint32_t len,
                      const int32_t level, const scope_e scope)
=======
bool chunk_is_last_on_line(chunk_t &pc)  //TODO: pc should be const here
{
   // check if pc is the very last chunk of the file
   const auto *end = chunk_get_tail();

   if (&pc == end)
   {
      return(true);
   }

   // if the next chunk is a newline then pc is the last chunk on its line
   const auto *next = chunk_get_next(&pc);
   if (next != nullptr && next->type == CT_NEWLINE)
   {
      return(true);
   }

   return(false);
}


// TODO: this function needs some cleanup
void chunk_swap_lines(chunk_t *pc1, chunk_t *pc2)
>>>>>>> d723b921
{
   return(chunk_search_str(cur, str, len, scope, dir_e::BEFORE, level));
}


bool is_newline_between(chunk_t* start, chunk_t* end)
{
   for (chunk_t* pc = start; pc != end; pc = chunk_get_next(pc))
   {
      retval_if(is_nl(pc), true);
   }
   return(false);
}


void swap_chunks(chunk_t* pc1, chunk_t* pc2)
{
   g_cl.Swap(pc1, pc2);
}


void swap_lines(chunk_t* pc1, chunk_t* pc2)
{
   /* to swap lines we need to find the first chunk of the lines */
   pc1 = get_first_on_line(pc1);
   pc2 = get_first_on_line(pc2);

   return_if(are_invalid(pc1, pc2) || (pc1 == pc2));

   /* Example start:
    * ? - start1 - a1 - b1 - nl1 - ? - ref2 - start2 - a2 - b2 - nl2 - ?
    *      ^- pc1                              ^- pc2 */
   chunk_t* ref2 = chunk_get_prev(pc2);

   /* Move the line started at pc2 before pc1 */
   while (is_valid(pc2) && !is_nl(pc2))
   {
      chunk_t* tmp = chunk_get_next(pc2);
      g_cl.Pop(pc2);
      g_cl.AddBefore(pc2, pc1);
      pc2 = tmp;
   }

   /* Should now be:
    * ? - start2 - a2 - b2 - start1 - a1 - b1 - nl1 - ? - ref2 - nl2 - ?
    *                         ^- pc1                              ^- pc2 */

   /* Now move the line started at pc1 after ref2 */
   while (is_valid(pc1) && !is_nl(pc1))
   {
      chunk_t* tmp = chunk_get_next(pc1);
      g_cl.Pop(pc1);
      if (is_valid(ref2)){ g_cl.AddAfter(pc1, ref2); }
      else               { g_cl.AddHead (pc1);       }
      ref2 = pc1;
      pc1  = tmp;
   }

   /* Should now be:
    * ? - start2 - a2 - b2 - nl1 - ? - ref2 - start1 - a1 - b1 - nl2 - ?
    *                         ^- pc1                              ^- pc2 */

   /* pc1 and pc2 should be the newlines for their lines. swap the chunks
    * and the nl_count so that the spacing remains the same. */
   if (are_valid(pc1, pc2))
   {
      SWAP(pc1->nl_count, pc2->nl_count);
      swap_chunks(pc1, pc2);
   }
}


static void set_chunk(chunk_t* pc, c_token_t token, log_sev_t val, const char* str)
{
   LOG_FUNC_ENTRY();
   return_if(is_invalid(pc));

   c_token_t*       what; /* object to update */
   const c_token_t* newt; /* new value for chunk type */
   const c_token_t* newp; /* new value for chunk parent */
   switch (val)
   {
      case (LSETTYP): what = &pc->type;  newt = &token;    newp = &pc->ptype; break;
      case (LSETPAR): what = &pc->ptype; newt = &pc->type; newp = &token;     break;
      default:  /* unexpected type */ return;
   }

   if (*what != token)
   {
      LOG_FMT(val, "set %s: %u:%u '%s' %s:%s => %s:%s",
              str, pc->orig_line, pc->orig_col, pc->text(),
              get_token_name(pc->type), get_token_name(pc->ptype),
              get_token_name(*newt), get_token_name(*newp));
      log_func_stack_inline(val);
      *what = token;
   }
}


void set_type(chunk_t* pc, const c_token_t type)
{
   LOG_FUNC_CALL();
   set_chunk(pc, type, LSETTYP, "chunk_type");
}


void set_ptype(chunk_t* pc, const c_token_t type)
{
   LOG_FUNC_CALL();
   set_chunk(pc, type, LSETPAR, "chunk_parent");
}


void set_type_and_ptype(chunk_t* pc, const c_token_t type, const c_token_t parent)
{
   set_type (pc, type  );
   set_ptype(pc, parent);
}


void set_type_and_flag(chunk_t* pc, const c_token_t type, const uint64_t flag)
{
   set_type (pc, type);
   set_flags(pc, flag);
}


void set_ptype_and_flag(chunk_t* pc, const c_token_t type, const uint64_t flag)
{
   set_ptype(pc, type);
   set_flags(pc, flag);
}


uint64_t get_flags(chunk_t* pc, const uint64_t mask)
{
   return(pc->flags & mask);
}


void set_flags(chunk_t* pc, const uint64_t set_bits)
{
   LOG_FUNC_CALL();
   update_flags(pc, 0, set_bits);
}


void clr_flags(chunk_t* pc, const uint64_t clr_bits)
{
   LOG_FUNC_CALL();
   update_flags(pc, clr_bits, 0);
}


void update_flags(chunk_t* pc, const uint64_t clr_bits, const uint64_t set_bits)
{
   LOG_FUNC_ENTRY();
   return_if(is_invalid(pc));

   const uint64_t new_flags = (pc->flags & ~clr_bits) | set_bits;
   if (pc->flags != new_flags)
   {
      LOG_FMT(LSETFLG, "set_chunk_flags: %016" PRIx64 "^%016" PRIx64 "=%016" PRIx64 " %u:%u '%s' %s:%s",
              pc->flags, pc->flags ^ new_flags, new_flags, pc->orig_line, pc->orig_col, pc->text(),
              get_token_name(pc->type), get_token_name(pc->ptype));
      log_func_stack_inline(LSETFLG);
      pc->flags = new_flags;
   }
}


static chunk_t* get_ncnlnp(chunk_t* cur, const scope_e scope, const dir_e dir)
{
   chunk_t* pc = cur;
   pc = (is_preproc(pc) == true) ?
        chunk_search(pc, is_cmt_or_nl_in_preproc, scope, dir, false) :
        chunk_search(pc, is_cmt_nl_or_preproc,    scope, dir, false);
   return(pc);
}


bool is_forin(chunk_t* pc)
{
   if (is_lang(LANG_OC) && (is_type(pc, CT_SPAREN_OPEN)) )
   {
      chunk_t* prev = get_prev_ncnl(pc);
      if(is_type(prev, CT_FOR))
      {
         chunk_t* next = pc;
         while(not_type(next, CT_IN, CT_SPAREN_CLOSE))
         {
            next = get_next_ncnl(next);
            retval_if(is_type(next, CT_IN), true);
         }
      }
   }
   return(false);
}


bool is_if_else_elseif(const chunk_t* const pc) { return is_ptype(pc, CT_IF, CT_ELSE, CT_ELSEIF); }
bool is_for           (const chunk_t* const pc) { return is_ptype(pc, CT_FOR                   ); }
bool is_do            (const chunk_t* const pc) { return is_ptype(pc, CT_DO                    ); }
bool is_while         (const chunk_t* const pc) { return is_ptype(pc, CT_WHILE                 ); }
bool is_using         (const chunk_t* const pc) { return is_ptype(pc, CT_USING_STMT            ); }
bool is_fct           (const chunk_t* const pc) { return is_ptype(pc, CT_FUNC_DEF              ); }


bool is_type_and_ptype(const chunk_t* const pc, const c_token_t type,
                                                const c_token_t ptype)
{
   return(is_valid(pc) && (pc->type  == type ) &&
                          (pc->ptype == ptype) );
}


bool is_type_and_not_ptype(const chunk_t* const pc, const c_token_t type,
                                                    const c_token_t ptype)
{
   return(is_valid(pc) && (pc->type  == type ) &&
                          (pc->ptype != ptype) );
}


bool any_is_type(const chunk_t* const pc1,
                 const chunk_t* const pc2, const c_token_t type)
{
   return(is_type(pc1, type) ||
          is_type(pc2, type) );
}


bool any_is_type(const chunk_t* pc1, const c_token_t type1,
                 const chunk_t* pc2, const c_token_t type2)
{
   return(is_type(pc1, type1) ||
          is_type(pc2, type2) );
}


bool are_types(const chunk_t* const pc1,
               const chunk_t* const pc2, const c_token_t type)
{
   return(is_type(pc1, type) &&
          is_type(pc2, type) );
}


bool are_ptypes(const chunk_t* const pc1,
                const chunk_t* const pc2, const c_token_t type)
{
   return(is_ptype(pc1, type) &&
          is_ptype(pc2, type) );
}


bool are_types(const chunk_t* pc1, const c_token_t type1,
               const chunk_t* pc2, const c_token_t type2)
{
   return(is_type(pc1, type1) &&
          is_type(pc2, type2) );
}


bool are_ptypes(const chunk_t* pc1, const c_token_t type1,
                const chunk_t* pc2, const c_token_t type2)
{
   return(is_ptype(pc1, type1) &&
          is_ptype(pc2, type2) );
}


bool is_type(const c_token_t token, const c_token_t type)
{
   return(token == type);
}


bool is_type(const c_token_t token, const c_token_t type1,
                                    const c_token_t type2)
{
   return((token == type1) || (token == type2));
}


bool is_type(const c_token_t token, const c_token_t type1,
             const c_token_t type2, const c_token_t type3)
{
   return((token == type1) || (token == type2) || (token == type3));
}


bool not_type(const c_token_t token, const c_token_t type)
{
   return(token != type);
}


bool not_type(const c_token_t token, const c_token_t type1,
                                     const c_token_t type2)
{
   return((token != type1) && (token != type2));
}


bool not_type(const c_token_t token, const c_token_t type1,
              const c_token_t type2, const c_token_t type3)
{
   return((token != type1) && (token != type2) && (token != type3));
}


#if 0
// use variadic template to unify overloaded and variadic functions
template<typename T>
bool nis_type(const chunk_t* const pc, const T type)
{
   retval_if(is_invalid(pc), false);
   return(pc->type == type);
}


template<typename T, typename... Args>
bool nis_type(const chunk_t* const pc, const T type, Args...args)
{
   return (pc->type == type) && nis_type(pc, args...);
}
#endif


bool is_type(const chunk_t* const pc, const c_token_t type)
{
#if 0
   return nis_type(pc, type);
#else
   return(is_valid(pc) && (pc->type == type));
#endif
}


bool is_type(const chunk_t* const pc, const c_token_t type1,
                                      const c_token_t type2)
{
#if 0
   return nis_type(pc, type1, type2);
#else
   return(is_valid(pc) && ((pc->type == type1) || (pc->type == type2)));
#endif
}


bool is_type(const chunk_t* const pc, const c_token_t type1,
             const c_token_t type2,   const c_token_t type3)
{
#if 0
   return nis_type(pc, type1, type2, type3);
#else
   retval_if(is_invalid(pc), false);
   return((pc->type == type1) ||
          (pc->type == type2) ||
          (pc->type == type3) ) ;
#endif
}


#if 1
bool is_type(const chunk_t* const pc, const c_token_t type1, const c_token_t type2,
                                      const c_token_t type3, const c_token_t type4)
{
   retval_if(is_invalid(pc), false);
   return((pc->type == type1) || (pc->type == type2) ||
          (pc->type == type3) || (pc->type == type4) );
}
#endif


bool is_ptype(const chunk_t* const pc, const c_token_t type)
{
   retval_if(is_invalid(pc), false);
   return(pc->ptype == type);
}


bool is_ptype(const chunk_t* const pc, const c_token_t type1,
                                       const c_token_t type2)
{
   retval_if(is_invalid(pc), false);
   return((pc->ptype == type1) ||
          (pc->ptype == type2) );
}


bool is_ptype(const chunk_t* const pc, const c_token_t type1,
              const c_token_t type2,   const c_token_t type3)
{
   retval_if(is_invalid(pc), false);
   return ((pc->ptype == type1) ||
           (pc->ptype == type2) ||
           (pc->ptype == type3) );
}


bool is_only_first_type(const chunk_t* pc1, const c_token_t type1,
                        const chunk_t* pc2, const c_token_t type2)
{
   return(is_type(pc1, type1) && not_type(pc2, type2));
}


bool not_type(const chunk_t* const pc, const c_token_t type)
{
   retval_if(is_invalid(pc), false);
   return(pc->type != type);
}


bool not_type(const chunk_t* const pc, const c_token_t type1,
                                       const c_token_t type2)
{
   retval_if(is_invalid(pc), false);
   return((pc->type != type1) &&
          (pc->type != type2) );
}


bool not_type(const chunk_t* const pc, const c_token_t type1,
              const c_token_t type2,   const c_token_t type3)
{
   retval_if(is_invalid(pc), false);
   return((pc->type != type1) &&
          (pc->type != type2) &&
          (pc->type != type3) );
}


bool not_ptype(const chunk_t* const pc, const c_token_t ptype)
{
   retval_if(is_invalid(pc), false);
   return(pc->ptype != ptype);
}


bool not_ptype(const chunk_t* const pc, const c_token_t ptype1,
                                        const c_token_t ptype2)
{
   retval_if(is_invalid(pc), false);
   return((pc->ptype != ptype1) &&
          (pc->ptype != ptype2) );
}


bool not_ptype(const chunk_t* const pc, const c_token_t ptype1,
               const c_token_t ptype2,  const c_token_t ptype3)
{
   retval_if(is_invalid(pc), false);
   return(is_valid(pc) && (pc->ptype != ptype1) &&
                          (pc->ptype != ptype2) &&
                          (pc->ptype != ptype3) );
}


bool is_type(const chunk_t* const pc, uint32_t count, ... )
{
   va_list args;          /* determine list of arguments ... */
   va_start(args, count); /* ... that follow after parameter count */

   bool result = false;
   if(is_valid(pc))
   {
      for( ; count != 0; --count)
      {
         c_token_t type = (c_token_t)va_arg(args, int32_t); /* get next argument */

         if(pc->type == type)
         {
            result = true;
            break;
         }
      }
   }
   va_end(args);
   return result;
}


/* todo combine with is_type */
bool is_ptype(const chunk_t* const pc, uint32_t count, ... )
{
   va_list args;          /* determine list of arguments ... */
   va_start(args, count); /* ... that follow after parameter count */

   bool result = false;
   if(is_valid(pc))
   {
      for( ; count != 0; --count)
      {
         c_token_t type = (c_token_t)va_arg(args, int32_t); /* get next argument */
         if(pc->ptype == type)
         {
            result = true;
            break;
         }
      }
   }
   va_end(args);
   return result;
}


/* \todo combine with chunk_is_not_parent_type */
bool not_type(const chunk_t* const pc, uint32_t count, ... )
{
   va_list args;          /* determine list of arguments ... */
   va_start(args, count); /* ... that follow after parameter count */

   bool result = false;
   if(is_valid(pc))
   {
      result = true;
      for( ; count != 0; --count)
      {
         c_token_t type = (c_token_t)va_arg(args, int32_t); /* get next argument */
         if(pc->type == type)
         {
           result = false;
           break;
         }
      }
   }
   va_end(args);
   return result;
}


bool not_ptype(const chunk_t* const pc, uint32_t count, ... )
{
   va_list args;          /* determine list of arguments ... */
   va_start(args, count); /* ... that follow after parameter count */

   bool result = false;
   if(is_valid(pc))
   {
      result = true;
      for( ; count != 0; --count)
      {
         c_token_t type = (c_token_t)va_arg(args, int32_t); /* get next argument */
         if(pc->ptype == type)
         {
            result = false;
            break;
         }
      }
   }
   va_end(args);
   return result;
}


bool is_type_and_flag(const chunk_t* const pc, const c_token_t type,
                                               const uint64_t  flags)
{
   return (is_valid(pc) && (pc->ptype          == type ) &&
                           (pc->flags & flags) == flags);
}


bool is_flag (const chunk_t* const pc, const uint64_t flags) { return (is_valid(pc) && (pc->flags & flags) == flags); }
bool not_flag(const chunk_t* const pc, const uint64_t flags) { return (is_valid(pc) && (pc->flags & flags) == 0    ); }


chunk_t* chunk_skip_to_match(chunk_t* cur, const scope_e scope)
{
   if(is_type(cur, 8, CT_PAREN_OPEN,  CT_SPAREN_OPEN,
                      CT_FPAREN_OPEN, CT_TPAREN_OPEN,
                      CT_BRACE_OPEN,  CT_VBRACE_OPEN,
                      CT_ANGLE_OPEN,  CT_SQUARE_OPEN))
   {
      return(get_next_type(cur, get_inverse_type(cur->type),
                                 (int32_t)cur->level, scope));
   }
   return(cur);
}


chunk_t* chunk_skip_to_match_rev(chunk_t* cur, const scope_e scope)
{
   if(is_type(cur, 8, CT_PAREN_CLOSE,  CT_SPAREN_CLOSE,
                      CT_FPAREN_CLOSE, CT_TPAREN_CLOSE,
                      CT_BRACE_CLOSE,  CT_VBRACE_CLOSE,
                      CT_ANGLE_CLOSE,  CT_SQUARE_CLOSE))
   {
      return(get_prev_type(cur, get_inverse_type(cur->type),
                                 (int32_t)cur->level, scope));
   }
   return(cur);
}


bool chunk_is_function(const chunk_t* const pc)
{
   return(is_type(pc, 5, CT_FUNC_CLASS_DEF,   CT_FUNC_PROTO,
                         CT_FUNC_CLASS_PROTO, CT_FUNC_DEF,
                         CT_OC_MSG_DECL));
}


bool is_cmt(const chunk_t* const pc)
{
   return(is_type(pc, CT_COMMENT_MULTI, CT_COMMENT, CT_COMMENT_CPP));
}


bool is_nl(const chunk_t* const pc)
{
   return(is_type(pc, CT_NEWLINE, CT_NL_CONT));
}


bool is_comma(const chunk_t* const pc) { return(is_type(pc, CT_COMMA   )); }
bool is_ptr  (const chunk_t* const pc) { return(is_type(pc, CT_PTR_TYPE)); }


bool chunk_empty(const chunk_t* const pc)
{
   return(is_valid(pc) && (pc->str.size() == 0));
}


bool is_cmt_or_nl           (const chunk_t* const pc) { return(is_cmt      (pc) || is_nl       (pc)); }
bool is_cmt_or_nl_in_preproc(const chunk_t* const pc) { return(is_preproc  (pc) && is_cmt_or_nl(pc)); }
bool is_cmt_nl_or_preproc   (const chunk_t* const pc) { return(is_cmt_or_nl(pc) || is_preproc  (pc)); }
bool is_cmt_nl_or_blank     (const chunk_t* const pc) { return(is_cmt_or_nl(pc) || chunk_empty (pc)); }


bool is_doxygen_cmt(chunk_t* pc)
{
   retval_if(!is_cmt(pc), false);

   /* check the third character */
   const char*  sComment = pc->text();
   const size_t len      = strlen(sComment);
   retval_if((len < 3), false);
   return((sComment[2] == '/') ||
          (sComment[2] == '!') ||
          (sComment[2] == '@') );
}


bool is_bal_square(const chunk_t* const pc)
{
   return(is_type(pc, CT_SQUARE_OPEN, CT_TSQUARE, CT_SQUARE_CLOSE));
}


bool is_single_line_cmt(const chunk_t* const pc) { return(is_type(pc, CT_COMMENT, CT_COMMENT_CPP )); }
bool is_semicolon      (const chunk_t* const pc) { return(is_type(pc, CT_SEMICOLON, CT_VSEMICOLON)); }
bool chunk_is_member   (const chunk_t* const pc) { return(is_type(pc, CT_DC_MEMBER, CT_MEMBER    )); }


bool is_var_type(const chunk_t* const pc)
{
   return(is_type(pc, 8, CT_DC_MEMBER, CT_PTR_TYPE, CT_TYPE,  CT_BYREF,
                         CT_QUALIFIER, CT_STRUCT,   CT_UNION, CT_ENUM));
}


bool is_opening_brace_of_if(const chunk_t* const pc)
{
   return (is_opening_brace(pc) && is_ptype(pc, CT_IF));
}

bool is_any_brace     (const chunk_t* const pc) { return(is_rbrace(pc) || is_vbrace(pc)); }
bool is_closing_brace (const chunk_t* const pc) { return(is_type(pc, CT_BRACE_CLOSE,  CT_VBRACE_CLOSE)); }
bool is_opening_brace (const chunk_t* const pc) { return(is_type(pc, CT_BRACE_OPEN,   CT_VBRACE_OPEN )); }
bool is_rbrace        (const chunk_t* const pc) { return(is_type(pc, CT_BRACE_CLOSE,  CT_BRACE_OPEN  )); }
bool is_vbrace        (const chunk_t* const pc) { return(is_type(pc, CT_VBRACE_CLOSE, CT_VBRACE_OPEN )); }
bool is_opening_vbrace(const chunk_t* const pc) { return(is_type(pc,                  CT_VBRACE_OPEN )); }
bool is_opening_rbrace(const chunk_t* const pc) { return(is_type(pc,                  CT_BRACE_OPEN  )); }
bool is_closing_rbrace(const chunk_t* const pc) { return(is_type(pc, CT_BRACE_CLOSE                  )); }
bool is_closing_vbrace(const chunk_t* const pc) { return(is_type(pc, CT_VBRACE_CLOSE                 )); }


bool is_fparen_open(const chunk_t* const pc)
{
   return(is_type(pc, CT_FPAREN_OPEN));
}


bool is_paren_open(const chunk_t* const pc)
{
   return(is_type(pc, CT_PAREN_OPEN,  CT_SPAREN_OPEN,
                      CT_TPAREN_OPEN, CT_FPAREN_OPEN));
}


bool is_paren_close(const chunk_t* const pc)
{
   return(is_type(pc, CT_PAREN_CLOSE,  CT_SPAREN_CLOSE,
                      CT_TPAREN_CLOSE, CT_FPAREN_CLOSE));
}


bool is_str(chunk_t* pc, const char* str)
{
   retval_if(ptrs_are_invalid(pc, str), false);
   uint32_t len = strlen(str);
   return((pc->str.size() == len) && /* string length has to be equal */
          (memcmp(pc->text(), str, len) == 0) ); /* strings are equal considering case */
}


bool is_str_case(chunk_t* pc, const char* str)
{
   retval_if(ptrs_are_invalid(pc, str), false);
   uint32_t len = strlen(str);
   return((pc->str.size() == len) && /* string length has to be equal */
          (strncasecmp(pc->text(), str, len) == 0)); /* strings are equal ignoring case */
}


bool is_word(const chunk_t* const pc)
{
   return(is_valid(pc) && (pc->str.size() >= 1u) &&
          (CharTable::IsKW1((uint32_t)pc->str[0])) );
}


bool is_addr(chunk_t* pc)
{
   if (  (is_valid(pc)           ) &&
       ( (pc->type   == CT_BYREF ) ||
        ((pc->str.size() == 1    ) &&
         (pc->str[0] == '&'      ) &&
         not_type(pc, CT_OPERATOR_VAL) )))
   {
      chunk_t* prev = chunk_get_prev(pc);

      if (is_flag(pc,   PCF_IN_TEMPLATE        ) &&
          is_type(prev, CT_COMMA, CT_ANGLE_OPEN) )
      {
//      (pos == dir_e::AFTER) ? g_cl.AddAfter(pc, ref) : g_cl.AddBefore(pc, ref);
         return(false);
      }
      return(true);
   }
   return(false);
}


bool is_star(const chunk_t* const pc)
{
   return(is_valid(pc) && (pc->str.size() == 1) &&
          (pc->str[0] == '*'            ) &&
          (pc->type   != CT_OPERATOR_VAL) );
}


/* ms compilers for C++/CLI and WinRT use '^' instead of '*'
 * for marking up reference types vs pointer types */
bool is_msref(const chunk_t* const pc)
{
   return(is_lang(LANG_CPP       ) &&
          (is_valid(pc)               ) &&
          (pc->str.size() == 1        ) &&
          (pc->str[0] == '^'          ) &&
          not_type(pc, CT_OPERATOR_VAL) );
}


bool is_ptr_operator(chunk_t* pc)
{
   return(is_star (pc) ||
          is_addr (pc) ||
          is_msref(pc) );
}


bool is_preproc(const chunk_t* const pc)
{
   return(is_flag(pc, PCF_IN_PREPROC));
}


bool is_no_preproc_type(const chunk_t* const pc)
{
   return ((pc->type < CT_PP_DEFINE) ||
           (pc->type > CT_PP_OTHER ) );
}


bool are_same_pp(const chunk_t* const pc1, const chunk_t* const pc2)
{
   return are_valid(pc1, pc2) && (is_preproc(pc1) == is_preproc(pc2));
}


bool are_different_pp(const chunk_t* const pc1, const chunk_t* const pc2)
{
   return( are_valid(pc1, pc2) &&
          (is_flag(pc1, PCF_IN_PREPROC) != is_flag(pc2, PCF_IN_PREPROC)));
}


bool is_safe_to_del_nl(chunk_t* nl)
{
   chunk_t* tmp = chunk_get_prev(nl);
   return (is_type(tmp, CT_COMMENT_CPP)) ?
    false : are_same_pp(chunk_get_prev(nl), chunk_get_next(nl));
}<|MERGE_RESOLUTION|>--- conflicted
+++ resolved
@@ -384,6 +384,27 @@
 }
 
 
+bool chunk_is_last_on_line(chunk_t &pc)  //TODO: pc should be const here
+{
+   // check if pc is the very last chunk of the file
+   const auto *end = chunk_get_tail();
+
+   if (&pc == end)
+   {
+      return(true);
+   }
+
+   // if the next chunk is a newline then pc is the last chunk on its line
+   const auto *next = chunk_get_next(&pc);
+   if (next != nullptr && next->type == CT_NEWLINE)
+   {
+      return(true);
+   }
+
+   return(false);
+}
+
+
 chunk_t* chunk_get(chunk_t* cur, const scope_e scope, const dir_e dir)
 {
    retval_if(is_invalid(cur), cur);
@@ -707,34 +728,8 @@
 }
 
 
-<<<<<<< HEAD
 chunk_t* get_prev_str(chunk_t* cur, const char* str, const uint32_t len,
                       const int32_t level, const scope_e scope)
-=======
-bool chunk_is_last_on_line(chunk_t &pc)  //TODO: pc should be const here
-{
-   // check if pc is the very last chunk of the file
-   const auto *end = chunk_get_tail();
-
-   if (&pc == end)
-   {
-      return(true);
-   }
-
-   // if the next chunk is a newline then pc is the last chunk on its line
-   const auto *next = chunk_get_next(&pc);
-   if (next != nullptr && next->type == CT_NEWLINE)
-   {
-      return(true);
-   }
-
-   return(false);
-}
-
-
-// TODO: this function needs some cleanup
-void chunk_swap_lines(chunk_t *pc1, chunk_t *pc2)
->>>>>>> d723b921
 {
    return(chunk_search_str(cur, str, len, scope, dir_e::BEFORE, level));
 }
