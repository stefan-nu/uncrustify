--- conflicted
+++ resolved
@@ -69,17 +69,6 @@
  * @retval NULL    - no requested chunk was found or invalid parameters provided
  * @retval chunk_t - pointer to the found chunk
  */
-<<<<<<< HEAD
-static chunk_t
-*chunk_search(chunk_t       *cur,           /**< [in] chunk to start search at */
-              const check_t check_fct,      /**< [in] compare function */
-              const nav_t   nav = CNAV_ALL, /**< [in] code parts to consider for search */
-              const loc_t   dir = AFTER,    /**< [in] search direction */
-              const bool    cond = true     /**< [in] success condition */
-              );
-
-
-=======
 static chunk_t *chunk_search(
    chunk_t       *cur,           /**< [in] chunk to start search at */
    const check_t check_fct,      /**< [in] compare function */
@@ -89,7 +78,6 @@
 );
 
 
->>>>>>> 90ced66f
 /**
  * \brief search a chunk of a given category in a chunk list
  *
@@ -101,23 +89,6 @@
  * @retval NULL    - no chunk found or invalid parameters provided
  * @retval chunk_t - pointer to the found chunk
  */
-<<<<<<< HEAD
-static chunk_t
-*chunk_search_type(chunk_t         *cur,           /**< [in] chunk to start search at */
-                   const c_token_t type,           /**< [in] category to search for */
-                   const nav_t     nav = CNAV_ALL, /**< [in] code parts to consider for search */
-                   const loc_t     dir = AFTER     /**< [in] search direction */
-                   );
-
-
-chunk_t
-*chunk_search_typelevel(chunk_t   *cur,           /**< [in] chunk to start search at */
-                        c_token_t type,           /**< [in] category to search for */
-                        nav_t     nav = CNAV_ALL, /**< [in] code parts to consider for search */
-                        loc_t     dir = AFTER,    /**< [in] search direction */
-                        int       level = -1      /**< {in]  */
-                        );
-=======
 static chunk_t *chunk_search_type(
    chunk_t         *cur,           /**< [in] chunk to start search at */
    const c_token_t type,           /**< [in] category to search for */
@@ -144,7 +115,6 @@
    loc_t     dir = AFTER,    /**< [in] search direction */
    int       level = -1      /**< {in]  */
 );
->>>>>>> 90ced66f
 
 
 /**
@@ -156,42 +126,6 @@
  * @retval NULL    - no chunk found or invalid parameters provided
  * @retval chunk_t - pointer to the found chunk
  */
-<<<<<<< HEAD
-static chunk_t
-*chunk_get_ncnlnp(chunk_t     *cur,           /**< [in] chunk to start search at */
-                  const nav_t nav = CNAV_ALL, /**< [in] code parts to consider for search */
-                  const loc_t dir = AFTER     /**< [in] search direction */
-                  );
-
-
-/**
- * \brief tbd
- *
- * @return
- */
-chunk_t
-*chunk_search_str(chunk_t    *cur,  /**< [in] chunk to start search at */
-                  const char *str,  /**< {in]  */
-                  nav_t      nav,   /**< [in] code parts to consider for search */
-                  loc_t      dir,   /**< [in] search direction */
-                  int        level, /**< {in]  */
-                  size_t     len    /**< {in]  */
-                  );
-
-
-/**
- * \brief  Add a copy after the given chunk.
- *
- * If ref is NULL, add at the head.
- *
- * @return tbd
- */
-static chunk_t
-*chunk_add(const chunk_t *pc_in,     /**< {in] chunk to add to list */
-           chunk_t       *ref,       /**< [in] insert position in list */
-           const loc_t   pos = AFTER /**< [in] insert before or after */
-           );
-=======
 static chunk_t *chunk_get_ncnlnp(
    chunk_t     *cur,           /**< [in] chunk to start search at */
    const nav_t nav = CNAV_ALL, /**< [in] code parts to consider for search */
@@ -232,7 +166,6 @@
    chunk_t       *ref,       /**< [in] insert position in list */
    const loc_t   pos = AFTER /**< [in] insert before or after */
 );
->>>>>>> 90ced66f
 
 
 /**
@@ -243,19 +176,10 @@
  *
  * @return pointer to chunk search function
  */
-<<<<<<< HEAD
-static search_t
-select_search_fct(const loc_t dir = AFTER /**< [in] search direction */
-                  );
-
-
-static void chunk_log(chunk_t *pc, const char *text);
-=======
 static search_t select_search_fct(
    const loc_t dir = AFTER /**< [in] search direction */
 );
 
->>>>>>> 90ced66f
 
 static void chunk_log(
    chunk_t    *pc,
@@ -263,8 +187,6 @@
 );
 
 
-<<<<<<< HEAD
-=======
 static bool is_expected_type_and_level(
    chunk_t   *pc,
    c_token_t type,
@@ -279,7 +201,6 @@
    size_t     len
 );
 
->>>>>>> 90ced66f
 
 static search_t select_search_fct(const loc_t dir)
 {
@@ -302,20 +223,12 @@
 static void set_chunk(chunk_t *pc, c_token_t token, log_sev_t what, const char *str);
 
 
-<<<<<<< HEAD
+ChunkList_t g_cl; /** global chunk list */
+
+
 static chunk_t
 *chunk_search_type(chunk_t *cur, const c_token_t type, const nav_t nav, const loc_t dir)
 {
-   /* Depending on the parameter dir the search function searches
-    * in forward or backward direction */
-=======
-ChunkList_t g_cl; /** global chunk list */
-
-
-static chunk_t
-*chunk_search_type(chunk_t *cur, const c_token_t type, const nav_t nav, const loc_t dir)
-{
->>>>>>> 90ced66f
    const search_t search_function = select_search_fct(dir);
    chunk_t        *pc             = cur;
 
@@ -330,35 +243,12 @@
 
 chunk_t *chunk_search_typelevel(chunk_t *cur, c_token_t type, nav_t nav, loc_t dir, int level)
 {
-<<<<<<< HEAD
-   return(((pc->type == type) &&            /* the type is as expected and */
-           ((pc->level == (size_t)level) || /* the level is as expected or */
-            (level < 0))));                 /* we don't care about the level */
-}
-
-
-chunk_t *chunk_search_typelevel(chunk_t *cur, c_token_t type, nav_t nav, loc_t dir, int level)
-{
-   /* Depending on the parameter dir the search function searches
-    * in forward or backward direction */
-=======
->>>>>>> 90ced66f
    const search_t search_function = select_search_fct(dir);
    chunk_t        *pc             = cur;
 
    do                                /* loop over the chunk list */
    {
       pc = search_function(pc, nav); /* in either direction while */
-<<<<<<< HEAD
-#ifdef DEBUG
-      if (pc != NULL)
-      {
-         LOG_FMT(LCHUNK, "%s(%d): pc: %s, type is %s, orig_line=%zu, orig_col=%zu\n",
-                 __func__, __LINE__, pc->text(), get_token_name(pc->type), pc->orig_line, pc->orig_col);
-      }
-#endif
-=======
->>>>>>> 90ced66f
    } while ((pc != NULL) &&          /* the end of the list was not reached yet */
             (is_expected_type_and_level(pc, type, level) == false));
    return(pc);                       /* the latest chunk is the searched one */
@@ -367,20 +257,6 @@
 
 chunk_t *chunk_search_str(chunk_t *cur, const char *str, nav_t nav, loc_t dir, int level, size_t len)
 {
-<<<<<<< HEAD
-   return(((pc->len() == len) &&                  /* the length is as expected and */
-           (memcmp(str, pc->text(), len) == 0) && /* the strings equals */
-           ((pc->level == (size_t)level) ||       /* the level is as expected or */
-            (level < 0))));                       /* we don't care about the level */
-}
-
-
-chunk_t *chunk_search_str(chunk_t *cur, const char *str, nav_t nav, loc_t dir, int level, size_t len)
-{
-   /* Depending on the parameter dir the search function searches
-    * in forward or backward direction */
-=======
->>>>>>> 90ced66f
    const search_t search_function = select_search_fct(dir);
    chunk_t        *pc             = cur;
 
@@ -393,32 +269,10 @@
 }
 
 
-<<<<<<< HEAD
-/* \todo the following function shall be made similar to the search functions */
-chunk_t *chunk_first_on_line(chunk_t *pc)
-{
-   chunk_t *first = pc;
-
-   while (((pc = chunk_get_prev(pc)) != NULL) && !chunk_is_newline(pc))
-   {
-      first = pc;
-   }
-
-   return(first);
-}
-
-
-=======
->>>>>>> 90ced66f
 static chunk_t
 *chunk_search(chunk_t *cur, const check_t check_fct, const nav_t nav,
               const loc_t dir, const bool cond)
 {
-<<<<<<< HEAD
-   /* Depending on the parameter dir the search function searches
-    * in forward or backward direction */
-=======
->>>>>>> 90ced66f
    const search_t search_function = select_search_fct(dir);
    chunk_t        *pc             = cur;
 
@@ -431,8 +285,6 @@
 }
 
 
-<<<<<<< HEAD
-=======
 static bool is_expected_type_and_level(chunk_t *pc, c_token_t type, int level)
 {
    return ((pc->type  ==          type ) && /* the type is as expected and */
@@ -464,22 +316,14 @@
 }
 
 
->>>>>>> 90ced66f
 /* \todo maybe it is better to combine chunk_get_next and chunk_get_prev
  * into a common function However this should be done with the preprocessor
  * to avoid addition check conditions that would be evaluated in the
  * while loop of the calling function */
 chunk_t *chunk_get_next(chunk_t *cur, nav_t nav)
 {
-<<<<<<< HEAD
-   if (cur == NULL)
-   {
-      return(cur);
-   }
-=======
    if (cur == NULL) { return(cur); }
 
->>>>>>> 90ced66f
    chunk_t *pc = g_cl.GetNext(cur);
    if ((pc == NULL) || (nav == CNAV_ALL))
    {
@@ -505,15 +349,8 @@
 
 chunk_t *chunk_get_prev(chunk_t *cur, nav_t nav)
 {
-<<<<<<< HEAD
-   if (cur == NULL)
-   {
-      return(cur);
-   }
-=======
    if (cur == NULL) { return(cur); }
 
->>>>>>> 90ced66f
    chunk_t *pc = g_cl.GetPrev(cur);
    if ((pc == NULL) || (nav == CNAV_ALL))
    {
@@ -610,18 +447,6 @@
 static chunk_t *chunk_add(const chunk_t *pc_in, chunk_t *ref, const loc_t pos)
 {
    chunk_t *pc = chunk_dup(pc_in);
-<<<<<<< HEAD
-
-   if (pc != NULL)
-   {
-      if (ref != NULL) /* ref is a valid chunk */
-      {
-         (pos == AFTER) ? g_cl.AddAfter(pc, ref) : g_cl.AddBefore(pc, ref);
-      }
-      else /* ref == NULL */
-      {
-         (pos == AFTER) ? g_cl.AddHead(pc) : g_cl.AddTail(pc);
-=======
    if (pc != NULL)
    {
       switch(pos)
@@ -629,7 +454,6 @@
          case(AFTER):  (ref != NULL) ? g_cl.AddAfter (pc, ref) : g_cl.AddTail(pc); break;
          case(BEFORE): (ref != NULL) ? g_cl.AddBefore(pc, ref) : g_cl.AddTail(pc); break; // should be AddHead but tests fail
          default:      /* invalid position indication */                           break;
->>>>>>> 90ced66f
       }
       chunk_log(pc, "chunk_add");
    }
@@ -868,11 +692,7 @@
 #endif
       chunk_swap(pc1, pc2);
    }
-<<<<<<< HEAD
-} // chunk_swap_lines
-=======
-}
->>>>>>> 90ced66f
+}
 
 
 static void set_chunk(chunk_t *pc, c_token_t token, log_sev_t what, const char *str)
@@ -914,8 +734,6 @@
 
 
 void set_chunk_type(chunk_t *pc, c_token_t tt)
-<<<<<<< HEAD
-=======
 {
    LOG_FUNC_CALL();
    set_chunk(pc, tt, LSETTYP, "set_chunk_type");
@@ -964,56 +782,6 @@
 
 
 static chunk_t *chunk_get_ncnlnp(chunk_t *cur, const nav_t nav, const loc_t dir)
->>>>>>> 90ced66f
-{
-   LOG_FUNC_CALL();
-   set_chunk(pc, tt, LSETTYP, "set_chunk_type");
-}
-
-
-void set_chunk_parent(chunk_t *pc, c_token_t pt)
-{
-   LOG_FUNC_CALL();
-   set_chunk(pc, pt, LSETPAR, "set_chunk_parent");
-}
-
-
-<<<<<<< HEAD
-void chunk_flags_set(chunk_t *pc, UINT64 set_bits)
-{
-   LOG_FUNC_CALL();
-   chunk_flags_update(pc, 0, set_bits);
-}
-
-
-void chunk_flags_clr(chunk_t *pc, UINT64 clr_bits)
-{
-   LOG_FUNC_CALL();
-   chunk_flags_update(pc, clr_bits, 0);
-}
-
-
-void chunk_flags_update(chunk_t *pc, UINT64 clr_bits, UINT64 set_bits)
-{
-   LOG_FUNC_ENTRY();
-
-   if (pc != NULL)
-   {
-      const UINT64 nflags = (pc->flags & ~clr_bits) | set_bits;
-      if (pc->flags != nflags)
-      {
-         LOG_FMT(LSETFLG, "set_chunk_flags: %016" PRIx64 "^%016" PRIx64 "=%016" PRIx64 " %zu:%zu '%s' %s:%s",
-                 pc->flags, pc->flags ^ nflags, nflags,
-                 pc->orig_line, pc->orig_col, pc->text(),
-                 get_token_name(pc->type), get_token_name(pc->parent_type));
-         log_func_stack_inline(LSETFLG);
-         pc->flags = nflags;
-      }
-   }
-}
-
-
-static chunk_t *chunk_get_ncnlnp(chunk_t *cur, const nav_t nav, const loc_t dir)
 {
    chunk_t *pc = cur;
 
@@ -1022,7 +790,8 @@
         chunk_search(pc, chunk_is_comment_newline_or_preproc, nav, dir, false);
    return(pc);
 }
-=======
+
+
 #if 1
 bool chunk_is_forin(chunk_t *pc)
 {
@@ -1077,5 +846,4 @@
    }
    return(false); /* no "in" in for loop found */
 }
-#endif
->>>>>>> 90ced66f
+#endif