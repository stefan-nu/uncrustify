--- conflicted
+++ resolved
@@ -251,18 +251,7 @@
    do                                  /* loop over the chunk list */
    {
       pc = search_function(pc, scope); /* in either direction while */
-<<<<<<< HEAD
-   } while ((pc != NULL) &&          /* the end of the list was not reached yet */
-=======
-#if DEBUG
-      if (pc != nullptr)
-      {
-         LOG_FMT(LCHUNK, "%s(%d): pc: %s, type is %s, orig_line=%zu, orig_col=%zu\n",
-                 __func__, __LINE__, pc->text(), get_token_name(pc->type), pc->orig_line, pc->orig_col);
-      }
-#endif
    } while ((pc != nullptr) &&       /* the end of the list was not reached yet */
->>>>>>> eb0fc6f7
             (is_expected_type_and_level(pc, type, level) == false));
    return(pc);                       /* the latest chunk is the searched one */
 }
@@ -334,15 +323,8 @@
  * while loop of the calling function */
 chunk_t *chunk_get_next(chunk_t *cur, const scope_e scope)
 {
-<<<<<<< HEAD
-   if (cur == NULL) { return(cur); }
-
-=======
-   if (cur == nullptr)
-   {
-      return(nullptr);
-   }
->>>>>>> eb0fc6f7
+   if (cur == nullptr) { return(cur); }
+
    chunk_t *pc = g_cl.GetNext(cur);
    if ((pc == nullptr) || (scope == scope_e::ALL))
    {
@@ -353,11 +335,7 @@
       /* If in a preproc, return NULL if trying to leave */
       if ((pc->flags & PCF_IN_PREPROC) == 0)
       {
-<<<<<<< HEAD
-         return((chunk_t *)NULL);
-=======
-         return(nullptr);
->>>>>>> eb0fc6f7
+         return((chunk_t *)nullptr);
       }
       return(pc);
    }
@@ -372,15 +350,8 @@
 
 chunk_t *chunk_get_prev(chunk_t *cur, const scope_e scope)
 {
-<<<<<<< HEAD
-   if (cur == NULL) { return(cur); }
-
-=======
-   if (cur == nullptr)
-   {
-      return(nullptr);
-   }
->>>>>>> eb0fc6f7
+   if (cur == nullptr) { return(cur); }
+
    chunk_t *pc = g_cl.GetPrev(cur);
    if ((pc == nullptr) || (scope == scope_e::ALL))
    {
@@ -391,11 +362,7 @@
       /* If in a preproc, return NULL if trying to leave */
       if ((pc->flags & PCF_IN_PREPROC) == 0)
       {
-<<<<<<< HEAD
-         return((chunk_t *)NULL);
-=======
-         return(nullptr);
->>>>>>> eb0fc6f7
+         return((chunk_t *)nullptr);
       }
       return(pc);
    }
@@ -449,13 +416,9 @@
 
 static void chunk_log(chunk_t *pc, const char *text)
 {
-<<<<<<< HEAD
-   if ((pc            != NULL                 ) &&
+   if ((pc            != nullptr              ) &&
        (cpd.unc_stage != unc_stage_e::TOKENIZE) &&
        (cpd.unc_stage != unc_stage_e::CLEANUP ) )
-=======
-   if ((pc != nullptr) && (cpd.unc_stage != unc_stage_e::TOKENIZE) && (cpd.unc_stage != unc_stage_e::CLEANUP))
->>>>>>> eb0fc6f7
    {
       const log_sev_t log   = LCHUNK;
       chunk_t   *prev = chunk_get_prev(pc);
@@ -712,37 +675,15 @@
 }
 
 
-<<<<<<< HEAD
 /* \todo this function needs some cleanup */
-=======
-/* @todo the following function shall be made similar to the search functions */
-chunk_t *chunk_first_on_line(chunk_t *pc)
-{
-   chunk_t *first = pc;
-
-   while (((pc = chunk_get_prev(pc)) != nullptr) && !chunk_is_newline(pc))
-   {
-      first = pc;
-   }
-
-   return(first);
-}
-
-
-/* @todo this function needs some cleanup */
->>>>>>> eb0fc6f7
 void chunk_swap_lines(chunk_t *pc1, chunk_t *pc2)
 {
    pc1 = chunk_first_on_line(pc1);
    pc2 = chunk_first_on_line(pc2);
 
-<<<<<<< HEAD
-   if ((pc1 == NULL) ||
-       (pc2 == NULL) ||
-       (pc1 == pc2 ) )
-=======
-   if ((pc1 == nullptr) || (pc2 == nullptr) || (pc1 == pc2))
->>>>>>> eb0fc6f7
+   if ((pc1 == nullptr) ||
+       (pc2 == nullptr) ||
+       (pc1 == pc2    ) )
    {
       return;
    }
@@ -770,19 +711,8 @@
    {
       chunk_t *tmp = chunk_get_next(pc1);
       g_cl.Pop(pc1);
-<<<<<<< HEAD
-      if (ref2 != NULL) { g_cl.AddAfter(pc1, ref2); }
-      else              { g_cl.AddHead (pc1);       }
-=======
-      if (ref2 != nullptr)
-      {
-         g_cl.AddAfter(pc1, ref2);
-      }
-      else
-      {
-         g_cl.AddHead(pc1);
-      }
->>>>>>> eb0fc6f7
+      if (ref2 != nullptr) { g_cl.AddAfter(pc1, ref2); }
+      else                 { g_cl.AddHead (pc1);       }
       ref2 = pc1;
       pc1  = tmp;
    }
@@ -870,7 +800,6 @@
 
 void chunk_flags_clr(chunk_t *pc, UINT64 clr_bits)
 {
-<<<<<<< HEAD
    LOG_FUNC_CALL();
    chunk_flags_update(pc, clr_bits, 0);
 }
@@ -880,10 +809,7 @@
 {
    LOG_FUNC_ENTRY();
 
-   if (pc != NULL)
-=======
    if (pc != nullptr)
->>>>>>> eb0fc6f7
    {
       const UINT64 nflags = (pc->flags & ~clr_bits) | set_bits;
       if (pc->flags != nflags)
@@ -954,21 +880,17 @@
    return(cur);
 }
 
-<<<<<<< HEAD
 
 chunk_t *chunk_skip_to_match_rev(chunk_t *cur, scope_e scope)
 {
-   if ((cur != NULL) && ((cur->type == CT_PAREN_CLOSE ) ||
-                         (cur->type == CT_SPAREN_CLOSE) ||
-                         (cur->type == CT_FPAREN_CLOSE) ||
-                         (cur->type == CT_TPAREN_CLOSE) ||
-                         (cur->type == CT_BRACE_CLOSE ) ||
-                         (cur->type == CT_VBRACE_CLOSE) ||
-                         (cur->type == CT_ANGLE_CLOSE ) ||
-                         (cur->type == CT_SQUARE_CLOSE) ) )
-=======
-   if ((pc != nullptr) && (*where != token))
->>>>>>> eb0fc6f7
+   if ((cur != nullptr) && ((cur->type == CT_PAREN_CLOSE ) ||
+                            (cur->type == CT_SPAREN_CLOSE) ||
+                            (cur->type == CT_FPAREN_CLOSE) ||
+                            (cur->type == CT_TPAREN_CLOSE) ||
+                            (cur->type == CT_BRACE_CLOSE ) ||
+                            (cur->type == CT_VBRACE_CLOSE) ||
+                            (cur->type == CT_ANGLE_CLOSE ) ||
+                            (cur->type == CT_SQUARE_CLOSE) ) )
    {
       return(chunk_get_prev_type(cur, get_inverse_type(cur->type), (int)cur->level, scope));
    }
@@ -1000,11 +922,10 @@
                            (pc->type == CT_NL_CONT) ) );
 }
 
-<<<<<<< HEAD
 
 bool chunk_is_blank(chunk_t *pc)
 {
-   return((pc != NULL) && (pc->len() == 0));
+   return((pc != nullptr) && (pc->len() == 0));
 }
 
 
@@ -1016,21 +937,21 @@
 
 bool chunk_is_balanced_square(chunk_t *pc)
 {
-   return((pc != NULL) && ((pc->type == CT_SQUARE_OPEN ) ||
-                           (pc->type == CT_TSQUARE     ) ||
-                           (pc->type == CT_SQUARE_CLOSE) ) );
+   return((pc != nullptr) && ((pc->type == CT_SQUARE_OPEN ) ||
+                              (pc->type == CT_TSQUARE     ) ||
+                              (pc->type == CT_SQUARE_CLOSE) ) );
 }
 
 
 bool chunk_is_preproc(chunk_t *pc)
 {
-   return((pc != NULL) && (pc->flags & PCF_IN_PREPROC));
+   return((pc != nullptr) && (pc->flags & PCF_IN_PREPROC));
 }
 
 
 bool chunk_is_comment_or_newline_in_preproc(chunk_t *pc)
 {
-   return((pc != NULL         ) &&
+   return((pc != nullptr      ) &&
            chunk_is_preproc(pc) && (chunk_is_comment(pc) ||
                                     chunk_is_newline(pc) ) );
 }
@@ -1052,42 +973,42 @@
 
 bool chunk_is_single_line_comment(chunk_t *pc)
 {
-   return((pc != NULL) && ((pc->type == CT_COMMENT    )  ||
-                           (pc->type == CT_COMMENT_CPP)) );
+   return((pc != nullptr) && ((pc->type == CT_COMMENT    )  ||
+                              (pc->type == CT_COMMENT_CPP)) );
 }
 
 
 bool chunk_is_semicolon(chunk_t *pc)
 {
-   return((pc != NULL) && ((pc->type == CT_SEMICOLON) ||
-                           (pc->type == CT_VSEMICOLON)));
+   return((pc != nullptr) && ((pc->type == CT_SEMICOLON) ||
+                              (pc->type == CT_VSEMICOLON)));
 }
 
 
 bool chunk_is_type(chunk_t *pc)
 {
-   return((pc != NULL) && ((pc->type == CT_TYPE     ) ||
-                           (pc->type == CT_PTR_TYPE ) ||
-                           (pc->type == CT_BYREF    ) ||
-                           (pc->type == CT_DC_MEMBER) ||
-                           (pc->type == CT_QUALIFIER) ||
-                           (pc->type == CT_STRUCT   ) ||
-                           (pc->type == CT_ENUM     ) ||
-                           (pc->type == CT_UNION    ) ) );
+   return((pc != nullptr) && ((pc->type == CT_TYPE     ) ||
+                              (pc->type == CT_PTR_TYPE ) ||
+                              (pc->type == CT_BYREF    ) ||
+                              (pc->type == CT_DC_MEMBER) ||
+                              (pc->type == CT_QUALIFIER) ||
+                              (pc->type == CT_STRUCT   ) ||
+                              (pc->type == CT_ENUM     ) ||
+                              (pc->type == CT_UNION    ) ) );
 }
 
 
 bool chunk_is_token(chunk_t *pc, c_token_t c_token)
 {
-   return((pc != NULL) && (pc->type == c_token));
+   return((pc != nullptr) && (pc->type == c_token));
 }
 
 
 bool chunk_is_str(chunk_t *pc, const char *str, size_t len)
 {
-   return((pc                           != NULL) && /* valid pc pointer */
-          (pc->len()                    == len ) && /* token size equals size parameter */
-          (memcmp(pc->text(), str, len) == 0   ) ); /* token name is the same as str parameter */
+   return((pc                           != nullptr) && /* valid pc pointer */
+          (pc->len()                    == len    ) && /* token size equals size parameter */
+          (memcmp(pc->text(), str, len) == 0      ) ); /* token name is the same as str parameter */
 
    /* \todo possible access beyond array for memcmp, check this
     * why not use strncmp here?  */
@@ -1096,15 +1017,15 @@
 
 bool chunk_is_str_case(chunk_t *pc, const char *str, size_t len)
 {
-   return((pc        != NULL) &&
-          (pc->len() == len ) &&
+   return((pc        != nullptr) &&
+          (pc->len() == len    ) &&
           (strncasecmp(pc->text(), str, len) == 0));
 }
 
 
 bool chunk_is_word(chunk_t *pc)
 {
-   return((pc        != NULL                          ) &&
+   return((pc        != nullptr                       ) &&
           (pc->len() >= 1u                            ) &&
           (CharTable::IsKeyword1((size_t)(pc->str[0]))) );
 }
@@ -1112,7 +1033,7 @@
 
 bool chunk_is_star(chunk_t *pc)
 {
-   return((pc         != NULL           ) &&
+   return((pc         != nullptr        ) &&
           (pc->len()  == 1              ) &&
           (pc->str[0] == '*'            ) &&
           (pc->type   != CT_OPERATOR_VAL) );
@@ -1121,7 +1042,7 @@
 
 bool chunk_is_addr(chunk_t *pc)
 {
-   if (  (pc         != NULL           ) &&
+   if (  (pc         != nullptr        ) &&
        ( (pc->type   == CT_BYREF       ) ||
         ((pc->len()  ==  1             ) &&
          (pc->str[0] == '&'            ) &&
@@ -1130,17 +1051,8 @@
       chunk_t *prev = chunk_get_prev(pc);
 
       if ((pc->flags & PCF_IN_TEMPLATE) &&
-          ((prev != NULL) &&
+          ((prev != nullptr) &&
            ((prev->type == CT_COMMA) || (prev->type == CT_ANGLE_OPEN))))
-=======
-   if (pc != nullptr)
-   {
-      if (ref != nullptr) /* ref is a valid chunk */
-      {
-         (pos == direction_e::FORWARD) ? g_cl.AddAfter(pc, ref) : g_cl.AddBefore(pc, ref);
-      }
-      else /* ref == NULL */
->>>>>>> eb0fc6f7
       {
 //      (pos == dir_e::AFTER) ? g_cl.AddAfter(pc, ref) : g_cl.AddBefore(pc, ref);
          return(false);
