--- conflicted
+++ resolved
@@ -510,7 +510,6 @@
 {
    LOG_FUNC_ENTRY();
 
-<<<<<<< HEAD
    if (chunk_is_valid(pc_in) &&
        chunk_is_valid(ref  ) )
    {
@@ -519,7 +518,7 @@
 
       /* HACK: Adjust the original column */
       pc_in->column       = ref->column + (size_t)space_col_align(ref, pc_in);
-      pc_in->orig_col     = (UINT32)pc_in->column;
+      pc_in->orig_col     = static_cast<UINT32>(pc_in->column);
       pc_in->orig_col_end = pc_in->orig_col + pc_in->len();
    }
 }
@@ -565,12 +564,6 @@
 chunk_t *get_prev_oc_class(chunk_t *pc)
 {
    return(chunk_search_prev_cat(pc, CT_OC_CLASS));
-=======
-   /* HACK: Adjust the original column */
-   pc_in->column       = ref->column + space_col_align(ref, pc_in);
-   pc_in->orig_col     = static_cast<UINT32>(pc_in->column);
-   pc_in->orig_col_end = pc_in->orig_col + pc_in->len();
->>>>>>> b21c9010
 }
 
 
