--- conflicted
+++ resolved
@@ -353,15 +353,10 @@
    return_if(is_invalid(pc));
    LOG_FMT(LINDLINE, "%s(%d): %u] col %u on '%s' [%s/%s] => %u",
            __func__, __LINE__, pc->orig_line, pc->column, pc->text(),
-<<<<<<< HEAD
            get_token_name(pc->type), get_token_name(pc->ptype), column);
-=======
-           get_token_name(pc->type), get_token_name(pc->parent_type),
-           column);
 #ifdef DEBUG
    LOG_FMT(LINDLINE, "\n");
 #endif
->>>>>>> 0ce591e1
    log_func_stack_inline(LINDLINE);
 
    return_if(column == pc->column);
@@ -473,26 +468,16 @@
    {
       if (is_valid(pc))
       {
-<<<<<<< HEAD
+         LOG_FMT(LINDPSE, "%s(%d):\n", __func__, __LINE__);
          LOG_FMT(LINDPSE, "%4u] (pp=%u) CLOSE [%u,%s] on %s, started on line %u, level=%u/%u\n",
-=======
-         LOG_FMT(LINDPSE, "%s(%d):\n",
-                 __func__, __LINE__);
-         LOG_FMT(LINDPSE, "  %zu] (pp=%d) CLOSE [%zu,%s] on %s, started on line %zu, level=%zu/%zu\n",
->>>>>>> 0ce591e1
                  pc->orig_line, cpd.pp_level, frm.pse_tos,
                  get_token_name(frm.pse[frm.pse_tos].type), get_token_name(pc->type),
                  frm.pse[frm.pse_tos].open_line, frm.pse[frm.pse_tos].level, pc->level);
       }
       else
       {
-<<<<<<< HEAD
-         LOG_FMT(LINDPSE, " EOF] CLOSE [%u,%s], started on line %u\n",
-=======
-         LOG_FMT(LINDPSE, "%s(%d):\n",
-                 __func__, __LINE__);
-         LOG_FMT(LINDPSE, "   EOF] CLOSE [%zu,%s], started on line %zu\n",
->>>>>>> 0ce591e1
+         LOG_FMT(LINDPSE, "%s(%d):\n", __func__, __LINE__);
+         LOG_FMT(LINDPSE, "   EOF] CLOSE [%u,%s], started on line %u\n",
                  frm.pse_tos, get_token_name(frm.pse[frm.pse_tos].type),
                  frm.pse[frm.pse_tos].open_line);
       }
@@ -500,12 +485,7 @@
       /* Don't clear the stack entry because some code 'cheats' and uses the
        * just-popped indent values */
       frm.pse_tos--;
-<<<<<<< HEAD
-      LOG_FMT(LINDLINE, "(%d) ", __LINE__);
       if (is_valid(pc))
-=======
-      if (pc != nullptr)
->>>>>>> 0ce591e1
       {
          LOG_FMT(LINDLINE, "%s(%d): orig_line=%u, pse_tos=%u, type=%s\n",
                  __func__, __LINE__, pc->orig_line, frm.pse_tos, get_token_name(pc->type));
@@ -2359,12 +2339,6 @@
 bool ifdef_over_whole_file(void)
 {
    LOG_FUNC_ENTRY();
-<<<<<<< HEAD
-=======
-   chunk_t *next;
-   chunk_t *end_pp = nullptr;
-   size_t  stage   = 0;
->>>>>>> 0ce591e1
 
    /* the results for this file are cached */
    if (cpd.ifdef_over_whole_file)
