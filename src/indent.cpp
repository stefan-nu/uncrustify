--- conflicted
+++ resolved
@@ -2444,10 +2444,7 @@
 #if 1
              (pc->parent_type != CT_PP_DEFINE))
 #else
-<<<<<<< HEAD
-=======
 //           error
->>>>>>> d4e641b5
              chunk_is_not_ptype(pc, CT_PP_DEFINE))
 #endif
          {
