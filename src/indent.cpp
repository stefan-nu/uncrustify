--- conflicted
+++ resolved
@@ -326,13 +326,8 @@
               (almod == align_mode_e::KEEP_ABS) ? "abs" :
               (almod == align_mode_e::KEEP_REL) ? "rel" : "sft",
               get_token_name(pc->type), pc->orig_line, pc->column, pc->orig_col);
-<<<<<<< HEAD
-   } while ((pc != NULL) && (pc->nl_count == 0));
+   } while ((pc != nullptr) && (pc->nl_count == 0));
 }
-=======
-   } while ((pc != nullptr) && (pc->nl_count == 0));
-} // align_to_column
->>>>>>> eb0fc6f7
 
 
 void reindent_line(chunk_t *pc, size_t column)
@@ -422,13 +417,8 @@
          }
          LOG_FMT(LINDLINED, " to %zu (orig %zu)\n", pc->column, pc->orig_col);
       }
-<<<<<<< HEAD
-   } while ((pc != NULL) && (pc->nl_count == 0));
+   } while ((pc != nullptr) && (pc->nl_count == 0));
 }
-=======
-   } while ((pc != nullptr) && (pc->nl_count == 0));
-} // reindent_line
->>>>>>> eb0fc6f7
 
 
 static void indent_pse_push(parse_frame_t &frm, chunk_t *pc)
@@ -603,13 +593,8 @@
    {
       return(tmp);
    }
-<<<<<<< HEAD
-   return(NULL);
+   return(nullptr);
 }
-=======
-   return(nullptr);
-} // oc_msg_block_indent
->>>>>>> eb0fc6f7
 
 
 static chunk_t *oc_msg_prev_colon(chunk_t *pc)
@@ -623,13 +608,8 @@
    LOG_FUNC_ENTRY();
    chunk_t       *pc;
    chunk_t       *next;
-<<<<<<< HEAD
-   chunk_t       *prev       = NULL;
+   chunk_t       *prev       = nullptr;
    bool          my_did_newline = true;
-=======
-   chunk_t       *prev       = nullptr;
-   bool          did_newline = true;
->>>>>>> eb0fc6f7
    int           idx;
    size_t        vardefcol    = 0;
    size_t        shiftcontcol = 0;
@@ -691,11 +671,7 @@
             next = chunk_get_next_ncnl(pc);
             if ((pc->parent_type == CT_FUNC_DEF) ||
                 ((pc->type == CT_COMMENT) &&
-<<<<<<< HEAD
-                 (next != NULL          ) &&
-=======
-                 (next != nullptr) &&
->>>>>>> eb0fc6f7
+                 (next != nullptr          ) &&
                  (next->parent_type == CT_FUNC_DEF)))
             {
                in_func_def = true;
@@ -1132,14 +1108,9 @@
          /* Always indent on virtual braces */
          indent_column_set(frm.pse[frm.pse_tos].indent_tmp);
       }
-<<<<<<< HEAD
       else if ( (pc->type       == CT_BRACE_OPEN ) &&
-                (pc->next       != NULL          ) &&
+                (pc->next       != nullptr       ) &&
                 (pc->next->type != CT_NAMESPACE  ) )
-=======
-      else if ((pc->type == CT_BRACE_OPEN) &&
-               ((pc->next != nullptr) && pc->next->type != CT_NAMESPACE))
->>>>>>> eb0fc6f7
       {
          frm.level++;
          indent_pse_push(frm, pc);
@@ -1438,15 +1409,9 @@
       else if (pc->type == CT_BREAK)
       {
          prev = chunk_get_prev_ncnl(pc);
-<<<<<<< HEAD
-         if ((prev              != NULL          ) &&
+         if ((prev              != nullptr       ) &&
              (prev->type        == CT_BRACE_CLOSE) &&
              (prev->parent_type == CT_CASE       ) )
-=======
-         if ((prev != nullptr) &&
-             (prev->type == CT_BRACE_CLOSE) &&
-             (prev->parent_type == CT_CASE))
->>>>>>> eb0fc6f7
          {
             // issue #663
             const chunk_t *temp = chunk_get_prev_type(pc, CT_BRACE_OPEN, (int)pc->level);
@@ -2061,13 +2026,8 @@
          else if (((pc->flags & PCF_STMT_START) == 0) &&
                   ((pc->type == CT_MEMBER   ) ||
                    (pc->type == CT_DC_MEMBER) ||
-<<<<<<< HEAD
-                   ((prev != NULL) &&
+                   ((prev != nullptr) &&
                     ((prev->type == CT_MEMBER   ) ||
-=======
-                   ((prev != nullptr) &&
-                    ((prev->type == CT_MEMBER) ||
->>>>>>> eb0fc6f7
                      (prev->type == CT_DC_MEMBER)))))
          {
             size_t tmp = cpd.settings[UO_indent_member].u + indent_column;
@@ -2174,23 +2134,13 @@
          else if (cpd.settings[UO_indent_func_const].u &&
                   (pc->type    == CT_QUALIFIER  ) &&
                   (strncasecmp(pc->text(), "const", pc->len()) == 0) &&
-<<<<<<< HEAD
-                  ((next       == NULL          ) ||
+                  ((next       == nullptr       ) ||
                    (next->type == CT_BRACED     ) ||
                    (next->type == CT_BRACE_OPEN ) ||
                    (next->type == CT_NEWLINE    ) ||
                    (next->type == CT_SEMICOLON  ) ||
                    (next->type == CT_THROW      ) ||
                    (next->type == CT_VBRACE_OPEN) ) )
-=======
-                  ((next == nullptr) ||
-                   (next->type == CT_BRACED) ||
-                   (next->type == CT_BRACE_OPEN) ||
-                   (next->type == CT_NEWLINE) ||
-                   (next->type == CT_SEMICOLON) ||
-                   (next->type == CT_THROW) ||
-                   (next->type == CT_VBRACE_OPEN)))
->>>>>>> eb0fc6f7
          {
             // indent const - void GetFoo(void)\n const\n { return (m_Foo); }
             indent_column_set(cpd.settings[UO_indent_func_const].u);
@@ -2412,13 +2362,9 @@
 
    /* scan forward, if only single newlines and comments before next line of
     * code, we want to apply */
-<<<<<<< HEAD
    chunk_t *pc = start;
    size_t nl_count = 0;
-   while ((pc = chunk_get_next(pc)) != NULL)
-=======
    while ((pc = chunk_get_next(pc)) != nullptr)
->>>>>>> eb0fc6f7
    {
       if (chunk_is_newline(pc))
       {
@@ -2516,13 +2462,6 @@
 bool ifdef_over_whole_file(void)
 {
    LOG_FUNC_ENTRY();
-<<<<<<< HEAD
-=======
-   chunk_t *next;
-   chunk_t *end_pp = nullptr;
-
-   size_t  stage = 0;
->>>>>>> eb0fc6f7
 
    /* the results for this file are cached */
    if (cpd.ifdef_over_whole_file)
@@ -2530,14 +2469,10 @@
       return(cpd.ifdef_over_whole_file > 0);
    }
 
-<<<<<<< HEAD
    size_t        stage   = 0;
-   chunk_t       *end_pp = NULL;
+   chunk_t       *end_pp = nullptr;
    const chunk_t *next;
-   for (chunk_t *pc = chunk_get_head(); pc != NULL; pc = chunk_get_next(pc))
-=======
    for (chunk_t *pc = chunk_get_head(); pc != nullptr; pc = chunk_get_next(pc))
->>>>>>> eb0fc6f7
    {
       if( chunk_is_comment_or_newline(pc) ) { continue; }
 
@@ -2549,12 +2484,8 @@
             break;
          }
          next = chunk_get_next(pc);
-<<<<<<< HEAD
-         if ((next       == NULL    ) ||
+         if ((next       == nullptr ) ||
              (next->type != CT_PP_IF) )
-=======
-         if ((next == nullptr) || (next->type != CT_PP_IF))
->>>>>>> eb0fc6f7
          {
             break;
          }
@@ -2612,14 +2543,7 @@
       if (pc->type != CT_PREPROC) { continue; }
 
       next = chunk_get_next_ncnl(pc);
-<<<<<<< HEAD
-      if (next == NULL) { break; }
-=======
-      if (next == nullptr)
-      {
-         break;
-      }
->>>>>>> eb0fc6f7
+      if (next == nullptr) { break; }
 
       pp_level = (int)pc->pp_level - pp_level_sub;
 
