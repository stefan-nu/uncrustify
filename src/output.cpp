--- conflicted
+++ resolved
@@ -749,11 +749,7 @@
                          (chunk_is_comment(pc) &&
                          (cpd.settings[UO_indent_with_tabs].n != 0));
 
-<<<<<<< HEAD
             LOG_FMT(LOUTIND, "  %zu> col %zu/%zu/%u - ", pc->orig_line, pc->column, pc->column_indent, cpd.column);
-=======
-            LOG_FMT(LOUTIND, "  %zu> col %zu/%zu/%zu - ", pc->orig_line, pc->column, pc->column_indent, cpd.column);
->>>>>>> fb409de0
          }
          else
          {
@@ -2232,4 +2228,4 @@
          }
       }
    }
-}+}
