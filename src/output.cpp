--- conflicted
+++ resolved
@@ -446,12 +446,7 @@
          fill_line_with_spaces(endcol);
          return;
       }
-<<<<<<< HEAD
       else if ((ch == SPACE) && !cpd.output_trailspace)
-=======
-
-      if ((ch == ' ') && !cpd.output_trailspace)
->>>>>>> 72b25582
       {
          cpd.spaces++;
          cpd.column++;
@@ -581,11 +576,7 @@
    fprintf(pfile, "# Line              Tag           Parent          Columns Br/Lvl/pp     Flag   Nl  Text");
    for (chunk_t *pc = chunk_get_head(); pc != nullptr; pc = chunk_get_next(pc))
    {
-<<<<<<< HEAD
       fprintf(pfile, "\n# %3zu> %16.16s[%16.16s][%3zu/%3zu/%3u/%3u][%zu/%zu/%zu][%10" PRIx64 "][%zu-%d]",
-=======
-      fprintf(pfile, "\n# %3zu> %16.16s[%16.16s][%3zu/%3zu/%3zu/%3d][%zu/%zu/%zu][%10" PRIx64 "][%zu-%d]",
->>>>>>> 72b25582
               pc->orig_line, get_token_name(pc->type),
               get_token_name(pc->parent_type),
               pc->column, pc->orig_col, pc->orig_col_end, pc->orig_prev_sp,
@@ -657,20 +648,14 @@
             }
             else
             {
+               /* Try to keep the same relative spacing */
                chunk_t *prev = chunk_get_prev(pc);
-<<<<<<< HEAD
                while ((chunk_is_valid(prev)) &&
                       (prev->orig_col == 0 ) &&
                       (prev->nl_count == 0 ) )
-=======
-
-               if (prev && prev->type == CT_PP_IGNORE)
->>>>>>> 72b25582
                {
-                  /* Want to completely leave alone PP_IGNORE'd blocks because they likely have special column aligned newline continuations (common in multiline macros) */
-                  pc->column = pc->orig_col;
+                  prev = chunk_get_prev(prev);
                }
-<<<<<<< HEAD
 
                if ((chunk_is_valid(prev)) &&
                    (prev->nl_count == 0 ) )
@@ -681,31 +666,8 @@
                   int columnDiff = (int)cpd.column + orig_sp;
                   if ((cpd.settings[UO_sp_before_nl_cont].a != AV_IGNORE) &&
                       (columnDiff < (int)(cpd.column + 1u) ))
-=======
-               else
-               {
-                  /* Try to keep the same relative spacing */
-                  while ((prev != NULL) && (prev->orig_col == 0) && (prev->nl_count == 0))
->>>>>>> 72b25582
                   {
-                     prev = chunk_get_prev(prev);
-                  }
-
-                  if ((prev != NULL) && (prev->nl_count == 0))
-                  {
-                     int orig_sp = (pc->orig_col - prev->orig_col_end);
-                     if ((int)(cpd.column + orig_sp) < 0)
-                     {
-                        fprintf(stderr, "FATAL: negative value.\n   pc->orig_col=%zu prev->orig_col_end=%zu\n",
-                                pc->orig_col, prev->orig_col_end);
-                        exit(EX_SOFTWARE);
-                     }
-                     pc->column = cpd.column + orig_sp;
-                     if ((cpd.settings[UO_sp_before_nl_cont].a != AV_IGNORE) &&
-                         (pc->column < (cpd.column + 1)))
-                     {
-                        pc->column = cpd.column + 1;
-                     }
+                     pc->column = cpd.column + 1;
                   }
                }
             }
