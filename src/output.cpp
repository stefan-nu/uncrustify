/**
 * @file output.cpp
 * Does all the output & comment formatting.
 *
 * @author  Ben Gardner
 * @author  Guy Maurel since version 0.62 for uncrustify4Qt
 *          October 2015, 2016
 * @license GPL v2+
 */
#include "output.h"
#include "uncrustify_types.h"
#include "chunk_list.h"
#include "unc_ctype.h"
#include "uncrustify.h"
#include "indent.h"
#include "braces.h"
#include "unicode.h"
#include "tabulator.h"
#include <cstdlib>


struct cmt_reflow
{
   chunk_t  *pc;
   size_t   column;        /* Column of the comment start */
   size_t   brace_col;     /* Brace column (for indenting with tabs) */
   size_t   base_col;      /* Base column (for indenting with tabs) */
   size_t   word_count;    /* number of words on this line */
   size_t   xtra_indent;   /* extra indent of non-first lines (0 or 1) */
   unc_text cont_text;     /* fixed text to output at the start of a line (0 to 3 chars) */
   bool     reflow;        /* reflow the current line */
};


/**
 * A multiline comment
 * The only trick here is that we have to trim out whitespace characters
 * to get the comment to line up.
 */
static void output_comment_multi(
   chunk_t *pc
);


static bool kw_fcn_filename(
   chunk_t *cmt,
   unc_text &out_txt
);


static bool kw_fcn_class(
   chunk_t *cmt,
   unc_text &out_txt
);


static bool kw_fcn_message(
   chunk_t *cmt,
   unc_text &out_txt
);


static bool kw_fcn_category(
   chunk_t *cmt,
   unc_text &out_txt
);


static bool kw_fcn_scope(
   chunk_t *cmt,
   unc_text &out_txt
);


static bool kw_fcn_function(
   chunk_t *cmt,
   unc_text &out_txt
);


/**
 * Adds the javadoc-style @param and @return stuff, based on the params and
 * return value for pc.
 * If the arg list is '()' or '(void)', then no @params are added.
 * Likewise, if the return value is 'void', then no @return is added.
 */
static bool kw_fcn_javaparam(
   chunk_t *cmt,
   unc_text &out_txt
);


static bool kw_fcn_fclass(
   chunk_t *cmt,
   unc_text &out_txt
);


/**
 * Output a multiline comment without any reformatting other than shifting
 * it left or right to get the column right.
 * Trim trailing whitespace and do keyword substitution.
 */
static void output_comment_multi_simple(
   chunk_t *pc,
   bool kw_subst
);


/**
 * This renders the #if condition to a string buffer.
 */
static void generate_if_conditional_as_text(
   unc_text &dst,    /**< [out] unc_text buffer to be filled */
   chunk_t *ifdef    /**< [in]  if conditional as chunk list */
);


/**
 * Do keyword substitution on a comment.
 * NOTE: it is assumed that a comment will contain at most one of each type
 * of keyword.
 */
static void do_keyword_substitution(
   chunk_t *pc
);


/**
 * All output text is sent here, one char at a time.
 */
static void add_char(
   UINT32 ch
);


static void add_text(
   const char *ascii_text
);


static void add_text(
   const unc_text &text,
   bool is_ignored
);


/**
 * Count the number of characters to the end of the next chunk of text.
 * If it exceeds the limit, return true.
 */
static bool next_word_exceeds_limit(
   const unc_text &text,
   size_t idx
);


/**
 * fill a line with empty characters until a specific column
 * cpd.column is reached
 */
static void fill_line(
   size_t column,    /**< [in] The column to advance to */
   bool   allow_tabs /**< [in] false=use only spaces, true=use tabs+spaces */
);


/**
 * fill a line with tab stops until the limit given by the parameter
 * column is reached as close as possible
 */
void fill_line_with_tabs(
   size_t column  /**< [in] column to not exceed with tab stops */
);


/**
 * fill a line with spaces until the limit given by the parameter
 * column is reached
 */
void fill_line_with_spaces(
   size_t column  /**< [in] column which determines where to stop */
);



/**
 * Output a comment to the column using indent_with_tabs and
 * indent_cmt_with_tabs as the rules.
 * base_col is the indent of the first line of the comment.
 * On the first line, column == base_col.
 * On subsequent lines, column >= base_col.
 *
 * @param brace_col the brace-level indent of the comment
 * @param base_col  the indent of the start of the comment (multiline)
 * @param column    the column that we should end up in
 */
static void cmt_output_indent(
   size_t brace_col,
   size_t base_col,
   size_t column
);


/**
 * Checks for and updates the lead chars.
 *
 * @param line the comment line
 * @return 0=not present, >0=number of chars that are part of the lead
 */
static size_t cmt_parse_lead(
   const unc_text &line,
   bool is_last
);


/**
 * Scans a multiline comment to determine the following:
 *  - the extra indent of the non-first line (0 or 1)
 *  - the continuation text ('' or '* ')
 *
 * The decision is based on:
 *  - cmt_indent_multi
 *  - cmt_star_cont
 *  - cmt_multi_first_len_minimum
 *  - the first line length
 *  - the second line leader length
 *  - the last line length (without leading space/tab)
 *
 * If the first and last line are the same length and don't contain any alnum
 * chars and (the first line len > 2 or the second leader is the same as the
 * first line length), then the indent is 0.
 *
 * If the leader on the second line is 1 wide or missing, then the indent is 1.
 *
 * Otherwise, the indent is 0.
 *
 * @param str       The comment string
 * @param len       Length of the comment
 * @param start_col Starting column
 * @return          cmt.xtra_indent is set to 0 or 1
 */
static void calculate_comment_body_indent(
   cmt_reflow &cmt,
   const unc_text &str
);


static int next_up(
   const unc_text &text,
   size_t idx,
   const unc_text &tag
);


/**
 * Outputs the C comment at pc.
 * C comment combining is done here
 *
 * @return the last chunk output'd
 */
static chunk_t *output_comment_c(
   chunk_t *pc
);


/**
 * Outputs the CPP comment at pc.
 * CPP comment combining is done here
 *
 * @return the last chunk output'd
 */
static chunk_t *output_comment_cpp(
   chunk_t *pc
);


static void cmt_trim_whitespace(
   unc_text &line,
   bool in_preproc
);


/**
 * Outputs a comment. The initial opening '//' may be included in the text.
 * Subsequent openings (if combining comments), should not be included.
 * The closing (for C/D comments) should not be included.
 *
 * TODO:
 * If reflowing text, the comment should be added one word (or line) at a time.
 * A newline should only be sent if a blank line is encountered or if the next
 * line is indented beyond the current line (optional?).
 * If the last char on a line is a ':' or '.', then the next line won't be
 * combined.
 */
static void add_comment_text(
   const unc_text &text,
   cmt_reflow     &cmt,
   bool           esc_close
);


static void output_cmt_start(
   cmt_reflow &cmt,
   chunk_t    *pc
);


/**
 * Checks to see if the current comment can be combined with the next comment.
 * The two can be combined if:
 *  1. They are the same type
 *  2. There is exactly one newline between then
 *  3. They are indented to the same level
 */
static bool can_combine_comment(
   chunk_t          *pc,
   const cmt_reflow &cmt
);


#define LOG_CONTTEXT() \
   LOG_FMT(LCONTTEXT, "%s:%d set cont_text to '%s'\n", __func__, __LINE__, cmt.cont_text.c_str())


static void add_char(UINT32 ch)
{
   /* output a newline if ... */
   if ((cpd.last_char == '\r') && (ch != '\n')) /* we did a '\r' not followed by a '\n' */
   {
      write_string(cpd.newline);
      cpd.column      = 1;
      cpd.did_newline = true;
      cpd.spaces      = 0;
   }

   /* convert a newline into the LF/CRLF/CR sequence */
   if (ch == '\n')
   {
      write_string(cpd.newline);
      cpd.column      = 1;
      cpd.did_newline = true;
      cpd.spaces      = 0;
   }
   else if (ch == '\r') /* do not output '\r' */
   {
      cpd.column      = 1;
      cpd.did_newline = true;
      cpd.spaces      = 0;
   }
   else if ((ch == '\t') && cpd.output_tab_as_space)
   {
      size_t endcol = next_tab_column(cpd.column);
      while (cpd.column < endcol)
      {
         add_char(' ');
      }
      return;
   }
   else
   {
      /* explicitly disallow a tab after a space */
      if ((ch == '\t') && (cpd.last_char == ' '))
      {
         size_t endcol = next_tab_column(cpd.column);
         fill_line_with_spaces(endcol);
#if 0
         while (cpd.column < endcol)
         {
            add_char(' ');
         }
#endif
         return;
      }
      else if ((ch == ' ') && !cpd.output_trailspace)
      {
         cpd.spaces++;
         cpd.column++;
      }
      else
      {
         while (cpd.spaces > 0)
         {
            write_char(' ');
            cpd.spaces--;
         }
         write_char(ch);
         cpd.column = (ch == '\t') ? next_tab_column(cpd.column) : cpd.column+1;
      }
   }
   cpd.last_char = ch; /*lint !e713 */
}


void fill_line_with_tabs(size_t column)
{
   while (next_tab_column(cpd.column) <= column)
   {
      add_text("\t");
   }
}


void fill_line_with_spaces(size_t column)
{
   while (cpd.column < column)
   {
      add_text(" ");
   }
}


static void fill_line(size_t column, bool allow_tabs)
{
   cpd.did_newline = false;      // \todo what is this flag used for?
   if (allow_tabs)
   {
      fill_line_with_tabs(column);   /* tab out as far as possible ... */
   }
   fill_line_with_spaces(column);    /* ...  and then use spaces */
}


static void add_text(const char *ascii_text)
{
   char ch;
   while ((ch = *ascii_text) != 0)
   {
      ascii_text++;
      add_char(ch); /*lint !e732 */
   }
}


static void add_text(const unc_text &text, bool is_ignored = false)
{
   for (size_t idx = 0; idx < text.size(); idx++)
   {
      int ch = text[idx];

      if( (is_ignored == true) &&
          (ch         >= 0   ) )
      {
         write_char((UINT32)ch);
      }
      else
      {
         add_char(ch); /*lint !e732 */
      }
   }
}


static bool next_word_exceeds_limit(const unc_text &text, size_t idx)
{
   size_t length = 0;

   /* Count any whitespace */
   while ((idx < text.size()) && unc_isspace(text[idx]))
   {
      idx++;
      length++;
   }

   /* Count non-whitespace */
   while ((idx < text.size()) && !unc_isspace(text[idx]))
   {
      idx++;
      length++;
   }

   const bool result = ((cpd.column + length - 1) > cpd.settings[UO_cmt_width].u);
   return(result);
}


static void cmt_output_indent(size_t brace_col, size_t base_col, size_t column)
{
   size_t iwt = cpd.settings[UO_indent_cmt_with_tabs].b ? 2 :
               (cpd.settings[UO_indent_with_tabs    ].n ? 1 : 0);

   size_t tab_col = (iwt == 0) ? 0 : ((iwt == 1) ? brace_col : base_col); /* \todo what does this mean? */

   /* \todo better use fill_line() */
   cpd.did_newline = false;
   if ( (                      iwt == 2 ) ||
        ((cpd.column == 1) && (iwt == 1)) )
   {
      fill_line_with_tabs(tab_col);
   }

   fill_line_with_spaces(column);
}


void output_parsed(FILE *pfile)
{
   // save_option_file(pfile, false);
   save_option_file_kernel(pfile, false, true);

   fprintf(pfile, "# -=====-\n");
   fprintf(pfile, "# Line              Tag           Parent          Columns Br/Lvl/pp     Flag   Nl  Text");
   for (chunk_t *pc = chunk_get_head(); pc != nullptr; pc = chunk_get_next(pc))
   {
      fprintf(pfile, "\n# %3zu> %16.16s[%16.16s][%3zu/%3zu/%3u/%3u][%zu/%zu/%zu][%10" PRIx64 "][%zu-%d]",
              pc->orig_line, get_token_name(pc->type),
              get_token_name(pc->parent_type),
              pc->column, pc->orig_col, pc->orig_col_end, pc->orig_prev_sp,
              pc->brace_level, pc->level, pc->pp_level,
              pc->flags, pc->nl_count, pc->after_tab);

      if ((pc->type != CT_NEWLINE) && (pc->len() != 0))
      {
         for (size_t cnt = 0; cnt < pc->column; cnt++)
         {
            fprintf(pfile, " ");
         }

         if (pc->type != CT_NL_CONT) { fprintf(pfile, "%s", pc->text()); }
         else                        { fprintf(pfile, "\\");             }
      }
   }
   fprintf(pfile, "\n# -=====-\n");
   fflush(pfile);
}


void output_text(FILE *pfile)
{
   cpd.fout        = pfile;
   cpd.did_newline = true;
   cpd.column      = 1;

   if (cpd.bom) { write_bom(); }

   chunk_t *pc;
   if (cpd.frag_cols > 0)
   {
      size_t indent = cpd.frag_cols - 1;

      for (pc = chunk_get_head(); pc != nullptr; pc = chunk_get_next(pc))
      {
         pc->column        += indent;
         pc->column_indent += indent;
      }
      cpd.frag_cols = 0;
   }

   for (pc = chunk_get_head(); pc != nullptr; pc = chunk_get_next(pc))
   {
      LOG_FMT(LOUTIND, "text() %s, type %s, col=%zu\n",
              pc->text(), get_token_name(pc->type), pc->orig_col);
      cpd.output_tab_as_space = (cpd.settings[UO_cmt_convert_tab_to_spaces].b &&
                                 chunk_is_comment(pc));
      if (pc->type == CT_NEWLINE)
      {
         for (size_t cnt = 0; cnt < pc->nl_count; cnt++)
         {
            add_char('\n');
         }
         cpd.did_newline = true;
         cpd.column      = 1;
         LOG_FMT(LOUTIND, " xx\n");
      }
      else if (pc->type == CT_NL_CONT)
      {
         /* FIXME: this really shouldn't be done here! */
         if ((pc->flags & PCF_WAS_ALIGNED) == 0)
         {
            if (is_option_set(cpd.settings[UO_sp_before_nl_cont].a, AV_REMOVE))
            {
               pc->column = cpd.column + (is_option(cpd.settings[UO_sp_before_nl_cont].a, AV_FORCE) ? 1 :0);
            }
            else
            {
               /* Try to keep the same relative spacing */
               chunk_t *prev = chunk_get_prev(pc);
               while ((prev != nullptr) && (prev->orig_col == 0) && (prev->nl_count == 0))
               {
                  prev = chunk_get_prev(prev);
               }

               if ((prev != nullptr) && (prev->nl_count == 0))
               {
                  int orig_sp = (int)pc->orig_col - (int)prev->orig_col_end;
                  pc->column = (size_t)((int)cpd.column + orig_sp);
                  // the value might be negative --> use an int
                  int columnDiff = (int)cpd.column + orig_sp;
                  if ((cpd.settings[UO_sp_before_nl_cont].a != AV_IGNORE) &&
                      (columnDiff < (int)(cpd.column + 1u) ))
                  {
                     pc->column = cpd.column + 1;
                  }
               }
            }
            fill_line(pc->column, false);
         }
         else
         {
            fill_line(pc->column, (cpd.settings[UO_indent_with_tabs].n == 2));
         }
         add_char('\\');
         add_char('\n');
         cpd.did_newline = true;
         cpd.column      = 1;
         LOG_FMT(LOUTIND, " \\xx\n");
      }
      else if (pc->type == CT_COMMENT_MULTI)
      {
         if (cpd.settings[UO_cmt_indent_multi].b)
         {
            output_comment_multi(pc);
         }
         else
         {
            output_comment_multi_simple(pc, (pc->flags & PCF_INSERTED) != 0);  // forcing value to bool
         }
      }
      else if (pc->type == CT_COMMENT_CPP)
      {
         bool tmp = cpd.output_trailspace;
         // keep trailing spaces if they are still present in a chunk;
         // note that tokenize() already strips spaces in comments, so if they made it up to here, they are to stay
         cpd.output_trailspace = true;
         pc                    = output_comment_cpp(pc);
         cpd.output_trailspace = tmp;
      }
      else if (pc->type == CT_COMMENT)
      {
         pc = output_comment_c(pc);
      }
      else if ((pc->type == CT_JUNK   ) ||
               (pc->type == CT_IGNORED) )
      {
         /* do not adjust the column for junk */
         add_text(pc->str, true);
      }
      else if (pc->len() == 0)
      {
         /* don't do anything for non-visible stuff */
         LOG_FMT(LOUTIND, " <%zu> -", pc->column);
      }
      else
      {
         bool allow_tabs;
         cpd.output_trailspace = (pc->type == CT_STRING_MULTI);
         /* indent to the 'level' first */
         if (cpd.did_newline == true)
         {
            if (cpd.settings[UO_indent_with_tabs].n == 1)
            {
               size_t lvlcol;
               /* FIXME: it would be better to properly set column_indent in
                * indent_text(), but this hack for '}' and ':' seems to work. */
               if ((pc->type == CT_BRACE_CLOSE) ||
                   (chunk_is_str(pc, ":", 1)  ) ||
                   (pc->type == CT_PREPROC    ) )
               {
                  lvlcol = pc->column;
               }
               else
               {
                  lvlcol = pc->column_indent;
                  lvlcol = min(lvlcol, pc->column);
               }

               if (lvlcol > 1)
               {
                  fill_line(lvlcol, true);
               }
            }
            allow_tabs = (cpd.settings[UO_indent_with_tabs].n == 2) ||
                         (chunk_is_comment(pc) &&
                          (cpd.settings[UO_indent_with_tabs].n != 0));

            LOG_FMT(LOUTIND, "  %zu> col %zu/%zu/%d - ", pc->orig_line, pc->column, pc->column_indent, cpd.column);
         }
         else
         {
            /* Reformatting multi-line comments can screw up the column.
             * Make sure we don't mess up the spacing on this line.
             * This has to be done here because comments are not formatted
             * until the output phase. */
            if (pc->column < cpd.column)
            {
               reindent_line(pc, cpd.column);
            }

            /* not the first item on a line */
            chunk_t *prev = chunk_get_prev(pc);
            assert(prev != NULL);
            allow_tabs = (cpd.settings[UO_align_with_tabs].b &&
                          (pc->flags & PCF_WAS_ALIGNED) &&
                          ((prev->column + prev->len() + 1) != pc->column));
            if (cpd.settings[UO_align_keep_tabs].b)
            {
               allow_tabs = (pc->after_tab == true) ? true : allow_tabs;
            }
            LOG_FMT(LOUTIND, " %zu(%d) -", pc->column, allow_tabs);
         }

         fill_line(pc->column, allow_tabs);
         add_text(pc->str);
         if (pc->type == CT_PP_DEFINE)  // Issue #876
         {
            if (cpd.settings[UO_force_tab_after_define].b)
            {
               add_char('\t');
            }
         }
         cpd.did_newline       = chunk_is_newline(pc);
         cpd.output_trailspace = false;
      }
   }
}


static size_t cmt_parse_lead(const unc_text &line, bool is_last)
{
   size_t len = 0;

   while ((len < 32) && (len < line.size()))
   {
      if ((len > 0) && (line[len] == '/'))
      {
         /* ignore combined comments */
         size_t tmp = len + 1;
         while ((tmp < line.size()) && unc_isspace(line[tmp]))
         {
            tmp++;
         }
         if ((tmp < line.size()) && (line[tmp] == '/'))
         {
            return(1);
         }
         break;
      }
<<<<<<< HEAD
      else if (strchr("*|\\#+", line[len]) == NULL)
=======
      else if (strchr("*|\\#+", line[len]) == nullptr)
>>>>>>> eb0fc6f7
      {
         break;
      }
      len++;
   }

<<<<<<< HEAD
   if (len > 30) { return(1); }
=======
   if (len > 30)
   {
      return(1);
   }

   if ((len > 0) && ((len >= line.size()) || unc_isspace(line[len])))
   {
      return(len);
   }

   if ((len == 1) && (line[0] == '*'))
   {
      return(len);
   }

   if (is_last && (len > 0))
   {
      return(len);
   }
   return(0);
} // cmt_parse_lead


/**
 * Scans a multiline comment to determine the following:
 *  - the extra indent of the non-first line (0 or 1)
 *  - the continuation text ('' or '* ')
 *
 * The decision is based on:
 *  - cmt_indent_multi
 *  - cmt_star_cont
 *  - cmt_multi_first_len_minimum
 *  - the first line length
 *  - the second line leader length
 *  - the last line length (without leading space/tab)
 *
 * If the first and last line are the same length and don't contain any alnum
 * chars and (the first line len > 2 or the second leader is the same as the
 * first line length), then the indent is 0.
 *
 * If the leader on the second line is 1 wide or missing, then the indent is 1.
 *
 * Otherwise, the indent is 0.
 *
 * @param str       The comment string
 * @param len       Length of the comment
 * @param start_col Starting column
 * @return          cmt.xtra_indent is set to 0 or 1
 */
static void calculate_comment_body_indent(cmt_reflow &cmt, const unc_text &str)
{
   cmt.xtra_indent = 0;
>>>>>>> eb0fc6f7

   if(((len >  0) && ((len >= line.size()) || unc_isspace(line[len])) ) ||
      ((len >  0) && (is_last == true                               ) ) ||
      ((len == 1) && (line[0] == '*'                                ) ) )
   {
      return(len);
   }
   return(0);
}


static void calculate_comment_body_indent(cmt_reflow &cmt, const unc_text &str)
{
   if (!cpd.settings[UO_cmt_indent_multi].b) { return; }

   cmt.xtra_indent = 0;
   size_t idx      = 0;
   size_t len      = str.size();
   size_t last_len = 0;
   if (cpd.settings[UO_cmt_multi_check_last].b)
   {
      /* find the last line length */
      for (idx = len - 1; idx > 0; idx--)
      {
         if ((str[idx] == '\n') ||
             (str[idx] == '\r') )
         {
            idx++;
            while ((idx < len) &&
                   ((str[idx] == ' ') || (str[idx] == '\t')))
            {
               idx++;
            }
            last_len = (len - idx);
            break;
         }
      }
   }

   /* find the first line length */
   size_t first_len = 0;
   for (idx = 0; idx < len; idx++)
   {
      if ((str[idx] == '\n') ||
          (str[idx] == '\r') )
      {
         first_len = idx;
         while ((str[first_len - 1] == ' ' ) ||
                (str[first_len - 1] == '\t') )
         {
            first_len--;
         }

         /* handle DOS endings */
         if ((str[idx+0] == '\r') &&
             (str[idx+1] == '\n') )
         {
            idx++;
         }
         idx++;
         break;
      }
   }

   /* Scan the second line */
   size_t width = 0;
   for ( ; idx < len - 1; idx++)
   {
      if ((str[idx] == ' ' ) ||
          (str[idx] == '\t') )
      {
         if (width > 0) { break; }
         continue;
      }
      if ((str[idx] == '\n') ||
          (str[idx] == '\r') )
      {
         break;  /* Done with second line */
      }

      /* Count the leading chars */
      if ((str[idx] == '*' ) ||
          (str[idx] == '|' ) ||
          (str[idx] == '\\') ||
          (str[idx] == '#' ) ||
          (str[idx] == '+' ) )
      {
         width++;
      }
      else
      {
         if ((width != 1) || (str[idx-1] != '*'))
         {
            width = 0;
         }
         break;
      }
   }

   // LOG_FMT(LSYS, "%s: first=%d last=%d width=%d\n", __func__, first_len, last_len, width);

   // If the first and last line are the same length and don't contain any alnum
   // chars and (the first line len > cmt_multi_first_len_minimum or
   // the second leader is the same as the first line length), then the indent is 0.
   if ( (first_len == last_len                                     )   &&
       ((first_len > cpd.settings[UO_cmt_multi_first_len_minimum].u) ||
        (first_len == width                                        ) ) )
   {
      return;
   }

   cmt.xtra_indent = ((width == 2) ? 0 : 1);
<<<<<<< HEAD
=======
} // calculate_comment_body_indent


/* \todo can we use search_next_chunk here? */
static chunk_t *get_next_function(chunk_t *pc)
{
   while ((pc = chunk_get_next(pc)) != nullptr)
   {
      if ((pc->type == CT_FUNC_DEF) ||
          (pc->type == CT_FUNC_PROTO) ||
          (pc->type == CT_FUNC_CLASS_DEF) ||
          (pc->type == CT_FUNC_CLASS_PROTO) ||
          (pc->type == CT_OC_MSG_DECL))
      {
         return(pc);
      }
   }
   return(nullptr);
>>>>>>> eb0fc6f7
}


static int next_up(const unc_text &text, size_t idx, const unc_text &tag)
{
   size_t offs = 0;

   while ((idx < text.size()) && unc_isspace(text[idx]))
   {
      idx++;
      offs++;
   }

   if (text.startswith(tag, idx))
   {
      return((int)offs);
   }
   return(-1); // \todo is this a good solution to indicate an error?
}


static void add_comment_text(const unc_text &text, cmt_reflow &cmt, bool esc_close)
{
   bool   was_star  = false;
   bool   was_slash = false;
   bool   in_word   = false;
   size_t len       = text.size();
   size_t ch_cnt    = 0; /* chars since newline */

   /* If the '//' is included write it first else we may wrap an empty line */
   size_t idx = 0;

   if (text.startswith("//"))
   {
      add_text("//");
      idx += 2;
      while (unc_isspace(text[idx]))
      {
         add_char(text[idx++]);  /*lint !e732 */
      }
   }

   for ( ; idx < len; idx++)  /* \todo avoid modifying idx in loop */
   {
      /* Split the comment */
      if (text[idx] == '\n')
      {
         in_word = false;
         add_char('\n');
         cmt_output_indent(cmt.brace_col, cmt.base_col, cmt.column);
         if (cmt.xtra_indent > 0)
         {
            add_char(' ');
         }
         /* hack to get escaped newlines to align and not dup the leading '//' */
         int tmp = next_up(text, idx + 1, cmt.cont_text);
         if (tmp < 0)
         {
            add_text(cmt.cont_text);
         }
         else
         {
            idx = (size_t)((int)idx + tmp);
         }
         ch_cnt = 0;

      }
      else if ((cmt.reflow == true              ) &&
               (text[idx]  == ' '               ) &&
               (cpd.settings[UO_cmt_width].u > 0) &&
               ((cpd.column > cpd.settings[UO_cmt_width].u) ||
                ((ch_cnt > 1) && next_word_exceeds_limit(text, idx))))
      {
         in_word = false;
         add_char('\n');
         cmt_output_indent(cmt.brace_col, cmt.base_col, cmt.column);
         if (cmt.xtra_indent > 0) { add_char(' '); }

         add_text(cmt.cont_text);
         fill_line(cmt.column + cpd.settings[UO_cmt_sp_after_star_cont].u, false);
         ch_cnt = 0;

      }
      else
      {
         /* Escape a C closure in a CPP comment */
         if ( (esc_close               == true) &&
             ((was_star  && (text[idx] == '/')) ||
              (was_slash && (text[idx] == '*')) ) )
         {
            add_char(' ');
         }

         if (!in_word && !unc_isspace(text[idx]))
         {
            cmt.word_count++;
         }
         in_word = !unc_isspace(text[idx]);

         add_char    (text[idx]); /*lint !e732 */
         was_star  = (text[idx] == '*');
         was_slash = (text[idx] == '/');
         ch_cnt++;
      }
   }
} /*lint !e850 */


static void output_cmt_start(cmt_reflow &cmt, chunk_t *pc)
{
   cmt.pc          = pc;
   cmt.column      = pc->column;
   cmt.brace_col   = pc->column_indent;
   cmt.base_col    = pc->column_indent;
   cmt.word_count  = 0;
   cmt.xtra_indent = 0;
   cmt.cont_text.clear();
   cmt.reflow = false;

   if ((pc->flags & PCF_INSERTED)) { do_keyword_substitution(pc); }

   if (cmt.brace_col == 0)
   {
      cmt.brace_col = 1u + (pc->brace_level * cpd.settings[UO_output_tab_size].u);
   }

   if ((pc->parent_type == CT_COMMENT_START) ||
       (pc->parent_type == CT_COMMENT_WHOLE) )
   {
      if ( (!cpd.settings[UO_indent_col1_comment].b) &&
           (pc->orig_col == 1                      ) &&
           (!(pc->flags & PCF_INSERTED)            ) )
      {
         cmt.column    = 1u;
         cmt.base_col  = 1u;
         cmt.brace_col = 1u;
      }
   }

   /* tab aligning code */
   if ( (cpd.settings[UO_indent_cmt_with_tabs].b   ) &&
        ((pc->parent_type == CT_COMMENT_END    ) ||
         (pc->parent_type == CT_COMMENT_WHOLE  )   ) )
   {
      cmt.column = align_tab_column(cmt.column - 1);
      pc->column = cmt.column;
   }
   cmt.base_col = cmt.column;

   /* Bump out to the column */
   cmt_output_indent(cmt.brace_col, cmt.base_col, cmt.column);
}


static bool can_combine_comment(chunk_t *pc, const cmt_reflow &cmt)
{
   assert(pc != NULL);
   /* We can't combine if there is something other than a newline next */
   if (pc->parent_type == CT_COMMENT_START) { return(false); }

   /* next is a newline for sure, make sure it is a single newline */
   chunk_t *next = chunk_get_next(pc);
<<<<<<< HEAD
   if ((next           != NULL) &&
       (next->nl_count == 1   ) )
   {
      /* Make sure the comment is the same type at the same column */
      next = chunk_get_next(next);
      if ((next != NULL          ) &&
=======
   if ((next != nullptr) && (next->nl_count == 1))
   {
      /* Make sure the comment is the same type at the same column */
      next = chunk_get_next(next);
      if ((next != nullptr) &&
>>>>>>> eb0fc6f7
          (next->type == pc->type) &&
          (((next->column ==            1) && (pc->column      ==            1  )) ||
           ((next->column == cmt.base_col) && (pc->column      == cmt.base_col  )) ||
           ((next->column  > cmt.base_col) && (pc->parent_type == CT_COMMENT_END)) ))
      {
         return(true);
      }
   }
   return(false);
}


static chunk_t *output_comment_c(chunk_t *first)
{
   if (first == NULL) { return(first); }

   cmt_reflow cmt;
   output_cmt_start(cmt, first);
   cmt.reflow = (cpd.settings[UO_cmt_reflow_mode].n != 1);

   /* See if we can combine this comment with the next comment */
   if (!cpd.settings[UO_cmt_c_group].b ||
       !can_combine_comment(first, cmt))
   {
      /* Just add the single comment */
      cmt.cont_text = cpd.settings[UO_cmt_star_cont].b ? " * " : "   ";
      LOG_CONTTEXT();
      add_comment_text(first->str, cmt, false);
      return(first);
   }

   cmt.cont_text = cpd.settings[UO_cmt_star_cont].b ? " *" : "  ";
   LOG_CONTTEXT();

   add_text("/*");
   if (cpd.settings[UO_cmt_c_nl_start].b)
   {
      add_comment_text("\n", cmt, false);
   }

   chunk_t  *pc = first;
   unc_text tmp;
   while (can_combine_comment(pc, cmt))
   {
      // \todo DRY 3 start
      tmp.set(pc->str, 2, pc->len() - 4);
      if ((cpd.last_char == '*') && (tmp[0] == '/'))
      {
         add_text(" ");
      }
      add_comment_text(tmp,  cmt, false);
      // \todo DRR 3 end
      add_comment_text("\n", cmt, false);
      pc = chunk_get_next(chunk_get_next(pc));
   }
   assert(pc != NULL);

   // \todo DRY 3 start
   tmp.set(pc->str, 2, pc->len() - 4);
   if ((cpd.last_char == '*') && (tmp[0] == '/'))
   {
      add_text(" ");
   }
   add_comment_text(tmp, cmt, false);
   // \todo DRR 3 end

   if (cpd.settings[UO_cmt_c_nl_end].b)
   {
      cmt.cont_text = " ";
      LOG_CONTTEXT();
      add_comment_text("\n", cmt, false);
   }
   add_comment_text("*/", cmt, false);
   return(pc);
}


static chunk_t *output_comment_cpp(chunk_t *first)
{
   if (first == NULL) { return(first); }

   cmt_reflow cmt;
   output_cmt_start(cmt, first);
   cmt.reflow = (cpd.settings[UO_cmt_reflow_mode].n != 1);

   unc_text leadin = "//";                    // default setting to keep previous behavior
   if (cpd.settings[UO_sp_cmt_cpp_doxygen].b) // special treatment for doxygen style comments (treat as unity)
   {
      const char *sComment = first->text();
      if (sComment == NULL) { return(first); }

      bool grouping = (sComment[2] == '@');
      int  brace    = 3;
      if ((sComment[2] == '/') || (sComment[2] == '!')) // doxygen style found!
      {
         leadin += sComment[2];                         // at least one additional char (either "///" or "//!")
         if (sComment[3] == '<')                        // and a further one (either "///<" or "//!<")
         {
            leadin += '<';
         }
         else
         {
            grouping = (sComment[3] == '@');            // or a further one (grouping)
            brace    = 4;
         }
      }
      if ( (grouping == true       )   &&
           ((sComment[brace] == '{') ||
            (sComment[brace] == '}') ) )
      {
         leadin += '@';
         leadin += sComment[brace];
      }
   }

   /* Special treatment for Qt translator or meta-data comments (treat as unity) */
   if (cpd.settings[UO_sp_cmt_cpp_qttr].b)
   {
      const int c = first->str[2];
      if ((c == ':') ||
          (c == '=') ||
          (c == '~') )
      {
         leadin += c;
      }
   }

   const argval_t sp_cmt_cpp_start = cpd.settings[UO_sp_cmt_cpp_start].a;

   /* CPP comments can't be grouped unless they are converted to C comments */
   if (!cpd.settings[UO_cmt_cpp_to_c].b)
   {
      cmt.cont_text = leadin;
      if (is_not_option(sp_cmt_cpp_start, AV_REMOVE))
      {
         cmt.cont_text += ' ';
      }
      LOG_CONTTEXT();

      if (is_option(sp_cmt_cpp_start, AV_IGNORE))
      {
         add_comment_text(first->str, cmt, false);
      }
      else
      {
         size_t   iLISz = leadin.size();
         unc_text tmp(first->str, 0, iLISz);
         add_comment_text(tmp, cmt, false);

         tmp.set(first->str, iLISz, first->len() - iLISz);

         if (is_option_set(sp_cmt_cpp_start, AV_REMOVE))
         {
            while ((tmp.size() > 0) && unc_isspace(tmp[0]))
            {
               tmp.pop_front();
            }
         }
         if (tmp.size() > 0)
         {
            if (is_option_set(sp_cmt_cpp_start, AV_ADD))
            {
               if (!unc_isspace(tmp[0]) && (tmp[0] != '/'))
               {
                  add_comment_text(" ", cmt, false);
               }
            }
            add_comment_text(tmp, cmt, false);
         }
      }
      return(first);
   }

   /* We are going to convert the CPP comments to C comments */
   cmt.cont_text = cpd.settings[UO_cmt_star_cont].b ? " * " : "   ";
   LOG_CONTTEXT();

   unc_text tmp;
   /* See if we can combine this comment with the next comment */
   if (!cpd.settings[UO_cmt_cpp_group].b ||
       !can_combine_comment(first, cmt))
   {
      /* nothing to group: just output a single line */
      add_text("/*");
      // patch # 32, 2012-03-23
      if( (!unc_isspace(first->str[2])            ) &&
          (is_option_set(sp_cmt_cpp_start, AV_ADD)) )
      {
         add_char(' ');
      }
      tmp.set(first->str, 2, first->len() - 2);
      add_comment_text(tmp, cmt, true);
      add_text(" */");
      return(first);
   }

   add_text("/*");
   if (cpd.settings[UO_cmt_cpp_nl_start].b)
   {
      add_comment_text("\n", cmt, false);
   }
   else
   {
      add_text(" ");
   }
   chunk_t *pc = first;
   int     offs;

   while (can_combine_comment(pc, cmt))
   {
      offs = unc_isspace(pc->str[2]) ? 1 : 0;
      tmp.set(pc->str, (size_t)(2 + offs), (size_t)((int)pc->len() - 2 + offs));
      if ((cpd.last_char == '*') && (tmp[0] == '/'))
      {
         add_text(" ");
      }
      add_comment_text(tmp,  cmt, true );
      add_comment_text("\n", cmt, false);
      pc = chunk_get_next(chunk_get_next(pc));
   }

   assert(pc != NULL);
   offs = unc_isspace(pc->str[2]) ? 1 : 0;
   tmp.set(pc->str, (size_t)(2 + offs), (size_t)((int)pc->len() - 2 + offs));
   add_comment_text(tmp, cmt, true);
   if (cpd.settings[UO_cmt_cpp_nl_end].b)
   {
      cmt.cont_text = "";
      LOG_CONTTEXT();
      add_comment_text("\n", cmt, false);
   }
   add_comment_text(" */", cmt, false);
   return(pc);
}


static void cmt_trim_whitespace(unc_text &line, bool in_preproc)
{
   /* Remove trailing whitespace on the line */
   while ( (line.size() > 0    )   &&
          ((line.back() == ' ' ) ||
           (line.back() == '\t') ) )
   {
      line.pop_back();
   }

   /* If in a preproc, shift any bs-nl back to the comment text */
   if((in_preproc  == true) &&
      (line.size() >  1   ) &&
      (line.back() == '\\') )
   {
      bool do_space = false;

      /* If there was any space before the backslash, change it to 1 space */
      line.pop_back();
      while ( (line.size() >   0  )   &&
             ((line.back() == ' ' ) ||
              (line.back() == '\t') ) )
      {
         do_space = true;
         line.pop_back();
      }

      if (do_space) { line.append(' '); }
      line.append('\\');
   }
}


static void output_comment_multi(chunk_t *pc)
{
   // \todo DRY 5 with output_comment_multi_simple

   cmt_reflow cmt;
   output_cmt_start(cmt, pc);
   cmt.reflow = (cpd.settings[UO_cmt_reflow_mode].n != 1);

   size_t cmt_col  = cmt.base_col;
   int    col_diff = (int)pc->orig_col - (int)cmt.base_col;

   calculate_comment_body_indent(cmt, pc->str);

   cmt.cont_text = !cpd.settings[UO_cmt_indent_multi].b ? ""   :
                   (cpd.settings[UO_cmt_star_cont   ].b ? "* " : "  ");
   LOG_CONTTEXT();

   size_t   line_count = 0;
   size_t   cmt_idx    = 0;
   size_t   ccol       = pc->column; /* the col of subsequent comment lines */
   bool     nl_end     = false;
   unc_text line;
   line.clear();
   while (cmt_idx < pc->len())
   {
      int ch = pc->str[cmt_idx++];

      /* handle the CRLF and CR endings. convert both to LF */
      if (ch == '\r')
      {
         ch = '\n';
         if ((cmt_idx < pc->len()     ) &&
             (pc->str[cmt_idx] == '\n') )
         {
            cmt_idx++;
         }
      }

      /* Find the start column */
      if (line.size() == 0)
      {
         nl_end = false;
         if (ch == ' ')
         {
            ccol++;
            continue;
         }
         else if (ch == '\t')
         {
            ccol = calc_next_tab_column(ccol, cpd.settings[UO_input_tab_size].u);
            continue;
         }
         else
         {
            // LOG_FMT(LSYS, "%d] Text starts in col %d\n", line_count, ccol);
         }
      }

      // DRY 5 end

      /* Now see if we need/must fold the next line with the current to enable
       * full reflow */
      if ((cpd.settings[UO_cmt_reflow_mode].n == 2) &&
          (ch      == '\n'     ) &&
          (cmt_idx <  pc->len()) )
      {
         int    prev_nonempty_line = -1;
         size_t nwidx              = line.size();
         bool   star_is_bullet     = false;

         /* strip trailing whitespace from the line collected so far */
         while (nwidx > 0)
         {
            nwidx--;
            if ((prev_nonempty_line < 0) &&
                !unc_isspace(line[nwidx]) &&
                (line[nwidx] != '*') &&     // block comment: skip '*' at end of line
                ((pc->flags & PCF_IN_PREPROC)
                 ? (line[nwidx] != '\\') ||
                 ((line[nwidx + 1] != 'r') &&
                  (line[nwidx + 1] != '\n'))
                 : true))
            {
               prev_nonempty_line = (int)nwidx; // last non-whitespace char in the previous line
            }
         }

         int    next_nonempty_line = -1;
         size_t remaining = pc->len() - cmt_idx;
         for (size_t nxt_len = 0;
              (nxt_len <= remaining    ) &&
              (pc->str[nxt_len] != 'r' ) &&
              (pc->str[nxt_len] != '\n');
              nxt_len++)
         {
            if ((next_nonempty_line < 0) &&
                !unc_isspace(pc->str[nxt_len]) &&
                (pc->str[nxt_len] != '*') &&
                ((nxt_len == remaining) ||
                 ((pc->flags & PCF_IN_PREPROC)
                  ? (pc->str[nxt_len] != '\\') ||
                  ((pc->str[nxt_len + 1] != 'r') &&
                   (pc->str[nxt_len + 1] != '\n'))
                  : true)))
            {
               next_nonempty_line = (int)nxt_len;      // first non-whitespace char in the next line
            }
         }

         /* see if we should fold up; usually that'd be a YES, but there are a few
          * situations where folding/reflowing by merging lines is frowned upon:
          *
          * - ASCII art in the comments (most often, these are drawings done in +-\/|.,*)
          *
          * - Doxygen/JavaDoc/etc. parameters: these often start with \ or @, at least
          *   something clearly non-alphanumeric (you see where we're going with this?)
          *
          * - bullet lists that are closely spaced: bullets are always non-alphanumeric
          *   characters, such as '-' or '+' (or, oh horror, '*' - that's bloody ambiguous
          *   to parse :-( ... with or without '*' comment start prefix, that's the
          *   question, then.)
          *
          * - semi-HTML formatted code, e.g. <pre>...</pre> comment sections (NDoc, etc.)
          *
          * - New lines which form a new paragraph without there having been added an
          *   extra empty line between the last sentence and the new one.
          *   A bit like this, really; so it is opportune to check if the last line ended
          *   in a terminal (that would be the set '.:;!?') and the new line starts with
          *   a capital.
          *   Though new lines starting with comment delimiters, such as '(', should be
          *   pulled up.
          *
          * So it bores down to this: the only folding (& reflowing) that's going to happen
          * is when the next line starts with an alphanumeric character AND the last
          * line didn't end with an non-alphanumeric character, except: ',' AND the next
          * line didn't start with a '*' all of a sudden while the previous one didn't
          * (the ambiguous '*'-for-bullet case!) */
         if ( (prev_nonempty_line >= 0) &&
              (next_nonempty_line >= 0) &&
              (((unc_isalnum(line   [(size_t)prev_nonempty_line]) || strchr(",)]", line   [(size_t)prev_nonempty_line])) &&
                (unc_isalnum(pc->str[(size_t)next_nonempty_line]) || strchr("([" , pc->str[(size_t)next_nonempty_line])) ) ||
                // dot followed by non-capital is NOT a new sentence start
              (('.' == line[(size_t)prev_nonempty_line]) && unc_isupper(pc->str[(size_t)next_nonempty_line]))) &&
              !star_is_bullet)
         {

            line.resize((size_t)(prev_nonempty_line + 1)); // rewind the line to the last non-alpha:

            cmt_idx =  (size_t)((int)cmt_idx + next_nonempty_line);  // roll the current line forward to the first non-alpha:

            ch = ' ';  /* override the NL and make it a single whitespace: */
         }
      }

      line.append(ch);

      /* If we ... */
      if ((ch      == '\n'     ) || /* hit an end of line sign or */
          (cmt_idx == pc->len()) )  /* hit an end-of-comment */
      {
         line_count++;

         /* strip trailing tabs and spaces before the newline */
         if (ch == '\n')
         {
            nl_end = true;
            line.pop_back();
            cmt_trim_whitespace(line, is_bit_set(pc->flags, PCF_IN_PREPROC));
         }

         // LOG_FMT(LSYS, "[%3d]%s\n", ccol, line);

         if (line_count == 1)
         {
            /* this is the first line - add unchanged */
            add_comment_text(line, cmt, false);
            if (nl_end) { add_char('\n'); }  // \todo
         }
         else
         {
            /* This is not the first line, so we need to indent to the
             * correct column. Each line is indented 0 or more spaces. */
            ccol = (size_t)((int)ccol - col_diff);
            if (ccol < (cmt_col + 3)) { ccol = cmt_col + 3; }

            if (line.size() == 0)
            {
               /* Empty line - just a '\n' */
               if (cpd.settings[UO_cmt_star_cont].b)
               {
                  cmt.column = cmt_col + cpd.settings[UO_cmt_sp_before_star_cont].u;
                  cmt_output_indent(cmt.brace_col, cmt.base_col, cmt.column);

                  if (cmt.xtra_indent > 0) { add_char(' '); }
                  add_text(cmt.cont_text);
               }
               add_char('\n');
            }
            else
            {
               /* If this doesn't start with a '*' or '|'.
                * '\name' is a common parameter documentation thing. */
               if (cpd.settings[UO_cmt_indent_multi].b &&
                    (line[0] != '*' ) &&
                    (line[0] != '|' ) &&
                    (line[0] != '#' ) &&
                   ((line[0] != '\\') || unc_isalpha(line[1])) &&
                    (line[0] != '+' ) )
               {
                  size_t start_col = cmt_col + cpd.settings[UO_cmt_sp_before_star_cont].u;

                  if (cpd.settings[UO_cmt_star_cont].b)
                  {
                     cmt.column = start_col;
                     cmt_output_indent(cmt.brace_col, cmt.base_col, cmt.column);
                     if (cmt.xtra_indent > 0) { add_char(' '); }
                     add_text(cmt.cont_text);

                     size_t end_col = ccol + cpd.settings[UO_cmt_sp_after_star_cont].u;
                     fill_line(end_col, false);
                  }
                  else
                  {
                     cmt.column = ccol;
                     cmt_output_indent(cmt.brace_col, cmt.base_col, cmt.column);
                  }
               }
               else
               {
                  cmt.column = cmt_col + cpd.settings[UO_cmt_sp_before_star_cont].u;
                  cmt_output_indent(cmt.brace_col, cmt.base_col, cmt.column);
                  if (cmt.xtra_indent > 0) { add_char(' '); }

                  // Checks for and updates the lead chars.
                  // @return 0=not present, >0=number of chars that are part of the lead
                  size_t idx = cmt_parse_lead(line, (cmt_idx == pc->len()));
                  if (idx > 0)
                  {
                     // >0=number of chars that are part of the lead
                     cmt.cont_text.set(line, 0, idx);
                     LOG_CONTTEXT();
                     if ((line.size() >=  2   ) &&
                         (line[0]     == '*'  ) &&
                         (unc_isalnum(line[1])) )
                     {
                        line.insert(1, ' ');
                     }
                  }
                  else
                  {
                     // bug #653
                     if (cpd.lang_flags & LANG_D) { add_text(cmt.cont_text); } // 0=no lead char present
                  }
               }

               add_comment_text(line, cmt, false);
               if (nl_end) { add_text("\n"); }
            }
         }
         line.clear();
         ccol = 1;
      }
   }
}


static bool kw_fcn_filename(chunk_t *cmt, unc_text &out_txt)
{
   UNUSED(cmt);
   out_txt.append(path_basename(cpd.filename));
   return(true);
}


static bool kw_fcn_class(chunk_t *cmt, unc_text &out_txt)
{
   chunk_t *tmp = nullptr;

   if ((cpd.lang_flags & LANG_CPP) &&
       (cpd.lang_flags & LANG_OC ) )
   {
      const chunk_t *fcn = get_next_function(cmt);
      assert(fcn != NULL);

      tmp = (fcn->type == CT_OC_MSG_DECL) ? get_prev_oc_class(cmt) : get_next_class(cmt);
   }
   else if (cpd.lang_flags & LANG_OC)
   {
      tmp = get_prev_oc_class(cmt);
   }
<<<<<<< HEAD
=======
   if (tmp == nullptr)
   {
      tmp = get_next_class(cmt);
   }
>>>>>>> eb0fc6f7

   if (tmp == NULL) { tmp = get_next_class(cmt); }

   if (tmp != NULL)
   {
      out_txt.append(tmp->str);
      if (cpd.lang_flags)
      {
         while ((tmp = chunk_get_next(tmp)) != nullptr)
         {
            if (tmp->type != CT_DC_MEMBER) { break; }
            tmp = chunk_get_next(tmp);
            if (tmp)
            {
               out_txt.append("::");
               out_txt.append(tmp->str);
            }
         }
      }
      return(true);
   }
   return(false);
}


static bool kw_fcn_message(chunk_t *cmt, unc_text &out_txt)
{
   chunk_t *fcn = get_next_function(cmt);
   if (fcn == NULL) { return(false); }

   out_txt.append(fcn->str);

   chunk_t *tmp  = chunk_get_next_ncnl(fcn);
<<<<<<< HEAD
   const chunk_t *word = NULL;
   while (tmp != NULL)
=======
   chunk_t *word = nullptr;
   while (tmp)
>>>>>>> eb0fc6f7
   {
      if ((tmp->type == CT_BRACE_OPEN) ||
          (tmp->type == CT_SEMICOLON ) )
      {
         break;
      }
      if (tmp->type == CT_OC_COLON)
      {
         if (word != nullptr)
         {
            out_txt.append(word->str);
            word = nullptr;
         }
         out_txt.append(":");
      }
      if (tmp->type == CT_WORD) { word = tmp; }
      tmp = chunk_get_next_ncnl(tmp);
   }
   return(true);
}


static bool kw_fcn_category(chunk_t *cmt, unc_text &out_txt)
{
   const chunk_t *category = get_prev_category(cmt);
   if (category != NULL)
   {
      out_txt.append('(');
      out_txt.append(category->str);
      out_txt.append(')');
   }
   return(true);
}


static bool kw_fcn_scope(chunk_t *cmt, unc_text &out_txt)
{
   const chunk_t *scope = get_next_scope(cmt);
   if (scope != NULL)
   {
      out_txt.append(scope->str);
      return(true);
   }
   return(false);
}


static bool kw_fcn_function(chunk_t *cmt, unc_text &out_txt)
{
   const chunk_t *fcn = get_next_function(cmt);
   if (fcn != NULL)
   {
      out_txt.append_cond(fcn->parent_type == CT_OPERATOR, "operator ");

      if ( (fcn->prev      !=  NULL         ) &&
           (fcn->prev->type == CT_DESTRUCTOR) )
      {
         out_txt.append('~');
      }
      out_txt.append(fcn->str);
      return(true);
   }
   return(false);
}


static bool kw_fcn_javaparam(chunk_t *cmt, unc_text &out_txt)
{
   chunk_t *fcn = get_next_function(cmt);
   if (fcn == NULL) { return(false); }

   chunk_t *fpo;
   chunk_t *fpc;
   bool    has_param = true;
   bool    need_nl   = false;

   if (fcn->type == CT_OC_MSG_DECL)
   {
      chunk_t *tmp = chunk_get_next_ncnl(fcn);
      has_param = false;
      while (tmp)
      {
         if ((tmp->type == CT_BRACE_OPEN) ||
             (tmp->type == CT_SEMICOLON ) )
         {
            break;
         }

         if (has_param)
         {
            out_txt.append_cond(need_nl, "\n");
            need_nl = true;
            out_txt.append("@param %s TODO", tmp->str.c_str() );
         }

         has_param = false;
         if (tmp->type == CT_PAREN_CLOSE) { has_param = true; }
         tmp = chunk_get_next_ncnl(tmp);
      }
      fpo = fpc = nullptr;
   }
   else
   {
<<<<<<< HEAD
      fpo = chunk_get_next_type(fcn, CT_FPAREN_OPEN, (int)fcn->level);
      if (fpo == NULL) { return(true); }

      fpc = chunk_get_next_type(fpo, CT_FPAREN_CLOSE,(int)fcn->level);
      if (fpc == NULL) { return(true); }
=======
      fpo = chunk_get_next_type(fcn, CT_FPAREN_OPEN, fcn->level);
      if (fpo == nullptr)
      {
         return(true);
      }
      fpc = chunk_get_next_type(fpo, CT_FPAREN_CLOSE, fcn->level);
      if (fpc == nullptr)
      {
         return(true);
      }
>>>>>>> eb0fc6f7
   }

   chunk_t *tmp;
   /* Check for 'foo()' and 'foo(void)' */
   if (chunk_get_next_ncnl(fpo) == fpc)
   {
      has_param = false;
   }
   else
   {
      tmp = chunk_get_next_ncnl(fpo);
      if ((tmp == chunk_get_prev_ncnl(fpc)) &&
          chunk_is_str(tmp, "void", 4))
      {
         has_param = false;
      }
   }

   if (has_param == true)
   {
      chunk_t *prev = nullptr;
      tmp = fpo;
      while ((tmp = chunk_get_next(tmp)) != nullptr)
      {
         if ((tmp->type == CT_COMMA) || (tmp == fpc))
         {
            out_txt.append_cond(need_nl, "\n");
            need_nl = true;
            out_txt.append("@param");
            if (prev != nullptr)
            {
               out_txt.append(" %s TODO", prev->str.c_str() );
            }
<<<<<<< HEAD
            prev = NULL;
            if (tmp == fpc) { break; }
=======
            prev = nullptr;
            if (tmp == fpc)
            {
               break;
            }
         }
         if (tmp->type == CT_WORD)
         {
            prev = tmp;
>>>>>>> eb0fc6f7
         }

         if (tmp->type == CT_WORD) { prev = tmp; }
      }
   }

   /* Do the return stuff */
   tmp = chunk_get_prev_ncnl(fcn);
   assert(tmp != NULL);

   /* For Objective-C we need to go to the previous chunk */
   if ((tmp->parent_type == CT_OC_MSG_DECL) &&
       (tmp->type        == CT_PAREN_CLOSE) )
   {
      tmp = chunk_get_prev_ncnl(tmp);
   }
<<<<<<< HEAD

   if ( (tmp != NULL                  ) &&
        (!chunk_is_str(tmp, "void", 4)) )
=======
   if ((tmp != nullptr) && !chunk_is_str(tmp, "void", 4))
>>>>>>> eb0fc6f7
   {
      out_txt.append_cond(need_nl, "\n");
      out_txt.append("@return TODO");
   }

   return(true);
}


static bool kw_fcn_fclass(chunk_t *cmt, unc_text &out_txt)
{
   chunk_t *fcn = get_next_function(cmt);
   if (fcn == NULL) { return(false); }

   if (fcn->flags & PCF_IN_CLASS)
   {
      /* if inside a class, we need to find to the class name */
      chunk_t *tmp = chunk_get_prev_type(fcn, CT_BRACE_OPEN, (int)(fcn->level - 1));
      assert(tmp != NULL);
      tmp = chunk_get_prev_type(tmp, CT_CLASS, (int)tmp->level);
      tmp = chunk_get_next_ncnl(tmp);
      while (chunk_is_token(chunk_get_next_ncnl(tmp), CT_DC_MEMBER))
      {
         tmp = chunk_get_next_ncnl(tmp);
         tmp = chunk_get_next_ncnl(tmp);
      }

      if (tmp)
      {
         out_txt.append(tmp->str);
         return(true);
      }
   }
   else
   {
      /* if outside a class, we expect "CLASS::METHOD(...)" */
      chunk_t *tmp = chunk_get_prev_ncnl(fcn);
      if ((tmp != nullptr) && (tmp->type == CT_OPERATOR))
      {
         tmp = chunk_get_prev_ncnl(tmp);
      }
<<<<<<< HEAD

      if ((tmp != NULL) && ((tmp->type == CT_DC_MEMBER) ||
                            (tmp->type == CT_MEMBER   ) ) )
=======
      if ((tmp != nullptr) && ((tmp->type == CT_DC_MEMBER) ||
                               (tmp->type == CT_MEMBER)))
>>>>>>> eb0fc6f7
      {
         tmp = chunk_get_prev_ncnl(tmp);
         assert(tmp != NULL);
         out_txt.append(tmp->str);
         return(true);
      }
   }
   return(false);
}


struct kw_subst_t
{
   const char *tag;
   bool      (*func)(chunk_t *cmt, unc_text &out_txt); /* \todo make function pointer clearer */
};


static const kw_subst_t kw_subst_table[] =
{
   { "$(filename)",  kw_fcn_filename  },
   { "$(class)",     kw_fcn_class     },
   { "$(message)",   kw_fcn_message   },
   { "$(category)",  kw_fcn_category  },
   { "$(scope)",     kw_fcn_scope     },
   { "$(function)",  kw_fcn_function  },
   { "$(javaparam)", kw_fcn_javaparam },
   { "$(fclass)",    kw_fcn_fclass    },
};


static void do_keyword_substitution(chunk_t *pc)
{
   for (size_t kw_idx = 0; kw_idx < ARRAY_SIZE(kw_subst_table); kw_idx++)
   {
      const kw_subst_t *kw = &kw_subst_table[kw_idx];
      int              idx = pc->str.find(kw->tag);

      if (idx >= 0)
      {
         unc_text tmp_txt;
         tmp_txt.clear();
         if (kw->func(pc, tmp_txt))
         {
            /* if the replacement contains '\n' we need to fix the lead */
            if (tmp_txt.find("\n") >= 0)
            {
               int nl_idx = pc->str.rfind("\n", (size_t)idx);
               if (nl_idx > 0)
               {
                  unc_text nl_txt;
                  nl_txt.append("\n");
                  nl_idx++;
                  while ((nl_idx < idx) && !unc_isalnum(pc->str[(size_t)nl_idx]))
                  {
                     nl_txt.append(pc->str[(size_t)nl_idx++]);
                  }
                  tmp_txt.replace("\n", nl_txt);
               }
            }
            pc->str.replace(kw->tag, tmp_txt);
         }
      }
   }
}


static void output_comment_multi_simple(chunk_t *pc, bool kw_subst)
{
   UNUSED(kw_subst);

   // DRY 5 start with output_comment_multi

   cmt_reflow cmt;
   output_cmt_start(cmt, pc);

   int col_diff = (chunk_is_newline(chunk_get_prev(pc))) ?
      (int)pc->orig_col - (int)pc->column : 0;
   /* The comment should be indented correctly : The comment starts after something else */

   size_t   line_count = 0;
   size_t   cmt_idx    = 0;
   size_t   ccol       = pc->column;
   bool     nl_end     = false;
   unc_text line;
   line.clear();
   while (cmt_idx < pc->len())
   {
      int ch = pc->str[cmt_idx++];

      /* handle the CRLF and CR endings. convert both to LF */
      if (ch == '\r')
      {
         ch = '\n';
         if ((cmt_idx < pc->len()     ) &&
             (pc->str[cmt_idx] == '\n') )
         {
            cmt_idx++;
         }
      }

      /* Find the start column */
      if (line.size() == 0)
      {
         nl_end = false;
         if (ch == ' ')
         {
            ccol++;
            continue;
         }
         else if (ch == '\t')
         {
            ccol = calc_next_tab_column(ccol, cpd.settings[UO_input_tab_size].u);
            continue;
         }
         else
         {
            // LOG_FMT(LSYS, "%d] Text starts in col %d, col_diff=%d, real=%d\n",
            //        line_count, ccol, col_diff, ccol - col_diff);
         }
      }

      // DRY 5 end

      line.append(ch);

      /* If we just hit an end of line OR we just hit end-of-comment... */
      if ((ch      == '\n'     ) ||
          (cmt_idx == pc->len()) )
      {
         line_count++;

         /* strip trailing tabs and spaces before the newline */
         if (ch == '\n')
         {
            line.pop_back();
            nl_end = true;

            /* Say we aren't in a preproc to prevent changing any bs-nl */
            cmt_trim_whitespace(line, false);
         }

         if (line_count > 1)
         {
            ccol = (size_t)((int)ccol - col_diff);
         }

         if (line.size() > 0)
         {
            cmt.column = ccol;
            cmt_output_indent(cmt.brace_col, cmt.base_col, cmt.column);
            add_text(line);
         }

         if (nl_end) { add_char('\n'); }
         line.clear();
         ccol = 1;
      }
   }
}


static void generate_if_conditional_as_text(unc_text &dst, chunk_t *ifdef)
{
   int column = -1; /* \todo better use size_t avoid negative values for column */

   dst.clear();
   for (chunk_t *pc = ifdef; pc != nullptr; pc = chunk_get_next(pc))
   {
      if (column == -1)
      {
         column = (int)pc->column;
      }
      if ((pc->type == CT_NEWLINE      ) ||
          (pc->type == CT_COMMENT_MULTI) ||
          (pc->type == CT_COMMENT_CPP  ) )
      {
         break;
      }
      else if (pc->type == CT_NL_CONT)
      {
         dst   += ' ';
         column = -1;
      }
      else if ((pc->type == CT_COMMENT      ) ||
               (pc->type == CT_COMMENT_EMBED) )
      {
         /* do nothing */
      }
      else // if (pc->type == CT_JUNK) || else
      {
         for (int spacing = (int)pc->column - column; spacing > 0; spacing--)
         {
            dst += ' ';
            column++;
         }
         dst.append(pc->str);
         column += (int)pc->len();
      }
   }
}


void add_long_preprocessor_conditional_block_comment(void)
{
<<<<<<< HEAD
   const chunk_t *pp_start = NULL;
   const chunk_t *pp_end   = NULL;
=======
   chunk_t *pp_start = nullptr;
   chunk_t *pp_end   = nullptr;
>>>>>>> eb0fc6f7

   for (chunk_t *pc = chunk_get_head(); pc != NULL; pc = chunk_get_next_ncnl(pc))
   {
      /* just track the preproc level: */
      if (pc->type == CT_PREPROC)
      {
         pp_end   = pc;
         pp_start = pc;
      }

      if ((pc->type != CT_PP_IF) || !pp_start)
      {
         continue;
      }
#if 0
      if (pc->flags & PCF_IN_PREPROC)
      {
         continue;
      }
#endif

      chunk_t *br_close;
      chunk_t *br_open = pc;
      size_t  nl_count = 0;
<<<<<<< HEAD
      chunk_t *tmp     = pc;
      while ((tmp = chunk_get_next(tmp)) != NULL)
=======

      chunk_t *tmp = pc;
      while ((tmp = chunk_get_next(tmp)) != nullptr)
>>>>>>> eb0fc6f7
      {
         assert(tmp != NULL);
         /* just track the preproc level: */
         if (tmp->type == CT_PREPROC) { pp_end = tmp; }

         assert(pp_end != NULL);
         if (chunk_is_newline(tmp))
         {
            nl_count += tmp->nl_count;
         }
         else if ((pp_end->pp_level == pp_start->pp_level) &&
                  ((tmp->type == CT_PP_ENDIF) ||
                   ((br_open->type == CT_PP_IF) ? (tmp->type == CT_PP_ELSE) : 0)))
         {
            br_close = tmp;

            LOG_FMT(LPPIF, "found #if / %s section on lines %zu and %zu, nl_count=%zu\n",
                    (tmp->type == CT_PP_ENDIF ? "#endif" : "#else"),
                    br_open->orig_line, br_close->orig_line, nl_count);

            /* Found the matching #else or #endif - make sure a newline is next */
            tmp = chunk_get_next(tmp);

<<<<<<< HEAD
            LOG_FMT(LPPIF, "next item type %d (is %s)\n",   /* \todo use switch */
                    ((tmp != NULL) ? (int)tmp->type : -1),
                    ((tmp != NULL) ?
                      chunk_is_newline(tmp) ? "newline" : chunk_is_comment(tmp) ?
                     "comment" : "other" : "---"));
=======
            LOG_FMT(LPPIF, "next item type %d (is %s)\n",
                    (tmp ? tmp->type : -1), (tmp ? chunk_is_newline(tmp) ? "newline"
                                             : chunk_is_comment(tmp) ? "comment" : "other" : "---"));
            if ((tmp == nullptr) || (tmp->type == CT_NEWLINE) /* chunk_is_newline(tmp) */)
            {
               size_t nl_min;
>>>>>>> eb0fc6f7

            if ((tmp       == NULL      ) ||
                (tmp->type == CT_NEWLINE) )  /* chunk_is_newline(tmp) */
            {
               size_t nl_min = (br_close->type == CT_PP_ENDIF) ?
                    cpd.settings[UO_mod_add_long_ifdef_endif_comment].u :
                    cpd.settings[UO_mod_add_long_ifdef_else_comment ].u;

               const char *txt = !tmp ? "EOF" : ((tmp->type == CT_PP_ENDIF) ? "#endif" : "#else");
               LOG_FMT(LPPIF, "#if / %s section candidate for augmenting when over NL threshold %zu != 0 (nl_count=%zu)\n",
                       txt, nl_min, nl_count);

               if ((nl_min > 0) && (nl_count > nl_min))        /* nl_count is 1 too large at all times as #if line was counted too */
               {                                               /* determine the added comment style */
                  c_token_t style = (cpd.lang_flags & (LANG_CPP | LANG_CS)) ?
                                    CT_COMMENT_CPP : CT_COMMENT;

                  unc_text str;
                  generate_if_conditional_as_text(str, br_open);

                  LOG_FMT(LPPIF, "#if / %s section over threshold %zu (nl_count=%zu) --> insert comment after the %s: %s\n",
                          txt, nl_min, nl_count, txt, str.c_str());

                  /* Add a comment after the close brace */
                  insert_comment_after(br_close, style, str);
               }
            }

            /* checks both the #else and #endif for a given level, only then look further in the main loop */
            if (br_close->type == CT_PP_ENDIF) { break; }
         }
      }
   }
}<|MERGE_RESOLUTION|>--- conflicted
+++ resolved
@@ -735,73 +735,14 @@
          }
          break;
       }
-<<<<<<< HEAD
-      else if (strchr("*|\\#+", line[len]) == NULL)
-=======
       else if (strchr("*|\\#+", line[len]) == nullptr)
->>>>>>> eb0fc6f7
       {
          break;
       }
       len++;
    }
 
-<<<<<<< HEAD
    if (len > 30) { return(1); }
-=======
-   if (len > 30)
-   {
-      return(1);
-   }
-
-   if ((len > 0) && ((len >= line.size()) || unc_isspace(line[len])))
-   {
-      return(len);
-   }
-
-   if ((len == 1) && (line[0] == '*'))
-   {
-      return(len);
-   }
-
-   if (is_last && (len > 0))
-   {
-      return(len);
-   }
-   return(0);
-} // cmt_parse_lead
-
-
-/**
- * Scans a multiline comment to determine the following:
- *  - the extra indent of the non-first line (0 or 1)
- *  - the continuation text ('' or '* ')
- *
- * The decision is based on:
- *  - cmt_indent_multi
- *  - cmt_star_cont
- *  - cmt_multi_first_len_minimum
- *  - the first line length
- *  - the second line leader length
- *  - the last line length (without leading space/tab)
- *
- * If the first and last line are the same length and don't contain any alnum
- * chars and (the first line len > 2 or the second leader is the same as the
- * first line length), then the indent is 0.
- *
- * If the leader on the second line is 1 wide or missing, then the indent is 1.
- *
- * Otherwise, the indent is 0.
- *
- * @param str       The comment string
- * @param len       Length of the comment
- * @param start_col Starting column
- * @return          cmt.xtra_indent is set to 0 or 1
- */
-static void calculate_comment_body_indent(cmt_reflow &cmt, const unc_text &str)
-{
-   cmt.xtra_indent = 0;
->>>>>>> eb0fc6f7
 
    if(((len >  0) && ((len >= line.size()) || unc_isspace(line[len])) ) ||
       ((len >  0) && (is_last == true                               ) ) ||
@@ -914,27 +855,6 @@
    }
 
    cmt.xtra_indent = ((width == 2) ? 0 : 1);
-<<<<<<< HEAD
-=======
-} // calculate_comment_body_indent
-
-
-/* \todo can we use search_next_chunk here? */
-static chunk_t *get_next_function(chunk_t *pc)
-{
-   while ((pc = chunk_get_next(pc)) != nullptr)
-   {
-      if ((pc->type == CT_FUNC_DEF) ||
-          (pc->type == CT_FUNC_PROTO) ||
-          (pc->type == CT_FUNC_CLASS_DEF) ||
-          (pc->type == CT_FUNC_CLASS_PROTO) ||
-          (pc->type == CT_OC_MSG_DECL))
-      {
-         return(pc);
-      }
-   }
-   return(nullptr);
->>>>>>> eb0fc6f7
 }
 
 
@@ -1097,20 +1017,12 @@
 
    /* next is a newline for sure, make sure it is a single newline */
    chunk_t *next = chunk_get_next(pc);
-<<<<<<< HEAD
-   if ((next           != NULL) &&
-       (next->nl_count == 1   ) )
+   if ((next           != nullptr) &&
+       (next->nl_count == 1      ) )
    {
       /* Make sure the comment is the same type at the same column */
       next = chunk_get_next(next);
-      if ((next != NULL          ) &&
-=======
-   if ((next != nullptr) && (next->nl_count == 1))
-   {
-      /* Make sure the comment is the same type at the same column */
-      next = chunk_get_next(next);
-      if ((next != nullptr) &&
->>>>>>> eb0fc6f7
+      if ((next != nullptr       ) &&
           (next->type == pc->type) &&
           (((next->column ==            1) && (pc->column      ==            1  )) ||
            ((next->column == cmt.base_col) && (pc->column      == cmt.base_col  )) ||
@@ -1670,13 +1582,6 @@
    {
       tmp = get_prev_oc_class(cmt);
    }
-<<<<<<< HEAD
-=======
-   if (tmp == nullptr)
-   {
-      tmp = get_next_class(cmt);
-   }
->>>>>>> eb0fc6f7
 
    if (tmp == NULL) { tmp = get_next_class(cmt); }
 
@@ -1710,13 +1615,8 @@
    out_txt.append(fcn->str);
 
    chunk_t *tmp  = chunk_get_next_ncnl(fcn);
-<<<<<<< HEAD
-   const chunk_t *word = NULL;
-   while (tmp != NULL)
-=======
-   chunk_t *word = nullptr;
-   while (tmp)
->>>>>>> eb0fc6f7
+   const chunk_t *word = nullptr;
+   while (tmp != nullptr)
    {
       if ((tmp->type == CT_BRACE_OPEN) ||
           (tmp->type == CT_SEMICOLON ) )
@@ -1820,24 +1720,11 @@
    }
    else
    {
-<<<<<<< HEAD
       fpo = chunk_get_next_type(fcn, CT_FPAREN_OPEN, (int)fcn->level);
-      if (fpo == NULL) { return(true); }
+      if (fpo == nullptr) { return(true); }
 
       fpc = chunk_get_next_type(fpo, CT_FPAREN_CLOSE,(int)fcn->level);
-      if (fpc == NULL) { return(true); }
-=======
-      fpo = chunk_get_next_type(fcn, CT_FPAREN_OPEN, fcn->level);
-      if (fpo == nullptr)
-      {
-         return(true);
-      }
-      fpc = chunk_get_next_type(fpo, CT_FPAREN_CLOSE, fcn->level);
-      if (fpc == nullptr)
-      {
-         return(true);
-      }
->>>>>>> eb0fc6f7
+      if (fpc == nullptr) { return(true); }
    }
 
    chunk_t *tmp;
@@ -1871,20 +1758,8 @@
             {
                out_txt.append(" %s TODO", prev->str.c_str() );
             }
-<<<<<<< HEAD
-            prev = NULL;
+            prev = nullptr;
             if (tmp == fpc) { break; }
-=======
-            prev = nullptr;
-            if (tmp == fpc)
-            {
-               break;
-            }
-         }
-         if (tmp->type == CT_WORD)
-         {
-            prev = tmp;
->>>>>>> eb0fc6f7
          }
 
          if (tmp->type == CT_WORD) { prev = tmp; }
@@ -1901,13 +1776,9 @@
    {
       tmp = chunk_get_prev_ncnl(tmp);
    }
-<<<<<<< HEAD
-
-   if ( (tmp != NULL                  ) &&
+
+   if ( (tmp != nullptr               ) &&
         (!chunk_is_str(tmp, "void", 4)) )
-=======
-   if ((tmp != nullptr) && !chunk_is_str(tmp, "void", 4))
->>>>>>> eb0fc6f7
    {
       out_txt.append_cond(need_nl, "\n");
       out_txt.append("@return TODO");
@@ -1949,14 +1820,9 @@
       {
          tmp = chunk_get_prev_ncnl(tmp);
       }
-<<<<<<< HEAD
-
-      if ((tmp != NULL) && ((tmp->type == CT_DC_MEMBER) ||
-                            (tmp->type == CT_MEMBER   ) ) )
-=======
+
       if ((tmp != nullptr) && ((tmp->type == CT_DC_MEMBER) ||
-                               (tmp->type == CT_MEMBER)))
->>>>>>> eb0fc6f7
+                               (tmp->type == CT_MEMBER   ) ) )
       {
          tmp = chunk_get_prev_ncnl(tmp);
          assert(tmp != NULL);
@@ -2162,13 +2028,8 @@
 
 void add_long_preprocessor_conditional_block_comment(void)
 {
-<<<<<<< HEAD
-   const chunk_t *pp_start = NULL;
-   const chunk_t *pp_end   = NULL;
-=======
-   chunk_t *pp_start = nullptr;
-   chunk_t *pp_end   = nullptr;
->>>>>>> eb0fc6f7
+   const chunk_t *pp_start = nullptr;
+   const chunk_t *pp_end   = nullptr;
 
    for (chunk_t *pc = chunk_get_head(); pc != NULL; pc = chunk_get_next_ncnl(pc))
    {
@@ -2179,7 +2040,7 @@
          pp_start = pc;
       }
 
-      if ((pc->type != CT_PP_IF) || !pp_start)
+      if ((pc->type != CT_PP_IF) || (pp_start == nullptr))
       {
          continue;
       }
@@ -2193,14 +2054,8 @@
       chunk_t *br_close;
       chunk_t *br_open = pc;
       size_t  nl_count = 0;
-<<<<<<< HEAD
       chunk_t *tmp     = pc;
-      while ((tmp = chunk_get_next(tmp)) != NULL)
-=======
-
-      chunk_t *tmp = pc;
       while ((tmp = chunk_get_next(tmp)) != nullptr)
->>>>>>> eb0fc6f7
       {
          assert(tmp != NULL);
          /* just track the preproc level: */
@@ -2224,22 +2079,13 @@
             /* Found the matching #else or #endif - make sure a newline is next */
             tmp = chunk_get_next(tmp);
 
-<<<<<<< HEAD
             LOG_FMT(LPPIF, "next item type %d (is %s)\n",   /* \todo use switch */
-                    ((tmp != NULL) ? (int)tmp->type : -1),
-                    ((tmp != NULL) ?
+                    ((tmp != nullptr) ? (int)tmp->type : -1),
+                    ((tmp != nullptr) ?
                       chunk_is_newline(tmp) ? "newline" : chunk_is_comment(tmp) ?
                      "comment" : "other" : "---"));
-=======
-            LOG_FMT(LPPIF, "next item type %d (is %s)\n",
-                    (tmp ? tmp->type : -1), (tmp ? chunk_is_newline(tmp) ? "newline"
-                                             : chunk_is_comment(tmp) ? "comment" : "other" : "---"));
-            if ((tmp == nullptr) || (tmp->type == CT_NEWLINE) /* chunk_is_newline(tmp) */)
-            {
-               size_t nl_min;
->>>>>>> eb0fc6f7
-
-            if ((tmp       == NULL      ) ||
+
+            if ((tmp       == nullptr   ) ||
                 (tmp->type == CT_NEWLINE) )  /* chunk_is_newline(tmp) */
             {
                size_t nl_min = (br_close->type == CT_PP_ENDIF) ?
