--- conflicted
+++ resolved
@@ -33,7 +33,6 @@
 
 
 /**
-<<<<<<< HEAD
  * A multiline comment
  * The only trick here is that we have to trim out whitespace characters
  * to get the comment to line up.
@@ -104,8 +103,6 @@
 
 
 /**
-=======
->>>>>>> 4713fa8d
  * Count the number of characters to the end of the next chunk of text.
  * If it exceeds the limit, return true.
  */
@@ -113,7 +110,6 @@
 
 
 /**
-<<<<<<< HEAD
  * Advance to a specific column
  * cpd.column is the current column
  *
@@ -193,8 +189,6 @@
 
 
 /**
-=======
->>>>>>> 4713fa8d
  * Outputs the C comment at pc.
  * C comment combining is done here
  *
@@ -212,12 +206,9 @@
 static chunk_t *output_comment_cpp(chunk_t *pc);
 
 
-<<<<<<< HEAD
 static void cmt_trim_whitespace(unc_text &line, bool in_preproc);
 
 
-=======
->>>>>>> 4713fa8d
 /**
  * Outputs a comment. The initial opening '//' may be included in the text.
  * Subsequent openings (if combining comments), should not be included.
@@ -233,7 +224,6 @@
 static void add_comment_text(const unc_text &text, cmt_reflow &cmt, bool esc_close);
 
 
-<<<<<<< HEAD
 static void output_cmt_start(cmt_reflow &cmt, chunk_t *pc);
 
 
@@ -251,12 +241,6 @@
    LOG_FMT(LCONTTEXT, "%s:%d set cont_text to '%s'\n", __func__, __LINE__, cmt.cont_text.c_str())
 
 
-=======
-#define LOG_CONTTEXT() \
-   LOG_FMT(LCONTTEXT, "%s:%d set cont_text to '%s'\n", __func__, __LINE__, cmt.cont_text.c_str())
-
-
->>>>>>> 4713fa8d
 static void add_char(UINT32 ch)
 {
    /* If we did a '\r' and it isn't followed by a '\n', then output a newline */
