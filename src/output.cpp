/**
 * @file output.cpp
 * Does all the output & comment formatting.
 *
 * @author  Ben Gardner
 * @author  Guy Maurel since version 0.62 for uncrustify4Qt
 *          October 2015, 2016
 * @license GPL v2+
 */
#include "output.h"
#include "uncrustify_types.h"
#include "chunk_list.h"
#include "unc_ctype.h"
#include "uncrustify.h"
#include "indent.h"
#include "braces.h"
#include "unicode.h"
#include "tabulator.h"
#include <cstdlib>


struct cmt_reflow
{
   chunk_t  *pc;
   size_t   column;        /* Column of the comment start */
   size_t   brace_col;     /* Brace column (for indenting with tabs) */
   size_t   base_col;      /* Base column (for indenting with tabs) */
   size_t   word_count;    /* number of words on this line */
   size_t   xtra_indent;   /* extra indent of non-first lines (0 or 1) */
   unc_text cont_text;     /* fixed text to output at the start of a line (0 to 3 chars) */
   bool     reflow;        /* reflow the current line */
};


/**
 * A multiline comment
 * The only trick here is that we have to trim out whitespace characters
 * to get the comment to line up.
 */
static void output_comment_multi(
   chunk_t *pc
);


static bool kw_fcn_filename(
   chunk_t *cmt,
   unc_text &out_txt
);


static bool kw_fcn_class(
   chunk_t *cmt,
   unc_text &out_txt
);


static bool kw_fcn_message(
   chunk_t *cmt,
   unc_text &out_txt
);


static bool kw_fcn_category(
   chunk_t *cmt,
   unc_text &out_txt
);


static bool kw_fcn_scope(
   chunk_t *cmt,
   unc_text &out_txt
);


static bool kw_fcn_function(
   chunk_t *cmt,
   unc_text &out_txt
);


/**
 * Adds the javadoc-style @param and @return stuff, based on the params and
 * return value for pc.
 * If the arg list is '()' or '(void)', then no @params are added.
 * Likewise, if the return value is 'void', then no @return is added.
 */
static bool kw_fcn_javaparam(
   chunk_t *cmt,
   unc_text &out_txt
);


static bool kw_fcn_fclass(
   chunk_t *cmt,
   unc_text &out_txt
);


/**
 * Output a multiline comment without any reformatting other than shifting
 * it left or right to get the column right.
 * Trim trailing whitespace and do keyword substitution.
 */
static void output_comment_multi_simple(
   chunk_t *pc,
   bool kw_subst
);


/**
 * This renders the #if condition to a string buffer.
 */
static void generate_if_conditional_as_text(
   unc_text &dst,    /**< [out] unc_text buffer to be filled */
   chunk_t *ifdef    /**< [in]  if conditional as chunk list */
);


/**
 * Do keyword substitution on a comment.
 * NOTE: it is assumed that a comment will contain at most one of each type
 * of keyword.
 */
static void do_keyword_substitution(
   chunk_t *pc
);


/**
 * All output text is sent here, one char at a time.
 */
static void add_char(
   UINT32 ch
);


static void add_text(
   const char *ascii_text
);


static void add_text(
   const unc_text &text,
   bool is_ignored
);


/**
 * Count the number of characters to the end of the next chunk of text.
 * If it exceeds the limit, return true.
 */
static bool next_word_exceeds_limit(
   const unc_text &text,
   size_t idx
);


/**
 * fill a line with empty characters until a specific column
 * cpd.column is reached
 */
static void fill_line(
   size_t column,    /**< [in] The column to advance to */
   bool   allow_tabs /**< [in] false=use only spaces, true=use tabs+spaces */
);


/**
 * fill a line with tab stops until the limit given by the parameter
 * column is reached as close as possible
 */
void fill_line_with_tabs(
   size_t column  /**< [in] column to not exceed with tab stops */
);


/**
 * fill a line with spaces until the limit given by the parameter
 * column is reached
 */
void fill_line_with_spaces(
   size_t column  /**< [in] column which determines where to stop */
);



/**
 * Output a comment to the column using indent_with_tabs and
 * indent_cmt_with_tabs as the rules.
 * base_col is the indent of the first line of the comment.
 * On the first line, column == base_col.
 * On subsequent lines, column >= base_col.
 *
 * @param brace_col the brace-level indent of the comment
 * @param base_col  the indent of the start of the comment (multiline)
 * @param column    the column that we should end up in
 */
static void cmt_output_indent(
   size_t brace_col,
   size_t base_col,
   size_t column
);


/**
 * Checks for and updates the lead chars.
 *
 * @param line the comment line
 * @return 0=not present, >0=number of chars that are part of the lead
 */
static size_t cmt_parse_lead(
   const unc_text &line,
   bool is_last
);


/**
 * Scans a multiline comment to determine the following:
 *  - the extra indent of the non-first line (0 or 1)
 *  - the continuation text ('' or '* ')
 *
 * The decision is based on:
 *  - cmt_indent_multi
 *  - cmt_star_cont
 *  - cmt_multi_first_len_minimum
 *  - the first line length
 *  - the second line leader length
 *  - the last line length (without leading space/tab)
 *
 * If the first and last line are the same length and don't contain any alnum
 * chars and (the first line len > 2 or the second leader is the same as the
 * first line length), then the indent is 0.
 *
 * If the leader on the second line is 1 wide or missing, then the indent is 1.
 *
 * Otherwise, the indent is 0.
 *
 * @param str       The comment string
 * @param len       Length of the comment
 * @param start_col Starting column
 * @return          cmt.xtra_indent is set to 0 or 1
 */
static void calculate_comment_body_indent(
   cmt_reflow &cmt,
   const unc_text &str
);


static int next_up(
   const unc_text &text,
   size_t idx,
   const unc_text &tag
);


/**
 * Outputs the C comment at pc.
 * C comment combining is done here
 *
 * @return the last chunk output'd
 */
static chunk_t *output_comment_c(
   chunk_t *pc
);


/**
 * Outputs the CPP comment at pc.
 * CPP comment combining is done here
 *
 * @return the last chunk output'd
 */
static chunk_t *output_comment_cpp(
   chunk_t *pc
);


static void cmt_trim_whitespace(
   unc_text &line,
   bool in_preproc
);


/**
 * Outputs a comment. The initial opening '//' may be included in the text.
 * Subsequent openings (if combining comments), should not be included.
 * The closing (for C/D comments) should not be included.
 *
 * TODO:
 * If reflowing text, the comment should be added one word (or line) at a time.
 * A newline should only be sent if a blank line is encountered or if the next
 * line is indented beyond the current line (optional?).
 * If the last char on a line is a ':' or '.', then the next line won't be
 * combined.
 */
static void add_comment_text(
   const unc_text &text,
   cmt_reflow     &cmt,
   bool           esc_close
);


static void output_cmt_start(
   cmt_reflow &cmt,
   chunk_t    *pc
);


/**
 * Checks to see if the current comment can be combined with the next comment.
 * The two can be combined if:
 *  1. They are the same type
 *  2. There is exactly one newline between then
 *  3. They are indented to the same level
 */
static bool can_combine_comment(
   chunk_t          *pc,
   const cmt_reflow &cmt
);


#define LOG_CONTTEXT() \
   LOG_FMT(LCONTTEXT, "%s:%d set cont_text to '%s'\n", __func__, __LINE__, cmt.cont_text.c_str())


static void add_char(UINT32 ch)
{
   /* output a newline if ... */
   if ((cpd.last_char == '\r') && (ch != '\n')) /* we did a '\r' not followed by a '\n' */
   {
      write_string(cpd.newline);
      cpd.column      = 1;
      cpd.did_newline = true;
      cpd.spaces      = 0;
   }

   /* convert a newline into the LF/CRLF/CR sequence */
   if (ch == '\n')
   {
      write_string(cpd.newline);
      cpd.column      = 1;
      cpd.did_newline = true;
      cpd.spaces      = 0;
   }
   else if (ch == '\r') /* do not output '\r' */
   {
      cpd.column      = 1;
      cpd.did_newline = true;
      cpd.spaces      = 0;
   }
   else if ((ch == '\t') && cpd.output_tab_as_space)
   {
      size_t endcol = next_tab_column(cpd.column);
      while (cpd.column < endcol)
      {
         add_char(' ');
      }
      return;
   }
   else
   {
      /* explicitly disallow a tab after a space */
      if ((ch == '\t') && (cpd.last_char == ' '))
      {
         size_t endcol = next_tab_column(cpd.column);
         fill_line_with_spaces(endcol);
#if 0
         while (cpd.column < endcol)
         {
            add_char(' ');
         }
#endif
         return;
      }
      else if ((ch == ' ') && !cpd.output_trailspace)
      {
         cpd.spaces++;
         cpd.column++;
      }
      else
      {
         while (cpd.spaces > 0)
         {
            write_char(' ');
            cpd.spaces--;
         }
         write_char(ch);
         cpd.column = (ch == '\t') ? next_tab_column(cpd.column) : cpd.column+1;
      }
   }
   cpd.last_char = ch; /*lint !e713 */
}


void fill_line_with_tabs(size_t column)
{
   while (next_tab_column(cpd.column) <= column)
   {
      add_text("\t");
   }
}


void fill_line_with_spaces(size_t column)
{
   while (cpd.column < column)
   {
      add_text(" ");
   }
}


static void fill_line(size_t column, bool allow_tabs)
{
   cpd.did_newline = false;      // \todo what is this flag used for?
   if (allow_tabs)
   {
      fill_line_with_tabs(column);   /* tab out as far as possible ... */
   }
   fill_line_with_spaces(column);    /* ...  and then use spaces */
}


static void add_text(const char *ascii_text)
{
   char ch;
   while ((ch = *ascii_text) != 0)
   {
      ascii_text++;
      add_char(ch); /*lint !e732 */
   }
}


static void add_text(const unc_text &text, bool is_ignored = false)
{
   for (size_t idx = 0; idx < text.size(); idx++)
   {
      int ch = text[idx];

      if( (is_ignored == true) &&
          (ch         >= 0   ) )
      {
         write_char((UINT32)ch);
      }
      else
      {
         add_char(ch); /*lint !e732 */
      }
   }
}


static bool next_word_exceeds_limit(const unc_text &text, size_t idx)
{
   size_t length = 0;

   /* Count any whitespace */
   while ((idx < text.size()) && unc_isspace(text[idx]))
   {
      idx++;
      length++;
   }

   /* Count non-whitespace */
   while ((idx < text.size()) && !unc_isspace(text[idx]))
   {
      idx++;
      length++;
   }

   const bool result = ((cpd.column + length - 1) > cpd.settings[UO_cmt_width].u);
   return(result);
}


static void cmt_output_indent(size_t brace_col, size_t base_col, size_t column)
{
   size_t iwt = cpd.settings[UO_indent_cmt_with_tabs].b ? 2 :
               (cpd.settings[UO_indent_with_tabs    ].n ? 1 : 0);

   size_t tab_col = (iwt == 0) ? 0 : ((iwt == 1) ? brace_col : base_col); /* \todo what does this mean? */

   /* \todo better use fill_line() */
   cpd.did_newline = false;
   if ( (                      iwt == 2 ) ||
        ((cpd.column == 1) && (iwt == 1)) )
   {
      fill_line_with_tabs(tab_col);
   }

   fill_line_with_spaces(column);
}


void output_parsed(FILE *pfile)
{
   // save_option_file(pfile, false);
   save_option_file_kernel(pfile, false, true);

   fprintf(pfile, "# -=====-\n");
   fprintf(pfile, "# Line              Tag           Parent          Columns Br/Lvl/pp     Flag   Nl  Text");
   for (chunk_t *pc = chunk_get_head(); pc != NULL; pc = chunk_get_next(pc))
   {
      fprintf(pfile, "\n# %3zu> %16.16s[%16.16s][%3zu/%3zu/%3u/%3u][%zu/%zu/%zu][%10" PRIx64 "][%zu-%d]",
              pc->orig_line, get_token_name(pc->type),
              get_token_name(pc->parent_type),
              pc->column, pc->orig_col, pc->orig_col_end, pc->orig_prev_sp,
              pc->brace_level, pc->level, pc->pp_level,
              pc->flags, pc->nl_count, pc->after_tab);

      if ((pc->type != CT_NEWLINE) && (pc->len() != 0))
      {
         for (size_t cnt = 0; cnt < pc->column; cnt++)
         {
            fprintf(pfile, " ");
         }

         if (pc->type != CT_NL_CONT) { fprintf(pfile, "%s", pc->text()); }
         else                        { fprintf(pfile, "\\");             }
      }
   }
   fprintf(pfile, "\n# -=====-\n");
   fflush(pfile);
}


void output_text(FILE *pfile)
{
   cpd.fout        = pfile;
   cpd.did_newline = true;
   cpd.column      = 1;

   if (cpd.bom) { write_bom(); }

   chunk_t *pc;
   if (cpd.frag_cols > 0)
   {
      size_t indent = cpd.frag_cols - 1;

      for (pc = chunk_get_head(); pc != NULL; pc = chunk_get_next(pc))
      {
         pc->column        += indent;
         pc->column_indent += indent;
      }
      cpd.frag_cols = 0;
   }

   for (pc = chunk_get_head(); pc != NULL; pc = chunk_get_next(pc))
   {
      LOG_FMT(LOUTIND, "text() %s, type %s, col=%zu\n",
              pc->text(), get_token_name(pc->type), pc->orig_col);
      cpd.output_tab_as_space = (cpd.settings[UO_cmt_convert_tab_to_spaces].b &&
                                 chunk_is_comment(pc));
      if (pc->type == CT_NEWLINE)
      {
         for (size_t cnt = 0; cnt < pc->nl_count; cnt++)
         {
            add_char('\n');
         }
         cpd.did_newline = true;
         cpd.column      = 1;
         LOG_FMT(LOUTIND, " xx\n");
      }
      else if (pc->type == CT_NL_CONT)
      {
         /* FIXME: this really shouldn't be done here! */
         if ((pc->flags & PCF_WAS_ALIGNED) == 0)
         {
            if (is_option_set(cpd.settings[UO_sp_before_nl_cont].a, AV_REMOVE))
            {
               pc->column = cpd.column + (is_option(cpd.settings[UO_sp_before_nl_cont].a, AV_FORCE) ? 1 :0);
            }
            else
            {
               /* Try to keep the same relative spacing */
               chunk_t *prev = chunk_get_prev(pc);
               while ((prev != NULL) && (prev->orig_col == 0) && (prev->nl_count == 0))
               {
                  prev = chunk_get_prev(prev);
               }

               if ((prev != NULL) && (prev->nl_count == 0))
               {
                  int orig_sp = (int)pc->orig_col - (int)prev->orig_col_end;
                  pc->column = (size_t)((int)cpd.column + orig_sp);
                  // the value might be negative --> use an int
                  int columnDiff = (int)cpd.column + orig_sp;
                  if ((cpd.settings[UO_sp_before_nl_cont].a != AV_IGNORE) &&
                      (columnDiff < (int)(cpd.column + 1u) ))
                  {
                     pc->column = cpd.column + 1;
                  }
               }
            }
            fill_line(pc->column, false);
         }
         else
         {
            fill_line(pc->column, (cpd.settings[UO_indent_with_tabs].n == 2));
         }
         add_char('\\');
         add_char('\n');
         cpd.did_newline = true;
         cpd.column      = 1;
         LOG_FMT(LOUTIND, " \\xx\n");
      }
      else if (pc->type == CT_COMMENT_MULTI)
      {
         if (cpd.settings[UO_cmt_indent_multi].b)
         {
            output_comment_multi(pc);
         }
         else
         {
            output_comment_multi_simple(pc, (pc->flags & PCF_INSERTED) != 0);  // forcing value to bool
         }
      }
      else if (pc->type == CT_COMMENT_CPP)
      {
         bool tmp = cpd.output_trailspace;
         // keep trailing spaces if they are still present in a chunk;
         // note that tokenize() already strips spaces in comments, so if they made it up to here, they are to stay
         cpd.output_trailspace = true;
         pc                    = output_comment_cpp(pc);
         cpd.output_trailspace = tmp;
      }
      else if (pc->type == CT_COMMENT)
      {
         pc = output_comment_c(pc);
      }
      else if ((pc->type == CT_JUNK   ) ||
               (pc->type == CT_IGNORED) )
      {
         /* do not adjust the column for junk */
         add_text(pc->str, true);
      }
      else if (pc->len() == 0)
      {
         /* don't do anything for non-visible stuff */
         LOG_FMT(LOUTIND, " <%zu> -", pc->column);
      }
      else
      {
         bool allow_tabs;
         cpd.output_trailspace = (pc->type == CT_STRING_MULTI);
         /* indent to the 'level' first */
         if (cpd.did_newline == true)
         {
            if (cpd.settings[UO_indent_with_tabs].n == 1)
            {
               size_t lvlcol;
               /* FIXME: it would be better to properly set column_indent in
                * indent_text(), but this hack for '}' and ':' seems to work. */
               if ((pc->type == CT_BRACE_CLOSE) ||
                   (chunk_is_str(pc, ":", 1)  ) ||
                   (pc->type == CT_PREPROC    ) )
               {
                  lvlcol = pc->column;
               }
               else
               {
                  lvlcol = pc->column_indent;
                  lvlcol = min(lvlcol, pc->column);
               }

               if (lvlcol > 1)
               {
                  fill_line(lvlcol, true);
               }
            }
            allow_tabs = (cpd.settings[UO_indent_with_tabs].n == 2) ||
                         (chunk_is_comment(pc) &&
                          (cpd.settings[UO_indent_with_tabs].n != 0));

            LOG_FMT(LOUTIND, "  %zu> col %zu/%zu/%d - ", pc->orig_line, pc->column, pc->column_indent, cpd.column);
         }
         else
         {
            /* Reformatting multi-line comments can screw up the column.
             * Make sure we don't mess up the spacing on this line.
             * This has to be done here because comments are not formatted
             * until the output phase. */
            if (pc->column < cpd.column)
            {
               reindent_line(pc, cpd.column);
            }

            /* not the first item on a line */
            chunk_t *prev = chunk_get_prev(pc);
            assert(prev != NULL);
            allow_tabs = (cpd.settings[UO_align_with_tabs].b &&
                          (pc->flags & PCF_WAS_ALIGNED) &&
                          ((prev->column + prev->len() + 1) != pc->column));
            if (cpd.settings[UO_align_keep_tabs].b)
            {
               allow_tabs = (pc->after_tab == true) ? true : allow_tabs;
            }
            LOG_FMT(LOUTIND, " %zu(%d) -", pc->column, allow_tabs);
         }

         fill_line(pc->column, allow_tabs);
         add_text(pc->str);
         if (pc->type == CT_PP_DEFINE)  // Issue #876
         {
            if (cpd.settings[UO_force_tab_after_define].b)
            {
               add_char('\t');
            }
         }
         cpd.did_newline       = chunk_is_newline(pc);
         cpd.output_trailspace = false;
      }
   }
}


static size_t cmt_parse_lead(const unc_text &line, bool is_last)
{
   size_t len = 0;

   while ((len < 32) && (len < line.size()))
   {
      if ((len > 0) && (line[len] == '/'))
      {
         /* ignore combined comments */
         size_t tmp = len + 1;
         while ((tmp < line.size()) && unc_isspace(line[tmp]))
         {
            tmp++;
         }
         if ((tmp < line.size()) && (line[tmp] == '/'))
         {
            return(1);
         }
         break;
      }
      else if (strchr("*|\\#+", line[len]) == NULL)
      {
         break;
      }
      len++;
   }

   if (len > 30) { return(1); }

   if(((len >  0) && ((len >= line.size()) || unc_isspace(line[len])) ) ||
      ((len >  0) && (is_last == true                               ) ) ||
      ((len == 1) && (line[0] == '*'                                ) ) )
   {
      return(len);
   }
   return(0);
}


static void calculate_comment_body_indent(cmt_reflow &cmt, const unc_text &str)
{
   if (!cpd.settings[UO_cmt_indent_multi].b) { return; }

   cmt.xtra_indent = 0;
   size_t idx      = 0;
   size_t len      = str.size();
   size_t last_len = 0;
   if (cpd.settings[UO_cmt_multi_check_last].b)
   {
      /* find the last line length */
      for (idx = len - 1; idx > 0; idx--)
      {
         if ((str[idx] == '\n') ||
             (str[idx] == '\r') )
         {
            idx++;
            while ((idx < len) &&
                   ((str[idx] == ' ') || (str[idx] == '\t')))
            {
               idx++;
            }
            last_len = (len - idx);
            break;
         }
      }
   }

   /* find the first line length */
   size_t first_len = 0;
   for (idx = 0; idx < len; idx++)
   {
      if ((str[idx] == '\n') ||
          (str[idx] == '\r') )
      {
         first_len = idx;
         while ((str[first_len - 1] == ' ' ) ||
                (str[first_len - 1] == '\t') )
         {
            first_len--;
         }

         /* handle DOS endings */
         if ((str[idx+0] == '\r') &&
             (str[idx+1] == '\n') )
         {
            idx++;
         }
         idx++;
         break;
      }
   }

   /* Scan the second line */
   size_t width = 0;
   for ( ; idx < len - 1; idx++)
   {
      if ((str[idx] == ' ' ) ||
          (str[idx] == '\t') )
      {
         if (width > 0) { break; }
         continue;
      }
      if ((str[idx] == '\n') ||
          (str[idx] == '\r') )
      {
         break;  /* Done with second line */
      }

      /* Count the leading chars */
      if ((str[idx] == '*' ) ||
          (str[idx] == '|' ) ||
          (str[idx] == '\\') ||
          (str[idx] == '#' ) ||
          (str[idx] == '+' ) )
      {
         width++;
      }
      else
      {
         if ((width != 1) || (str[idx-1] != '*'))
         {
            width = 0;
         }
         break;
      }
   }

   // LOG_FMT(LSYS, "%s: first=%d last=%d width=%d\n", __func__, first_len, last_len, width);

   // If the first and last line are the same length and don't contain any alnum
   // chars and (the first line len > cmt_multi_first_len_minimum or
   // the second leader is the same as the first line length), then the indent is 0.
   if ( (first_len == last_len                                     )   &&
       ((first_len > cpd.settings[UO_cmt_multi_first_len_minimum].u) ||
        (first_len == width                                        ) ) )
   {
      return;
   }

   cmt.xtra_indent = ((width == 2) ? 0 : 1);
}


static int next_up(const unc_text &text, size_t idx, const unc_text &tag)
{
   size_t offs = 0;

   while ((idx < text.size()) && unc_isspace(text[idx]))
   {
      idx++;
      offs++;
   }

   if (text.startswith(tag, idx))
   {
      return((int)offs);
   }
   return(-1); // \todo is this a good solution to indicate an error?
}


static void add_comment_text(const unc_text &text, cmt_reflow &cmt, bool esc_close)
{
   bool   was_star  = false;
   bool   was_slash = false;
   bool   in_word   = false;
   size_t len       = text.size();
   size_t ch_cnt    = 0; /* chars since newline */

   /* If the '//' is included write it first else we may wrap an empty line */
   size_t idx = 0;

   if (text.startswith("//"))
   {
      add_text("//");
      idx += 2;
      while (unc_isspace(text[idx]))
      {
         add_char(text[idx++]);  /*lint !e732 */
      }
   }

   for ( ; idx < len; idx++)  /* \todo avoid modifying idx in loop */
   {
      /* Split the comment */
      if (text[idx] == '\n')
      {
         in_word = false;
         add_char('\n');
         cmt_output_indent(cmt.brace_col, cmt.base_col, cmt.column);
         if (cmt.xtra_indent > 0)
         {
            add_char(' ');
         }

         /* hack to get escaped newlines to align and not dup the leading '//' */
         int tmp = next_up(text, idx + 1, cmt.cont_text);
         if (tmp < 0)
         {
            add_text(cmt.cont_text);
         }
         else
         {
            idx = (size_t)((int)idx + tmp);
         }
         ch_cnt = 0;
      }
<<<<<<< HEAD
      else if ((cmt.reflow == true              ) &&
               (text[idx]  == ' '               ) &&
               (cpd.settings[UO_cmt_width].n > 0) &&
               (((int)cpd.column > cpd.settings[UO_cmt_width].n) ||
                ((ch_cnt > 1) && next_word_exceeds_limit(text, idx))) )
=======
      else if (cmt.reflow &&
               (text[idx] == ' ') &&
               (cpd.settings[UO_cmt_width].u > 0) &&
               ((cpd.column > cpd.settings[UO_cmt_width].u) ||
                ((ch_cnt > 1) && next_word_exceeds_limit(text, idx))))
>>>>>>> 13dc67f3
      {
         in_word = false;
         add_char('\n');
         cmt_output_indent(cmt.brace_col, cmt.base_col, cmt.column);
         if (cmt.xtra_indent > 0) { add_char(' '); }

         add_text(cmt.cont_text);
         fill_line(cmt.column + cpd.settings[UO_cmt_sp_after_star_cont].u, false);
         ch_cnt = 0;
      }
      else
      {
         /* Escape a C closure in a CPP comment */
         if ( (esc_close               == true) &&
             ((was_star  && (text[idx] == '/')) ||
              (was_slash && (text[idx] == '*')) ) )
         {
            add_char(' ');
         }

         if (!in_word && !unc_isspace(text[idx]))
         {
            cmt.word_count++;
         }
         in_word = !unc_isspace(text[idx]);

         add_char    (text[idx]); /*lint !e732 */
         was_star  = (text[idx] == '*');
         was_slash = (text[idx] == '/');
         ch_cnt++;
      }
   }
} /*lint !e850 */


static void output_cmt_start(cmt_reflow &cmt, chunk_t *pc)
{
   cmt.pc          = pc;
   cmt.column      = pc->column;
   cmt.brace_col   = pc->column_indent;
   cmt.base_col    = pc->column_indent;
   cmt.word_count  = 0;
   cmt.xtra_indent = 0;
   cmt.cont_text.clear();
   cmt.reflow = false;

   if ((pc->flags & PCF_INSERTED)) { do_keyword_substitution(pc); }

   if (cmt.brace_col == 0)
   {
      cmt.brace_col = 1u + (pc->brace_level * cpd.settings[UO_output_tab_size].u);
   }

   if ((pc->parent_type == CT_COMMENT_START) ||
       (pc->parent_type == CT_COMMENT_WHOLE) )
   {
      if ( (!cpd.settings[UO_indent_col1_comment].b) &&
           (pc->orig_col == 1                      ) &&
           (!(pc->flags & PCF_INSERTED)            ) )
      {
         cmt.column    = 1u;
         cmt.base_col  = 1u;
         cmt.brace_col = 1u;
      }
   }

   /* tab aligning code */
   if ( (cpd.settings[UO_indent_cmt_with_tabs].b   ) &&
        ((pc->parent_type == CT_COMMENT_END    ) ||
         (pc->parent_type == CT_COMMENT_WHOLE  )   ) )
   {
      cmt.column = align_tab_column(cmt.column - 1);
      pc->column = cmt.column;
   }
   cmt.base_col = cmt.column;

   /* Bump out to the column */
   cmt_output_indent(cmt.brace_col, cmt.base_col, cmt.column);
}


static bool can_combine_comment(chunk_t *pc, const cmt_reflow &cmt)
{
   assert(pc != NULL);
   /* We can't combine if there is something other than a newline next */
   if (pc->parent_type == CT_COMMENT_START) { return(false); }

   /* next is a newline for sure, make sure it is a single newline */
   chunk_t *next = chunk_get_next(pc);
   if ((next           != NULL) &&
       (next->nl_count == 1   ) )
   {
      /* Make sure the comment is the same type at the same column */
      next = chunk_get_next(next);
      if ((next != NULL          ) &&
          (next->type == pc->type) &&
          (((next->column ==            1) && (pc->column      ==            1  )) ||
           ((next->column == cmt.base_col) && (pc->column      == cmt.base_col  )) ||
           ((next->column  > cmt.base_col) && (pc->parent_type == CT_COMMENT_END)) ))
      {
         return(true);
      }
   }
   return(false);
}


static chunk_t *output_comment_c(chunk_t *first)
{
   if (first == NULL) { return(first); }

   cmt_reflow cmt;
   output_cmt_start(cmt, first);
   cmt.reflow = (cpd.settings[UO_cmt_reflow_mode].n != 1);

   /* See if we can combine this comment with the next comment */
   if (!cpd.settings[UO_cmt_c_group].b ||
       !can_combine_comment(first, cmt))
   {
      /* Just add the single comment */
      cmt.cont_text = cpd.settings[UO_cmt_star_cont].b ? " * " : "   ";
      LOG_CONTTEXT();
      add_comment_text(first->str, cmt, false);
      return(first);
   }

   cmt.cont_text = cpd.settings[UO_cmt_star_cont].b ? " *" : "  ";
   LOG_CONTTEXT();

   add_text("/*");
   if (cpd.settings[UO_cmt_c_nl_start].b)
   {
      add_comment_text("\n", cmt, false);
   }

   chunk_t  *pc = first;
   unc_text tmp;
   while (can_combine_comment(pc, cmt))
   {
      // \todo DRY 3 start
      tmp.set(pc->str, 2, pc->len() - 4);
      if ((cpd.last_char == '*') && (tmp[0] == '/'))
      {
         add_text(" ");
      }
      add_comment_text(tmp,  cmt, false);
      // \todo DRR 3 end
      add_comment_text("\n", cmt, false);
      pc = chunk_get_next(chunk_get_next(pc));
   }
   assert(pc != NULL);

   // \todo DRY 3 start
   tmp.set(pc->str, 2, pc->len() - 4);
   if ((cpd.last_char == '*') && (tmp[0] == '/'))
   {
      add_text(" ");
   }
   add_comment_text(tmp, cmt, false);
   // \todo DRR 3 end

   if (cpd.settings[UO_cmt_c_nl_end].b)
   {
      cmt.cont_text = " ";
      LOG_CONTTEXT();
      add_comment_text("\n", cmt, false);
   }
   add_comment_text("*/", cmt, false);
   return(pc);
}


static chunk_t *output_comment_cpp(chunk_t *first)
{
   if (first == NULL) { return(first); }

   cmt_reflow cmt;
   output_cmt_start(cmt, first);
   cmt.reflow = (cpd.settings[UO_cmt_reflow_mode].n != 1);

   unc_text leadin = "//";                    // default setting to keep previous behavior
   if (cpd.settings[UO_sp_cmt_cpp_doxygen].b) // special treatment for doxygen style comments (treat as unity)
   {
      const char *sComment = first->text();
      if (sComment == NULL) { return(first); }

      bool grouping = (sComment[2] == '@');
      int  brace    = 3;
      if ((sComment[2] == '/') || (sComment[2] == '!')) // doxygen style found!
      {
         leadin += sComment[2];                         // at least one additional char (either "///" or "//!")
         if (sComment[3] == '<')                        // and a further one (either "///<" or "//!<")
         {
            leadin += '<';
         }
         else
         {
            grouping = (sComment[3] == '@');            // or a further one (grouping)
            brace    = 4;
         }
      }
      if ( (grouping == true       )   &&
           ((sComment[brace] == '{') ||
            (sComment[brace] == '}') ) )
      {
         leadin += '@';
         leadin += sComment[brace];
      }
   }

   /* Special treatment for Qt translator or meta-data comments (treat as unity) */
   if (cpd.settings[UO_sp_cmt_cpp_qttr].b)
   {
      const int c = first->str[2];
      if ((c == ':') ||
          (c == '=') ||
          (c == '~') )
      {
         leadin += c;
      }
   }

   const argval_t sp_cmt_cpp_start = cpd.settings[UO_sp_cmt_cpp_start].a;

   /* CPP comments can't be grouped unless they are converted to C comments */
   if (!cpd.settings[UO_cmt_cpp_to_c].b)
   {
      cmt.cont_text = leadin;
      if (is_not_option(sp_cmt_cpp_start, AV_REMOVE))
      {
         cmt.cont_text += ' ';
      }
      LOG_CONTTEXT();

      if (is_option(sp_cmt_cpp_start, AV_IGNORE))
      {
         add_comment_text(first->str, cmt, false);
      }
      else
      {
         size_t   iLISz = leadin.size();
         unc_text tmp(first->str, 0, iLISz);
         add_comment_text(tmp, cmt, false);

         tmp.set(first->str, iLISz, first->len() - iLISz);

         if (is_option_set(sp_cmt_cpp_start, AV_REMOVE))
         {
            while ((tmp.size() > 0) && unc_isspace(tmp[0]))
            {
               tmp.pop_front();
            }
         }
         if (tmp.size() > 0)
         {
            if (is_option_set(sp_cmt_cpp_start, AV_ADD))
            {
               if (!unc_isspace(tmp[0]) && (tmp[0] != '/'))
               {
                  add_comment_text(" ", cmt, false);
               }
            }
            add_comment_text(tmp, cmt, false);
         }
      }
      return(first);
   }

   /* We are going to convert the CPP comments to C comments */
   cmt.cont_text = cpd.settings[UO_cmt_star_cont].b ? " * " : "   ";
   LOG_CONTTEXT();

   unc_text tmp;
   /* See if we can combine this comment with the next comment */
   if (!cpd.settings[UO_cmt_cpp_group].b ||
       !can_combine_comment(first, cmt))
   {
      /* nothing to group: just output a single line */
      add_text("/*");
      // patch # 32, 2012-03-23
      if( (!unc_isspace(first->str[2])            ) &&
          (is_option_set(sp_cmt_cpp_start, AV_ADD)) )
      {
         add_char(' ');
      }
      tmp.set(first->str, 2, first->len() - 2);
      add_comment_text(tmp, cmt, true);
      add_text(" */");
      return(first);
   }

   add_text("/*");
   if (cpd.settings[UO_cmt_cpp_nl_start].b)
   {
      add_comment_text("\n", cmt, false);
   }
   else
   {
      add_text(" ");
   }
   chunk_t *pc = first;
   int     offs;

   while (can_combine_comment(pc, cmt))
   {
      offs = unc_isspace(pc->str[2]) ? 1 : 0;
      tmp.set(pc->str, (size_t)(2 + offs), (size_t)((int)pc->len() - 2 + offs));
      if ((cpd.last_char == '*') && (tmp[0] == '/'))
      {
         add_text(" ");
      }
      add_comment_text(tmp,  cmt, true );
      add_comment_text("\n", cmt, false);
      pc = chunk_get_next(chunk_get_next(pc));
   }

   assert(pc != NULL);
   offs = unc_isspace(pc->str[2]) ? 1 : 0;
   tmp.set(pc->str, (size_t)(2 + offs), (size_t)((int)pc->len() - 2 + offs));
   add_comment_text(tmp, cmt, true);
   if (cpd.settings[UO_cmt_cpp_nl_end].b)
   {
      cmt.cont_text = "";
      LOG_CONTTEXT();
      add_comment_text("\n", cmt, false);
   }
   add_comment_text(" */", cmt, false);
   return(pc);
}


static void cmt_trim_whitespace(unc_text &line, bool in_preproc)
{
   /* Remove trailing whitespace on the line */
   while ( (line.size() > 0    )   &&
          ((line.back() == ' ' ) ||
           (line.back() == '\t') ) )
   {
      line.pop_back();
   }

   /* If in a preproc, shift any bs-nl back to the comment text */
   if((in_preproc  == true) &&
      (line.size() >  1   ) &&
      (line.back() == '\\') )
   {
      bool do_space = false;

      /* If there was any space before the backslash, change it to 1 space */
      line.pop_back();
      while ( (line.size() >   0  )   &&
             ((line.back() == ' ' ) ||
              (line.back() == '\t') ) )
      {
         do_space = true;
         line.pop_back();
      }

      if (do_space) { line.append(' '); }
      line.append('\\');
   }
}


static void output_comment_multi(chunk_t *pc)
{
   // \todo DRY 5 with output_comment_multi_simple

   cmt_reflow cmt;
   output_cmt_start(cmt, pc);
   cmt.reflow = (cpd.settings[UO_cmt_reflow_mode].n != 1);

   size_t cmt_col  = cmt.base_col;
   int    col_diff = (int)pc->orig_col - (int)cmt.base_col;

   calculate_comment_body_indent(cmt, pc->str);

   cmt.cont_text = !cpd.settings[UO_cmt_indent_multi].b ? ""   :
                   (cpd.settings[UO_cmt_star_cont   ].b ? "* " : "  ");
   LOG_CONTTEXT();

   size_t   line_count = 0;
   size_t   cmt_idx    = 0;
   size_t   ccol       = pc->column; /* the col of subsequent comment lines */
   bool     nl_end     = false;
   unc_text line;
   line.clear();
   while (cmt_idx < pc->len())
   {
      int ch = pc->str[cmt_idx++];

      /* handle the CRLF and CR endings. convert both to LF */
      if (ch == '\r')
      {
         ch = '\n';
         if ((cmt_idx < pc->len()     ) &&
             (pc->str[cmt_idx] == '\n') )
         {
            cmt_idx++;
         }
      }

      /* Find the start column */
      if (line.size() == 0)
      {
         nl_end = false;
         if (ch == ' ')
         {
            ccol++;
            continue;
         }
         else if (ch == '\t')
         {
            ccol = calc_next_tab_column(ccol, cpd.settings[UO_input_tab_size].u);
            continue;
         }
         else
         {
            // LOG_FMT(LSYS, "%d] Text starts in col %d\n", line_count, ccol);
         }
      }

      // DRY 5 end

      /* Now see if we need/must fold the next line with the current to enable
       * full reflow */
      if ((cpd.settings[UO_cmt_reflow_mode].n == 2) &&
          (ch      == '\n'     ) &&
          (cmt_idx <  pc->len()) )
      {
         int    prev_nonempty_line = -1;
         size_t nwidx              = line.size();
         bool   star_is_bullet     = false;

         /* strip trailing whitespace from the line collected so far */
         while (nwidx > 0)
         {
            nwidx--;
            if ((prev_nonempty_line < 0) &&
                !unc_isspace(line[nwidx]) &&
                (line[nwidx] != '*') &&     // block comment: skip '*' at end of line
                ((pc->flags & PCF_IN_PREPROC)
                 ? (line[nwidx] != '\\') ||
                 ((line[nwidx + 1] != 'r') &&
                  (line[nwidx + 1] != '\n'))
                 : true))
            {
               prev_nonempty_line = (int)nwidx; // last non-whitespace char in the previous line
            }
         }

         int    next_nonempty_line = -1;
         size_t remaining = pc->len() - cmt_idx;
         for (size_t nxt_len = 0;
              (nxt_len <= remaining    ) &&
              (pc->str[nxt_len] != 'r' ) &&
              (pc->str[nxt_len] != '\n');
              nxt_len++)
         {
            if ((next_nonempty_line < 0) &&
                !unc_isspace(pc->str[nxt_len]) &&
                (pc->str[nxt_len] != '*') &&
                ((nxt_len == remaining) ||
                 ((pc->flags & PCF_IN_PREPROC)
                  ? (pc->str[nxt_len] != '\\') ||
                  ((pc->str[nxt_len + 1] != 'r') &&
                   (pc->str[nxt_len + 1] != '\n'))
                  : true)))
            {
               next_nonempty_line = (int)nxt_len;      // first non-whitespace char in the next line
            }
         }

         /* see if we should fold up; usually that'd be a YES, but there are a few
          * situations where folding/reflowing by merging lines is frowned upon:
          *
          * - ASCII art in the comments (most often, these are drawings done in +-\/|.,*)
          *
          * - Doxygen/JavaDoc/etc. parameters: these often start with \ or @, at least
          *   something clearly non-alphanumeric (you see where we're going with this?)
          *
          * - bullet lists that are closely spaced: bullets are always non-alphanumeric
          *   characters, such as '-' or '+' (or, oh horror, '*' - that's bloody ambiguous
          *   to parse :-( ... with or without '*' comment start prefix, that's the
          *   question, then.)
          *
          * - semi-HTML formatted code, e.g. <pre>...</pre> comment sections (NDoc, etc.)
          *
          * - New lines which form a new paragraph without there having been added an
          *   extra empty line between the last sentence and the new one.
          *   A bit like this, really; so it is opportune to check if the last line ended
          *   in a terminal (that would be the set '.:;!?') and the new line starts with
          *   a capital.
          *   Though new lines starting with comment delimiters, such as '(', should be
          *   pulled up.
          *
          * So it bores down to this: the only folding (& reflowing) that's going to happen
          * is when the next line starts with an alphanumeric character AND the last
          * line didn't end with an non-alphanumeric character, except: ',' AND the next
          * line didn't start with a '*' all of a sudden while the previous one didn't
          * (the ambiguous '*'-for-bullet case!) */
         if ( (prev_nonempty_line >= 0) &&
              (next_nonempty_line >= 0) &&
              (((unc_isalnum(line   [(size_t)prev_nonempty_line]) || strchr(",)]", line   [(size_t)prev_nonempty_line])) &&
                (unc_isalnum(pc->str[(size_t)next_nonempty_line]) || strchr("([" , pc->str[(size_t)next_nonempty_line])) ) ||
                // dot followed by non-capital is NOT a new sentence start
              (('.' == line[(size_t)prev_nonempty_line]) && unc_isupper(pc->str[(size_t)next_nonempty_line]))) &&
              !star_is_bullet)
         {

            line.resize((size_t)(prev_nonempty_line + 1)); // rewind the line to the last non-alpha:

            cmt_idx =  (size_t)((int)cmt_idx + next_nonempty_line);  // roll the current line forward to the first non-alpha:

            ch = ' ';  /* override the NL and make it a single whitespace: */
         }
      }

      line.append(ch);

      /* If we ... */
      if ((ch      == '\n'     ) || /* hit an end of line sign or */
          (cmt_idx == pc->len()) )  /* hit an end-of-comment */
      {
         line_count++;

         /* strip trailing tabs and spaces before the newline */
         if (ch == '\n')
         {
            nl_end = true;
            line.pop_back();
            cmt_trim_whitespace(line, is_bit_set(pc->flags, PCF_IN_PREPROC));
         }

         // LOG_FMT(LSYS, "[%3d]%s\n", ccol, line);

         if (line_count == 1)
         {
            /* this is the first line - add unchanged */
            add_comment_text(line, cmt, false);
            if (nl_end) { add_char('\n'); }  // \todo
         }
         else
         {
            /* This is not the first line, so we need to indent to the
             * correct column. Each line is indented 0 or more spaces. */
            ccol = (size_t)((int)ccol - col_diff);
            if (ccol < (cmt_col + 3)) { ccol = cmt_col + 3; }

            if (line.size() == 0)
            {
               /* Empty line - just a '\n' */
               if (cpd.settings[UO_cmt_star_cont].b)
               {
                  cmt.column = cmt_col + cpd.settings[UO_cmt_sp_before_star_cont].u;
                  cmt_output_indent(cmt.brace_col, cmt.base_col, cmt.column);

                  if (cmt.xtra_indent > 0) { add_char(' '); }
                  add_text(cmt.cont_text);
               }
               add_char('\n');
            }
            else
            {
               /* If this doesn't start with a '*' or '|'.
                * '\name' is a common parameter documentation thing. */
               if (cpd.settings[UO_cmt_indent_multi].b &&
                    (line[0] != '*' ) &&
                    (line[0] != '|' ) &&
                    (line[0] != '#' ) &&
                   ((line[0] != '\\') || unc_isalpha(line[1])) &&
                    (line[0] != '+' ) )
               {
                  size_t start_col = cmt_col + cpd.settings[UO_cmt_sp_before_star_cont].u;

                  if (cpd.settings[UO_cmt_star_cont].b)
                  {
                     cmt.column = start_col;
                     cmt_output_indent(cmt.brace_col, cmt.base_col, cmt.column);
                     if (cmt.xtra_indent > 0) { add_char(' '); }
                     add_text(cmt.cont_text);

                     size_t end_col = ccol + cpd.settings[UO_cmt_sp_after_star_cont].u;
                     fill_line(end_col, false);
                  }
                  else
                  {
                     cmt.column = ccol;
                     cmt_output_indent(cmt.brace_col, cmt.base_col, cmt.column);
                  }
               }
               else
               {
                  cmt.column = cmt_col + cpd.settings[UO_cmt_sp_before_star_cont].u;
                  cmt_output_indent(cmt.brace_col, cmt.base_col, cmt.column);
                  if (cmt.xtra_indent > 0) { add_char(' '); }

                  // Checks for and updates the lead chars.
                  // @return 0=not present, >0=number of chars that are part of the lead
                  size_t idx = cmt_parse_lead(line, (cmt_idx == pc->len()));
                  if (idx > 0)
                  {
                     // >0=number of chars that are part of the lead
                     cmt.cont_text.set(line, 0, idx);
                     LOG_CONTTEXT();
                     if ((line.size() >=  2   ) &&
                         (line[0]     == '*'  ) &&
                         (unc_isalnum(line[1])) )
                     {
                        line.insert(1, ' ');
                     }
                  }
                  else
                  {
                     // bug #653
                     if (cpd.lang_flags & LANG_D) { add_text(cmt.cont_text); } // 0=no lead char present
                  }
               }

               add_comment_text(line, cmt, false);
               if (nl_end) { add_text("\n"); }
            }
         }
         line.clear();
         ccol = 1;
      }
   }
}


static bool kw_fcn_filename(chunk_t *cmt, unc_text &out_txt)
{
   UNUSED(cmt);
   out_txt.append(path_basename(cpd.filename));
   return(true);
}


static bool kw_fcn_class(chunk_t *cmt, unc_text &out_txt)
{
   chunk_t *tmp = NULL;

   if ((cpd.lang_flags & LANG_CPP) &&
       (cpd.lang_flags & LANG_OC ) )
   {
      const chunk_t *fcn = get_next_function(cmt);
      assert(fcn != NULL);

      tmp = (fcn->type == CT_OC_MSG_DECL) ? get_prev_oc_class(cmt) : get_next_class(cmt);
   }
   else if (cpd.lang_flags & LANG_OC)
   {
      tmp = get_prev_oc_class(cmt);
   }

   if (tmp == NULL) { tmp = get_next_class(cmt); }

   if (tmp != NULL)
   {
      out_txt.append(tmp->str);
      if (cpd.lang_flags)
      {
         while ((tmp = chunk_get_next(tmp)) != NULL)
         {
            if (tmp->type != CT_DC_MEMBER) { break; }
            tmp = chunk_get_next(tmp);
            if (tmp)
            {
               out_txt.append("::");
               out_txt.append(tmp->str);
            }
         }
      }
      return(true);
   }
   return(false);
}


static bool kw_fcn_message(chunk_t *cmt, unc_text &out_txt)
{
   chunk_t *fcn = get_next_function(cmt);
   if (fcn == NULL) { return(false); }

   out_txt.append(fcn->str);

   chunk_t *tmp  = chunk_get_next_ncnl(fcn);
   const chunk_t *word = NULL;
   while (tmp != NULL)
   {
      if ((tmp->type == CT_BRACE_OPEN) ||
          (tmp->type == CT_SEMICOLON ) )
      {
         break;
      }
      if (tmp->type == CT_OC_COLON)
      {
         if (word != NULL)
         {
            out_txt.append(word->str);
            word = NULL;
         }
         out_txt.append(":");
      }
      if (tmp->type == CT_WORD) { word = tmp; }
      tmp = chunk_get_next_ncnl(tmp);
   }
   return(true);
}


static bool kw_fcn_category(chunk_t *cmt, unc_text &out_txt)
{
   const chunk_t *category = get_prev_category(cmt);
   if (category != NULL)
   {
      out_txt.append('(');
      out_txt.append(category->str);
      out_txt.append(')');
   }
   return(true);
}


static bool kw_fcn_scope(chunk_t *cmt, unc_text &out_txt)
{
   const chunk_t *scope = get_next_scope(cmt);
   if (scope != NULL)
   {
      out_txt.append(scope->str);
      return(true);
   }
   return(false);
}


static bool kw_fcn_function(chunk_t *cmt, unc_text &out_txt)
{
   const chunk_t *fcn = get_next_function(cmt);
   if (fcn != NULL)
   {
      out_txt.append_cond(fcn->parent_type == CT_OPERATOR, "operator ");

      if ( (fcn->prev      !=  NULL         ) &&
           (fcn->prev->type == CT_DESTRUCTOR) )
      {
         out_txt.append('~');
      }
      out_txt.append(fcn->str);
      return(true);
   }
   return(false);
}


static bool kw_fcn_javaparam(chunk_t *cmt, unc_text &out_txt)
{
   chunk_t *fcn = get_next_function(cmt);
   if (fcn == NULL) { return(false); }

   chunk_t *fpo;
   chunk_t *fpc;
   bool    has_param = true;
   bool    need_nl   = false;

   if (fcn->type == CT_OC_MSG_DECL)
   {
      chunk_t *tmp = chunk_get_next_ncnl(fcn);
      has_param = false;
      while (tmp)
      {
         if ((tmp->type == CT_BRACE_OPEN) ||
             (tmp->type == CT_SEMICOLON ) )
         {
            break;
         }

         if (has_param)
         {
            out_txt.append_cond(need_nl, "\n");
            need_nl = true;
            out_txt.append("@param %s TODO", tmp->str.c_str() );
         }

         has_param = false;
         if (tmp->type == CT_PAREN_CLOSE) { has_param = true; }
         tmp = chunk_get_next_ncnl(tmp);
      }
      fpo = fpc = NULL;
   }
   else
   {
      fpo = chunk_get_next_type(fcn, CT_FPAREN_OPEN, (int)fcn->level);
      if (fpo == NULL) { return(true); }

      fpc = chunk_get_next_type(fpo, CT_FPAREN_CLOSE,(int)fcn->level);
      if (fpc == NULL) { return(true); }
   }

   chunk_t *tmp;
   /* Check for 'foo()' and 'foo(void)' */
   if (chunk_get_next_ncnl(fpo) == fpc)
   {
      has_param = false;
   }
   else
   {
      tmp = chunk_get_next_ncnl(fpo);
      if ((tmp == chunk_get_prev_ncnl(fpc)) &&
          chunk_is_str(tmp, "void", 4))
      {
         has_param = false;
      }
   }

   if (has_param == true)
   {
      chunk_t *prev = NULL;
      tmp = fpo;
      while ((tmp = chunk_get_next(tmp)) != NULL)
      {
         if ((tmp->type == CT_COMMA) || (tmp == fpc))
         {
            out_txt.append_cond(need_nl, "\n");
            need_nl = true;
            out_txt.append("@param");
            if (prev != NULL)
            {
               out_txt.append(" %s TODO", prev->str.c_str() );
            }
            prev = NULL;
            if (tmp == fpc) { break; }
         }

         if (tmp->type == CT_WORD) { prev = tmp; }
      }
   }

   /* Do the return stuff */
   tmp = chunk_get_prev_ncnl(fcn);
   assert(tmp != NULL);

   /* For Objective-C we need to go to the previous chunk */
   if ((tmp->parent_type == CT_OC_MSG_DECL) &&
       (tmp->type        == CT_PAREN_CLOSE) )
   {
      tmp = chunk_get_prev_ncnl(tmp);
   }

   if ( (tmp != NULL                  ) &&
        (!chunk_is_str(tmp, "void", 4)) )
   {
      out_txt.append_cond(need_nl, "\n");
      out_txt.append("@return TODO");
   }

   return(true);
}


static bool kw_fcn_fclass(chunk_t *cmt, unc_text &out_txt)
{
   chunk_t *fcn = get_next_function(cmt);
   if (fcn == NULL) { return(false); }

   if (fcn->flags & PCF_IN_CLASS)
   {
      /* if inside a class, we need to find to the class name */
      chunk_t *tmp = chunk_get_prev_type(fcn, CT_BRACE_OPEN, (int)(fcn->level - 1));
      assert(tmp != NULL);
      tmp = chunk_get_prev_type(tmp, CT_CLASS, (int)tmp->level);
      tmp = chunk_get_next_ncnl(tmp);
      while (chunk_is_token(chunk_get_next_ncnl(tmp), CT_DC_MEMBER))
      {
         tmp = chunk_get_next_ncnl(tmp);
         tmp = chunk_get_next_ncnl(tmp);
      }

      if (tmp)
      {
         out_txt.append(tmp->str);
         return(true);
      }
   }
   else
   {
      /* if outside a class, we expect "CLASS::METHOD(...)" */
      chunk_t *tmp = chunk_get_prev_ncnl(fcn);
      if ((tmp != NULL) && (tmp->type == CT_OPERATOR))
      {
         tmp = chunk_get_prev_ncnl(tmp);
      }

      if ((tmp != NULL) && ((tmp->type == CT_DC_MEMBER) ||
                            (tmp->type == CT_MEMBER   ) ) )
      {
         tmp = chunk_get_prev_ncnl(tmp);
         assert(tmp != NULL);
         out_txt.append(tmp->str);
         return(true);
      }
   }
   return(false);
}


struct kw_subst_t
{
   const char *tag;
   bool      (*func)(chunk_t *cmt, unc_text &out_txt); /* \todo make function pointer clearer */
};


static const kw_subst_t kw_subst_table[] =
{
   { "$(filename)",  kw_fcn_filename  },
   { "$(class)",     kw_fcn_class     },
   { "$(message)",   kw_fcn_message   },
   { "$(category)",  kw_fcn_category  },
   { "$(scope)",     kw_fcn_scope     },
   { "$(function)",  kw_fcn_function  },
   { "$(javaparam)", kw_fcn_javaparam },
   { "$(fclass)",    kw_fcn_fclass    },
};


static void do_keyword_substitution(chunk_t *pc)
{
   for (size_t kw_idx = 0; kw_idx < ARRAY_SIZE(kw_subst_table); kw_idx++)
   {
      const kw_subst_t *kw = &kw_subst_table[kw_idx];
      int              idx = pc->str.find(kw->tag);

      if (idx >= 0)
      {
         unc_text tmp_txt;
         tmp_txt.clear();
         if (kw->func(pc, tmp_txt))
         {
            /* if the replacement contains '\n' we need to fix the lead */
            if (tmp_txt.find("\n") >= 0)
            {
               int nl_idx = pc->str.rfind("\n", (size_t)idx);
               if (nl_idx > 0)
               {
                  unc_text nl_txt;
                  nl_txt.append("\n");
                  nl_idx++;
                  while ((nl_idx < idx) && !unc_isalnum(pc->str[(size_t)nl_idx]))
                  {
                     nl_txt.append(pc->str[(size_t)nl_idx++]);
                  }
                  tmp_txt.replace("\n", nl_txt);
               }
            }
            pc->str.replace(kw->tag, tmp_txt);
         }
      }
   }
}


static void output_comment_multi_simple(chunk_t *pc, bool kw_subst)
{
   UNUSED(kw_subst);

   // DRY 5 start with output_comment_multi

   cmt_reflow cmt;
   output_cmt_start(cmt, pc);

   int col_diff = (chunk_is_newline(chunk_get_prev(pc))) ?
      (int)pc->orig_col - (int)pc->column : 0;
   /* The comment should be indented correctly : The comment starts after something else */

   size_t   line_count = 0;
   size_t   cmt_idx    = 0;
   size_t   ccol       = pc->column;
   bool     nl_end     = false;
   unc_text line;
   line.clear();
   while (cmt_idx < pc->len())
   {
      int ch = pc->str[cmt_idx++];

      /* handle the CRLF and CR endings. convert both to LF */
      if (ch == '\r')
      {
         ch = '\n';
         if ((cmt_idx < pc->len()     ) &&
             (pc->str[cmt_idx] == '\n') )
         {
            cmt_idx++;
         }
      }

      /* Find the start column */
      if (line.size() == 0)
      {
         nl_end = false;
         if (ch == ' ')
         {
            ccol++;
            continue;
         }
         else if (ch == '\t')
         {
            ccol = calc_next_tab_column(ccol, cpd.settings[UO_input_tab_size].u);
            continue;
         }
         else
         {
            // LOG_FMT(LSYS, "%d] Text starts in col %d, col_diff=%d, real=%d\n",
            //        line_count, ccol, col_diff, ccol - col_diff);
         }
      }

      // DRY 5 end

      line.append(ch);

      /* If we just hit an end of line OR we just hit end-of-comment... */
      if ((ch      == '\n'     ) ||
          (cmt_idx == pc->len()) )
      {
         line_count++;

         /* strip trailing tabs and spaces before the newline */
         if (ch == '\n')
         {
            line.pop_back();
            nl_end = true;

            /* Say we aren't in a preproc to prevent changing any bs-nl */
            cmt_trim_whitespace(line, false);
         }

         if (line_count > 1)
         {
            ccol = (size_t)((int)ccol - col_diff);
         }

         if (line.size() > 0)
         {
            cmt.column = ccol;
            cmt_output_indent(cmt.brace_col, cmt.base_col, cmt.column);
            add_text(line);
         }

         if (nl_end) { add_char('\n'); }
         line.clear();
         ccol = 1;
      }
   }
}


static void generate_if_conditional_as_text(unc_text &dst, chunk_t *ifdef)
{
   int column = -1; /* \todo better use size_t avoid negative values for column */

   dst.clear();
   for (chunk_t *pc = ifdef; pc != NULL; pc = chunk_get_next(pc))
   {
      if (column == -1)
      {
         column = (int)pc->column;
      }
      if ((pc->type == CT_NEWLINE      ) ||
          (pc->type == CT_COMMENT_MULTI) ||
          (pc->type == CT_COMMENT_CPP  ) )
      {
         break;
      }
      else if (pc->type == CT_NL_CONT)
      {
         dst   += ' ';
         column = -1;
      }
      else if ((pc->type == CT_COMMENT      ) ||
               (pc->type == CT_COMMENT_EMBED) )
      {
         /* do nothing */
      }
      else // if (pc->type == CT_JUNK) || else
      {
         for (int spacing = (int)pc->column - column; spacing > 0; spacing--)
         {
            dst += ' ';
            column++;
         }
         dst.append(pc->str);
         column += (int)pc->len();
      }
   }
}


void add_long_preprocessor_conditional_block_comment(void)
{
   const chunk_t *pp_start = NULL;
   const chunk_t *pp_end   = NULL;

   for (chunk_t *pc = chunk_get_head(); pc != NULL; pc = chunk_get_next_ncnl(pc))
   {
      /* just track the preproc level: */
      if (pc->type == CT_PREPROC)
      {
         pp_end   = pc;
         pp_start = pc;
      }

      if ((pc->type != CT_PP_IF) || !pp_start)
      {
         continue;
      }
#if 0
      if (pc->flags & PCF_IN_PREPROC)
      {
         continue;
      }
#endif

      chunk_t *br_close;
      chunk_t *br_open = pc;
      size_t  nl_count = 0;
      chunk_t *tmp     = pc;
      while ((tmp = chunk_get_next(tmp)) != NULL)
      {
         assert(tmp != NULL);
         /* just track the preproc level: */
         if (tmp->type == CT_PREPROC) { pp_end = tmp; }

         assert(pp_end != NULL);
         if (chunk_is_newline(tmp))
         {
            nl_count += tmp->nl_count;
         }
         else if ((pp_end->pp_level == pp_start->pp_level) &&
                  ((tmp->type == CT_PP_ENDIF) ||
                   ((br_open->type == CT_PP_IF) ? (tmp->type == CT_PP_ELSE) : 0)))
         {
            br_close = tmp;

            LOG_FMT(LPPIF, "found #if / %s section on lines %zu and %zu, nl_count=%zu\n",
                    (tmp->type == CT_PP_ENDIF ? "#endif" : "#else"),
                    br_open->orig_line, br_close->orig_line, nl_count);

            /* Found the matching #else or #endif - make sure a newline is next */
            tmp = chunk_get_next(tmp);

            LOG_FMT(LPPIF, "next item type %d (is %s)\n",   /* \todo use switch */
                    ((tmp != NULL) ? (int)tmp->type : -1),
                    ((tmp != NULL) ?
                      chunk_is_newline(tmp) ? "newline" : chunk_is_comment(tmp) ?
                     "comment" : "other" : "---"));

            if ((tmp       == NULL      ) ||
                (tmp->type == CT_NEWLINE) )  /* chunk_is_newline(tmp) */
            {
               size_t nl_min = (br_close->type == CT_PP_ENDIF) ?
                    cpd.settings[UO_mod_add_long_ifdef_endif_comment].u :
                    cpd.settings[UO_mod_add_long_ifdef_else_comment ].u;

               const char *txt = !tmp ? "EOF" : ((tmp->type == CT_PP_ENDIF) ? "#endif" : "#else");
               LOG_FMT(LPPIF, "#if / %s section candidate for augmenting when over NL threshold %zu != 0 (nl_count=%zu)\n",
                       txt, nl_min, nl_count);

               if ((nl_min > 0) && (nl_count > nl_min))        /* nl_count is 1 too large at all times as #if line was counted too */
               {                                               /* determine the added comment style */
                  c_token_t style = (cpd.lang_flags & (LANG_CPP | LANG_CS)) ?
                                    CT_COMMENT_CPP : CT_COMMENT;

                  unc_text str;
                  generate_if_conditional_as_text(str, br_open);

                  LOG_FMT(LPPIF, "#if / %s section over threshold %zu (nl_count=%zu) --> insert comment after the %s: %s\n",
                          txt, nl_min, nl_count, txt, str.c_str());

                  /* Add a comment after the close brace */
                  insert_comment_after(br_close, style, str);
               }
            }

            /* checks both the #else and #endif for a given level, only then look further in the main loop */
            if (br_close->type == CT_PP_ENDIF) { break; }
         }
      }
   }
}<|MERGE_RESOLUTION|>--- conflicted
+++ resolved
@@ -909,7 +909,6 @@
          {
             add_char(' ');
          }
-
          /* hack to get escaped newlines to align and not dup the leading '//' */
          int tmp = next_up(text, idx + 1, cmt.cont_text);
          if (tmp < 0)
@@ -921,20 +920,13 @@
             idx = (size_t)((int)idx + tmp);
          }
          ch_cnt = 0;
-      }
-<<<<<<< HEAD
+
+      }
       else if ((cmt.reflow == true              ) &&
                (text[idx]  == ' '               ) &&
-               (cpd.settings[UO_cmt_width].n > 0) &&
-               (((int)cpd.column > cpd.settings[UO_cmt_width].n) ||
-                ((ch_cnt > 1) && next_word_exceeds_limit(text, idx))) )
-=======
-      else if (cmt.reflow &&
-               (text[idx] == ' ') &&
                (cpd.settings[UO_cmt_width].u > 0) &&
                ((cpd.column > cpd.settings[UO_cmt_width].u) ||
                 ((ch_cnt > 1) && next_word_exceeds_limit(text, idx))))
->>>>>>> 13dc67f3
       {
          in_word = false;
          add_char('\n');
@@ -944,6 +936,7 @@
          add_text(cmt.cont_text);
          fill_line(cmt.column + cpd.settings[UO_cmt_sp_after_star_cont].u, false);
          ch_cnt = 0;
+
       }
       else
       {
