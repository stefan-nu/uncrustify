--- conflicted
+++ resolved
@@ -390,12 +390,8 @@
 {
    LOG_FUNC_ENTRY();
 
-<<<<<<< HEAD
    assert(is_valid(pc));
-   LOG_FMT(LTOK, "%s:%zu] %16s - tos:%zu/%16s stg:%d\n",
-=======
    LOG_FMT(LTOK, "%s:%zu] %16s - tos:%zu/%16s TOS.stage:%d\n",
->>>>>>> ab2a8c88
            __func__, pc->orig_line, get_token_name(pc->type),
            frm->pse_tos, get_token_name(frm->pse[frm->pse_tos].type),
            (unsigned int)frm->pse[frm->pse_tos].stage);
