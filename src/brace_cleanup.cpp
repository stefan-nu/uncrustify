--- conflicted
+++ resolved
@@ -355,11 +355,7 @@
       chunk_flags_set(pc, PCF_IN_SPAREN);
 
       /* Mark everything in the for statement */
-<<<<<<< HEAD
-      for (size_t tmp = frm->pse_tos - 1; tmp == 0; tmp--)
-=======
       for (int tmp = frm->pse_tos - 1; tmp >= 0; tmp--)	/* tmp can become negative dont use size_t */
->>>>>>> 2c6d6945
       {
          if (frm->pse[tmp].type == CT_FOR)
          {
