/**
 * @file brace_cleanup.cpp
 * Determines the brace level and parenthesis level.
 * Inserts virtual braces as needed.
 * Handles all that preprocessor stuff.
 *
 * @author  Ben Gardner
 * @license GPL v2+
 */

#include "brace_cleanup.h"
#include "uncrustify_types.h"
#include "chunk_list.h"
#include <cstdio>
#include <cstdlib>
#include <cstring>
#include "unc_ctype.h"
#include "uncrustify.h"
#include "lang_pawn.h"
#include "parse_frame.h"
#include "keywords.h"
#include "token_enum.h"

/*
 * abbreviations used:
 * - sparen = tbd
 */


/**
 * tbd
 *
 * @return
 */
static size_t preproc_start(
   parse_frame_t *frm,  /**< [in]  */
   chunk_t       *pc    /**< [in]  */
);


/**
 * tbd
 */
static void print_stack(
   log_sev_t     logsev, /**< [in]  */
   const char    *str,   /**< [in]  */
   parse_frame_t *frm,   /**< [in]  */
   chunk_t       *pc     /**< [in]  */
);


/**
 * pc is a CT_WHILE.
 * Scan backwards to see if we find a brace/vbrace with the parent set to CT_DO
 */
static bool maybe_while_of_do(
   chunk_t *pc  /**< [in]  */
);


/**
 * tbd
 */
static void push_fmr_pse(
   parse_frame_t *frm,     /**< [in]  */
   chunk_t       *pc,      /**< [in]  */
   brace_stage_e stage,    /**< [in]  */
   const char    *logtext  /**< [in]  */
);


/**
 * the value of after determines:
 *   true:  insert_vbrace_close_after(pc, frm)
 *   false: insert_vbrace_open_before(pc, frm)
 */
static chunk_t *insert_vbrace(
   chunk_t       *pc,    /**< [in]  */
   bool          after,  /**< [in] true=close_after, false=open_before */
   parse_frame_t *frm    /**< [in]  */
);

#define insert_vbrace_close_after(pc, frm)    insert_vbrace(pc, true,  frm)
#define insert_vbrace_open_before(pc, frm)    insert_vbrace(pc, false, frm)


/**
 * tbd
 */
static void parse_cleanup(
   parse_frame_t *frm,  /**< [in]  */
   chunk_t       *pc    /**< [in]  */
);


/**
 * Called when a statement was just closed and the pse_tos was just
 * decremented.
 *
 * - if the TOS is now VBRACE, insert a CT_VBRACE_CLOSE and recurse.
 * - if the TOS is a complex statement, call handle_complex_close()
 *
 * @retval true  - done with this chunk
 * @retval false - keep processing
 */
static bool close_statement(
   parse_frame_t *frm,  /**< [in]  */
   chunk_t       *pc    /**< [in]  */
);


/**
 * Checks the progression of complex statements.
 * - checks for else after if
 * - checks for if after else
 * - checks for while after do
 * - checks for open brace       in BRACE2 and BRACE_DO stages, inserts open VBRACE
 * - checks for open parenthesis in PAREN1 and PAREN2 stages, complains
 *
 * @return true  - done with this chunk
 * @retval false - keep processing
 */
static bool check_complex_statements(
   parse_frame_t *frm,  /**< [in] the parse frame */
   chunk_t       *pc    /**< [in] the current chunk */
);


/**
 * Handles a close parenthesis or brace - just progress the stage, if the end
 * of the statement is hit, call close_statement()
 *
 * @return true  - done with this chunk
 * @retval false - keep processing
 */
static bool handle_complex_close(
   parse_frame_t *frm,  /**< [in] The parse frame */
   chunk_t       *pc    /**< [in] The current chunk */
);


static size_t preproc_start(parse_frame_t *frm, chunk_t *pc)
{
   LOG_FUNC_ENTRY();
   chunk_t *next;
   size_t  pp_level = cpd.pp_level;

   /* Get the type of preprocessor and handle it */
   next = chunk_get_next_ncnl(pc);
   if (chunk_is_valid(next))
   {
      cpd.is_preproc = next->type;

      /* If we are in a define, push the frame stack. */
      if (cpd.is_preproc == CT_PP_DEFINE)
      {
         pf_push(frm);

         /* a preproc body starts a new, blank frame */
         memset(frm, 0, sizeof(*frm));
         frm->level       = 1;
         frm->brace_level = 1;

         /*TODO: not sure about the next 3 lines */
         frm->pse_tos                 = 1;
         frm->pse[frm->pse_tos].type  = CT_PP_DEFINE;
         frm->pse[frm->pse_tos].stage = brace_stage_e::NONE;
      }
      else
      {
         /* Check for #if, #else, #endif, etc */
         pp_level = pf_check(frm, pc);
      }
   }
   return(pp_level);
}


static void print_stack(log_sev_t logsev, const char *str,
                        parse_frame_t *frm, chunk_t *pc)
{
   UNUSED(pc);
   LOG_FUNC_ENTRY();
   if (log_sev_on(logsev))
   {
      log_fmt(logsev, "%8.8s", str);

      for (size_t idx = 1; idx <= frm->pse_tos; idx++)
      {
         if (frm->pse[idx].stage != brace_stage_e::NONE)
         {
            LOG_FMT(logsev, " [%s - %d]", get_token_name(frm->pse[idx].type),
                    frm->pse[idx].stage);
         }
         else
         {
            LOG_FMT(logsev, " [%s]", get_token_name(frm->pse[idx].type));
         }
      }
      log_fmt(logsev, "\n");
   }
}


void brace_cleanup(void)
{
   LOG_FUNC_ENTRY();
   chunk_t       *pc;
   parse_frame_t frm;

   cpd.unc_stage = unc_stage_e::BRACE_CLEANUP;

   memset(&frm, 0, sizeof(frm));

   cpd.frame_count = 0;
   cpd.is_preproc  = CT_NONE;
   cpd.pp_level    = 0;

   pc = chunk_get_head();
   while (chunk_is_valid(pc))
   {
      /* Check for leaving a #define body */
      if ((cpd.is_preproc               != CT_NONE) &&
          ((pc->flags & PCF_IN_PREPROC) ==       0) )
      {
         if (cpd.is_preproc == CT_PP_DEFINE)
         {
            /* out of the #define body, restore the frame */
            pf_pop(&frm);
         }

         cpd.is_preproc = CT_NONE;
      }

      /* Check for a preprocessor start */
      size_t pp_level = cpd.pp_level;
      if(chunk_is_type(pc, CT_PREPROC))
      {
         pp_level = preproc_start(&frm, pc);
      }

      /* Do before assigning stuff from the frame */
      if (cpd.lang_flags & LANG_PAWN)
      {
         if ((frm.pse[frm.pse_tos].type == CT_VBRACE_OPEN) &&
              chunk_is_type(pc,  CT_NEWLINE) )
         {
            pc = pawn_check_vsemicolon(pc);
         }
      }

      /* Assume the level won't change */
      assert(chunk_is_valid(pc));
      pc->level       = frm.level;
      pc->brace_level = frm.brace_level;
      pc->pp_level    = pp_level;


      /**
       * #define bodies get the full formatting treatment
       * Also need to pass in the initial '#' to close out any virtual braces.
       */
      if ((chunk_is_comment(pc) == false       )   &&
          (chunk_is_newline(pc) == false       )   &&
          ((cpd.is_preproc      == CT_PP_DEFINE) ||
           (cpd.is_preproc      == CT_NONE     ) ) )
      {
         cpd.consumed = false;
         parse_cleanup(&frm, pc);
         const char* str = (chunk_is_type(pc, CT_VBRACE_CLOSE)) ? "Virt-}" : pc->str.c_str();
         print_stack(LBCSAFTER, str, &frm, pc);
      }
      pc = chunk_get_next(pc);
   }
}


static bool maybe_while_of_do(chunk_t *pc)
{
   LOG_FUNC_ENTRY();
   chunk_t *prev;

   prev = chunk_get_prev_ncnl(pc);
   if ((chunk_is_invalid(prev)           ) ||
       (!(prev->flags & PCF_IN_PREPROC) ) )
   {
      return(false);
   }

   /* Find the chunk before the preprocessor */
#if 0
   prev = chunk_get_prev_ncnlnp(prev); // fails test 02300, 02301 why?
#else
   while ((chunk_is_valid(prev)        ) &&
          (prev->flags & PCF_IN_PREPROC) )
   {
      prev = chunk_get_prev_ncnl(prev);
   }
#endif

   if (chunk_is_ptype(prev, CT_DO) &&
       chunk_is_type(prev, 2, CT_VBRACE_CLOSE, CT_BRACE_CLOSE))
   {
      return(true);
   }
   return(false);
}


static void push_fmr_pse(parse_frame_t *frm, chunk_t *pc,
                         brace_stage_e stage, const char *logtext)
{
   LOG_FUNC_ENTRY();

   assert(chunk_is_valid(pc));

   if (frm->pse_tos < ((int)ARRAY_SIZE(frm->pse) - 1))
   {
      frm->pse_tos++;
      frm->pse[frm->pse_tos].type  = pc->type;
      frm->pse[frm->pse_tos].stage = stage;
      frm->pse[frm->pse_tos].pc    = pc;

      print_stack(LBCSPUSH, logtext, frm, pc);
   }
   else
   {
      LOG_FMT(LWARN, "%s:%d Error: Frame stack overflow,  Unable to "
            "properly process this file.\n",  cpd.filename, cpd.line_number);
      cpd.error_count++;
   }
}


/**
 * At the heart of this algorithm are two stacks.
 * There is the Parenthesis Stack (PS) and the Frame stack.
 *
 * The PS (pse in the code) keeps track of braces, parenthesis,
 * if/else/switch/do/while/etc items -- anything that is nestable.
 * Complex statements go through stages.
 * Take this simple if statement as an example:
 *   if ( x ) { x--; }
 *
 * The stack would change like so: 'token' stack afterwards
 * 'if' [IF - 1]
 * '('  [IF - 1] [PAREN OPEN]
 * 'x'  [IF - 1] [PAREN OPEN]
 * ')'  [IF - 2]       <- note that the state was incremented
 * '{'  [IF - 2] [BRACE OPEN]
 * 'x'  [IF - 2] [BRACE OPEN]
 * '--' [IF - 2] [BRACE OPEN]
 * ';'  [IF - 2] [BRACE OPEN]
 * '}'  [IF - 3]
 *                             <- lack of else kills the IF, closes statement
 *
 * Virtual braces example:
 *   if ( x ) x--; else x++;
 *
 * 'if'   [IF - 1]
 * '('    [IF - 1] [PAREN OPEN]
 * 'x'    [IF - 1] [PAREN OPEN]
 * ')'    [IF - 2]
 * 'x'    [IF - 2] [VBRACE OPEN]   <- VBrace open inserted before because '{' was not next
 * '--'   [IF - 2] [VBRACE OPEN]
 * ';'    [IF - 3]                 <- VBrace close inserted after semicolon
 * 'else' [ELSE - 0]               <- IF changed into ELSE
 * 'x'    [ELSE - 0] [VBRACE OPEN] <- lack of '{' -> VBrace
 * '++'   [ELSE - 0] [VBRACE OPEN]
 * ';'    [ELSE - 0]               <- VBrace close inserted after semicolon
 *                                 <- ELSE removed after statement close
 *
 * The pse stack is kept on a frame stack.
 * The frame stack is need for languages that support preprocessors (C, C++, C#)
 * that can arbitrarily change code flow. It also isolates #define macros so
 * that they are indented independently and do not affect the rest of the program.
 *
 * When an #if is hit, a copy of the current frame is push on the frame stack.
 * When an #else/#elif is hit, a copy of the current stack is pushed under the
 * #if frame and the original (pre-#if) frame is copied to the current frame.
 * When #endif is hit, the top frame is popped.
 * This has the following effects:
 *  - a simple #if / #endif does not affect program flow
 *  - #if / #else /#endif - continues from the #if clause
 *
 * When a #define is entered, the current frame is pushed and cleared.
 * When a #define is exited, the frame is popped.
 */
static void parse_cleanup(parse_frame_t *frm, chunk_t *pc)
{
   LOG_FUNC_ENTRY();

   assert(chunk_is_valid(pc));
   LOG_FMT(LTOK, "%s:%zu] %16s - tos:%zu/%16s stg:%d\n",
           __func__, pc->orig_line, get_token_name(pc->type),
           frm->pse_tos, get_token_name(frm->pse[frm->pse_tos].type),
           frm->pse[frm->pse_tos].stage);

   /* Mark statement starts */
   if (((frm->stmt_count == 0) ||
        (frm->expr_count == 0)     ) &&
       (!chunk_is_semicolon(pc)    ) &&
         chunk_is_not_type(pc, 2, CT_BRACE_CLOSE, CT_VBRACE_CLOSE) &&
       (!chunk_is_str(pc, ")", 1)  ) &&
       (!chunk_is_str(pc, "]", 1)  ) )
   {
      chunk_flags_set(pc, PCF_EXPR_START | ((frm->stmt_count == 0) ? PCF_STMT_START : 0));
      LOG_FMT(LSTMT, "%zu] 1.marked %s as %s start st:%d ex:%d\n",
              pc->orig_line, pc->text(), (pc->flags & PCF_STMT_START) ? "stmt" : "expr",
              frm->stmt_count, frm->expr_count);
   }
   frm->stmt_count++;
   frm->expr_count++;

   if (frm->sparen_count > 0)
   {
      chunk_flags_set(pc, PCF_IN_SPAREN);

      /* Mark everything in the for statement */
      for (int tmp = (int)frm->pse_tos - 1; tmp >= 0; tmp--)	/* tmp can become negative do not use size_t */
      {
         if (frm->pse[tmp].type == CT_FOR)
         {
            chunk_flags_set(pc, PCF_IN_FOR);
            break;
         }
      }

      /* Mark the parent on semicolons in for() statements */
      if (chunk_is_type(pc, CT_SEMICOLON) &&
          (frm->pse_tos > 1        ) &&
          (frm->pse[frm->pse_tos - 1].type == CT_FOR))
      {
         set_chunk_ptype(pc, CT_FOR);
      }
   }

   /* Check the progression of complex statements */
   if (frm->pse[frm->pse_tos].stage != brace_stage_e::NONE)
   {
      if (check_complex_statements(frm, pc)) { return; }
   }

   /** Check for a virtual brace statement close due to a semicolon.
    * The virtual brace will get handled the next time through.
    * The semicolon isn't handled at all.
    * TODO: may need to float VBRACE past comments until newline? */
   if (frm->pse[frm->pse_tos].type == CT_VBRACE_OPEN)
   {
      if (chunk_is_semicolon(pc))
      {
         cpd.consumed = true;
         close_statement(frm, pc);
      }
      else if (cpd.lang_flags & LANG_PAWN)
      {
         if (chunk_is_type(pc, CT_BRACE_CLOSE))
         {
            close_statement(frm, pc);
         }
      }
   }

   /* Handle close parenthesis, vbrace, brace, and square */

   if (chunk_is_type(pc, 6, CT_PAREN_CLOSE, CT_BRACE_CLOSE, CT_VBRACE_CLOSE,
                            CT_ANGLE_CLOSE, CT_MACRO_CLOSE, CT_SQUARE_CLOSE) )
   {
      /* Change CT_PAREN_CLOSE into CT_SPAREN_CLOSE or CT_FPAREN_CLOSE */
      if ( chunk_is_type(pc, CT_PAREN_CLOSE)   &&
          ((frm->pse[frm->pse_tos].type == CT_FPAREN_OPEN) ||
           (frm->pse[frm->pse_tos].type == CT_SPAREN_OPEN) ) )
      {
         set_chunk_type(pc, get_inverse_type(frm->pse[frm->pse_tos].type) );
         if (chunk_is_type(pc, CT_SPAREN_CLOSE))
         {
            frm->sparen_count--;
            chunk_flags_clr(pc, PCF_IN_SPAREN);
         }
      }

      /* Make sure the open / close match */
      if (pc->type != (c_token_t)((int)frm->pse[frm->pse_tos].type + 1))   // \todo why +1
//    if (pc->type != get_inverse_type(frm->pse[frm->pse_tos].type )) fails
      {
         if ((frm->pse[frm->pse_tos].type != CT_NONE     ) &&
             (frm->pse[frm->pse_tos].type != CT_PP_DEFINE) )
         {
            LOG_FMT(LWARN, "%s: %s:%zu Error: Unexpected '%s' for '%s', which was on line %zu\n",
                    __func__, cpd.filename, pc->orig_line, pc->text(),
                    get_token_name(frm->pse[frm->pse_tos].pc->type),
                    frm->pse[frm->pse_tos].pc->orig_line);
            print_stack(LBCSPOP, "=Error  ", frm, pc);
            cpd.error_count++;
         }
      }
      else
      {
         cpd.consumed = true;

<<<<<<< HEAD
         /* Copy the parent, update the paren/brace levels */
=======
         /* Copy the parent, update the parenthesis/brace levels */
>>>>>>> d4e641b5
         set_chunk_ptype(pc, frm->pse[frm->pse_tos].parent);
         frm->level--;
         if (chunk_is_type(pc, 3, CT_BRACE_CLOSE, CT_VBRACE_CLOSE, CT_MACRO_CLOSE ) )
         {
            frm->brace_level--;
         }
         pc->level       = frm->level;
         pc->brace_level = frm->brace_level;

         /* Pop the entry */
         frm->pse_tos--;
         print_stack(LBCSPOP, "-Close  ", frm, pc);

         /* See if we are in a complex statement */
         if (frm->pse[frm->pse_tos].stage != brace_stage_e::NONE)
         {
            handle_complex_close(frm, pc);
         }
      }
   }

   /* In this state, we expect a semicolon, but we'll also hit the closing
    * sparen, so we need to check cpd.consumed to see if the close sparen was
    * already handled. */
   if (frm->pse[frm->pse_tos].stage == brace_stage_e::WOD_SEMI)
   {
      chunk_t *tmp = pc;

      if (cpd.consumed)
      {
         /* If consumed, then we are on the close sparen.
          * PAWN: Check the next chunk for a semicolon. If it isn't, then
          * add a virtual semicolon, which will get handled on the next pass. */
         if (cpd.lang_flags & LANG_PAWN)
         {
            tmp = chunk_get_next_ncnl(pc);
            assert(chunk_is_valid(tmp));
            if (chunk_is_not_type(tmp, 2, CT_SEMICOLON, CT_VSEMICOLON))
            {
               pawn_add_vsemi_after(pc);
            }
         }
      }
      else
      {
         /* Complain if this ISN'T a semicolon, but close out WHILE_OF_DO anyway */
         if (chunk_is_type(pc, 2, CT_SEMICOLON, CT_VSEMICOLON) )
         {
            cpd.consumed = true;
            set_chunk_ptype(pc, CT_WHILE_OF_DO);
         }
         else
         {
            LOG_FMT(LWARN, "%s:%zu: Error: Expected a semicolon for WHILE_OF_DO, but got '%s'\n",
                    cpd.filename, pc->orig_line, get_token_name(pc->type));
            cpd.error_count++;
         }
         handle_complex_close(frm, pc);
      }
   }

   /* Get the parent type for brace and parenthesis open */
   c_token_t parent = pc->parent_type;
   if (chunk_is_type(pc, 4, CT_PAREN_OPEN, CT_FPAREN_OPEN, CT_SPAREN_OPEN, CT_BRACE_OPEN ) )
   {
      chunk_t *prev = chunk_get_prev_ncnl(pc);
      if (chunk_is_valid(prev))
      {
         if (chunk_is_type(pc, 3, CT_PAREN_OPEN, CT_FPAREN_OPEN, CT_SPAREN_OPEN) )
         {
            /* Set the parent for parenthesis and change parenthesis type */
            if (frm->pse[frm->pse_tos].stage != brace_stage_e::NONE)
            {
               set_chunk_type(pc, CT_SPAREN_OPEN);
               parent = frm->pse[frm->pse_tos].type;
               frm->sparen_count++;
            }
            else if (chunk_is_type(prev, CT_FUNCTION))
            {
               set_chunk_type(pc, CT_FPAREN_OPEN);
               parent = CT_FUNCTION;
            }
            /* NS_ENUM and NS_OPTIONS are followed by a (type, name) pair */
            else if ((chunk_is_type(prev, CT_ENUM)) &&
                     (cpd.lang_flags & LANG_OC) )
            {
               /* Treat both as CT_ENUM since the syntax is identical */
               set_chunk_type(pc, CT_FPAREN_OPEN);
               parent = CT_ENUM;
            }
            else
            {
               /* no need to set parent */
            }
         }
         else  /* must be CT_BRACE_OPEN */
         {
            /* Set the parent for open braces */
            if (frm->pse[frm->pse_tos].stage != brace_stage_e::NONE)
            {
               parent = frm->pse[frm->pse_tos].type;
            }
            else if ((chunk_is_type(prev, CT_ASSIGN)) &&
                     (prev->str[0] == '='))
            {
               parent = CT_ASSIGN;
            }
            /*  Carry through CT_ENUM parent in NS_ENUM (type, name) { */
            else if ((chunk_is_type(prev, CT_FPAREN_CLOSE)) &&
                     (cpd.lang_flags & LANG_OC            ) &&
                     (chunk_is_ptype(prev, CT_ENUM) ) )
            {
               parent = CT_ENUM;
            }
            else if (chunk_is_type(prev, CT_FPAREN_CLOSE))
            {
               parent = CT_FUNCTION;
            }
            else
            {
               /* no need to set parent */
            }
         }
      }
   }

   /** Adjust the level for opens & create a stack entry
    * Note that CT_VBRACE_OPEN has already been handled. */
   if (chunk_is_type(pc, 7, CT_BRACE_OPEN, CT_PAREN_OPEN, CT_FPAREN_OPEN,
            CT_SPAREN_OPEN, CT_ANGLE_OPEN, CT_MACRO_OPEN, CT_SQUARE_OPEN) )
   {
      frm->level++;

      if(chunk_is_type(pc, 2, CT_BRACE_OPEN, CT_MACRO_OPEN))
      {
         frm->brace_level++;
      }
      push_fmr_pse(frm, pc, brace_stage_e::NONE, "+Open   ");
      frm->pse[frm->pse_tos].parent = parent;
      set_chunk_ptype(pc, parent);
   }

   const pattern_class_e patcls = get_token_pattern_class(pc->type);

   /** Create a stack entry for complex statements: */
   /** if, elseif, switch, for, while, synchronized, using, lock, with, version, CT_D_SCOPE_IF */
   if (patcls == pattern_class_e::BRACED)
   {
      push_fmr_pse(frm, pc, (chunk_is_type(pc, CT_DO)) ?
            brace_stage_e::BRACE_DO : brace_stage_e::BRACE2, "+ComplexBraced");
   }
   else if (patcls == pattern_class_e::PBRACED)
   {
      brace_stage_e bs = brace_stage_e::PAREN1;

      if (chunk_is_type(pc, CT_WHILE) &&
          maybe_while_of_do(pc)       )
      {
         set_chunk_type(pc, CT_WHILE_OF_DO);
         bs = brace_stage_e::WOD_PAREN;
      }
      push_fmr_pse(frm, pc, bs, "+ComplexParenBraced");
   }
   else if (patcls == pattern_class_e::OPBRACED)
   {
      push_fmr_pse(frm, pc, brace_stage_e::OP_PAREN1, "+ComplexOpParenBraced");
   }
   else if (patcls == pattern_class_e::ELSE)
   {
      push_fmr_pse(frm, pc, brace_stage_e::ELSEIF, "+ComplexElse");
   }

   /* Mark simple statement/expression starts
    *  - after { or }
    *  - after ';', but not if the parenthesis stack top is a parenthesis
    *  - after '(' that has a parent type of CT_FOR */
   if ( chunk_is_type(pc, 5, CT_SQUARE_OPEN, CT_COLON, CT_OC_END,
                             CT_BRACE_CLOSE, CT_VBRACE_CLOSE) ||
       chunk_is_type_and_not_ptype(pc, CT_BRACE_OPEN,  CT_ASSIGN) ||
       chunk_is_type_and_ptype    (pc, CT_SPAREN_OPEN, CT_FOR   ) ||
//     ((pc->type == CT_SPAREN_OPEN ) && (pc->parent_type == CT_FOR)) ||
       (chunk_is_semicolon(pc) &&
        (frm->pse[frm->pse_tos].type != CT_PAREN_OPEN ) &&
        (frm->pse[frm->pse_tos].type != CT_FPAREN_OPEN) &&
        (frm->pse[frm->pse_tos].type != CT_SPAREN_OPEN) ) )
   {
      LOG_FMT(LSTMT, "%s: %zu> reset1 statement on %s\n",
              __func__, pc->orig_line, pc->text());
      frm->stmt_count = 0;
      frm->expr_count = 0;
   }

   /* Mark expression starts */
   const chunk_t *tmp = chunk_get_next_ncnl(pc);
   if (chunk_is_type(pc, 23, CT_PAREN_OPEN,  CT_ARITH,  CT_CASE, CT_COMPARE,
                             CT_ANGLE_CLOSE, CT_MINUS,  CT_PLUS, CT_RETURN,
                             CT_ANGLE_OPEN,  CT_ASSIGN, CT_BOOL, CT_CONTINUE,
                             CT_FPAREN_OPEN, CT_CARET,  CT_GOTO, CT_THROW,
                             CT_SPAREN_OPEN, CT_COMMA,  CT_NOT,  CT_COLON,
                             CT_BRACE_OPEN,  CT_INV,    CT_QUESTION)       ||
        chunk_is_semicolon(pc)                                             ||
       (chunk_is_type(pc, CT_STAR) && chunk_is_not_type(tmp, CT_STAR))     )
   {
      frm->expr_count = 0;
      LOG_FMT(LSTMT, "%s: %zu> reset expr on %s\n", __func__, pc->orig_line, pc->text());
   }

   else if (chunk_is_type(pc, CT_BRACE_CLOSE))
   {
      if (!cpd.consumed)
      {
         if (!cpd.unc_off_used)
         {
            /* fatal error */
            fprintf(stderr, "Unmatched BRACE_CLOSE\nat line=%zu, column=%zu\n",
                    pc->orig_line, pc->orig_col);
            exit(EXIT_FAILURE);
         }
      }
   }
}


static bool check_complex_statements(parse_frame_t *frm, chunk_t *pc)
{
   LOG_FUNC_ENTRY();
   c_token_t parent;

   assert(chunk_is_valid(pc));
   /* Turn an optional parenthesis into either a real parenthesis or a brace */
   if (frm->pse[frm->pse_tos].stage == brace_stage_e::OP_PAREN1)
   {
      frm->pse[frm->pse_tos].stage = (chunk_is_not_type(pc, CT_PAREN_OPEN)) ?
            brace_stage_e::BRACE2 : brace_stage_e::PAREN1;
   }

   /* Check for CT_ELSE after CT_IF */
   while (frm->pse[frm->pse_tos].stage == brace_stage_e::ELSE)
   {
      if (chunk_is_type(pc, CT_ELSE))
      {
         /* Replace CT_IF with CT_ELSE on the stack & we are done */
         frm->pse[frm->pse_tos].type  = CT_ELSE;
         frm->pse[frm->pse_tos].stage = brace_stage_e::ELSEIF;
         print_stack(LBCSSWAP, "=Swap   ", frm, pc);
         return(true);
      }

      /* Remove the CT_IF and close the statement */
      frm->pse_tos--;
      print_stack(LBCSPOP, "-IF-CCS ", frm, pc);
      if (close_statement(frm, pc)) { return(true); }
   }

   /* Check for CT_IF after CT_ELSE */
   if (frm->pse[frm->pse_tos].stage == brace_stage_e::ELSEIF)
   {
      if (chunk_is_type(pc, CT_IF))
      {
         if (!cpd.settings[UO_indent_else_if].b ||
             !chunk_is_newline(chunk_get_prev_nc(pc)))
         {
            /* Replace CT_ELSE with CT_IF */
            set_chunk_type(pc, CT_ELSEIF);
            frm->pse[frm->pse_tos].type  = CT_ELSEIF;
            frm->pse[frm->pse_tos].stage = brace_stage_e::PAREN1;
            return(true);
         }
      }

      /* Jump to the 'expecting brace' stage */
      frm->pse[frm->pse_tos].stage = brace_stage_e::BRACE2;
   }

   /* Check for CT_CATCH or CT_FINALLY after CT_TRY or CT_CATCH */
   while (frm->pse[frm->pse_tos].stage == brace_stage_e::CATCH)
   {
      if (chunk_is_type(pc, 2, CT_CATCH, CT_FINALLY))
      {
         /* Replace CT_TRY with CT_CATCH on the stack & we are done */
         frm->pse[frm->pse_tos].type  = pc->type;
         frm->pse[frm->pse_tos].stage = (chunk_is_type(pc, CT_CATCH)) ?
               brace_stage_e::CATCH_WHEN : brace_stage_e::BRACE2;
         print_stack(LBCSSWAP, "=Swap   ", frm, pc);
         return(true);
      }

      /* Remove the CT_TRY and close the statement */
      frm->pse_tos--;
      print_stack(LBCSPOP, "-TRY-CCS ", frm, pc);
      if (close_statement(frm, pc)) { return(true); }
   }

   /* Check for optional parenthesis and optional CT_WHEN after CT_CATCH */
   if (frm->pse[frm->pse_tos].stage == brace_stage_e::CATCH_WHEN)
   {
      if (chunk_is_type(pc, CT_PAREN_OPEN))
      {
         /* Replace CT_PAREN_OPEN with CT_SPAREN_OPEN */
         set_chunk_type(pc, CT_SPAREN_OPEN);
         frm->pse[frm->pse_tos].type  = pc->type;
         frm->pse[frm->pse_tos].stage = brace_stage_e::PAREN1;
         return(false);
      }
      else if (chunk_is_type(pc, CT_WHEN))
      {
         frm->pse[frm->pse_tos].type  = pc->type;
         frm->pse[frm->pse_tos].stage = brace_stage_e::OP_PAREN1;
         return(true);
      }
      else if (chunk_is_type(pc, CT_BRACE_OPEN))
      {
         frm->pse[frm->pse_tos].stage = brace_stage_e::BRACE2;
         return(false);
      }
   }

   /* Check for CT_WHILE after the CT_DO */
   if (frm->pse[frm->pse_tos].stage == brace_stage_e::WHILE)
   {
      if (chunk_is_type(pc, CT_WHILE))
      {
         set_chunk_type(pc, CT_WHILE_OF_DO);
         frm->pse[frm->pse_tos].type  = CT_WHILE_OF_DO; //CT_WHILE;
         frm->pse[frm->pse_tos].stage = brace_stage_e::WOD_PAREN;
         return(true);
      }

      LOG_FMT(LWARN, "%s:%zu Error: Expected 'while', got '%s'\n",
              cpd.filename, pc->orig_line, pc->text());
      frm->pse_tos--;
      print_stack(LBCSPOP, "-Error  ", frm, pc);
      cpd.error_count++;
   }

   /* Insert a CT_VBRACE_OPEN, if needed */
   if ( chunk_is_not_type(pc, CT_BRACE_OPEN                     )   &&
       ((frm->pse[frm->pse_tos].stage == brace_stage_e::BRACE2  ) ||
        (frm->pse[frm->pse_tos].stage == brace_stage_e::BRACE_DO) ) )
   {
      if ((cpd.lang_flags & LANG_CS       ) &&
           chunk_is_type(pc, CT_USING_STMT) &&
          (!cpd.settings[UO_indent_using_block].b))
      {
         // don't indent the using block
      }
      else
      {
         parent = frm->pse[frm->pse_tos].type;

         chunk_t *vbrace = insert_vbrace_open_before(pc, frm);
         set_chunk_ptype(vbrace, parent);

         frm->level++;
         frm->brace_level++;

         push_fmr_pse(frm, vbrace, brace_stage_e::NONE, "+VBrace ");
         frm->pse[frm->pse_tos].parent = parent;

         /* update the level of pc */
         pc->level       = frm->level;
         pc->brace_level = frm->brace_level;

         /* Mark as a start of a statement */
         frm->stmt_count = 0;
         frm->expr_count = 0;
         pc->flags      |= PCF_STMT_START | PCF_EXPR_START;
         frm->stmt_count = 1;
         frm->expr_count = 1;
         LOG_FMT(LSTMT, "%zu] 2.marked %s as statement start\n", pc->orig_line, pc->text());
      }
   }

   /* Verify open parenthesis in complex statement */
   if ( chunk_is_not_type(pc, CT_PAREN_OPEN                      )   &&
       ((frm->pse[frm->pse_tos].stage == brace_stage_e::PAREN1   ) ||
        (frm->pse[frm->pse_tos].stage == brace_stage_e::WOD_PAREN) ) )
   {
      LOG_FMT(LWARN, "%s:%zu Error: Expected '(', got '%s' for '%s'\n",
              cpd.filename, pc->orig_line, pc->text(),
              get_token_name(frm->pse[frm->pse_tos].type));

      /* Throw out the complex statement */
      frm->pse_tos--;
      print_stack(LBCSPOP, "-Error  ", frm, pc);
      cpd.error_count++;
   }

   return(false);
}


static bool handle_complex_close(parse_frame_t *frm, chunk_t *pc)
{
   LOG_FUNC_ENTRY();
   assert(chunk_is_valid(pc));
   chunk_t *next;

   if (frm->pse[frm->pse_tos].stage == brace_stage_e::PAREN1)
   {
      if(chunk_is_type(pc->next, CT_WHEN))
      {
         frm->pse[frm->pse_tos].type  = pc->type;
         frm->pse[frm->pse_tos].stage = brace_stage_e::CATCH_WHEN;
         return(true);
      }
      else
      {
         /* PAREN1 always => BRACE2 */
         frm->pse[frm->pse_tos].stage = brace_stage_e::BRACE2;
      }
   }
   else if (frm->pse[frm->pse_tos].stage == brace_stage_e::BRACE2)
   {
      /* BRACE2: IF => ELSE, anything else => close */
      if ((frm->pse[frm->pse_tos].type == CT_IF    ) ||
          (frm->pse[frm->pse_tos].type == CT_ELSEIF) )
      {
         frm->pse[frm->pse_tos].stage = brace_stage_e::ELSE;

         /* If the next chunk isn't CT_ELSE, close the statement */
         next = chunk_get_next_ncnl(pc);
         if (chunk_is_not_type(next, CT_ELSE))
         {
            frm->pse_tos--;
            print_stack(LBCSPOP, "-IF-HCS ", frm, pc);
            if (close_statement(frm, pc)) { return(true); }
         }
      }
      else if ((frm->pse[frm->pse_tos].type == CT_TRY  ) ||
               (frm->pse[frm->pse_tos].type == CT_CATCH) )
      {
         frm->pse[frm->pse_tos].stage = brace_stage_e::CATCH;

         /* If the next chunk isn't CT_CATCH or CT_FINALLY, close the statement */
         next = chunk_get_next_ncnl(pc);
         if(chunk_is_not_type(next, 2, CT_CATCH, CT_FINALLY))
         {
            frm->pse_tos--;
            print_stack(LBCSPOP, "-TRY-HCS ", frm, pc);
            if (close_statement(frm, pc)) { return(true); }
         }
      }
      else
      {
         LOG_FMT(LNOTE, "%s: close_statement on %s brace_stage_e::BRACE2\n", __func__,
                 get_token_name(frm->pse[frm->pse_tos].type));
         frm->pse_tos--;
         print_stack(LBCSPOP, "-HCC B2 ", frm, pc);
         if (close_statement(frm, pc)) { return(true); }
      }
   }
   else if (frm->pse[frm->pse_tos].stage == brace_stage_e::BRACE_DO)
   {
      frm->pse[frm->pse_tos].stage = brace_stage_e::WHILE;
   }
   else if (frm->pse[frm->pse_tos].stage == brace_stage_e::WOD_PAREN)
   {
      LOG_FMT(LNOTE, "%s: close_statement on %s brace_stage_e::WOD_PAREN\n", __func__,
              get_token_name(frm->pse[frm->pse_tos].type));
      frm->pse[frm->pse_tos].stage = brace_stage_e::WOD_SEMI;
      print_stack(LBCSPOP, "-HCC WoDP ", frm, pc);
   }
   else if (frm->pse[frm->pse_tos].stage == brace_stage_e::WOD_SEMI)
   {
      LOG_FMT(LNOTE, "%s: close_statement on %s brace_stage_e::WOD_SEMI\n", __func__,
              get_token_name(frm->pse[frm->pse_tos].type));
      frm->pse_tos--;
      print_stack(LBCSPOP, "-HCC WoDS ", frm, pc);

      if (close_statement(frm, pc)) { return(true); }
   }
   else
   {
      /* PROBLEM */
      LOG_FMT(LWARN, "%s:%zu Error: TOS.type='%s' TOS.stage=%d\n",
              cpd.filename, pc->orig_line,
              get_token_name(frm->pse[frm->pse_tos].type),
              frm->pse[frm->pse_tos].stage);
      cpd.error_count++;
   }
   return(false);
}


static chunk_t *insert_vbrace(chunk_t *pc, bool after, parse_frame_t *frm)
{
   LOG_FUNC_ENTRY();

   if(chunk_is_invalid(pc)) { return(pc); }

   chunk_t chunk;
   chunk.orig_line   = pc->orig_line;
   chunk.parent_type = frm->pse[frm->pse_tos].type;
   chunk.level       = frm->level;
   chunk.brace_level = frm->brace_level;
   chunk.flags       = pc->flags & PCF_COPY_FLAGS;
   chunk.str         = "";
   chunk_t *rv;
   if (after)
   {
      chunk.type = CT_VBRACE_CLOSE;
      rv         = chunk_add_after(&chunk, pc);
   }
   else
   {
      chunk_t *ref = chunk_get_prev(pc);
      assert(chunk_is_valid(ref));
      if ((ref->flags & PCF_IN_PREPROC) == 0)
      {
         chunk.flags &= ~PCF_IN_PREPROC;
      }

      while(chunk_is_comment_or_newline(ref))
      {
         ref->level++;
         ref->brace_level++;
         ref = chunk_get_prev(ref);
      }

      /* Don't back into a preprocessor */
      assert(chunk_is_valid(ref));
      if (((pc->flags  & PCF_IN_PREPROC) == 0) &&
           (ref->flags & PCF_IN_PREPROC      ) )
      {
         if (chunk_is_type(ref, CT_PREPROC_BODY)) { ref = get_prev_non_pp(ref); }
         else                                     { ref = chunk_get_next (ref); }
      }

      assert(chunk_is_valid(ref));
      chunk.orig_line = ref->orig_line;
      chunk.column    = ref->column + ref->len() + 1;
      chunk.type      = CT_VBRACE_OPEN;
      rv              = chunk_add_after(&chunk, ref);
   }
   return(rv);
}


static bool close_statement(parse_frame_t *frm, chunk_t *pc)
{
   LOG_FUNC_ENTRY();
   assert(chunk_is_valid(pc));
   chunk_t *vbc = pc;

   LOG_FMT(LTOK, "%s:%zu] %s '%s' type %s stage %d\n", __func__,
           pc->orig_line, get_token_name(pc->type), pc->text(),
           get_token_name(frm->pse[frm->pse_tos].type),
           frm->pse[frm->pse_tos].stage);

   if (cpd.consumed)
   {
      frm->stmt_count = 0;
      frm->expr_count = 0;
      LOG_FMT(LSTMT, "%s: %zu> reset2 statement on %s\n",
              __func__, pc->orig_line, pc->text());
   }

   /* Insert a CT_VBRACE_CLOSE, if needed:
    * If we are in a virtual brace and we are not ON a CT_VBRACE_CLOSE add one */
   if (frm->pse[frm->pse_tos].type == CT_VBRACE_OPEN)
   {
      /* If the current token has already been consumed, then add after it */
      if (cpd.consumed)
      {
         insert_vbrace_close_after(pc, frm);
      }
      else
      {
         /* otherwise, add before it and consume the vbrace */
         vbc = chunk_get_prev_ncnl(pc);
         vbc = insert_vbrace_close_after(vbc, frm);
         set_chunk_ptype(vbc, frm->pse[frm->pse_tos].parent);

         frm->level--;
         frm->brace_level--;
         frm->pse_tos--;

         /* Update the token level */
         pc->level       = frm->level;
         pc->brace_level = frm->brace_level;

         print_stack(LBCSPOP, "-CS VB  ", frm, pc);

         /* And repeat the close */
         close_statement(frm, pc);
         return(true);
      }
   }

   /* See if we are done with a complex statement */
   if (frm->pse[frm->pse_tos].stage != brace_stage_e::NONE)
   {
      if (handle_complex_close(frm, vbc)) { return(true); }
   }
   return(false);
}<|MERGE_RESOLUTION|>--- conflicted
+++ resolved
@@ -498,11 +498,7 @@
       {
          cpd.consumed = true;
 
-<<<<<<< HEAD
-         /* Copy the parent, update the paren/brace levels */
-=======
          /* Copy the parent, update the parenthesis/brace levels */
->>>>>>> d4e641b5
          set_chunk_ptype(pc, frm->pse[frm->pse_tos].parent);
          frm->level--;
          if (chunk_is_type(pc, 3, CT_BRACE_CLOSE, CT_VBRACE_CLOSE, CT_MACRO_CLOSE ) )
