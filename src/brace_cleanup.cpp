--- conflicted
+++ resolved
@@ -19,14 +19,8 @@
 #include "lang_pawn.h"
 #include "parse_frame.h"
 #include "keywords.h"
-<<<<<<< HEAD
 #include "token_enum.h"
-=======
-#include "logger.h"
-#include "helper_for_print.h"
 #include "indent.h"
-
->>>>>>> 5f947779
 
 /*
  * abbreviations used:
@@ -692,33 +686,21 @@
       LOG_FMT(LSTMT, "%s(%d): %u> reset expr on %s\n",
               __func__, __LINE__, pc->orig_line, pc->text());
    }
-   else if (is_closing_rbrace(pc)      &&
-            (cpd.consumed     == false)&&
-            (cpd.unc_off_used == false))
-   {
-<<<<<<< HEAD
-      /* fatal error */
-      fprintf(stderr, "Unmatched BRACE_CLOSE\nat line=%u, column=%u\n",
-              pc->orig_line, pc->orig_col);
-      log_flush(true);
-      exit(EXIT_FAILURE);
-=======
-      if (!cpd.consumed)
+   else if (is_type(pc, CT_BRACE_CLOSE))
+   {
+      if(cpd.consumed == false)
       {
          size_t file_pp_level = ifdef_over_whole_file() ? 1 : 0;
-         if (!cpd.unc_off_used && pc->pp_level == file_pp_level)
-         {
-            // fatal error
-            char *outputMessage;
-            outputMessage = make_message("Unmatched BRACE_CLOSE\nat line=%zu, column=%zu\n",
-                                         pc->orig_line, pc->orig_col);
-            fprintf(stderr, "%s", outputMessage);
-            free(outputMessage);
-            log_flush(true);
-            exit(EXIT_FAILURE);
-         }
-      }
->>>>>>> 5f947779
+         if ((cpd.unc_off_used == false        ) &&
+             (pc->pp_level     == file_pp_level) )
+        {
+           /* fatal error */
+           fprintf(stderr, "Unmatched BRACE_CLOSE\nat line=%u, column=%u\n",
+                   pc->orig_line, pc->orig_col);
+           log_flush(true);
+           exit(EXIT_FAILURE);
+         }
+      }
    }
 }
 
