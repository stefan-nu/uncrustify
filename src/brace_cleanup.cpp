/**
 * @file brace_cleanup.cpp
 * Determines the brace level and paren level.
 * Inserts virtual braces as needed.
 * Handles all that preprocessor stuff.
 *
 * @author  Ben Gardner
 * @license GPL v2+
 */

#include "brace_cleanup.h"
#include "uncrustify_types.h"
#include "chunk_list.h"
#include <cstdio>
#include <cstdlib>
#include <cstring>
#include "unc_ctype.h"
#include "uncrustify.h"
#include "lang_pawn.h"
#include "parse_frame.h"
#include "keywords.h"
#include "token_enum.h"

/*
 * abbreviations used:
 * - sparen = tbd
 */


/**
 * tbd
 *
 * @return
 */
static size_t preproc_start(
   parse_frame_t *frm,  /**< [in]  */
   chunk_t       *pc    /**< [in]  */
);


/**
 * tbd
 */
static void print_stack(
   log_sev_t     logsev, /**< [in]  */
   const char    *str,   /**< [in]  */
   parse_frame_t *frm,   /**< [in]  */
   chunk_t       *pc     /**< [in]  */
);


/**
 * pc is a CT_WHILE.
 * Scan backwards to see if we find a brace/vbrace with the parent set to CT_DO
 */
static bool maybe_while_of_do(
   chunk_t *pc  /**< [in]  */
);


/**
 * tbd
 */
static void push_fmr_pse(
   parse_frame_t *frm,     /**< [in]  */
   chunk_t       *pc,      /**< [in]  */
   brstage_t     stage,    /**< [in]  */
   const char    *logtext  /**< [in]  */
);


/**
 * the value of after determines:
 *   true:  insert_vbrace_close_after(pc, frm)
 *   false: insert_vbrace_open_before(pc, frm)
 */
static chunk_t *insert_vbrace(
   chunk_t       *pc,    /**< [in]  */
   bool          after,  /**< [in]  */
   parse_frame_t *frm    /**< [in]  */
);

#define insert_vbrace_close_after(pc, frm)    insert_vbrace(pc, true,  frm)
#define insert_vbrace_open_before(pc, frm)    insert_vbrace(pc, false, frm)


/**
 * tbd
 */
static void parse_cleanup(
   parse_frame_t *frm,  /**< [in]  */
   chunk_t       *pc    /**< [in]  */
);


/**
 * Called when a statement was just closed and the pse_tos was just
 * decremented.
 *
 * - if the TOS is now VBRACE, insert a CT_VBRACE_CLOSE and recurse.
 * - if the TOS is a complex statement, call handle_complex_close()
 *
 * @retval true  - done with this chunk
 * @retval false - keep processing
 */
static bool close_statement(
   parse_frame_t *frm,  /**< [in]  */
   chunk_t       *pc    /**< [in]  */
);


/**
 * Checks the progression of complex statements.
 * - checks for else after if
 * - checks for if after else
 * - checks for while after do
 * - checks for open brace in BRACE2 and BRACE_DO stages, inserts open VBRACE
 * - checks for open paren in PAREN1 and PAREN2 stages, complains
 *
 * @return true  - done with this chunk
 * @retval false - keep processing
 */
static bool check_complex_statements(
   parse_frame_t *frm,  /**< [in] the parse frame */
   chunk_t       *pc    /**< [in] the current chunk */
);


/**
 * Handles a close paren or brace - just progress the stage, if the end
 * of the statement is hit, call close_statement()
 *
 * @return true  - done with this chunk
 * @retval false - keep processing
 */
static bool handle_complex_close(
   parse_frame_t *frm,  /**< [in] The parse frame */
   chunk_t       *pc    /**< [in] The current chunk */
);


static size_t preproc_start(parse_frame_t *frm, chunk_t *pc)
{
   LOG_FUNC_ENTRY();
   const chunk_t *next;
   size_t  pp_level = cpd.pp_level;

   /* Get the type of preprocessor and handle it */
   next = chunk_get_next_ncnl(pc);
   if (next != NULL)
   {
      cpd.is_preproc = next->type;

      /* If we are in a define, push the frame stack. */
      if (cpd.is_preproc == CT_PP_DEFINE)
      {
         pf_push(frm);

         /* a preproc body starts a new, blank frame */
         memset(frm, 0, sizeof(*frm));
         frm->level       = 1;
         frm->brace_level = 1;

         /*TODO: not sure about the next 3 lines */
         frm->pse_tos                 = 1;
         frm->pse[frm->pse_tos].type  = CT_PP_DEFINE;
         frm->pse[frm->pse_tos].stage = brace_stage_e::NONE;
      }
      else
      {
         /* Check for #if, #else, #endif, etc */
         pp_level = pf_check(frm, pc);
      }
   }
   return(pp_level);
}


static void print_stack(log_sev_t logsev, const char *str,
                        parse_frame_t *frm, chunk_t *pc)
{
   UNUSED(pc);
   LOG_FUNC_ENTRY();
   if (log_sev_on(logsev))
   {
      log_fmt(logsev, "%8.8s", str);

      for (size_t idx = 1; idx <= frm->pse_tos; idx++)
      {
         if (frm->pse[idx].stage != brace_stage_e::NONE)
         {
            LOG_FMT(logsev, " [%s - %d]", get_token_name(frm->pse[idx].type),
                    frm->pse[idx].stage);
         }
         else
         {
            LOG_FMT(logsev, " [%s]", get_token_name(frm->pse[idx].type));
         }
      }
      log_fmt(logsev, "\n");
   }
}


void brace_cleanup(void)
{
   LOG_FUNC_ENTRY();
   chunk_t       *pc;
   parse_frame_t frm;

   cpd.unc_stage = unc_stage_e::BRACE_CLEANUP;

   memset(&frm, 0, sizeof(frm));

   cpd.frame_count = 0;
   cpd.is_preproc  = CT_NONE;
   cpd.pp_level    = 0;

   pc = chunk_get_head();
   while (pc != NULL)
   {
      /* Check for leaving a #define body */
      if ((cpd.is_preproc               != CT_NONE) &&
          ((pc->flags & PCF_IN_PREPROC) ==       0) )
      {
         if (cpd.is_preproc == CT_PP_DEFINE)
         {
            /* out of the #define body, restore the frame */
            pf_pop(&frm);
         }

         cpd.is_preproc = CT_NONE;
      }

      /* Check for a preprocessor start */
      size_t pp_level = cpd.pp_level;
      if (pc->type == CT_PREPROC)
      {
         pp_level = preproc_start(&frm, pc);
      }

      /* Do before assigning stuff from the frame */
      if (cpd.lang_flags & LANG_PAWN)
      {
         if ((frm.pse[frm.pse_tos].type == CT_VBRACE_OPEN) &&
             (pc->type                  == CT_NEWLINE    ) )
         {
            pc = pawn_check_vsemicolon(pc);
         }
      }

      /* Assume the level won't change */
      assert(pc != NULL);
      pc->level       = frm.level;
      pc->brace_level = frm.brace_level;
      pc->pp_level    = pp_level;


      /**
       * #define bodies get the full formatting treatment
       * Also need to pass in the initial '#' to close out any virtual braces.
       */
      if (!chunk_is_comment(pc) &&
          !chunk_is_newline(pc) &&
          ((cpd.is_preproc == CT_PP_DEFINE) ||
           (cpd.is_preproc == CT_NONE     ) ) )
      {
         cpd.consumed = false;
         parse_cleanup(&frm, pc);
         print_stack(LBCSAFTER, (pc->type == CT_VBRACE_CLOSE) ? "Virt-}" : pc->str.c_str(), &frm, pc);
      }
      pc = chunk_get_next(pc);
   }
}


static bool maybe_while_of_do(chunk_t *pc)
{
   LOG_FUNC_ENTRY();
   chunk_t *prev;

   prev = chunk_get_prev_ncnl(pc);
   if ((  prev == NULL                  ) ||
       (!(prev->flags & PCF_IN_PREPROC) ) )
   {
      return(false);
   }

   /* Find the chunk before the preprocessor */
#if 0
   prev = chunk_get_prev_ncnlnp(prev); // fails test 02300, 02301 why?
#else
   while ((prev != NULL) && (prev->flags & PCF_IN_PREPROC))
   {
      prev = chunk_get_prev_ncnl(prev);
   }
#endif

   if (( prev              != NULL             ) &&
       ( prev->parent_type == CT_DO            ) &&
       ((prev->type        == CT_VBRACE_CLOSE) ||
        (prev->type        == CT_BRACE_CLOSE ) ) )
   {
      return(true);
   }
   return(false);
}


static void push_fmr_pse(parse_frame_t *frm, chunk_t *pc,
<<<<<<< HEAD
                         brstage_t stage, const char *logtext)
=======
                         brace_stage_e stage, const char *logtext)
>>>>>>> 13dc67f3
{
   LOG_FUNC_ENTRY();

   assert(pc != NULL);

   if (frm->pse_tos < ((int)ARRAY_SIZE(frm->pse) - 1))
   {
      frm->pse_tos++;
      frm->pse[frm->pse_tos].type  = pc->type;
      frm->pse[frm->pse_tos].stage = stage;
      frm->pse[frm->pse_tos].pc    = pc;

      print_stack(LBCSPUSH, logtext, frm, pc);
   }
   else
   {
      LOG_FMT(LWARN, "%s:%d Error: Frame stack overflow,  Unable to "
            "properly process this file.\n",  cpd.filename, cpd.line_number);
      cpd.error_count++;
   }
}


/**
 * At the heart of this algorithm are two stacks.
 * There is the Paren Stack (PS) and the Frame stack.
 *
 * The PS (pse in the code) keeps track of braces, parens,
 * if/else/switch/do/while/etc items -- anything that is nestable.
 * Complex statements go through stages.
 * Take this simple if statement as an example:
 *   if ( x ) { x--; }
 *
 * The stack would change like so: 'token' stack afterwards
 * 'if' [IF - 1]
 * '('  [IF - 1] [PAREN OPEN]
 * 'x'  [IF - 1] [PAREN OPEN]
 * ')'  [IF - 2]       <- note that the state was incremented
 * '{'  [IF - 2] [BRACE OPEN]
 * 'x'  [IF - 2] [BRACE OPEN]
 * '--' [IF - 2] [BRACE OPEN]
 * ';'  [IF - 2] [BRACE OPEN]
 * '}'  [IF - 3]
 *                             <- lack of else kills the IF, closes statement
 *
 * Virtual braces example:
 *   if ( x ) x--; else x++;
 *
 * 'if'   [IF - 1]
 * '('    [IF - 1] [PAREN OPEN]
 * 'x'    [IF - 1] [PAREN OPEN]
 * ')'    [IF - 2]
 * 'x'    [IF - 2] [VBRACE OPEN]   <- VBrace open inserted before because '{' was not next
 * '--'   [IF - 2] [VBRACE OPEN]
 * ';'    [IF - 3]                 <- VBrace close inserted after semicolon
 * 'else' [ELSE - 0]               <- IF changed into ELSE
 * 'x'    [ELSE - 0] [VBRACE OPEN] <- lack of '{' -> VBrace
 * '++'   [ELSE - 0] [VBRACE OPEN]
 * ';'    [ELSE - 0]               <- VBrace close inserted after semicolon
 *                                 <- ELSE removed after statement close
 *
 * The pse stack is kept on a frame stack.
 * The frame stack is need for languages that support preprocessors (C, C++, C#)
 * that can arbitrarily change code flow. It also isolates #define macros so
 * that they are indented independently and do not affect the rest of the program.
 *
 * When an #if is hit, a copy of the current frame is push on the frame stack.
 * When an #else/#elif is hit, a copy of the current stack is pushed under the
 * #if frame and the original (pre-#if) frame is copied to the current frame.
 * When #endif is hit, the top frame is popped.
 * This has the following effects:
 *  - a simple #if / #endif does not affect program flow
 *  - #if / #else /#endif - continues from the #if clause
 *
 * When a #define is entered, the current frame is pushed and cleared.
 * When a #define is exited, the frame is popped.
 */
static void parse_cleanup(parse_frame_t *frm, chunk_t *pc)
{
   LOG_FUNC_ENTRY();

   assert(pc != NULL);
   LOG_FMT(LTOK, "%s:%zu] %16s - tos:%zu/%16s stg:%d\n",
           __func__, pc->orig_line, get_token_name(pc->type),
           frm->pse_tos, get_token_name(frm->pse[frm->pse_tos].type),
           frm->pse[frm->pse_tos].stage);

   /* Mark statement starts */
   if (((frm->stmt_count == 0) ||
        (frm->expr_count == 0)     ) &&
       (!chunk_is_semicolon(pc)    ) &&
       (pc->type != CT_BRACE_CLOSE ) &&
       (pc->type != CT_VBRACE_CLOSE) &&
       (!chunk_is_str(pc, ")", 1)  ) &&
       (!chunk_is_str(pc, "]", 1)  ) )
   {
      chunk_flags_set(pc, PCF_EXPR_START | ((frm->stmt_count == 0) ? PCF_STMT_START : 0));
      LOG_FMT(LSTMT, "%zu] 1.marked %s as %s start st:%d ex:%d\n",
              pc->orig_line, pc->text(), (pc->flags & PCF_STMT_START) ? "stmt" : "expr",
              frm->stmt_count, frm->expr_count);
   }
   frm->stmt_count++;
   frm->expr_count++;

   if (frm->sparen_count > 0)
   {
      chunk_flags_set(pc, PCF_IN_SPAREN);

      /* Mark everything in the for statement */
      for (int tmp = (int)frm->pse_tos - 1; tmp >= 0; tmp--)	/* tmp can become negative do not use size_t */
      {
         if (frm->pse[tmp].type == CT_FOR)
         {
            chunk_flags_set(pc, PCF_IN_FOR);
            break;
         }
      }

      /* Mark the parent on semicolons in for() statements */
      if ((pc->type == CT_SEMICOLON) &&
          (frm->pse_tos > 1) &&
          (frm->pse[frm->pse_tos - 1].type == CT_FOR))
      {
         set_chunk_parent(pc, CT_FOR);
      }
   }

   /* Check the progression of complex statements */
   if (frm->pse[frm->pse_tos].stage != brace_stage_e::NONE)
   {
      if (check_complex_statements(frm, pc))
      {
         return;
      }
   }

   /**
    * Check for a virtual brace statement close due to a semicolon.
    * The virtual brace will get handled the next time through.
    * The semicolon isn't handled at all.
    * TODO: may need to float VBRACE past comments until newline?
    */
   if (frm->pse[frm->pse_tos].type == CT_VBRACE_OPEN)
   {
      if (chunk_is_semicolon(pc))
      {
         cpd.consumed = true;
         close_statement(frm, pc);
      }
      else if (cpd.lang_flags & LANG_PAWN)
      {
         if (pc->type == CT_BRACE_CLOSE)
         {
            close_statement(frm, pc);
         }
      }
   }

   /* Handle close paren, vbrace, brace, and square */
   if ((pc->type == CT_PAREN_CLOSE ) ||
       (pc->type == CT_BRACE_CLOSE ) ||
       (pc->type == CT_VBRACE_CLOSE) ||
       (pc->type == CT_ANGLE_CLOSE ) ||
       (pc->type == CT_MACRO_CLOSE ) ||
       (pc->type == CT_SQUARE_CLOSE) )
   {
      /* Change CT_PAREN_CLOSE into CT_SPAREN_CLOSE or CT_FPAREN_CLOSE */
      if ( (pc->type                    == CT_PAREN_CLOSE)   &&
          ((frm->pse[frm->pse_tos].type == CT_FPAREN_OPEN) ||
           (frm->pse[frm->pse_tos].type == CT_SPAREN_OPEN) ) )
      {
         set_chunk_type(pc, get_inverse_type(frm->pse[frm->pse_tos].type) );
         if (pc->type == CT_SPAREN_CLOSE)
         {
            frm->sparen_count--;
            chunk_flags_clr(pc, PCF_IN_SPAREN);
         }
      }

      /* Make sure the open / close match */
      if (pc->type != (c_token_t)((int)frm->pse[frm->pse_tos].type + 1))   // \todo why +1
//    if (pc->type != get_inverse_type(frm->pse[frm->pse_tos].type )) fails
      {
         if ((frm->pse[frm->pse_tos].type != CT_NONE     ) &&
             (frm->pse[frm->pse_tos].type != CT_PP_DEFINE) )
         {
            LOG_FMT(LWARN, "%s: %s:%zu Error: Unexpected '%s' for '%s', which was on line %zu\n",
                    __func__, cpd.filename, pc->orig_line, pc->text(),
                    get_token_name(frm->pse[frm->pse_tos].pc->type),
                    frm->pse[frm->pse_tos].pc->orig_line);
            print_stack(LBCSPOP, "=Error  ", frm, pc);
            cpd.error_count++;
         }
      }
      else
      {
         cpd.consumed = true;

         /* Copy the parent, update the paren/brace levels */
         set_chunk_parent(pc, frm->pse[frm->pse_tos].parent);
         frm->level--;
         if ((pc->type == CT_BRACE_CLOSE ) ||
             (pc->type == CT_VBRACE_CLOSE) ||
             (pc->type == CT_MACRO_CLOSE ) )
         {
            frm->brace_level--;
         }
         pc->level       = frm->level;
         pc->brace_level = frm->brace_level;

         /* Pop the entry */
         frm->pse_tos--;
         print_stack(LBCSPOP, "-Close  ", frm, pc);

         /* See if we are in a complex statement */
         if (frm->pse[frm->pse_tos].stage != brace_stage_e::NONE)
         {
            handle_complex_close(frm, pc);
         }
      }
   }

   /* In this state, we expect a semicolon, but we'll also hit the closing
    * sparen, so we need to check cpd.consumed to see if the close sparen was
<<<<<<< HEAD
    * already handled. */
   if (frm->pse[frm->pse_tos].stage == BS_WOD_SEMI)
=======
    * aleady handled.
    */
   if (frm->pse[frm->pse_tos].stage == brace_stage_e::WOD_SEMI)
>>>>>>> 13dc67f3
   {
      const chunk_t *tmp = pc;

      if (cpd.consumed)
      {
         /* If consumed, then we are on the close sparen.
          * PAWN: Check the next chunk for a semicolon. If it isn't, then
          * add a virtual semicolon, which will get handled on the next pass. */
         if (cpd.lang_flags & LANG_PAWN)
         {
            tmp = chunk_get_next_ncnl(pc);
            assert(tmp != NULL);
            if ((tmp->type != CT_SEMICOLON) && (tmp->type != CT_VSEMICOLON))
            {
               pawn_add_vsemi_after(pc);
            }
         }
      }
      else
      {
         /* Complain if this ISN'T a semicolon, but close out WHILE_OF_DO anyway */
         if ((pc->type == CT_SEMICOLON) || (pc->type == CT_VSEMICOLON))
         {
            cpd.consumed = true;
            set_chunk_parent(pc, CT_WHILE_OF_DO);
         }
         else
         {
            LOG_FMT(LWARN, "%s:%zu: Error: Expected a semicolon for WHILE_OF_DO, but got '%s'\n",
                    cpd.filename, pc->orig_line, get_token_name(pc->type));
            cpd.error_count++;
         }
         handle_complex_close(frm, pc);
      }
   }

   /* Get the parent type for brace and paren open */
   c_token_t parent = pc->parent_type;
   if ((pc->type == CT_PAREN_OPEN ) ||
       (pc->type == CT_FPAREN_OPEN) ||
       (pc->type == CT_SPAREN_OPEN) ||
       (pc->type == CT_BRACE_OPEN ) )
   {
      const chunk_t *prev = chunk_get_prev_ncnl(pc);
      if (prev != NULL)
      {
         if ((pc->type == CT_PAREN_OPEN ) ||
             (pc->type == CT_FPAREN_OPEN) ||
             (pc->type == CT_SPAREN_OPEN) )
         {
            /* Set the parent for parens and change paren type */
            if (frm->pse[frm->pse_tos].stage != brace_stage_e::NONE)
            {
               set_chunk_type(pc, CT_SPAREN_OPEN);
               parent = frm->pse[frm->pse_tos].type;
               frm->sparen_count++;
            }
            else if (prev->type == CT_FUNCTION)
            {
               set_chunk_type(pc, CT_FPAREN_OPEN);
               parent = CT_FUNCTION;
            }
            /* NS_ENUM and NS_OPTIONS are followed by a (type, name) pair */
            else if ((prev->type == CT_ENUM   ) &&
                     (cpd.lang_flags & LANG_OC) )
            {
               /* Treat both as CT_ENUM since the syntax is identical */
               set_chunk_type(pc, CT_FPAREN_OPEN);
               parent = CT_ENUM;
            }
            else
            {
               /* no need to set parent */
            }
         }
         else  /* must be CT_BRACE_OPEN */
         {
            /* Set the parent for open braces */
            if (frm->pse[frm->pse_tos].stage != brace_stage_e::NONE)
            {
               parent = frm->pse[frm->pse_tos].type;
            }
            else if ((prev->type == CT_ASSIGN) && (prev->str[0] == '='))
            {
               parent = CT_ASSIGN;
            }
            /*  Carry through CT_ENUM parent in NS_ENUM (type, name) { */
            else if ((prev->type == CT_FPAREN_CLOSE) &&
                     (cpd.lang_flags & LANG_OC     ) &&
                     (prev->parent_type == CT_ENUM ) )
            {
               parent = CT_ENUM;
            }
            else if (prev->type == CT_FPAREN_CLOSE)
            {
               parent = CT_FUNCTION;
            }
            else
            {
               /* no need to set parent */
            }
         }
      }
   }

   /**
    * Adjust the level for opens & create a stack entry
    * Note that CT_VBRACE_OPEN has already been handled.
    */
   if ((pc->type == CT_BRACE_OPEN ) ||
       (pc->type == CT_PAREN_OPEN ) ||
       (pc->type == CT_FPAREN_OPEN) ||
       (pc->type == CT_SPAREN_OPEN) ||
       (pc->type == CT_ANGLE_OPEN ) ||
       (pc->type == CT_MACRO_OPEN ) ||
       (pc->type == CT_SQUARE_OPEN) )
   {
      frm->level++;
      if ((pc->type == CT_BRACE_OPEN) ||
          (pc->type == CT_MACRO_OPEN) )
      {
         frm->brace_level++;
      }
      push_fmr_pse(frm, pc, brace_stage_e::NONE, "+Open   ");
      frm->pse[frm->pse_tos].parent = parent;
      set_chunk_parent(pc, parent);
   }

<<<<<<< HEAD
   const pattern_class patcls = get_token_pattern_class(pc->type);
=======
   pattern_class_e patcls = get_token_pattern_class(pc->type);
>>>>>>> 13dc67f3

   /** Create a stack entry for complex statements: */
   /** if, elseif, switch, for, while, synchronized, using, lock, with, version, CT_D_SCOPE_IF */
   if (patcls == pattern_class_e::BRACED)
   {
      push_fmr_pse(frm, pc,
                   (pc->type == CT_DO) ? brace_stage_e::BRACE_DO : brace_stage_e::BRACE2,
                   "+ComplexBraced");
   }
   else if (patcls == pattern_class_e::PBRACED)
   {
<<<<<<< HEAD
      brstage_t bs = BS_PAREN1;
=======
      brace_stage_e bs = brace_stage_e::PAREN1;
>>>>>>> 13dc67f3

      if ((pc->type == CT_WHILE) && maybe_while_of_do(pc))
      {
         set_chunk_type(pc, CT_WHILE_OF_DO);
         bs = brace_stage_e::WOD_PAREN;
      }
      push_fmr_pse(frm, pc, bs, "+ComplexParenBraced");
   }
   else if (patcls == pattern_class_e::OPBRACED)
   {
      push_fmr_pse(frm, pc, brace_stage_e::OP_PAREN1, "+ComplexOpParenBraced");
   }
   else if (patcls == pattern_class_e::ELSE)
   {
      push_fmr_pse(frm, pc, brace_stage_e::ELSEIF, "+ComplexElse");
   }

   /* Mark simple statement/expression starts
    *  - after { or }
    *  - after ';', but not if the paren stack top is a paren
    *  - after '(' that has a parent type of CT_FOR
    */
   if ( (pc->type == CT_SQUARE_OPEN ) ||
       ((pc->type == CT_BRACE_OPEN  ) && (pc->parent_type != CT_ASSIGN)) ||
        (pc->type == CT_BRACE_CLOSE ) ||
        (pc->type == CT_VBRACE_CLOSE) ||
       ((pc->type == CT_SPAREN_OPEN ) && (pc->parent_type == CT_FOR)) ||
        (pc->type == CT_COLON       ) ||
        (pc->type == CT_OC_END      ) ||
       (chunk_is_semicolon(pc) &&
        (frm->pse[frm->pse_tos].type != CT_PAREN_OPEN ) &&
        (frm->pse[frm->pse_tos].type != CT_FPAREN_OPEN) &&
        (frm->pse[frm->pse_tos].type != CT_SPAREN_OPEN) ) )
   {
      LOG_FMT(LSTMT, "%s: %zu> reset1 stmt on %s\n",
              __func__, pc->orig_line, pc->text());
      frm->stmt_count = 0;
      frm->expr_count = 0;
   }

   /* Mark expression starts */
   const chunk_t *tmp = chunk_get_next_ncnl(pc);
   if ((pc->type == CT_ARITH      ) ||
       (pc->type == CT_ASSIGN     ) ||
       (pc->type == CT_CASE       ) ||
       (pc->type == CT_COMPARE    ) ||
       ((pc->type == CT_STAR      ) && tmp && (tmp->type != CT_STAR)) ||
       (pc->type == CT_BOOL       ) ||
       (pc->type == CT_MINUS      ) ||
       (pc->type == CT_PLUS       ) ||
       (pc->type == CT_CARET      ) ||
       (pc->type == CT_ANGLE_OPEN ) ||
       (pc->type == CT_ANGLE_CLOSE) ||
       (pc->type == CT_RETURN     ) ||
       (pc->type == CT_THROW      ) ||
       (pc->type == CT_GOTO       ) ||
       (pc->type == CT_CONTINUE   ) ||
       (pc->type == CT_PAREN_OPEN ) ||
       (pc->type == CT_FPAREN_OPEN) ||
       (pc->type == CT_SPAREN_OPEN) ||
       (pc->type == CT_BRACE_OPEN ) ||
       (chunk_is_semicolon(pc)    ) ||
       (pc->type == CT_COMMA      ) ||
       (pc->type == CT_NOT        ) ||
       (pc->type == CT_INV        ) ||
       (pc->type == CT_COLON      ) ||
       (pc->type == CT_QUESTION)  )
   {
      frm->expr_count = 0;
      LOG_FMT(LSTMT, "%s: %zu> reset expr on %s\n", __func__, pc->orig_line, pc->text());
   }
   else if (pc->type == CT_BRACE_CLOSE)
   {
      if (!cpd.consumed)
      {
         if (!cpd.unc_off_used)
         {
            /* fatal error */
            fprintf(stderr, "Unmatched BRACE_CLOSE\nat line=%zu, column=%zu\n",
                    pc->orig_line, pc->orig_col);
            exit(EXIT_FAILURE);
         }
      }
   }
}


static bool check_complex_statements(parse_frame_t *frm, chunk_t *pc)
{
   LOG_FUNC_ENTRY();
   c_token_t parent;

   assert(pc != NULL);
   /* Turn an optional paren into either a real paren or a brace */
   if (frm->pse[frm->pse_tos].stage == brace_stage_e::OP_PAREN1)
   {
      frm->pse[frm->pse_tos].stage = (pc->type != CT_PAREN_OPEN) ? brace_stage_e::BRACE2 : brace_stage_e::PAREN1;
   }

   /* Check for CT_ELSE after CT_IF */
   while (frm->pse[frm->pse_tos].stage == brace_stage_e::ELSE)
   {
      if (pc->type == CT_ELSE)
      {
         /* Replace CT_IF with CT_ELSE on the stack & we are done */
         frm->pse[frm->pse_tos].type  = CT_ELSE;
         frm->pse[frm->pse_tos].stage = brace_stage_e::ELSEIF;
         print_stack(LBCSSWAP, "=Swap   ", frm, pc);
         return(true);
      }

      /* Remove the CT_IF and close the statement */
      frm->pse_tos--;
      print_stack(LBCSPOP, "-IF-CCS ", frm, pc);
      if (close_statement(frm, pc))
      {
         return(true);
      }
   }

   /* Check for CT_IF after CT_ELSE */
   if (frm->pse[frm->pse_tos].stage == brace_stage_e::ELSEIF)
   {
      if (pc->type == CT_IF)
      {
         if (!cpd.settings[UO_indent_else_if].b ||
             !chunk_is_newline(chunk_get_prev_nc(pc)))
         {
            /* Replace CT_ELSE with CT_IF */
            set_chunk_type(pc, CT_ELSEIF);
            frm->pse[frm->pse_tos].type  = CT_ELSEIF;
            frm->pse[frm->pse_tos].stage = brace_stage_e::PAREN1;
            return(true);
         }
      }

      /* Jump to the 'expecting brace' stage */
      frm->pse[frm->pse_tos].stage = brace_stage_e::BRACE2;
   }

   /* Check for CT_CATCH or CT_FINALLY after CT_TRY or CT_CATCH */
   while (frm->pse[frm->pse_tos].stage == brace_stage_e::CATCH)
   {
      if ((pc->type == CT_CATCH  ) ||
          (pc->type == CT_FINALLY) )
      {
         /* Replace CT_TRY with CT_CATCH on the stack & we are done */
         frm->pse[frm->pse_tos].type  = pc->type;
         frm->pse[frm->pse_tos].stage = (pc->type == CT_CATCH) ? brace_stage_e::CATCH_WHEN : brace_stage_e::BRACE2;
         print_stack(LBCSSWAP, "=Swap   ", frm, pc);
         return(true);
      }

      /* Remove the CT_TRY and close the statement */
      frm->pse_tos--;
      print_stack(LBCSPOP, "-TRY-CCS ", frm, pc);
      if (close_statement(frm, pc))
      {
         return(true);
      }
   }

   /* Check for optional paren and optional CT_WHEN after CT_CATCH */
   if (frm->pse[frm->pse_tos].stage == brace_stage_e::CATCH_WHEN)
   {
      if (pc->type == CT_PAREN_OPEN) // this is for the paren after "catch"
      {
         /* Replace CT_PAREN_OPEN with CT_SPAREN_OPEN */
         set_chunk_type(pc, CT_SPAREN_OPEN);
         frm->pse[frm->pse_tos].type  = pc->type;
         frm->pse[frm->pse_tos].stage = brace_stage_e::PAREN1;
         return(false);
      }
      else if (pc->type == CT_WHEN)
      {
         frm->pse[frm->pse_tos].type  = pc->type;
         frm->pse[frm->pse_tos].stage = brace_stage_e::OP_PAREN1;
         return(true);
      }
      else if (pc->type == CT_BRACE_OPEN)
      {
         frm->pse[frm->pse_tos].stage = brace_stage_e::BRACE2;
         return(false);
      }
   }

   /* Check for CT_WHILE after the CT_DO */
   if (frm->pse[frm->pse_tos].stage == brace_stage_e::WHILE)
   {
      if (pc->type == CT_WHILE)
      {
         set_chunk_type(pc, CT_WHILE_OF_DO);
         frm->pse[frm->pse_tos].type  = CT_WHILE_OF_DO; //CT_WHILE;
         frm->pse[frm->pse_tos].stage = brace_stage_e::WOD_PAREN;
         return(true);
      }

      LOG_FMT(LWARN, "%s:%zu Error: Expected 'while', got '%s'\n",
              cpd.filename, pc->orig_line, pc->text());
      frm->pse_tos--;
      print_stack(LBCSPOP, "-Error  ", frm, pc);
      cpd.error_count++;
   }

   /* Insert a CT_VBRACE_OPEN, if needed */
<<<<<<< HEAD
   if ( (pc->type                     != CT_BRACE_OPEN)   &&
       ((frm->pse[frm->pse_tos].stage == BS_BRACE2    ) ||
        (frm->pse[frm->pse_tos].stage == BS_BRACE_DO  ) ) )
=======
   if ((pc->type != CT_BRACE_OPEN) &&
       ((frm->pse[frm->pse_tos].stage == brace_stage_e::BRACE2) ||
        (frm->pse[frm->pse_tos].stage == brace_stage_e::BRACE_DO)))
>>>>>>> 13dc67f3
   {
      if ((cpd.lang_flags & LANG_CS) &&
          (pc->type == CT_USING_STMT) &&
          (!cpd.settings[UO_indent_using_block].b))
      {
         // don't indent the using block
      }
      else
      {
         parent = frm->pse[frm->pse_tos].type;

         chunk_t *vbrace = insert_vbrace_open_before(pc, frm);
         set_chunk_parent(vbrace, parent);

         frm->level++;
         frm->brace_level++;

         push_fmr_pse(frm, vbrace, brace_stage_e::NONE, "+VBrace ");
         frm->pse[frm->pse_tos].parent = parent;

         /* update the level of pc */
         pc->level       = frm->level;
         pc->brace_level = frm->brace_level;

         /* Mark as a start of a statement */
         frm->stmt_count = 0;
         frm->expr_count = 0;
         pc->flags      |= PCF_STMT_START | PCF_EXPR_START;
         frm->stmt_count = 1;
         frm->expr_count = 1;
         LOG_FMT(LSTMT, "%zu] 2.marked %s as stmt start\n", pc->orig_line, pc->text());
      }
   }

   /* Verify open paren in complex statement */
<<<<<<< HEAD
   if ( (pc->type                     != CT_PAREN_OPEN)   &&
       ((frm->pse[frm->pse_tos].stage == BS_PAREN1    ) ||
        (frm->pse[frm->pse_tos].stage == BS_WOD_PAREN ) ) )
=======
   if ((pc->type != CT_PAREN_OPEN) &&
       ((frm->pse[frm->pse_tos].stage == brace_stage_e::PAREN1) ||
        (frm->pse[frm->pse_tos].stage == brace_stage_e::WOD_PAREN)))
>>>>>>> 13dc67f3
   {
      LOG_FMT(LWARN, "%s:%zu Error: Expected '(', got '%s' for '%s'\n",
              cpd.filename, pc->orig_line, pc->text(),
              get_token_name(frm->pse[frm->pse_tos].type));

      /* Throw out the complex statement */
      frm->pse_tos--;
      print_stack(LBCSPOP, "-Error  ", frm, pc);
      cpd.error_count++;
   }

   return(false);
}


static bool handle_complex_close(parse_frame_t *frm, chunk_t *pc)
{
   LOG_FUNC_ENTRY();
   assert(pc != NULL);
   const chunk_t *next;

   if (frm->pse[frm->pse_tos].stage == brace_stage_e::PAREN1)
   {
      if ((pc->next       != NULL   ) &&
          (pc->next->type == CT_WHEN) )
      {
         frm->pse[frm->pse_tos].type  = pc->type;
         frm->pse[frm->pse_tos].stage = brace_stage_e::CATCH_WHEN;
         return(true);
      }
      else
      {
         /* PAREN1 always => BRACE2 */
         frm->pse[frm->pse_tos].stage = brace_stage_e::BRACE2;
      }
   }
   else if (frm->pse[frm->pse_tos].stage == brace_stage_e::BRACE2)
   {
      /* BRACE2: IF => ELSE, anything else => close */
      if ((frm->pse[frm->pse_tos].type == CT_IF    ) ||
          (frm->pse[frm->pse_tos].type == CT_ELSEIF) )
      {
         frm->pse[frm->pse_tos].stage = brace_stage_e::ELSE;

         /* If the next chunk isn't CT_ELSE, close the statement */
         next = chunk_get_next_ncnl(pc);
         if ((next != NULL) && (next->type != CT_ELSE))
         {
            frm->pse_tos--;
            print_stack(LBCSPOP, "-IF-HCS ", frm, pc);
            if (close_statement(frm, pc)) { return(true); }
         }
      }
      else if ((frm->pse[frm->pse_tos].type == CT_TRY  ) ||
               (frm->pse[frm->pse_tos].type == CT_CATCH) )
      {
         frm->pse[frm->pse_tos].stage = brace_stage_e::CATCH;

         /* If the next chunk isn't CT_CATCH or CT_FINALLY, close the statement */
         next = chunk_get_next_ncnl(pc);
         if ((next       != NULL      ) &&
             (next->type != CT_CATCH  ) &&
             (next->type != CT_FINALLY) )
         {
            frm->pse_tos--;
            print_stack(LBCSPOP, "-TRY-HCS ", frm, pc);
            if (close_statement(frm, pc)) { return(true); }
         }
      }
      else
      {
         LOG_FMT(LNOTE, "%s: close_statement on %s brace_stage_e::BRACE2\n", __func__,
                 get_token_name(frm->pse[frm->pse_tos].type));
         frm->pse_tos--;
         print_stack(LBCSPOP, "-HCC B2 ", frm, pc);
         if (close_statement(frm, pc)) { return(true); }
      }
   }
   else if (frm->pse[frm->pse_tos].stage == brace_stage_e::BRACE_DO)
   {
      frm->pse[frm->pse_tos].stage = brace_stage_e::WHILE;
   }
   else if (frm->pse[frm->pse_tos].stage == brace_stage_e::WOD_PAREN)
   {
      LOG_FMT(LNOTE, "%s: close_statement on %s brace_stage_e::WOD_PAREN\n", __func__,
              get_token_name(frm->pse[frm->pse_tos].type));
      frm->pse[frm->pse_tos].stage = brace_stage_e::WOD_SEMI;
      print_stack(LBCSPOP, "-HCC WoDP ", frm, pc);
   }
   else if (frm->pse[frm->pse_tos].stage == brace_stage_e::WOD_SEMI)
   {
      LOG_FMT(LNOTE, "%s: close_statement on %s brace_stage_e::WOD_SEMI\n", __func__,
              get_token_name(frm->pse[frm->pse_tos].type));
      frm->pse_tos--;
      print_stack(LBCSPOP, "-HCC WoDS ", frm, pc);

      if (close_statement(frm, pc)) { return(true); }
   }
   else
   {
      /* PROBLEM */
      LOG_FMT(LWARN, "%s:%zu Error: TOS.type='%s' TOS.stage=%d\n",
              cpd.filename, pc->orig_line,
              get_token_name(frm->pse[frm->pse_tos].type),
              frm->pse[frm->pse_tos].stage);
      cpd.error_count++;
   }
   return(false);
}


static chunk_t *insert_vbrace(chunk_t *pc, bool after, parse_frame_t *frm)
{
   LOG_FUNC_ENTRY();

   if(pc == NULL) { return(pc); }

   chunk_t chunk;
   chunk.orig_line   = pc->orig_line;
   chunk.parent_type = frm->pse[frm->pse_tos].type;
   chunk.level       = frm->level;
   chunk.brace_level = frm->brace_level;
   chunk.flags       = pc->flags & PCF_COPY_FLAGS;
   chunk.str         = "";
   chunk_t *rv;
   if (after)
   {
      chunk.type = CT_VBRACE_CLOSE;
      rv         = chunk_add_after(&chunk, pc);
   }
   else
   {
      chunk_t *ref = chunk_get_prev(pc);
      assert(ref != NULL);
      if ((ref->flags & PCF_IN_PREPROC) == 0)
      {
         chunk.flags &= ~PCF_IN_PREPROC;
      }

      while(chunk_is_comment_or_newline(ref))
      {
         ref->level++;
         ref->brace_level++;
         ref = chunk_get_prev(ref);
      }

      /* Don't back into a preprocessor */
      assert(ref != NULL);
      if (((pc->flags  & PCF_IN_PREPROC) == 0) &&
           (ref->flags & PCF_IN_PREPROC      ) )
      {
         if (ref->type == CT_PREPROC_BODY) { ref = get_prev_non_pp(ref); }
         else                              { ref = chunk_get_next (ref); }
      }

      assert(ref != NULL);
      chunk.orig_line = ref->orig_line;
      chunk.column    = ref->column + ref->len() + 1;
      chunk.type      = CT_VBRACE_OPEN;
      rv              = chunk_add_after(&chunk, ref);
   }
   return(rv);
}


static bool close_statement(parse_frame_t *frm, chunk_t *pc)
{
   LOG_FUNC_ENTRY();
   assert(pc != NULL);
   chunk_t *vbc = pc;

   LOG_FMT(LTOK, "%s:%zu] %s '%s' type %s stage %d\n", __func__,
           pc->orig_line, get_token_name(pc->type), pc->text(),
           get_token_name(frm->pse[frm->pse_tos].type),
           frm->pse[frm->pse_tos].stage);

   if (cpd.consumed)
   {
      frm->stmt_count = 0;
      frm->expr_count = 0;
      LOG_FMT(LSTMT, "%s: %zu> reset2 stmt on %s\n",
              __func__, pc->orig_line, pc->text());
   }

   /* Insert a CT_VBRACE_CLOSE, if needed:
    * If we are in a virtual brace and we are not ON a CT_VBRACE_CLOSE add one */
   if (frm->pse[frm->pse_tos].type == CT_VBRACE_OPEN)
   {
      /* If the current token has already been consumed, then add after it */
      if (cpd.consumed)
      {
         insert_vbrace_close_after(pc, frm);
      }
      else
      {
         /* otherwise, add before it and consume the vbrace */
         vbc = chunk_get_prev_ncnl(pc);
         vbc = insert_vbrace_close_after(vbc, frm);
         set_chunk_parent(vbc, frm->pse[frm->pse_tos].parent);

         frm->level--;
         frm->brace_level--;
         frm->pse_tos--;

         /* Update the token level */
         pc->level       = frm->level;
         pc->brace_level = frm->brace_level;

         print_stack(LBCSPOP, "-CS VB  ", frm, pc);

         /* And repeat the close */
         close_statement(frm, pc);
         return(true);
      }
   }

   /* See if we are done with a complex statement */
   if (frm->pse[frm->pse_tos].stage != brace_stage_e::NONE)
   {
      if (handle_complex_close(frm, vbc))
      {
         return(true);
      }
   }
   return(false);
}<|MERGE_RESOLUTION|>--- conflicted
+++ resolved
@@ -64,7 +64,7 @@
 static void push_fmr_pse(
    parse_frame_t *frm,     /**< [in]  */
    chunk_t       *pc,      /**< [in]  */
-   brstage_t     stage,    /**< [in]  */
+   brace_stage_e stage,    /**< [in]  */
    const char    *logtext  /**< [in]  */
 );
 
@@ -308,11 +308,7 @@
 
 
 static void push_fmr_pse(parse_frame_t *frm, chunk_t *pc,
-<<<<<<< HEAD
-                         brstage_t stage, const char *logtext)
-=======
                          brace_stage_e stage, const char *logtext)
->>>>>>> 13dc67f3
 {
    LOG_FUNC_ENTRY();
 
@@ -537,14 +533,8 @@
 
    /* In this state, we expect a semicolon, but we'll also hit the closing
     * sparen, so we need to check cpd.consumed to see if the close sparen was
-<<<<<<< HEAD
     * already handled. */
-   if (frm->pse[frm->pse_tos].stage == BS_WOD_SEMI)
-=======
-    * aleady handled.
-    */
    if (frm->pse[frm->pse_tos].stage == brace_stage_e::WOD_SEMI)
->>>>>>> 13dc67f3
    {
       const chunk_t *tmp = pc;
 
@@ -673,11 +663,7 @@
       set_chunk_parent(pc, parent);
    }
 
-<<<<<<< HEAD
-   const pattern_class patcls = get_token_pattern_class(pc->type);
-=======
-   pattern_class_e patcls = get_token_pattern_class(pc->type);
->>>>>>> 13dc67f3
+   const pattern_class_e patcls = get_token_pattern_class(pc->type);
 
    /** Create a stack entry for complex statements: */
    /** if, elseif, switch, for, while, synchronized, using, lock, with, version, CT_D_SCOPE_IF */
@@ -689,11 +675,7 @@
    }
    else if (patcls == pattern_class_e::PBRACED)
    {
-<<<<<<< HEAD
-      brstage_t bs = BS_PAREN1;
-=======
       brace_stage_e bs = brace_stage_e::PAREN1;
->>>>>>> 13dc67f3
 
       if ((pc->type == CT_WHILE) && maybe_while_of_do(pc))
       {
@@ -899,15 +881,9 @@
    }
 
    /* Insert a CT_VBRACE_OPEN, if needed */
-<<<<<<< HEAD
-   if ( (pc->type                     != CT_BRACE_OPEN)   &&
-       ((frm->pse[frm->pse_tos].stage == BS_BRACE2    ) ||
-        (frm->pse[frm->pse_tos].stage == BS_BRACE_DO  ) ) )
-=======
-   if ((pc->type != CT_BRACE_OPEN) &&
-       ((frm->pse[frm->pse_tos].stage == brace_stage_e::BRACE2) ||
-        (frm->pse[frm->pse_tos].stage == brace_stage_e::BRACE_DO)))
->>>>>>> 13dc67f3
+   if ( (pc->type                     != CT_BRACE_OPEN            )   &&
+       ((frm->pse[frm->pse_tos].stage == brace_stage_e::BRACE2    ) ||
+        (frm->pse[frm->pse_tos].stage == brace_stage_e::BRACE_DO  ) ) )
    {
       if ((cpd.lang_flags & LANG_CS) &&
           (pc->type == CT_USING_STMT) &&
@@ -943,15 +919,9 @@
    }
 
    /* Verify open paren in complex statement */
-<<<<<<< HEAD
-   if ( (pc->type                     != CT_PAREN_OPEN)   &&
-       ((frm->pse[frm->pse_tos].stage == BS_PAREN1    ) ||
-        (frm->pse[frm->pse_tos].stage == BS_WOD_PAREN ) ) )
-=======
-   if ((pc->type != CT_PAREN_OPEN) &&
-       ((frm->pse[frm->pse_tos].stage == brace_stage_e::PAREN1) ||
-        (frm->pse[frm->pse_tos].stage == brace_stage_e::WOD_PAREN)))
->>>>>>> 13dc67f3
+   if ( (pc->type                     != CT_PAREN_OPEN            )   &&
+       ((frm->pse[frm->pse_tos].stage == brace_stage_e::PAREN1    ) ||
+        (frm->pse[frm->pse_tos].stage == brace_stage_e::WOD_PAREN ) ) )
    {
       LOG_FMT(LWARN, "%s:%zu Error: Expected '(', got '%s' for '%s'\n",
               cpd.filename, pc->orig_line, pc->text(),
