--- conflicted
+++ resolved
@@ -375,14 +375,9 @@
 {
    LOG_FUNC_ENTRY();
 
-<<<<<<< HEAD
    assert(is_valid(pc));
-   LOG_FMT(LTOK, "%s:%u] %16s - tos:%u/%16s TOS.stage:%d\n",
-           __func__, pc->orig_line, get_token_name(pc->type),
-=======
-   LOG_FMT(LTOK, "%s(%d): orig_line is %zu, type is %s, tos is %zu, type is %s, TOS.stage is %u\n",
+   LOG_FMT(LTOK, "%s(%d): orig_line is %u, type is %s, tos is %u, type is %s, TOS.stage is %d\n",
            __func__, __LINE__, pc->orig_line, get_token_name(pc->type),
->>>>>>> 5bf42800
            frm->pse_tos, get_token_name(frm->pse[frm->pse_tos].type),
            (uint32_t)frm->pse[frm->pse_tos].stage);
 
@@ -393,17 +388,10 @@
         !is_str(pc, ")")                                  &&
         !is_str(pc, "]")                                  )
    {
-<<<<<<< HEAD
       const char* type = is_flag(pc, PCF_STMT_START) ? "statement" : "expression";
       set_flags(pc, PCF_EXPR_START | ((frm->stmt_count == 0) ? PCF_STMT_START : 0));
-      LOG_FMT(LSTMT, "%u] 1.marked %s as %s start st:%d ex:%d\n",
-              pc->orig_line, pc->text(), type, frm->stmt_count, frm->expr_count);
-=======
-      chunk_flags_set(pc, PCF_EXPR_START | ((frm->stmt_count == 0) ? PCF_STMT_START : 0));
-      LOG_FMT(LSTMT, "%s(%d): orig_line is %zu, 1.marked %s as %s, start st is %d, ex is %d\n",
-              __func__, __LINE__, pc->orig_line, pc->text(), (pc->flags & PCF_STMT_START) ? "stmt" : "expr",
-              frm->stmt_count, frm->expr_count);
->>>>>>> 5bf42800
+      LOG_FMT(LSTMT, "%s(%d): orig_line is %u], 1.marked %s as %s start st is %d, ex is %d\n",
+              __func__, __LINE__, pc->orig_line, pc->text(), type, frm->stmt_count, frm->expr_count);
    }
    frm->stmt_count++;
    frm->expr_count++;
@@ -481,13 +469,8 @@
          if ((my_type != CT_NONE     ) &&
              (my_type != CT_PP_DEFINE) )
          {
-<<<<<<< HEAD
-            LOG_FMT(LWARN, "%s: %s:%u Error: Unexpected '%s' for '%s', which was on line %u\n",
-                    __func__, cpd.filename, pc->orig_line, pc->text(),
-=======
-            LOG_FMT(LWARN, "%s(%d): %s:%zu Error: Unexpected '%s' for '%s', which was on line %zu\n",
+            LOG_FMT(LWARN, "%s(%d): %s:%u Error: Unexpected '%s' for '%s', which was on line %u\n",
                     __func__, __LINE__, cpd.filename, pc->orig_line, pc->text(),
->>>>>>> 5bf42800
                     get_token_name(frm->pse[frm->pse_tos].pc->type),
                     frm->pse[frm->pse_tos].pc->orig_line);
             print_stack(LBCSPOP, "=Error  ", frm, pc);
@@ -552,13 +535,8 @@
          }
          else
          {
-<<<<<<< HEAD
-            LOG_FMT(LWARN, "%s:%u: Error: Expected a semicolon for WHILE_OF_DO, but got '%s'\n",
-                    cpd.filename, pc->orig_line, get_token_name(pc->type));
-=======
-            LOG_FMT(LWARN, "%s: %s(%d): %zu: Error: Expected a semicolon for WHILE_OF_DO, but got '%s'\n",
+            LOG_FMT(LWARN, "%s: %s(%d): %u: Error: Expected a semicolon for WHILE_OF_DO, but got '%s'\n",
                     cpd.filename, __func__, __LINE__, pc->orig_line, get_token_name(pc->type));
->>>>>>> 5bf42800
             cpd.error_count++;
          }
          handle_complex_close(frm, pc);
@@ -686,13 +664,8 @@
        (is_semicolon(pc) &&
         not_type(my_type, CT_PAREN_OPEN, CT_FPAREN_OPEN, CT_SPAREN_OPEN) ) )
    {
-<<<<<<< HEAD
-      LOG_FMT(LSTMT, "%s: %u> reset1 statement on %s\n",
-              __func__, pc->orig_line, pc->text());
-=======
-      LOG_FMT(LSTMT, "%s(%d): orig_line is %zu, reset1 stmt on %s\n",
+      LOG_FMT(LSTMT, "%s(%d): orig_line is %u, reset1 statement on %s\n",
               __func__, __LINE__, pc->orig_line, pc->text());
->>>>>>> 5bf42800
       frm->stmt_count = 0;
       frm->expr_count = 0;
    }
@@ -709,12 +682,8 @@
        (is_type(pc, CT_STAR) && not_type(tmp, CT_STAR)))
    {
       frm->expr_count = 0;
-<<<<<<< HEAD
-      LOG_FMT(LSTMT, "%s: %u> reset expr on %s\n", __func__, pc->orig_line, pc->text());
-=======
-      LOG_FMT(LSTMT, "%s(%d): %zu> reset expr on %s\n",
+      LOG_FMT(LSTMT, "%s(%d): %u> reset expr on %s\n", 
               __func__, __LINE__, pc->orig_line, pc->text());
->>>>>>> 5bf42800
    }
 
    else if (is_closing_rbrace(pc)     &&
