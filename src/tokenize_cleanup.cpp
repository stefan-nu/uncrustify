--- conflicted
+++ resolved
@@ -758,15 +758,11 @@
 
 static void check_template(chunk_t* start)
 {
-<<<<<<< HEAD
    LOG_FMT(LTEMPL, "%s: Line %u, col %u:",
          __func__, start->orig_line, start->orig_col);
-=======
-   LOG_FMT(LTEMPL, "%s: Line %zu, col %zu:", __func__, start->orig_line, start->orig_col);
 #ifdef DEBUG
    LOG_FMT(LSPLIT, "\n");
 #endif // DEBUG
->>>>>>> ae9e23a0
 
    chunk_t *prev = get_prev_ncnl(start, scope_e::PREPROC);
    return_if(is_invalid(prev));
@@ -823,14 +819,10 @@
           not_ptype(prev,    CT_OPERATOR                                ) )
       {
          LOG_FMT(LTEMPL, " - after %s + ( - Not a template\n", get_token_name(prev->type));
-<<<<<<< HEAD
-         set_type(start, CT_COMPARE);
-=======
 #ifdef DEBUG
          LOG_FMT(LSPLIT, "\n");
 #endif
-         set_chunk_type(start, CT_COMPARE);
->>>>>>> ae9e23a0
+         set_type(start, CT_COMPARE);
          return;
       }
 
@@ -852,15 +844,12 @@
             in_if = true;
             break;
          }
-<<<<<<< HEAD
          if (is_type(pc, CT_SQUARE_OPEN))
          {
             LOG_FMT(LTEMPL, " - Not a template: after a square open\n");
             set_type(start, CT_COMPARE);
             return;
          }
-=======
->>>>>>> ae9e23a0
       }
 
       /* Scan forward to the angle close
