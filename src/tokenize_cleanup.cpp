--- conflicted
+++ resolved
@@ -71,14 +71,7 @@
 {
    const chunk_tag_t *ct = find_punctuator(pc->text() + 1, cpd.lang_flags);
 
-<<<<<<< HEAD
-   if (ct == NULL) { return; }
-=======
-   if (ct == nullptr)
-   {
-      return;
-   }
->>>>>>> eb0fc6f7
+   if (ct == nullptr) { return; }
 
    chunk_t nc = *pc;
    pc->str.resize(1);
@@ -137,12 +130,8 @@
    /* We can handle everything else in the second pass */
    pc   = chunk_get_head();
    next = chunk_get_next_ncnl(pc);
-<<<<<<< HEAD
-   while ((pc   != NULL) &&
-          (next != NULL) )
-=======
-   while ((pc != nullptr) && (next != nullptr))
->>>>>>> eb0fc6f7
+   while ((pc   != nullptr) &&
+          (next != nullptr) )
    {
       if (((pc->type == CT_DOT     ) && (cpd.lang_flags & LANG_ALLC)) ||
           ((pc->type == CT_NULLCOND) && (cpd.lang_flags & LANG_CS  )) )
@@ -210,13 +199,8 @@
          else
          {
             /* Something else followed by a open brace */
-<<<<<<< HEAD
             const chunk_t *tmp = chunk_get_next_ncnl(next);
-            if ((tmp == NULL) || (tmp->type != CT_BRACE_OPEN))
-=======
-            chunk_t *tmp = chunk_get_next_ncnl(next);
             if ((tmp == nullptr) || (tmp->type != CT_BRACE_OPEN))
->>>>>>> eb0fc6f7
             {
                set_chunk_type(pc, CT_QUALIFIER);
             }
@@ -591,13 +575,8 @@
             chunk_flags_set(tmp, PCF_STMT_START | PCF_EXPR_START);
          }
 
-<<<<<<< HEAD
          tmp = chunk_get_next_type(pc, CT_OC_END, (int)pc->level);
-         if (tmp != NULL)
-=======
-         tmp = chunk_get_next_type(pc, CT_OC_END, pc->level);
          if (tmp != nullptr)
->>>>>>> eb0fc6f7
          {
             set_chunk_parent(tmp, pc->type);
          }
@@ -606,12 +585,8 @@
       if (pc->type == CT_OC_INTF)
       {
          chunk_t *tmp = chunk_get_next_ncnl(pc, scope_e::PREPROC);
-<<<<<<< HEAD
-         while ((tmp       != NULL     ) &&
+         while ((tmp       != nullptr  ) &&
                 (tmp->type != CT_OC_END) )
-=======
-         while ((tmp != nullptr) && (tmp->type != CT_OC_END))
->>>>>>> eb0fc6f7
          {
             if (get_token_pattern_class(tmp->type) != pattern_class_e::NONE)
             {
@@ -652,13 +627,8 @@
             }
          }
 
-<<<<<<< HEAD
          tmp = chunk_get_next_type(pc, CT_PAREN_CLOSE, (int)pc->level);
-         if (tmp != NULL)
-=======
-         tmp = chunk_get_next_type(pc, CT_PAREN_CLOSE, pc->level);
          if (tmp != nullptr)
->>>>>>> eb0fc6f7
          {
             set_chunk_parent(tmp, pc->parent_type);
          }
@@ -678,13 +648,8 @@
          {
             set_chunk_parent(next, pc->type);
 
-<<<<<<< HEAD
             chunk_t *tmp = chunk_get_next_type(pc, CT_PAREN_CLOSE, (int)pc->level);
-            if (tmp != NULL)
-=======
-            chunk_t *tmp = chunk_get_next_type(pc, CT_PAREN_CLOSE, pc->level);
             if (tmp != nullptr)
->>>>>>> eb0fc6f7
             {
                set_chunk_parent(tmp, pc->type);
                tmp = chunk_get_next_ncnl(tmp);
@@ -692,13 +657,8 @@
                {
                   chunk_flags_set(tmp, PCF_STMT_START | PCF_EXPR_START);
 
-<<<<<<< HEAD
                   tmp = chunk_get_next_type(tmp, CT_SEMICOLON, (int)pc->level);
-                  if (tmp != NULL)
-=======
-                  tmp = chunk_get_next_type(tmp, CT_SEMICOLON, pc->level);
                   if (tmp != nullptr)
->>>>>>> eb0fc6f7
                   {
                      set_chunk_parent(tmp, pc->type);
                   }
@@ -774,21 +734,12 @@
 
             if (tmp->type == CT_WORD)
             {
-<<<<<<< HEAD
                const chunk_t *tmp2 = chunk_get_next_ncnl(tmp);
-               if ( (tmp2       != NULL         )   &&
+               if ( (tmp2       != nullptr      )   &&
                    ((tmp2->type == CT_SEMICOLON ) ||
                     (tmp2->type == CT_ASSIGN    ) ||
                     (tmp2->type == CT_COMMA     ) ||
                     (tmp2->type == CT_BRACE_OPEN) ) )
-=======
-               chunk_t *tmp2 = chunk_get_next_ncnl(tmp);
-               if ((tmp2 != nullptr) &&
-                   ((tmp2->type == CT_SEMICOLON) ||
-                    (tmp2->type == CT_ASSIGN) ||
-                    (tmp2->type == CT_COMMA) ||
-                    (tmp2->type == CT_BRACE_OPEN)))
->>>>>>> eb0fc6f7
                {
                   doit = true;
                }
@@ -841,17 +792,10 @@
       }
 
       /* HACK: treat try followed by a colon as a qualifier to handle this:
-<<<<<<< HEAD
        *   A::A(int) try : B() { } catch (...) { } */
       if ( (pc->type == CT_TRY) && chunk_is_str(pc, "try", 3) )
-=======
-       *   A::A(int) try : B() { } catch (...) { }
-       */
-      if ((pc->type == CT_TRY) && chunk_is_str(pc, "try", 3) &&
-          (next != nullptr) && (next->type == CT_COLON))
->>>>>>> eb0fc6f7
-      {
-         if( (next       != NULL    ) &&
+      {
+         if( (next       != nullptr ) &&
              (next->type == CT_COLON) )
          {
             set_chunk_type(pc, CT_QUALIFIER);
@@ -870,13 +814,8 @@
 
       // guy 2015-11-05
       // change CT_DC_MEMBER + CT_FOR into CT_DC_MEMBER + CT_FUNC_CALL
-<<<<<<< HEAD
-      if ((pc->type  == CT_FOR) &&
-          ((pc->prev != NULL  ) && (pc->prev->type == CT_DC_MEMBER)))
-=======
-      if ((pc->type == CT_FOR) &&
+      if ((pc->type  == CT_FOR ) &&
           ((pc->prev != nullptr) && (pc->prev->type == CT_DC_MEMBER)))
->>>>>>> eb0fc6f7
       {
          set_chunk_type(pc, CT_FUNC_CALL);
       }
@@ -893,16 +832,8 @@
 {
    LOG_FMT(LTEMPL, "%s: Line %zu, col %zu:", __func__, start->orig_line, start->orig_col);
 
-<<<<<<< HEAD
    const chunk_t *prev = chunk_get_prev_ncnl(start, scope_e::PREPROC);
-   if (prev == NULL) { return; }
-=======
-   chunk_t *prev = chunk_get_prev_ncnl(start, scope_e::PREPROC);
-   if (prev == nullptr)
-   {
-      return;
-   }
->>>>>>> eb0fc6f7
+   if (prev == nullptr) { return; }
 
    chunk_t *end;
    chunk_t *pc;
@@ -1068,12 +999,8 @@
    if ((end != nullptr) && (end->type == CT_ANGLE_CLOSE))
    {
       pc = chunk_get_next_ncnl(end, scope_e::PREPROC);
-<<<<<<< HEAD
-      if ((pc       == NULL     ) ||
+      if ((pc       == nullptr  ) ||
           (pc->type != CT_NUMBER) )
-=======
-      if ((pc == nullptr) || (pc->type != CT_NUMBER))
->>>>>>> eb0fc6f7
       {
          LOG_FMT(LTEMPL, " - Template Detected\n");
 
