--- conflicted
+++ resolved
@@ -265,11 +265,7 @@
       {
          /* Check for the D string concat symbol '~' */
          if ( (pc->type == CT_INV) &&
-<<<<<<< HEAD
-              ((prev->type == CT_STRING) || (prev->type == CT_WORD) || (next->type == CT_STRING))) /*lint !e613 */
-=======
               ((prev->type == CT_STRING) || (prev->type == CT_WORD) || (next->type == CT_STRING)))
->>>>>>> 90ced66f
          {
             set_chunk_type(pc, CT_CONCAT);
          }
@@ -277,11 +273,7 @@
          /* Check for the D template symbol '!' (word + '!' + word or '(') */
          if ( (pc->type   == CT_NOT       ) &&
               (prev->type == CT_WORD      ) &&
-<<<<<<< HEAD
-              ((next->type == CT_PAREN_OPEN) || (next->type == CT_WORD) || (next->type == CT_TYPE))) /*lint !e613 */
-=======
               ((next->type == CT_PAREN_OPEN) || (next->type == CT_WORD) || (next->type == CT_TYPE)))
->>>>>>> 90ced66f
          {
             set_chunk_type(pc, CT_D_TEMPLATE);
          }
@@ -608,7 +600,7 @@
       if (((pc->parent_type == CT_OC_IMPL) ||
            (pc->parent_type == CT_OC_INTF) ||
            (pc->type == CT_OC_CLASS)) &&
-          (next->type == CT_PAREN_OPEN)) /*lint !e613 */
+          (next->type == CT_PAREN_OPEN))
       {
          set_chunk_parent(next, pc->parent_type);
 
@@ -671,11 +663,7 @@
        *  @selector(msgNameWithNoArg)
        *  @selector(msgNameWith1Arg:)
        *  @selector(msgNameWith2Args:arg2Name:) */
-<<<<<<< HEAD
-      if ((pc->type == CT_OC_SEL) && (next->type == CT_PAREN_OPEN)) /*lint !e613 */
-=======
       if ((pc->type == CT_OC_SEL) && (next->type == CT_PAREN_OPEN))
->>>>>>> 90ced66f
       {
          set_chunk_parent(next, pc->type);
 
@@ -726,7 +714,7 @@
       /* Check for C# nullable types '?' is in next */
       if ((cpd.lang_flags & LANG_CS) &&
           (next->type == CT_QUESTION) &&
-          (next->orig_col == (pc->orig_col + pc->len()))) /*lint !e613 */
+          (next->orig_col == (pc->orig_col + pc->len())))
       {
          chunk_t *tmp = chunk_get_next_ncnl(next);
          if (tmp != NULL)
@@ -749,7 +737,6 @@
 
             if (doit == true)
             {
-               assert(next != NULL);
                pc->str         += next->str;
                pc->orig_col_end = next->orig_col_end;
                chunk_del(next);
@@ -761,19 +748,19 @@
       /* Change 'default(' into a sizeof-like statement */
       if ((cpd.lang_flags & LANG_CS) &&
           (pc->type == CT_DEFAULT) &&
-          (next->type == CT_PAREN_OPEN)) /*lint !e613 */
+          (next->type == CT_PAREN_OPEN))
       {
          set_chunk_type(pc, CT_SIZEOF);
       }
 
-      if ((pc->type == CT_UNSAFE) && (next->type != CT_BRACE_OPEN)) /*lint !e613 */
+      if ((pc->type == CT_UNSAFE) && (next->type != CT_BRACE_OPEN))
       {
          set_chunk_type(pc, CT_QUALIFIER);
       }
 
       if (((pc->type == CT_USING) ||
            ((pc->type == CT_TRY) && (cpd.lang_flags & LANG_JAVA))) &&
-          (next->type == CT_PAREN_OPEN)) /*lint !e613 */
+          (next->type == CT_PAREN_OPEN))
       {
          set_chunk_type(pc, CT_USING_STMT);
       }
@@ -800,15 +787,9 @@
 
       /* If Java's 'synchronized' is in a method declaration, it should be
        * a qualifier. */
-<<<<<<< HEAD
-      if ((cpd.lang_flags & LANG_JAVA) &&
-          (pc->type == CT_SYNCHRONIZED) &&
-          (next->type != CT_PAREN_OPEN)) /*lint !e613 */
-=======
       if ((cpd.lang_flags & LANG_JAVA      ) &&
           (pc->type      == CT_SYNCHRONIZED) &&
           (next->type    != CT_PAREN_OPEN  ) )
->>>>>>> 90ced66f
       {
          set_chunk_type(pc, CT_QUALIFIER);
       }
