/**
 * @file tokenize_cleanup.cpp
 * Looks at simple sequences to refine the chunk types.
 * Examples:
 *  - change '[' + ']' into '[]'/
 *  - detect "version = 10;" vs "version (xxx) {"
 *
 * @author  Ben Gardner
 * @author  Guy Maurel since version 0.62 for uncrustify4Qt
 *          October 2015, 2016
 * @license GPL v2+
 */
#include "tokenize_cleanup.h"
#include "char_table.h"
#include "chunk_list.h"
#include "combine.h"
#include "keywords.h"
#include "punctuators.h"
#include "space.h"
#include "uncrustify.h"
#include "uncrustify_types.h"
#include "unc_ctype.h"
#include <cstring>


/**
 * If there is nothing but CT_WORD and CT_MEMBER, then it's probably a
 * template thingy.  Otherwise, it's likely a comparison.
 */
static void check_template(chunk_t *start);


/**
 * Convert '>' + '>' into '>>'
 * If we only have a single '>', then change it to CT_COMPARE.
 */
static chunk_t *handle_double_angle_close(chunk_t *pc);


static chunk_t *handle_double_angle_close(chunk_t *pc)
{
   chunk_t *next = chunk_get_next(pc);

   if (next)
   {
      if ((pc->type               == CT_ANGLE_CLOSE) &&
          (next->type             == CT_ANGLE_CLOSE) &&
          (pc->parent_type        == CT_NONE       ) &&
          (next->parent_type      == CT_NONE       ) &&
          ((pc->orig_col_end + 1) == next->orig_col) )
      {
         pc->str.append('>');
         set_chunk_type(pc, CT_ARITH);
         pc->orig_col_end = next->orig_col_end;

         chunk_t *tmp = chunk_get_next_ncnl(next);
         chunk_del(next);
         next = tmp;
      }
      else
      {
         // bug #663
         set_chunk_type(pc, CT_COMPARE);
      }
   }
   return(next);
}


void split_off_angle_close(chunk_t *pc)
{
   const chunk_tag_t *ct = find_punctuator(pc->text() + 1, cpd.lang_flags);

   if (ct == NULL) { return; }

   chunk_t nc = *pc;
   pc->str.resize(1);
   pc->orig_col_end = pc->orig_col + 1;
   set_chunk_type(pc, CT_ANGLE_CLOSE);

   nc.type = ct->type;
   nc.str.pop_front();
   nc.orig_col++;
   nc.column++;
   chunk_add_after(&nc, pc);
}


void tokenize_cleanup(void)
{
   LOG_FUNC_ENTRY();

   chunk_t *prev = NULL;
   chunk_t *next;
   bool    in_type_cast = false;

   cpd.unc_stage = unc_stage_e::TOKENIZE_CLEANUP;

   /* Since [] is expected to be TSQUARE for the 'operator', we need to make
    * this change in the first pass.
    */
   chunk_t *pc;
   for (pc = chunk_get_head(); pc != NULL; pc = chunk_get_next_ncnl(pc))
   {
      if (pc->type == CT_SQUARE_OPEN)
      {
         next = chunk_get_next_ncnl(pc);
         assert(next != NULL);
         if (chunk_is_token(next, CT_SQUARE_CLOSE))
         {
            /* Change '[' + ']' into '[]' */
            set_chunk_type(pc, CT_TSQUARE);
            pc->str = "[]";
            // bug # 664
            // The original orig_col_end of CT_SQUARE_CLOSE is stored at orig_col_end of CT_TSQUARE.
            // pc->orig_col_end += 1;
            pc->orig_col_end = next->orig_col_end;
            chunk_del(next);
         }
      }
      if ((pc->type == CT_SEMICOLON) &&
          (pc->flags & PCF_IN_PREPROC) &&
          !chunk_get_next_ncnl(pc, scope_e::PREPROC))
      {
         LOG_FMT(LNOTE, "%s:%zu Detected a macro that ends with a semicolon. Possible failures if used.\n",
                 cpd.filename, pc->orig_line);
      }
   }

   /* We can handle everything else in the second pass */
   pc   = chunk_get_head();
   next = chunk_get_next_ncnl(pc);
   while ((pc   != NULL) &&
          (next != NULL) )
   {
      if (((pc->type == CT_DOT     ) && (cpd.lang_flags & LANG_ALLC)) ||
          ((pc->type == CT_NULLCOND) && (cpd.lang_flags & LANG_CS  )) )
      {
         set_chunk_type(pc, CT_MEMBER);
      }

      /* Determine the version stuff (D only) */
      if (pc->type == CT_D_VERSION)
      {
         if (next->type == CT_PAREN_OPEN)
         {
            set_chunk_type(pc, CT_D_VERSION_IF);
         }
         else
         {
            if (next->type != CT_ASSIGN)
            {
               LOG_FMT(LERR, "%s:%zu %s: version: Unexpected token %s\n",
                       cpd.filename, pc->orig_line, __func__, get_token_name(next->type));
               cpd.error_count++;
            }
            set_chunk_type(pc, CT_WORD);
         }
      }

      /* Determine the scope stuff (D only) */
      if (pc->type == CT_D_SCOPE)
      {
         if (next->type == CT_PAREN_OPEN) { set_chunk_type(pc, CT_D_SCOPE_IF); }
         else                             { set_chunk_type(pc, CT_TYPE      ); }
      }

      /* Change CT_BASE before CT_PAREN_OPEN to CT_WORD.
       * public myclass() : base() { } */
      if ((pc->type == CT_BASE) && (next->type == CT_PAREN_OPEN)) { set_chunk_type(pc,   CT_WORD      ); }
      if ((pc->type == CT_ENUM) && (next->type == CT_CLASS     )) { set_chunk_type(next, CT_ENUM_CLASS); }

      /* Change CT_WORD after CT_ENUM, CT_UNION, or CT_STRUCT to CT_TYPE
       * Change CT_WORD before CT_WORD to CT_TYPE */
      if (next->type == CT_WORD)
      {
         if ((pc->type == CT_ENUM      ) ||
             (pc->type == CT_ENUM_CLASS) ||
             (pc->type == CT_UNION     ) ||
             (pc->type == CT_STRUCT    ) )
         {
            set_chunk_type(next, CT_TYPE);
         }
         if (pc->type == CT_WORD) { set_chunk_type(pc, CT_TYPE); }
      }

      /* change extern to qualifier if extern isn't followed by a string or
       * an open paren */
      if (pc->type == CT_EXTERN)
      {
         if (next->type == CT_STRING)
         {
            /* Probably 'extern "C"' */
         }
         else if (next->type == CT_PAREN_OPEN)
         {
            /* Probably 'extern (C)' */
         }
         else
         {
            /* Something else followed by a open brace */
            const chunk_t *tmp = chunk_get_next_ncnl(next);
            if ((tmp == NULL) || (tmp->type != CT_BRACE_OPEN))
            {
               set_chunk_type(pc, CT_QUALIFIER);
            }
         }
      }

      /* Change CT_STAR to CT_PTR_TYPE if preceded by CT_TYPE,
       * CT_QUALIFIER, or CT_PTR_TYPE. */
      if ((next->type == CT_STAR     )   &&
          ((pc->type  == CT_TYPE     ) ||
           (pc->type  == CT_QUALIFIER) ||
           (pc->type  == CT_PTR_TYPE ) ) )
      {
         set_chunk_type(next, CT_PTR_TYPE);
      }

      if ((pc->type   == CT_TYPE_CAST ) &&
          (next->type == CT_ANGLE_OPEN) )
      {
         set_chunk_parent(next, CT_TYPE_CAST);
         in_type_cast = true;
      }

      /* Change angle open/close to CT_COMPARE, if not a template thingy */
      if ((pc->type        == CT_ANGLE_OPEN) &&
          (pc->parent_type != CT_TYPE_CAST ) )
      {
         /* pretty much all languages except C use <> for something other than
          * comparisons.  "#include<xxx>" is handled elsewhere. */
         if (cpd.lang_flags & (LANG_CPP | LANG_CS | LANG_JAVA | LANG_VALA | LANG_OC))
         {
            // bug #663
            check_template(pc);
         }
         else
         {
            /* convert CT_ANGLE_OPEN to CT_COMPARE */
            set_chunk_type(pc, CT_COMPARE);
         }
      }
      if ((pc->type        == CT_ANGLE_CLOSE) &&
          (pc->parent_type != CT_TEMPLATE   ) )
      {
         if (in_type_cast)
         {
            in_type_cast = false;
            set_chunk_parent(pc, CT_TYPE_CAST);
         }
         else
         {
            next = handle_double_angle_close(pc);
         }
      }

      assert(next != NULL);

      if (cpd.lang_flags & LANG_D)
      {
         /* Check for the D string concat symbol '~' */
         if ( (pc->type    == CT_INV   )   &&
              (prev        != NULL     )   &&
              ((prev->type == CT_STRING) ||
               (prev->type == CT_WORD  ) ||
               (next->type == CT_STRING) ) )
         {
            set_chunk_type(pc, CT_CONCAT);
         }

         /* Check for the D template symbol '!' (word + '!' + word or '(') */
         if ( (pc->type   == CT_NOT       ) &&
              (prev       != NULL         ) &&
              (prev->type == CT_WORD      ) &&
              ((next->type == CT_PAREN_OPEN) || (next->type == CT_WORD) || (next->type == CT_TYPE)))
         {
            set_chunk_type(pc, CT_D_TEMPLATE);
         }

         /* handle "version(unittest) { }" vs "unittest { }" */
         if ((pc->type   == CT_UNITTEST  ) &&
             (prev       != NULL         ) &&
             (prev->type == CT_PAREN_OPEN) )
         {
            set_chunk_type(pc, CT_WORD);
         }

         /* handle 'static if' and merge the tokens */
         if ( (pc->type == CT_IF              ) &&
              (prev     != NULL               ) &&
              (chunk_is_str(prev, "static", 6)) )
         {
            /* delete PREV and merge with IF */
            pc->str.insert(0, ' ');
            pc->str.insert(0, prev->str);
            pc->orig_col  = prev->orig_col;
            pc->orig_line = prev->orig_line;
            chunk_t *to_be_deleted = prev;
            prev = chunk_get_prev_ncnl(prev);
            chunk_del(to_be_deleted);
         }
      }

      if (cpd.lang_flags & LANG_CPP)
      {
         /* Change Word before '::' into a type */
         if ((pc->type   == CT_WORD     ) &&
             (next->type == CT_DC_MEMBER) )
         {
            set_chunk_type(pc, CT_TYPE);
         }
      }

      /* Change get/set to CT_WORD if not followed by a brace open */
      if ((pc->type == CT_GETSET) && (next->type != CT_BRACE_OPEN))
      {
         assert(prev != NULL);

         if ( (next->type == CT_SEMICOLON  )   &&
             ((prev->type == CT_BRACE_CLOSE) ||
              (prev->type == CT_BRACE_OPEN ) ||
              (prev->type == CT_SEMICOLON  ) ) )
         {
            set_chunk_type(pc, CT_GETSET_EMPTY);
            set_chunk_parent(next, CT_GETSET);
         }
         else
         {
            set_chunk_type(pc, CT_WORD);
         }
      }

      /* Interface is only a keyword in MS land if followed by 'class' or 'struct'
       * likewise, 'class' may be a member name in Java. */
      if ((pc->type == CT_CLASS) &&
          !CharTable::IsKeyword1(next->str[0]) &&
          pc->next->type != CT_DC_MEMBER)
      {
         set_chunk_type(pc, CT_WORD);
      }

      /* Change item after operator (>=, ==, etc) to a CT_OPERATOR_VAL
       * Usually the next item is part of the operator.
       * In a few cases the next few tokens are part of it:
       *  operator +       - common case
       *  operator >>      - need to combine '>' and '>'
       *  operator ()
       *  operator []      - already converted to TSQUARE
       *  operator new []
       *  operator delete []
       *  operator const char *
       *  operator const B&
       *  operator std::allocator<U>
       *
       * In all cases except the last, this will put the entire operator value
       * in one chunk. */
      if (pc->type == CT_OPERATOR)
      {
         chunk_t *tmp2 = chunk_get_next(next);
         /* Handle special case of () operator -- [] already handled */
         if (next->type == CT_PAREN_OPEN)
         {
            chunk_t *tmp = chunk_get_next(next);
            if ((tmp != NULL) && (tmp->type == CT_PAREN_CLOSE))
            {
               next->str = "()";
               set_chunk_type(next, CT_OPERATOR_VAL);
               chunk_del(tmp);
               next->orig_col_end += 1;
            }
         }
         else if ((next->type == CT_ANGLE_CLOSE) &&
                  tmp2 && (tmp2->type == CT_ANGLE_CLOSE) &&
                  (tmp2->orig_col == next->orig_col_end))
         {
            next->str.append('>');
            next->orig_col_end++;
            set_chunk_type(next, CT_OPERATOR_VAL);
            chunk_del(tmp2);
         }
         else if (next->flags & PCF_PUNCTUATOR)
         {
            set_chunk_type(next, CT_OPERATOR_VAL);
         }
         else
         {
            set_chunk_type(next, CT_TYPE);

            /* Replace next with a collection of all tokens that are part of
             * the type. */
            tmp2 = next;
            chunk_t *tmp;
            while ((tmp = chunk_get_next(tmp2)) != NULL)
            {
               if ((tmp->type != CT_WORD     ) &&
                   (tmp->type != CT_TYPE     ) &&
                   (tmp->type != CT_QUALIFIER) &&
                   (tmp->type != CT_STAR     ) &&
                   (tmp->type != CT_CARET    ) &&
                   (tmp->type != CT_AMP      ) &&
                   (tmp->type != CT_TSQUARE  ) )
               {
                  break;
               }
               /* Change tmp into a type so that space_needed() works right */
               make_type(tmp);
               size_t num_sp = space_needed(tmp2, tmp);
               while (num_sp-- > 0)
               {
                  next->str.append(" ");
               }
               next->str.append(tmp->str);
               tmp2 = tmp;
            }

            while ((tmp2 = chunk_get_next(next)) != tmp)
            {
               chunk_del(tmp2);
            }

            set_chunk_type(next, CT_OPERATOR_VAL);

            next->orig_col_end = next->orig_col + next->len();
         }
         set_chunk_parent(next, CT_OPERATOR);

         LOG_FMT(LOPERATOR, "%s: %zu:%zu operator '%s'\n",
                 __func__, pc->orig_line, pc->orig_col, next->text());
      }

      /* Change private, public, protected into either a qualifier or label */
      if (pc->type == CT_PRIVATE)
      {
         /* Handle Qt slots - maybe should just check for a CT_WORD? */
         if (chunk_is_str(next, "slots", 5) || chunk_is_str(next, "Q_SLOTS", 7))
         {
            chunk_t *tmp = chunk_get_next(next);
            if ((tmp != NULL) && (tmp->type == CT_COLON))
            {
               next = tmp;
            }
         }
         if (next->type == CT_COLON)
         {
            set_chunk_type(next, CT_PRIVATE_COLON);
            chunk_t *tmp;
            if ((tmp = chunk_get_next_ncnl(next)) != NULL)
            {
               chunk_flags_set(tmp, PCF_STMT_START | PCF_EXPR_START);
            }
         }
         else
         {
            set_chunk_type(pc, (chunk_is_str(pc, "signals",   7) ||
                                chunk_is_str(pc, "Q_SIGNALS", 9)) ? CT_WORD : CT_QUALIFIER);
         }
      }

      /* Look for <newline> 'EXEC' 'SQL' */
      if ((chunk_is_str_case(pc, "EXEC", 4) && chunk_is_str_case(next, "SQL", 3)) ||
          ((*pc->str.c_str() == '$')        && (pc->type != CT_SQL_WORD)        ) )
      {
         chunk_t *tmp = chunk_get_prev(pc);
         if (chunk_is_newline(tmp))
         {
            if (*pc->str.c_str() == '$')
            {
               set_chunk_type(pc, CT_SQL_EXEC);
               if (pc->len() > 1)
               {
                  /* SPLIT OFF '$' */
                  chunk_t nc = *pc;
                  pc->str.resize(1);
                  pc->orig_col_end = pc->orig_col + 1;

                  nc.type = CT_SQL_WORD;
                  nc.str.pop_front();
                  nc.orig_col++;
                  nc.column++;
                  chunk_add_after(&nc, pc);

                  next = chunk_get_next(pc);
               }
            }
            tmp = chunk_get_next(next);
            if      (chunk_is_str_case(tmp, "BEGIN", 5)) { set_chunk_type(pc, CT_SQL_BEGIN); }
            else if (chunk_is_str_case(tmp, "END",   3)) { set_chunk_type(pc, CT_SQL_END  ); }
            else                                         { set_chunk_type(pc, CT_SQL_EXEC ); }

            /* Change words into CT_SQL_WORD until CT_SEMICOLON */
            while (tmp != NULL)
            {
               if (tmp->type == CT_SEMICOLON) { break; }

               if ((tmp->len() > 0) &&
                   (unc_isalpha(*tmp->str.c_str()) || (*tmp->str.c_str() == '$')))
               {
                  set_chunk_type(tmp, CT_SQL_WORD);
               }
               tmp = chunk_get_next_ncnl(tmp);
            }
         }
      }

      /* handle MS abomination 'for each' */
      if ((pc->type == CT_FOR) && chunk_is_str(next, "each", 4) &&
          (next == chunk_get_next(pc)))
      {
         assert(next != NULL);
         /* merge the two with a space between */
         pc->str.append(' ');
         pc->str         += next->str;
         pc->orig_col_end = next->orig_col_end;
         chunk_del(next);
         next = chunk_get_next_ncnl(pc);
         /* label the 'in' */
         if (next && (next->type == CT_PAREN_OPEN))
         {
            chunk_t *tmp = chunk_get_next_ncnl(next);
            while (tmp && (tmp->type != CT_PAREN_CLOSE))
            {
               if (chunk_is_str(tmp, "in", 2))
               {
                  set_chunk_type(tmp, CT_IN);
                  break;
               }
               tmp = chunk_get_next_ncnl(tmp);
            }
         }
      }

      /* ObjectiveC allows keywords to be used as identifiers in some situations
       * This is a dirty hack to allow some of the more common situations. */
      if (cpd.lang_flags & LANG_OC)
      {
         if (((pc->type == CT_IF   ) ||
              (pc->type == CT_FOR  ) ||
              (pc->type == CT_WHILE) ) &&
             !chunk_is_token(next, CT_PAREN_OPEN))
         {
            set_chunk_type(pc, CT_WORD);
         }
         if ((pc->type == CT_DO) &&
             (chunk_is_token(prev, CT_MINUS) ||
              chunk_is_token(next, CT_SQUARE_CLOSE)))
         {
            set_chunk_type(pc, CT_WORD);
         }
      }

      /* Another hack to clean up more keyword abuse */
      if ((pc->type == CT_CLASS       )   &&
          (chunk_is_token(prev, CT_DOT) ||
           chunk_is_token(next, CT_DOT) ) )
      {
         set_chunk_type(pc, CT_WORD);
      }

      /* Detect Objective C class name */
      if ((pc->type == CT_OC_IMPL    ) ||
          (pc->type == CT_OC_INTF    ) ||
          (pc->type == CT_OC_PROTOCOL) )
      {
         assert(next != NULL);
         if (next->type != CT_PAREN_OPEN)
         {
            set_chunk_type(next, CT_OC_CLASS);
         }
         set_chunk_parent(next, pc->type);

         chunk_t *tmp = chunk_get_next_ncnl(next);
         if (tmp != NULL)
         {
            chunk_flags_set(tmp, PCF_STMT_START | PCF_EXPR_START);
         }

         tmp = chunk_get_next_type(pc, CT_OC_END, (int)pc->level);
         if (tmp != NULL)
         {
            set_chunk_parent(tmp, pc->type);
         }
      }

      if (pc->type == CT_OC_INTF)
      {
<<<<<<< HEAD
         chunk_t *tmp = chunk_get_next_ncnl(pc, CNAV_PREPROC);
         while ((tmp       != NULL     ) &&
                (tmp->type != CT_OC_END) )
=======
         chunk_t *tmp = chunk_get_next_ncnl(pc, scope_e::PREPROC);
         while ((tmp != NULL) && (tmp->type != CT_OC_END))
>>>>>>> 13dc67f3
         {
            if (get_token_pattern_class(tmp->type) != pattern_class_e::NONE)
            {
               LOG_FMT(LOBJCWORD, "@interface %zu:%zu change '%s' (%s) to CT_WORD\n",
                       pc->orig_line, pc->orig_col, tmp->text(),
                       get_token_name(tmp->type));
               set_chunk_type(tmp, CT_WORD);
            }
            tmp = chunk_get_next_ncnl(tmp, scope_e::PREPROC);
         }
      }

      /* Detect Objective-C categories and class extensions */
      /* @interface ClassName (CategoryName) */
      /* @implementation ClassName (CategoryName) */
      /* @interface ClassName () */
      /* @implementation ClassName () */
      if (((pc->parent_type == CT_OC_IMPL   ) ||
           (pc->parent_type == CT_OC_INTF   ) ||
           (pc->type        == CT_OC_CLASS) ) &&
           (next            != NULL         ) &&
           (next->type      == CT_PAREN_OPEN) )
      {
         set_chunk_parent(next, pc->parent_type);

         chunk_t *tmp = chunk_get_next(next);
         if ((tmp != NULL) && (tmp->next != NULL))
         {
            if (tmp->type == CT_PAREN_CLOSE)
            {
               //set_chunk_type(tmp, CT_OC_CLASS_EXT);
               set_chunk_parent(tmp, pc->parent_type);
            }
            else
            {
               set_chunk_type(tmp, CT_OC_CATEGORY);
               set_chunk_parent(tmp, pc->parent_type);
            }
         }

         tmp = chunk_get_next_type(pc, CT_PAREN_CLOSE, (int)pc->level);
         if (tmp != NULL)
         {
            set_chunk_parent(tmp, pc->parent_type);
         }
      }

      /* Detect Objective C @property
       *  @property NSString *stringProperty;
       *  @property(nonatomic, retain) NSMutableDictionary *shareWith; */
      if (pc->type == CT_OC_PROPERTY)
      {
         assert(next != NULL);
         if (next->type != CT_PAREN_OPEN)
         {
            chunk_flags_set(next, PCF_STMT_START | PCF_EXPR_START);
         }
         else
         {
            set_chunk_parent(next, pc->type);

            chunk_t *tmp = chunk_get_next_type(pc, CT_PAREN_CLOSE, (int)pc->level);
            if (tmp != NULL)
            {
               set_chunk_parent(tmp, pc->type);
               tmp = chunk_get_next_ncnl(tmp);
               if (tmp != NULL)
               {
                  chunk_flags_set(tmp, PCF_STMT_START | PCF_EXPR_START);

                  tmp = chunk_get_next_type(tmp, CT_SEMICOLON, (int)pc->level);
                  if (tmp != NULL)
                  {
                     set_chunk_parent(tmp, pc->type);
                  }
               }
            }
         }
      }

      /* Detect Objective C @selector
       *  @selector(msgNameWithNoArg)
       *  @selector(msgNameWith1Arg:)
       *  @selector(msgNameWith2Args:arg2Name:) */
      if ( (pc->type   == CT_OC_SEL    ) &&
           (next       != NULL         ) &&
           (next->type == CT_PAREN_OPEN) )
      {
         set_chunk_parent(next, pc->type);

         chunk_t *tmp = chunk_get_next(next);
         if (tmp != NULL)
         {
            set_chunk_type(tmp, CT_OC_SEL_NAME);
            set_chunk_parent(tmp, pc->type);

            while ((tmp = chunk_get_next_ncnl(tmp)) != NULL)
            {
               if (tmp->type == CT_PAREN_CLOSE)
               {
                  set_chunk_parent(tmp, CT_OC_SEL);
                  break;
               }
               set_chunk_type(tmp, CT_OC_SEL_NAME);
               set_chunk_parent(tmp, pc->type);
            }
         }
      }

      /* Handle special preprocessor junk */
      if (pc->type == CT_PREPROC)
      {
         assert(next != NULL);
         set_chunk_parent(pc, next->type);
      }

      /* Detect "pragma region" and "pragma endregion" */
      if (pc->type == CT_PP_PRAGMA)
      {
         assert(next != NULL);
         if(next->type == CT_PREPROC_BODY)
         {
            const char*  str = next->str.c_str();
            if ((strncmp(str, "region",    6) == 0) ||
                (strncmp(str, "endregion", 9) == 0) )
            {
               set_chunk_type(pc, (*next->str.c_str() == 'r') ? CT_PP_REGION : CT_PP_ENDREGION);

               set_chunk_parent(prev, pc->type);
            }
         }
      }

      /* Check for C# nullable types '?' is in next */
      if ((cpd.lang_flags & LANG_CS     ) &&
          (next           != NULL       ) &&
          (next->type     == CT_QUESTION) &&
          (next->orig_col == (pc->orig_col + pc->len())))
      {
         chunk_t *tmp = chunk_get_next_ncnl(next);
         if (tmp != NULL)
         {
            bool doit = ((tmp->type == CT_PAREN_CLOSE) ||
                         (tmp->type == CT_ANGLE_CLOSE) );

            if (tmp->type == CT_WORD)
            {
               const chunk_t *tmp2 = chunk_get_next_ncnl(tmp);
               if ( (tmp2       != NULL         )   &&
                   ((tmp2->type == CT_SEMICOLON ) ||
                    (tmp2->type == CT_ASSIGN    ) ||
                    (tmp2->type == CT_COMMA     ) ||
                    (tmp2->type == CT_BRACE_OPEN) ) )
               {
                  doit = true;
               }
            }

            if (doit == true)
            {
               assert(next != NULL);
               pc->str         += next->str;
               pc->orig_col_end = next->orig_col_end;
               chunk_del(next);
               next = tmp;
            }
         }
      }

      /* Change 'default(' into a sizeof-like statement */
      if ((cpd.lang_flags & LANG_CS) &&
          (pc->type   == CT_DEFAULT) &&
          (next       != NULL      ) &&
          (next->type == CT_PAREN_OPEN))
      {
         set_chunk_type(pc, CT_SIZEOF);
      }

      if ((pc->type   == CT_UNSAFE    ) &&
          (next       != NULL         ) &&
          (next->type != CT_BRACE_OPEN) )
      {
         set_chunk_type(pc, CT_QUALIFIER);
      }

      if (((pc->type  == CT_USING) ||
           ((pc->type == CT_TRY  ) &&
            (cpd.lang_flags & LANG_JAVA))) &&
            (next     != NULL    ) &&
          (next->type == CT_PAREN_OPEN) )
      {
         set_chunk_type(pc, CT_USING_STMT);
      }

      /* Add minimal support for C++0x rvalue references */
      if ((pc->type == CT_BOOL) && chunk_is_str(pc, "&&", 2))
      {
         assert(prev != NULL);
         if (prev->type == CT_TYPE)
         {
            set_chunk_type(pc, CT_BYREF);
         }
      }

      /* HACK: treat try followed by a colon as a qualifier to handle this:
       *   A::A(int) try : B() { } catch (...) { } */
      if ( (pc->type == CT_TRY) && chunk_is_str(pc, "try", 3) )
      {
         if( (next       != NULL    ) &&
             (next->type == CT_COLON) )
         {
            set_chunk_type(pc, CT_QUALIFIER);
         }
      }

      /* If Java's 'synchronized' is in a method declaration, it should be
       * a qualifier. */
      if ((cpd.lang_flags & LANG_JAVA      ) &&
          (pc->type      == CT_SYNCHRONIZED) &&
          (next          != NULL           ) &&
          (next->type    != CT_PAREN_OPEN  ) )
      {
         set_chunk_type(pc, CT_QUALIFIER);
      }

      // guy 2015-11-05
      // change CT_DC_MEMBER + CT_FOR into CT_DC_MEMBER + CT_FUNC_CALL
      if ((pc->type  == CT_FOR) &&
          ((pc->prev != NULL  ) && (pc->prev->type == CT_DC_MEMBER)))
      {
         set_chunk_type(pc, CT_FUNC_CALL);
      }
      /* TODO: determine other stuff here */

      prev = pc;
      pc   = next;
      next = chunk_get_next_ncnl(pc);
   }
}


static void check_template(chunk_t *start)
{
   LOG_FMT(LTEMPL, "%s: Line %zu, col %zu:", __func__, start->orig_line, start->orig_col);

<<<<<<< HEAD
   const chunk_t *prev = chunk_get_prev_ncnl(start, CNAV_PREPROC);
   if (prev == NULL) { return; }
=======
   chunk_t *prev = chunk_get_prev_ncnl(start, scope_e::PREPROC);
   if (prev == NULL)
   {
      return;
   }
>>>>>>> 13dc67f3

   chunk_t *end;
   chunk_t *pc;
   if (prev->type == CT_TEMPLATE)
   {
      LOG_FMT(LTEMPL, " CT_TEMPLATE:");

      /* We have: "template< ... >", which is a template declaration */
      size_t level = 1;
      for (pc = chunk_get_next_ncnl(start, scope_e::PREPROC);
           pc != NULL;
           pc = chunk_get_next_ncnl(pc, scope_e::PREPROC))
      {
         LOG_FMT(LTEMPL, " [%s,%zu]", get_token_name(pc->type), level);

         if ((pc->str[0] == '>') && (pc->len() > 1))
         {
            LOG_FMT(LTEMPL, " {split '%s' at %zu:%zu}",
                    pc->text(), pc->orig_line, pc->orig_col);
            split_off_angle_close(pc);
         }

         if (chunk_is_str(pc, "<", 1))
         {
            level++;
         }
         else if (chunk_is_str(pc, ">", 1))
         {
            level--;
            if (level == 0)
            {
               break;
            }
         }
      }
      end = pc;
   }
   else
   {
      /* We may have something like "a< ... >", which is a template where
       * '...' may consist of anything except braces {}, a semicolon, and
       * unbalanced parens.
       * if we are inside an 'if' statement and hit a CT_BOOL, then it isn't a
       * template. */

      /* A template requires a word/type right before the open angle */
      if ((prev->type        != CT_WORD        ) &&
          (prev->type        != CT_TYPE        ) &&
          (prev->type        != CT_COMMA       ) &&
          (prev->type        != CT_OPERATOR_VAL) &&
          (prev->parent_type != CT_OPERATOR    ) )
      {
         LOG_FMT(LTEMPL, " - after %s + ( - Not a template\n", get_token_name(prev->type));
         set_chunk_type(start, CT_COMPARE);
         return;
      }

      LOG_FMT(LTEMPL, " - prev %s -", get_token_name(prev->type));

      /* Scan back and make sure we aren't inside square parens */
      bool in_if = false;
      pc = start;
      while ((pc = chunk_get_prev_ncnl(pc, scope_e::PREPROC)) != NULL)
      {
         if ((pc->type == CT_SEMICOLON   ) ||
             (pc->type == CT_BRACE_OPEN  ) ||
             (pc->type == CT_BRACE_CLOSE ) ||
             (pc->type == CT_SQUARE_CLOSE) )
         {
            break;
         }
         if ((pc->type == CT_IF) || (pc->type == CT_RETURN))
         {
            in_if = true;
            break;
         }
         if (pc->type == CT_SQUARE_OPEN)
         {
            LOG_FMT(LTEMPL, " - Not a template: after a square open\n");
            set_chunk_type(start, CT_COMPARE);
            return;
         }
      }

      /* Scan forward to the angle close
       * If we have a comparison in there, then it can't be a template. */
#define MAX_NUMBER_OF_TOKEN    1024
      c_token_t tokens[MAX_NUMBER_OF_TOKEN];
      size_t    num_tokens = 1;

      tokens[0] = CT_ANGLE_OPEN;
      for (pc = chunk_get_next_ncnl(start, scope_e::PREPROC);
           pc != NULL;
           pc = chunk_get_next_ncnl(pc, scope_e::PREPROC))
      {
         LOG_FMT(LTEMPL, " [%s,%zu]", get_token_name(pc->type), num_tokens);

         if ((tokens[num_tokens - 1] == CT_ANGLE_OPEN) &&
             (pc->str[0] == '>') && (pc->len() > 1) &&
             (cpd.settings[UO_tok_split_gte].b || (chunk_is_str(pc, ">>", 2) && (num_tokens >= 2))))
         {
            LOG_FMT(LTEMPL, " {split '%s' at %zu:%zu}",
                    pc->text(), pc->orig_line, pc->orig_col);
            split_off_angle_close(pc);
         }

         if (chunk_is_str(pc, "<", 1))
         {
            tokens[num_tokens] = CT_ANGLE_OPEN;
            num_tokens++;
         }
         else if (chunk_is_str(pc, ">", 1))
         {
            if ((num_tokens             >  0            ) &&
                (tokens[num_tokens - 1] == CT_PAREN_OPEN) )
            {
               handle_double_angle_close(pc);
            }
            else if (--num_tokens == 0)
            {
               break;
            }
            else if (tokens[num_tokens] != CT_ANGLE_OPEN)
            {
               /* unbalanced parentheses */
               break;
            }
         }
         else if (in_if &&
                  ((pc->type == CT_BOOL   ) ||
                   (pc->type == CT_COMPARE) ) )
         {
            break;
         }
         else if ((pc->type == CT_BRACE_OPEN ) ||
                  (pc->type == CT_BRACE_CLOSE) ||
                  (pc->type == CT_SEMICOLON  ) )
         {
            break;
         }
         else if (pc->type == CT_PAREN_OPEN)
         {
            if (num_tokens >= MAX_NUMBER_OF_TOKEN - 1)
            {
               break;
            }
            tokens[num_tokens] = CT_PAREN_OPEN;
            num_tokens++;
         }
         else if (pc->type == CT_PAREN_CLOSE)
         {
            num_tokens--;
            if (tokens[num_tokens] != CT_PAREN_OPEN)
            {
               /* unbalanced parentheses */
               break;
            }
         }
      }
      end = pc;
   }

   if ((end != NULL) && (end->type == CT_ANGLE_CLOSE))
   {
<<<<<<< HEAD
      pc = chunk_get_next_ncnl(end, CNAV_PREPROC);
      if ((pc       == NULL     ) ||
          (pc->type != CT_NUMBER) )
=======
      pc = chunk_get_next_ncnl(end, scope_e::PREPROC);
      if ((pc == NULL) || (pc->type != CT_NUMBER))
>>>>>>> 13dc67f3
      {
         LOG_FMT(LTEMPL, " - Template Detected\n");

         set_chunk_parent(start, CT_TEMPLATE);

         pc = start;
         while (pc != end)
         {
            chunk_t *next = chunk_get_next_ncnl(pc, scope_e::PREPROC);
            chunk_flags_set(pc, PCF_IN_TEMPLATE);
            if ( (next       != NULL         ) &&
                 (next->type != CT_PAREN_OPEN) )
            {
               make_type(pc);
            }
            pc = next;
         }
         set_chunk_parent(end, CT_TEMPLATE);
         chunk_flags_set(end, PCF_IN_TEMPLATE);
         return;
      }
   }

   LOG_FMT(LTEMPL, " - Not a template: end = %s\n",
           (end != NULL) ? get_token_name(end->type) : "<null>");
   set_chunk_type(start, CT_COMPARE);
}<|MERGE_RESOLUTION|>--- conflicted
+++ resolved
@@ -584,14 +584,9 @@
 
       if (pc->type == CT_OC_INTF)
       {
-<<<<<<< HEAD
-         chunk_t *tmp = chunk_get_next_ncnl(pc, CNAV_PREPROC);
+         chunk_t *tmp = chunk_get_next_ncnl(pc, scope_e::PREPROC);
          while ((tmp       != NULL     ) &&
                 (tmp->type != CT_OC_END) )
-=======
-         chunk_t *tmp = chunk_get_next_ncnl(pc, scope_e::PREPROC);
-         while ((tmp != NULL) && (tmp->type != CT_OC_END))
->>>>>>> 13dc67f3
          {
             if (get_token_pattern_class(tmp->type) != pattern_class_e::NONE)
             {
@@ -837,16 +832,8 @@
 {
    LOG_FMT(LTEMPL, "%s: Line %zu, col %zu:", __func__, start->orig_line, start->orig_col);
 
-<<<<<<< HEAD
-   const chunk_t *prev = chunk_get_prev_ncnl(start, CNAV_PREPROC);
+   const chunk_t *prev = chunk_get_prev_ncnl(start, scope_e::PREPROC);
    if (prev == NULL) { return; }
-=======
-   chunk_t *prev = chunk_get_prev_ncnl(start, scope_e::PREPROC);
-   if (prev == NULL)
-   {
-      return;
-   }
->>>>>>> 13dc67f3
 
    chunk_t *end;
    chunk_t *pc;
@@ -1011,14 +998,9 @@
 
    if ((end != NULL) && (end->type == CT_ANGLE_CLOSE))
    {
-<<<<<<< HEAD
-      pc = chunk_get_next_ncnl(end, CNAV_PREPROC);
+      pc = chunk_get_next_ncnl(end, scope_e::PREPROC);
       if ((pc       == NULL     ) ||
           (pc->type != CT_NUMBER) )
-=======
-      pc = chunk_get_next_ncnl(end, scope_e::PREPROC);
-      if ((pc == NULL) || (pc->type != CT_NUMBER))
->>>>>>> 13dc67f3
       {
          LOG_FMT(LTEMPL, " - Template Detected\n");
 
