--- conflicted
+++ resolved
@@ -916,17 +916,10 @@
       }
 
       /* Scan forward to the angle close
-<<<<<<< HEAD
        * If we have a comparison in there, then it can't be a template. */
-      c_token_t tokens[1024];
-      int       num_tokens = 1;
-=======
-       * If we have a comparison in there, then it can't be a template.
-       */
 #define MAX_NUMBER_OF_TOKEN    1024
       c_token_t tokens[MAX_NUMBER_OF_TOKEN];
       size_t    num_tokens = 1;
->>>>>>> dd0a2b17
 
       tokens[0] = CT_ANGLE_OPEN;
       for (pc = chunk_get_next_ncnl(start, CNAV_PREPROC);
