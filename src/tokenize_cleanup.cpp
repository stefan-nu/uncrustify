--- conflicted
+++ resolved
@@ -755,15 +755,10 @@
          assert(is_valid(prev));
          if (is_type(prev, CT_TYPE))
          {
-<<<<<<< HEAD
-            set_type(pc, CT_BYREF);
-=======
-            // Issue # 1002
             if ((pc->flags & PCF_IN_TEMPLATE) == 0)
             {
-               set_chunk_type(pc, CT_BYREF);
-            }
->>>>>>> 7887c1a7
+               set_type(pc, CT_BYREF);
+            }
          }
       }
 
