/**
 * @file tokenize_cleanup.cpp
 * Looks at simple sequences to refine the chunk types.
 * Examples:
 *  - change '[' + ']' into '[]'/
 *  - detect "version = 10;" vs "version (xxx) {"
 *
 * @author  Ben Gardner
 * @author  Guy Maurel since version 0.62 for uncrustify4Qt
 *          October 2015, 2016
 * @license GPL v2+
 */
#include "tokenize_cleanup.h"
#include "char_table.h"
#include "chunk_list.h"
#include "combine.h"
#include "keywords.h"
#include "punctuators.h"
#include "space.h"
#include "uncrustify.h"
#include "uncrustify_types.h"
#include "unc_ctype.h"
#include <cstring>


/**
 * If there is nothing but CT_WORD and CT_MEMBER, then it's probably a
 * template thingy.  Otherwise, it's likely a comparison.
 */
static void check_template(
   chunk_t* start /**< [in] chunk to start check at */
);


/**
 * Convert '>' + '>' into '>>'
 * If we only have a single '>', then change it to CT_COMPARE.
 */
static chunk_t* handle_double_angle_close(
   chunk_t* pc /**< [in] chunk to start at */
);

/**
 * Marks ObjC specific chunks in propery declaration, by setting
 * parent types and chunk types.
 */
void cleanup_objc_property(chunk_t *start);

/**
 * Marks ObjC specific chunks in propery declaration (getter/setter attribute)
 * Will mark 'test4Setter'and ':' in '@property (setter=test4Setter:, strong) int test4;' as CT_OC_SEL_NAME
 */
void mark_selectors_in_property_with_open_paren(chunk_t *open_paren);

/**
 * Marks ObjC specific chunks in propery declaration ( attributes)
 * Changes  all the CT_WORD to CT_OC_PROPERTY_ATTR
 */
void mark_attributes_in_property_with_open_paren(chunk_t *open_paren);


static chunk_t* handle_double_angle_close(chunk_t* pc)
{
   chunk_t* next = chunk_get_next(pc);
   if (is_valid(next))
   {
      if (is_type_and_ptype(pc,   CT_ANGLE_CLOSE, CT_NONE) &&
          is_type_and_ptype(next, CT_ANGLE_CLOSE, CT_NONE) &&
          ((pc->orig_col_end + 1) == next->orig_col) )
      {
         pc->str.append('>');
         set_type(pc, CT_ARITH);
         pc->orig_col_end = next->orig_col_end;

         chunk_t* tmp = get_next_ncnl(next);
         chunk_del(next);
         next = tmp;
      }
      else
      {
         set_type(pc, CT_COMPARE);
      }
   }
   return(next);
}


void split_off_angle_close(chunk_t *pc)
{
   const chunk_tag_t* ct = find_punctuator(pc->text() + 1, cpd.lang_flags);
   return_if(ptr_is_invalid(ct));

   chunk_t nc = *pc;
   pc->str.resize(1);
   pc->orig_col_end = pc->orig_col + 1;
   set_type(pc, CT_ANGLE_CLOSE);

   nc.type = ct->type;
   nc.str.pop_front();
   nc.orig_col++;
   nc.column++;
   chunk_add_after(&nc, pc);
}


void tokenize_cleanup(void)
{
   LOG_FUNC_ENTRY();

   cpd.unc_stage = unc_stage_e::TOKENIZE_CLEANUP;

   chunk_t* prev = nullptr;

   /* Since [] is expected to be TSQUARE for the 'operator', we need to make
    * this change in the first pass. */
   for (chunk_t* pc = chunk_get_head(); is_valid(pc); pc = get_next_ncnl(pc))
   {
      if (is_type(pc, CT_SQUARE_OPEN))
      {
         chunk_t* next = get_next_ncnl(pc);
         if (is_type(next, CT_SQUARE_CLOSE))
         {
            /* Change '[' + ']' into '[]' */
            set_type(pc, CT_TSQUARE);
            pc->str = "[]";

            /* The original orig_col_end of CT_SQUARE_CLOSE is stored at
             * orig_col_end of CT_TSQUARE. */
            // pc->orig_col_end += 1;
            pc->orig_col_end = next->orig_col_end;
            chunk_del(next);
         }
      }
      if (is_type(pc, CT_SEMICOLON) &&
          is_preproc(pc) &&
          !get_next_ncnl(pc, scope_e::PREPROC))
      {
         LOG_FMT(LNOTE, "%s:%u Detected a macro that ends with a semicolon. Possible failures if used.\n",
                 cpd.filename, pc->orig_line);
      }
   }

   /* We can handle everything else in the second pass */
   chunk_t* pc   = chunk_get_head();
   chunk_t* next = get_next_ncnl(pc);
   while (are_valid(pc, next))
   {
      if ((is_type(pc, CT_DOT     ) && (cpd.lang_flags & LANG_ALLC)) ||
          (is_type(pc, CT_NULLCOND) && (cpd.lang_flags & LANG_CS  )) )
      {
         set_type(pc, CT_MEMBER);
      }

      /* Determine the version stuff (D only) */
      if (is_type(pc, CT_D_VERSION))
      {
         if (is_type(next, CT_PAREN_OPEN))
         {
            set_type(pc, CT_D_VERSION_IF);
         }
         else
         {
            if (not_type(next, CT_ASSIGN))
            {
               LOG_FMT(LERR, "%s:%u %s: version: Unexpected token %s\n",
                       cpd.filename, pc->orig_line, __func__, get_token_name(next->type));
               cpd.error_count++;
            }
            set_type(pc, CT_WORD);
         }
      }

      /* Determine the scope stuff (D only) */
      if (is_type(pc, CT_D_SCOPE))
      {
         if (is_type(next, CT_PAREN_OPEN)) { set_type(pc, CT_D_SCOPE_IF); }
         else                              { set_type(pc, CT_TYPE      ); }
      }

      /* Change CT_BASE before CT_PAREN_OPEN to CT_WORD.
       * public myclass() : base() { } */
      if (are_types(pc, CT_BASE, next, CT_PAREN_OPEN)) { set_type(pc,   CT_WORD      ); }
      if (are_types(pc, CT_ENUM, next, CT_CLASS     )) { set_type(next, CT_ENUM_CLASS); }

      /* Change CT_WORD after CT_ENUM, CT_UNION, or CT_STRUCT to CT_TYPE
       * Change CT_WORD before CT_WORD to CT_TYPE */
      if (is_type(next, CT_WORD))
      {
         if(is_type(pc, CT_ENUM, CT_ENUM_CLASS, CT_UNION, CT_STRUCT))
                                   { set_type(next, CT_TYPE); }
         if (is_type(pc, CT_WORD)) { set_type(pc,   CT_TYPE); }
      }

      /* change extern to qualifier if extern isn't followed by a string or
       * an open parenthesis */
      if (is_type(pc, CT_EXTERN))
      {
         if      (is_type(next, CT_STRING    )) { /* Probably 'extern "C"' */ }
         else if (is_type(next, CT_PAREN_OPEN)) { /* Probably 'extern (C)' */ }
         else
         {
            /* Something else followed by a open brace */
            chunk_t *tmp = get_next_ncnl(next);
            if(not_type(tmp, CT_BRACE_OPEN)) { set_type(pc, CT_QUALIFIER); }
         }
      }

      /* Change CT_STAR to CT_PTR_TYPE if preceded by
       * CT_TYPE, CT_QUALIFIER, or CT_PTR_TYPE
       * or by a CT_WORD which is preceded by CT_DC_MEMBER: '::aaa *b' */
      if (is_type(next, CT_STAR))
      {
         if(is_type(pc, CT_TYPE, CT_QUALIFIER, CT_PTR_TYPE))
         {
            set_type(next, CT_PTR_TYPE);
         }
         else if(is_type(pc,   CT_WORD     ) &&
                 is_type(prev, CT_DC_MEMBER) &&
                  (cpd.lang_flags & LANG_CPP) != 0)
         {
            set_type(pc,   CT_TYPE    );
            set_type(next, CT_PTR_TYPE);
         }
      }

      static bool in_type_cast = false;
      if (are_types(pc, CT_TYPE_CAST, next, CT_ANGLE_OPEN))
      {
         set_ptype(next, CT_TYPE_CAST);
         in_type_cast = true;
      }

      /* Change angle open/close to CT_COMPARE, if not a template thingy */
      if (is_type  (pc, CT_ANGLE_OPEN) &&
          not_ptype(pc, CT_TYPE_CAST ) )
      {
         /* pretty much all languages except C use <> for something other than
          * comparisons.  "#include<xxx>" is handled elsewhere. */
         if (is_lang(cpd, LANG_CPPCSJOV))
         {
            check_template(pc);
         }
         else
         {
            /* convert CT_ANGLE_OPEN to CT_COMPARE */
            set_type(pc, CT_COMPARE);
         }
      }

      if (is_type  (pc, CT_ANGLE_CLOSE) &&
          not_ptype(pc, CT_TEMPLATE   ) )
      {
         if (in_type_cast)
         {
            in_type_cast = false;
            set_ptype(pc, CT_TYPE_CAST);
         }
         else
         {
            next = handle_double_angle_close(pc);
         }
      }

      assert(is_valid(next));
      if (is_lang(cpd, LANG_D))
      {
         /* Check for the D string concat symbol '~' */
         if ( is_type(pc,   CT_INV            )   &&
             (is_type(prev, CT_STRING, CT_WORD) ||
              is_type(next, CT_STRING         ) ) )
         {
            set_type(pc, CT_CONCAT);
         }

         /* Check for the D template symbol '!' (word + '!' + word or '(') */
         if ( are_types(pc, CT_NOT, prev, CT_WORD          ) &&
              is_type(next, CT_WORD, CT_PAREN_OPEN, CT_TYPE) )
         {
            set_type(pc, CT_D_TEMPLATE);
         }

         /* handle "version(unittest) { }" vs "unittest { }" */
         if (are_types(pc, CT_UNITTEST, prev, CT_PAREN_OPEN))
         {
            set_type(pc, CT_WORD);
         }

         /* handle 'static if' and merge the tokens */
         if (is_type(pc, CT_IF) && is_str(prev, "static"))
         {
            /* delete PREV and merge with IF */
            pc->str.insert(0, ' ');
            pc->str.insert(0, prev->str);
            pc->orig_col  = prev->orig_col;
            pc->orig_line = prev->orig_line;
            chunk_t* to_be_deleted = prev;
            prev = get_prev_ncnl(prev);
            chunk_del(to_be_deleted);
         }
      }

      if (is_lang(cpd, LANG_CPP))
      {
         /* Change Word before '::' into a type */
         if (are_types(pc, CT_WORD, next, CT_DC_MEMBER))
         {
            set_type(pc, CT_TYPE);
         }
      }

      /* Change get/set to CT_WORD if not followed by a brace open */
      if (is_type (pc,   CT_GETSET    ) &&
          not_type(next, CT_BRACE_OPEN) )
      {
         assert(is_valid(prev));
         if(is_type(next, CT_SEMICOLON                               ) &&
            is_type(prev, CT_SEMICOLON, CT_BRACE_CLOSE, CT_BRACE_OPEN) )
         {
            set_type (pc,   CT_GETSET_EMPTY);
            set_ptype(next, CT_GETSET      );
         }
         else
         {
            set_type(pc, CT_WORD);
         }
      }

      /* Interface is only a keyword in MS land if followed by 'class' or 'struct'
       * likewise, 'class' may be a member name in Java. */
      if (is_type(pc, CT_CLASS) &&
          !CharTable::IsKW1(next->str[0]) &&
          not_type(pc->next, CT_DC_MEMBER))
      {
         set_type(pc, CT_WORD);
      }

      /* Change item after operator (>=, ==, etc) to a CT_OPERATOR_VAL
       * Usually the next item is part of the operator.
       * In a few cases the next few tokens are part of it:
       *  operator +       - common case
       *  operator >>      - need to combine '>' and '>'
       *  operator ()
       *  operator []      - already converted to TSQUARE
       *  operator new []
       *  operator delete []
       *  operator const char *
       *  operator const B&
       *  operator std::allocator<U>
       *
       * In all cases except the last, this will put the entire operator value
       * in one chunk. */
      if (is_type(pc, CT_OPERATOR))
      {
         chunk_t* tmp2 = chunk_get_next(next);
         /* Handle special case of () operator -- [] already handled */
         if (is_type(next, CT_PAREN_OPEN))
         {
            chunk_t* tmp = chunk_get_next(next);
            if (is_type(tmp, CT_PAREN_CLOSE) )
            {
               next->str = "()";
               set_type(next, CT_OPERATOR_VAL);
               chunk_del(tmp);
               next->orig_col_end += 1;
            }
         }
         else if (are_types(next, tmp2, CT_ANGLE_CLOSE) &&
                  (tmp2->orig_col == next->orig_col_end) )
         {
            next->str.append('>');
            next->orig_col_end++;
            set_type(next, CT_OPERATOR_VAL);
            chunk_del(tmp2);
         }
         else if (is_flag(next, PCF_PUNCTUATOR))
         {
            set_type(next, CT_OPERATOR_VAL);
         }
         else
         {
            set_type(next, CT_TYPE);

            /* Replace next with a collection of all tokens that are part of
             * the type. */
            tmp2 = next;
            chunk_t* tmp;
            while ((tmp = chunk_get_next(tmp2)) != nullptr)
            {
               break_if(not_type(tmp, 7, CT_WORD, CT_AMP,  CT_TSQUARE,
                           CT_QUALIFIER, CT_TYPE, CT_STAR, CT_CARET));

               /* Change tmp into a type to use it in function call */
               make_type(tmp);
               uint32_t num_sp = how_many_spaces_are_needed(tmp2, tmp);
               while (num_sp-- > 0)
               {
                  next->str.append(" ");
               }
               next->str.append(tmp->str);
               tmp2 = tmp;
            }

            while ((tmp2 = chunk_get_next(next)) != tmp)
            {
               chunk_del(tmp2);
            }

            set_type(next, CT_OPERATOR_VAL);
            next->orig_col_end = next->orig_col + next->len();
         }
         set_ptype(next, CT_OPERATOR);

         LOG_FMT(LOPERATOR, "%s: %u:%u operator '%s'\n",
                 __func__, pc->orig_line, pc->orig_col, next->text());
      }

      /* Change private, public, protected into either a qualifier or label */
      if (is_type(pc, CT_PRIVATE))
      {
         /* Handle Qt slots - maybe should just check for a CT_WORD? */
         if (is_str(next, "slots"  ) ||
             is_str(next, "Q_SLOTS") )
         {
            chunk_t *tmp = chunk_get_next(next);
            if (is_type(tmp, CT_COLON) )
            {
               next = tmp;
            }
         }
         if (is_type(next, CT_COLON))
         {
            set_type(next, CT_PRIVATE_COLON);
            chunk_t *tmp;
            if ((tmp = get_next_ncnl(next)) != nullptr)
            {
               set_flags(tmp, PCF_STMT_START | PCF_EXPR_START);
            }
         }
         else
         {
            const c_token_t type = (is_str(pc, "signals"  ) ||
                                    is_str(pc, "Q_SIGNALS") ) ?
                                     CT_WORD : CT_QUALIFIER;
            set_type(pc, type);
         }
      }

      /* Look for <newline> 'EXEC' 'SQL' */
      if ((is_str_case(pc,   "EXEC") && is_str_case(next, "SQL" )) ||
          ((*pc->str.c_str() == '$') && not_type(pc, CT_SQL_WORD)) )
      {
         chunk_t *tmp = chunk_get_prev(pc);
         if (is_nl(tmp))
         {
            if (*pc->str.c_str() == '$')
            {
               set_type(pc, CT_SQL_EXEC);
               if (pc->len() > 1)
               {
                  /* SPLIT OFF '$' */
                  chunk_t nc = *pc;
                  pc->str.resize(1);
                  pc->orig_col_end = pc->orig_col + 1;

                  nc.type = CT_SQL_WORD;
                  nc.str.pop_front();
                  nc.orig_col++;
                  nc.column++;
                  chunk_add_after(&nc, pc);

                  next = chunk_get_next(pc);
               }
            }
            tmp = chunk_get_next(next);
            if      (is_str_case(tmp, "BEGIN")) { set_type(pc, CT_SQL_BEGIN); }
            else if (is_str_case(tmp, "END"  )) { set_type(pc, CT_SQL_END  ); }
            else                                { set_type(pc, CT_SQL_EXEC ); }

            /* Change words into CT_SQL_WORD until CT_SEMICOLON */
            while (is_valid(tmp))
            {
               break_if(is_type(tmp, CT_SEMICOLON));

               if ((tmp->len() > 0                      )   &&
                   (unc_isalpha(*tmp->str.c_unc()) ||
                               (*tmp->str.c_str() == '$')  ) )
               {
                  set_type(tmp, CT_SQL_WORD);
               }
               tmp = get_next_ncnl(tmp);
            }
         }
      }

      /* handle MS abomination 'for each' */
      if (is_type(pc, CT_FOR) && is_str (next, "each") &&
          (next == chunk_get_next(pc)) )
      {
         assert(is_valid(next));
         /* merge the two with a space between */
         pc->str.append(' ');
         pc->str         += next->str;
         pc->orig_col_end = next->orig_col_end;
         chunk_del(next);
         next = get_next_ncnl(pc);
         /* label the 'in' */
         if (is_type(next, CT_PAREN_OPEN))
         {
            chunk_t* tmp = get_next_ncnl(next);
            while (not_type(tmp, CT_PAREN_CLOSE))
            {
               if (is_str(tmp, "in"))
               {
                  set_type(tmp, CT_IN);
                  break;
               }
               tmp = get_next_ncnl(tmp);
            }
         }
      }

      /* ObjectiveC allows keywords to be used as identifiers in some situations
       * This is a dirty hack to allow some of the more common situations. */
      if (is_lang(cpd, LANG_OC))
      {
         if( is_type(pc,   CT_IF, CT_FOR, CT_WHILE) &&
            !is_type(next, CT_PAREN_OPEN          ) )
         {
            set_type(pc, CT_WORD);
         }
         if ( is_type(pc,   CT_DO                               ) &&
             (any_is_type(prev, CT_MINUS, next, CT_SQUARE_CLOSE)) )
         {
            set_type(pc, CT_WORD);
         }
      }

      /* Another hack to clean up more keyword abuse */
      if ( is_type(pc,   CT_CLASS         ) &&
          (any_is_type(prev, next, CT_DOT)) )
      {
         set_type(pc, CT_WORD);
      }

      /* Detect Objective C class name */
      if(is_type(pc, CT_OC_IMPL, CT_OC_INTF, CT_OC_PROTOCOL))
      {
         assert(is_valid(next));
         if (not_type(next, CT_PAREN_OPEN))
         {
            set_type(next, CT_OC_CLASS);
         }
         set_ptype(next, pc->type);

         chunk_t *tmp = get_next_ncnl(next);
         if (is_valid(tmp))
         {
            set_flags(tmp, PCF_STMT_START | PCF_EXPR_START);
         }

         tmp = get_next_type(pc, CT_OC_END, (int32_t)pc->level);
         if (is_valid(tmp))
         {
            set_ptype(tmp, pc->type);
         }
      }

      if (is_type(pc, CT_OC_INTF))
      {
         chunk_t *tmp = get_next_ncnl(pc, scope_e::PREPROC);
         while (not_type(tmp, CT_OC_END) )
         {
            if (get_token_pattern_class(tmp->type) != pattern_class_e::NONE)
            {
               LOG_FMT(LOBJCWORD, "@interface %u:%u change '%s' (%s) to CT_WORD\n",
                       pc->orig_line, pc->orig_col, tmp->text(),
                       get_token_name(tmp->type));
               set_type(tmp, CT_WORD);
            }
            tmp = get_next_ncnl(tmp, scope_e::PREPROC);
         }
      }

      /* Detect Objective-C categories and class extensions */
      /* @interface ClassName (CategoryName) */
      /* @implementation ClassName (CategoryName) */
      /* @interface ClassName () */
      /* @implementation ClassName () */
      if ((is_ptype(pc,   CT_OC_IMPL, CT_OC_INTF) ||
           is_type (pc,   CT_OC_CLASS           ) ) &&
           is_type (next, CT_PAREN_OPEN         ) )
      {
         set_ptype(next, pc->ptype);

         chunk_t *tmp = chunk_get_next(next);
         if (are_valid(tmp ,tmp->next))
         {
            if (is_type(tmp, CT_PAREN_CLOSE))
            {
               //set_type(tmp, CT_OC_CLASS_EXT);
               set_ptype(tmp, pc->ptype);
            }
            else
            {
               set_type_and_ptype(tmp, CT_OC_CATEGORY, pc->ptype);
            }
         }

         tmp = get_next_type(pc, CT_PAREN_CLOSE, (int32_t)pc->level);
         set_ptype(tmp, pc->ptype);
      }

      /* Detect Objective C @property
       *  @property NSString *stringProperty;
       *  @property(nonatomic, retain) NSMutableDictionary *shareWith; */
      if (is_type(pc, CT_OC_PROPERTY))
      {
         assert(is_valid(next));
         if (not_type(next, CT_PAREN_OPEN))
         {
            set_flags(next, PCF_STMT_START | PCF_EXPR_START);
         }
         else
         {
<<<<<<< HEAD
            set_ptype(next, pc->type);

            chunk_t *tmp = get_next_type(pc, CT_PAREN_CLOSE, (int32_t)pc->level);
            if (is_valid(tmp))
            {
               set_ptype(tmp, pc->type);
               tmp = get_next_ncnl(tmp);
               if (is_valid(tmp))
               {
                  set_flags(tmp, PCF_STMT_START | PCF_EXPR_START);

                  tmp = get_next_type(tmp, CT_SEMICOLON, (int32_t)pc->level);
                  if (is_valid(tmp))
                  {
                     set_ptype(tmp, pc->type);
                  }
               }
            }
=======
            cleanup_objc_property(pc);
>>>>>>> 79ba971f
         }
      }

      /* Detect Objective C @selector
       *  @selector(msgNameWithNoArg)
       *  @selector(msgNameWith1Arg:)
       *  @selector(msgNameWith2Args:arg2Name:) */
      if ( are_types(pc, CT_OC_SEL, next, CT_PAREN_OPEN))
      {
         set_ptype(next, pc->type);

         chunk_t *tmp = chunk_get_next(next);
         if (is_valid(tmp))
         {
            set_type_and_ptype(tmp, CT_OC_SEL_NAME, pc->type);

            while ((tmp = get_next_ncnl(tmp)) != nullptr)
            {
               if (is_type(tmp, CT_PAREN_CLOSE))
               {
                  set_ptype(tmp, CT_OC_SEL);
                  break;
               }
               set_type_and_ptype(tmp, CT_OC_SEL_NAME, pc->type);
            }
         }
      }

      /* Handle special preprocessor junk */
      if (is_type(pc, CT_PREPROC))
      {
         assert(is_valid(next));
         set_ptype(pc, next->type);
      }

      /* Detect "pragma region" and "pragma endregion" */
      if (is_type(pc, CT_PP_PRAGMA))
      {
         assert(is_valid(next));
         if(is_type(next, CT_PREPROC_BODY))
         {
            const char*  str = next->str.c_str();
            if ((strncmp(str, "region",    6) == 0) ||
                (strncmp(str, "endregion", 9) == 0) )
            {
               set_type(pc, (*next->str.c_str() == 'r') ?
                     CT_PP_REGION : CT_PP_ENDREGION);

               set_ptype(prev, pc->type);
            }
         }
      }

      /* Check for C# nullable types '?' is in next */
      if (is_lang(cpd,  LANG_CS    ) &&
          is_type(next, CT_QUESTION) &&
          (next->orig_col == (pc->orig_col + pc->len())))
      {
         chunk_t* tmp = get_next_ncnl(next);
         if (is_valid(tmp))
         {
            bool do_it = (is_type(tmp, CT_PAREN_CLOSE, CT_ANGLE_CLOSE));

            if (is_type(tmp, CT_WORD))
            {
               chunk_t* tmp2 = get_next_ncnl(tmp);
               if (is_type(tmp2, CT_SEMICOLON,  CT_ASSIGN,
                                 CT_BRACE_OPEN, CT_COMMA) )
               {
                  do_it = true;
               }
            }

            if (do_it == true)
            {
               assert(is_valid(next));
               pc->str         += next->str;
               pc->orig_col_end = next->orig_col_end;
               chunk_del(next);
               next = tmp;
            }
         }
      }

      /* Change 'default(' into a sizeof-like statement */
      if (is_lang(cpd, LANG_CS  ) &&
          are_types(pc, CT_DEFAULT, next, CT_PAREN_OPEN))
      {
         set_type(pc, CT_SIZEOF);
      }

      if (is_type (pc,   CT_UNSAFE    ) &&
          not_type(next, CT_BRACE_OPEN) )
      {
         set_type(pc, CT_QUALIFIER);
      }

      if ((is_type(pc, CT_USING                           ) ||
          (is_type(pc, CT_TRY) && is_lang(cpd, LANG_JAVA))) &&
           is_type(next, CT_PAREN_OPEN)                   )
      {
         set_type(pc, CT_USING_STMT);
      }

      /* Add minimal support for C++0x rvalue references */
      if (is_type(pc, CT_BOOL) && is_str (pc, "&&"))
      {
         assert(is_valid(prev));
         if (is_type(prev, CT_TYPE))
         {
            set_type(pc, CT_BYREF);
         }
      }

      /* HACK: treat try followed by a colon as a qualifier to handle this:
       *   A::A(int32_t) try : B() { } catch (...) { } */
      if ( are_types(pc, CT_TRY, next, CT_COLON) && is_str (pc, "try"))
      {
         set_type(pc, CT_QUALIFIER);
      }

      /* If Java's 'synchronized' is in a method declaration, it should be
       * a qualifier. */
      if (is_lang(cpd,   LANG_JAVA      ) &&
          is_type (pc,   CT_SYNCHRONIZED) &&
          not_type(next, CT_PAREN_OPEN  ) )
      {
         set_type(pc, CT_QUALIFIER);
      }

      /* change CT_DC_MEMBER + CT_FOR into CT_DC_MEMBER + CT_FUNC_CALL */
      if (are_types(pc, CT_FOR, pc->prev, CT_DC_MEMBER))
      {
         set_type(pc, CT_FUNC_CALL);
      }
      /* TODO: determine other stuff here */

      prev = pc;
      pc   = next;
      next = get_next_ncnl(pc);
   }
}


static void check_template(chunk_t* start)
{
   LOG_FMT(LTEMPL, "%s: Line %u, col %u:",
         __func__, start->orig_line, start->orig_col);
#ifdef DEBUG
   LOG_FMT(LSPLIT, "\n");
#endif // DEBUG

   chunk_t *prev = get_prev_ncnl(start, scope_e::PREPROC);
   return_if(is_invalid(prev));

   chunk_t* end;
   chunk_t* pc;
   if (is_type(prev, CT_TEMPLATE))
   {
      LOG_FMT(LTEMPL, " CT_TEMPLATE:");
#ifdef DEBUG
      LOG_FMT(LSPLIT, "\n");
#endif

      /* We have: "template< ... >", which is a template declaration */
      uint32_t level = 1;
      for (pc = get_next_ncnl(start, scope_e::PREPROC);
           is_valid(pc);
           pc = get_next_ncnl(pc,    scope_e::PREPROC))
      {
         LOG_FMT(LTEMPL, " [%s,%u]", get_token_name(pc->type), level);

         if ((pc->str[0] == '>') && (pc->len() > 1))
         {
            LOG_FMT(LTEMPL, " {split '%s' at %u:%u}",
                    pc->text(), pc->orig_line, pc->orig_col);
#ifdef DEBUG
            LOG_FMT(LSPLIT, "\n");
#endif
            split_off_angle_close(pc);
         }

         if (is_str(pc, "<"))
         {
            level++;
         }
         else if (is_str(pc, ">"))
         {
            level--;
            break_if(level == 0);
         }
      }
      end = pc;
   }
   else
   {
      /* We may have something like "a< ... >", which is a template where
       * '...' may consist of anything except braces {}, a semicolon, and
       * unbalanced parenthesis.
       * if we are inside an 'if' statement and hit a CT_BOOL, then it isn't a
       * template. */

      /* A template requires a word/type right before the open angle */
      if (not_type (prev, 4, CT_WORD, CT_TYPE, CT_COMMA, CT_OPERATOR_VAL) &&
          not_ptype(prev,    CT_OPERATOR                                ) )
      {
         LOG_FMT(LTEMPL, " - after %s + ( - Not a template\n", get_token_name(prev->type));
#ifdef DEBUG
         LOG_FMT(LSPLIT, "\n");
#endif
         set_type(start, CT_COMPARE);
         return;
      }

      LOG_FMT(LTEMPL, " - prev %s -", get_token_name(prev->type));
#ifdef DEBUG
      LOG_FMT(LSPLIT, "\n");
#endif

      /* Scan back and make sure we aren't inside square parenthesis */
      bool in_if = false;
      pc = start;
      while ((pc = get_prev_ncnl(pc, scope_e::PREPROC)) != nullptr)
      {
         break_if(is_type(pc, CT_SEMICOLON,   CT_BRACE_OPEN,
                              CT_BRACE_CLOSE, CT_SQUARE_CLOSE));

         if (is_type(pc, CT_IF, CT_RETURN))
         {
            in_if = true;
            break;
         }
         if (is_type(pc, CT_SQUARE_OPEN))
         {
            LOG_FMT(LTEMPL, " - Not a template: after a square open\n");
            set_type(start, CT_COMPARE);
            return;
         }
      }

      /* Scan forward to the angle close
       * If we have a comparison in there, then it can't be a template. */
#define MAX_NUMBER_OF_TOKEN    1024
      c_token_t tokens[MAX_NUMBER_OF_TOKEN];
      uint32_t    num_tokens = 1;

      tokens[0] = CT_ANGLE_OPEN;
      for (pc = get_next_ncnl(start, scope_e::PREPROC);
           is_valid(pc);
           pc = get_next_ncnl(pc, scope_e::PREPROC))
      {
         LOG_FMT(LTEMPL, " [%s,%u]", get_token_name(pc->type), num_tokens);

         if ((tokens[num_tokens - 1] == CT_ANGLE_OPEN) &&
             (pc->str[0] == '>') &&
             (pc->len() > 1    ) &&
             (is_true(UO_tok_split_gte) || (is_str(pc, ">>") && (num_tokens >= 2))))
         {
            LOG_FMT(LTEMPL, " {split '%s' at %u:%u}",
                    pc->text(), pc->orig_line, pc->orig_col);
#ifdef DEBUG
            LOG_FMT(LSPLIT, "\n");
#endif
            split_off_angle_close(pc);
         }

         if (is_str(pc, "<"))
         {
            tokens[num_tokens] = CT_ANGLE_OPEN;
            num_tokens++;
         }
         else if (is_str(pc, ">"))
         {
            if ((num_tokens             >  0            ) &&
                (tokens[num_tokens - 1] == CT_PAREN_OPEN) )
            {
               handle_double_angle_close(pc);
            }
            else if (--num_tokens == 0)
            {
               break;
            }
            else if (tokens[num_tokens] != CT_ANGLE_OPEN)
            {
               break; /* unbalanced parentheses */
            }
         }
         else if (in_if && is_type(pc, CT_BOOL, CT_COMPARE))
         {
            break;
         }
         else if (is_type(pc, CT_BRACE_OPEN, CT_BRACE_CLOSE, CT_SEMICOLON))
         {
            break;
         }
         else if (is_type(pc, CT_PAREN_OPEN))
         {
            if (num_tokens >= MAX_NUMBER_OF_TOKEN - 1)
            {
               break;
            }
            tokens[num_tokens] = CT_PAREN_OPEN;
            num_tokens++;
         }
         else if (is_type(pc, CT_PAREN_CLOSE))
         {
            num_tokens--;
            if (tokens[num_tokens] != CT_PAREN_OPEN)
            {
               /* unbalanced parentheses */
               break;
            }
         }
      }
      end = pc;
   }

   if (is_type(end, CT_ANGLE_CLOSE))
   {
      pc = get_next_ncnl(end, scope_e::PREPROC);
      if (is_invalid_or_not_type(pc, CT_NUMBER))
      {
         LOG_FMT(LTEMPL, " - Template Detected\n");

         set_ptype(start, CT_TEMPLATE);

         pc = start;
         while (pc != end)
         {
            chunk_t *next = get_next_ncnl(pc, scope_e::PREPROC);
            set_flags(pc, PCF_IN_TEMPLATE);
            if (not_type(next, CT_PAREN_OPEN) )
            {
               make_type(pc);
            }
            pc = next;
         }
         set_ptype_and_flag(end, CT_TEMPLATE, PCF_IN_TEMPLATE);
         return;
      }
   }

   LOG_FMT(LTEMPL, " - Not a template: end = %s\n",
<<<<<<< HEAD
           (is_valid(end)) ? get_token_name(end->type) : "<null>");
   set_type(start, CT_COMPARE);
}
=======
           (end != NULL) ? get_token_name(end->type) : "<null>");
   set_chunk_type(start, CT_COMPARE);
} // check_template


void cleanup_objc_property(chunk_t *start)
{
   assert(start && start->type == CT_OC_PROPERTY);

   chunk_t *open_paren = chunk_get_next_type(start, CT_PAREN_OPEN, start->level);

   if (!open_paren)
   {
      LOG_FMT(LTEMPL, "Property is not followed by openning paren\n");
      return;
   }

   set_chunk_parent(open_paren, start->type);

   chunk_t *tmp = chunk_get_next_type(start, CT_PAREN_CLOSE, start->level);
   if (tmp != NULL)
   {
      set_chunk_parent(tmp, start->type);
      tmp = chunk_get_next_ncnl(tmp);
      if (tmp != NULL)
      {
         chunk_flags_set(tmp, PCF_STMT_START | PCF_EXPR_START);

         tmp = chunk_get_next_type(tmp, CT_SEMICOLON, start->level);
         if (tmp != NULL)
         {
            set_chunk_parent(tmp, start->type);
         }
      }
   }
   mark_selectors_in_property_with_open_paren(open_paren);
   mark_attributes_in_property_with_open_paren(open_paren);
}


void mark_selectors_in_property_with_open_paren(chunk_t *open_paren)
{
   assert(open_paren && open_paren->type == CT_PAREN_OPEN);

   chunk_t *tmp = open_paren;

   while (tmp && tmp->type != CT_PAREN_CLOSE)
   {
      if (tmp->type == CT_WORD &&
          (chunk_is_str(tmp, "setter", 6) ||
           chunk_is_str(tmp, "getter", 6)))
      {
         tmp = tmp->next;
         while (tmp && tmp->type != CT_COMMA && tmp->type != CT_PAREN_CLOSE)
         {
            if (tmp->type == CT_WORD ||
                chunk_is_str(tmp, ":", 1))
            {
               tmp->type = CT_OC_SEL_NAME;
            }
            tmp = tmp->next;
         }
      }
      else
      {
         tmp = tmp->next;
      }
   }
}


void mark_attributes_in_property_with_open_paren(chunk_t *open_paren)
{
   assert(open_paren && open_paren->type == CT_PAREN_OPEN);

   chunk_t *tmp = open_paren;

   while (tmp && tmp->type != CT_PAREN_CLOSE)
   {
      if ((tmp->type == CT_COMMA || tmp->type == CT_PAREN_OPEN) &&
          tmp->next && tmp->next->type == CT_WORD)
      {
         tmp->next->type = CT_OC_PROPERTY_ATTR;
      }
      tmp = tmp->next;
   }
}
>>>>>>> 79ba971f
<|MERGE_RESOLUTION|>--- conflicted
+++ resolved
@@ -40,20 +40,23 @@
    chunk_t* pc /**< [in] chunk to start at */
 );
 
+
 /**
- * Marks ObjC specific chunks in propery declaration, by setting
+ * Marks ObjC specific chunks in property declaration, by setting
  * parent types and chunk types.
  */
 void cleanup_objc_property(chunk_t *start);
 
+
 /**
- * Marks ObjC specific chunks in propery declaration (getter/setter attribute)
+ * Marks ObjC specific chunks in property declaration (getter/setter attribute)
  * Will mark 'test4Setter'and ':' in '@property (setter=test4Setter:, strong) int test4;' as CT_OC_SEL_NAME
  */
 void mark_selectors_in_property_with_open_paren(chunk_t *open_paren);
 
+
 /**
- * Marks ObjC specific chunks in propery declaration ( attributes)
+ * Marks ObjC specific chunks in property declaration ( attributes)
  * Changes  all the CT_WORD to CT_OC_PROPERTY_ATTR
  */
 void mark_attributes_in_property_with_open_paren(chunk_t *open_paren);
@@ -622,7 +625,11 @@
          }
          else
          {
-<<<<<<< HEAD
+            cleanup_objc_property(pc);
+         }
+      }
+#if 0
+SN
             set_ptype(next, pc->type);
 
             chunk_t *tmp = get_next_type(pc, CT_PAREN_CLOSE, (int32_t)pc->level);
@@ -639,13 +646,7 @@
                   {
                      set_ptype(tmp, pc->type);
                   }
-               }
-            }
-=======
-            cleanup_objc_property(pc);
->>>>>>> 79ba971f
-         }
-      }
+#endif
 
       /* Detect Objective C @selector
        *  @selector(msgNameWithNoArg)
@@ -987,43 +988,38 @@
    }
 
    LOG_FMT(LTEMPL, " - Not a template: end = %s\n",
-<<<<<<< HEAD
            (is_valid(end)) ? get_token_name(end->type) : "<null>");
    set_type(start, CT_COMPARE);
 }
-=======
-           (end != NULL) ? get_token_name(end->type) : "<null>");
-   set_chunk_type(start, CT_COMPARE);
-} // check_template
 
 
 void cleanup_objc_property(chunk_t *start)
 {
    assert(start && start->type == CT_OC_PROPERTY);
 
-   chunk_t *open_paren = chunk_get_next_type(start, CT_PAREN_OPEN, start->level);
+   chunk_t *open_paren = get_next_type(start, CT_PAREN_OPEN, start->level);
 
    if (!open_paren)
    {
-      LOG_FMT(LTEMPL, "Property is not followed by openning paren\n");
+      LOG_FMT(LTEMPL, "Property is not followed by opening paren\n");
       return;
    }
 
-   set_chunk_parent(open_paren, start->type);
-
-   chunk_t *tmp = chunk_get_next_type(start, CT_PAREN_CLOSE, start->level);
+   set_ptype(open_paren, start->type);
+
+   chunk_t *tmp = get_next_type(start, CT_PAREN_CLOSE, start->level);
    if (tmp != NULL)
    {
-      set_chunk_parent(tmp, start->type);
-      tmp = chunk_get_next_ncnl(tmp);
+      set_ptype(tmp, start->type);
+      tmp = get_next_ncnl(tmp);
       if (tmp != NULL)
       {
-         chunk_flags_set(tmp, PCF_STMT_START | PCF_EXPR_START);
-
-         tmp = chunk_get_next_type(tmp, CT_SEMICOLON, start->level);
+         set_flags(tmp, PCF_STMT_START | PCF_EXPR_START);
+
+         tmp = get_next_type(tmp, CT_SEMICOLON, start->level);
          if (tmp != NULL)
          {
-            set_chunk_parent(tmp, start->type);
+            set_ptype(tmp, start->type);
          }
       }
    }
@@ -1041,14 +1037,14 @@
    while (tmp && tmp->type != CT_PAREN_CLOSE)
    {
       if (tmp->type == CT_WORD &&
-          (chunk_is_str(tmp, "setter", 6) ||
-           chunk_is_str(tmp, "getter", 6)))
+          (is_str(tmp, "setter") ||
+           is_str(tmp, "getter") ) )
       {
          tmp = tmp->next;
          while (tmp && tmp->type != CT_COMMA && tmp->type != CT_PAREN_CLOSE)
          {
             if (tmp->type == CT_WORD ||
-                chunk_is_str(tmp, ":", 1))
+                is_str(tmp, ":"))
             {
                tmp->type = CT_OC_SEL_NAME;
             }
@@ -1079,4 +1075,3 @@
       tmp = tmp->next;
    }
 }
->>>>>>> 79ba971f
