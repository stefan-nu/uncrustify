2016-10-05

Release steps.
Just in case I don't do a release for a while and forget what to do... =)

1. Make sure CI (continuous integration - Travis and AppVeyor) has passed.
   This should ensure all tests pass and building
   (including cross-compiling) for Windows works.

2. Update documentation for the release

2a. Update the version number and rebuild (make sure the option CMAKE_BUILD_TYPE is set to Release).
   Replace the old version with the new version everywhere except in ChangeLog.
   Specific files to update:
    ChangeLog
    CMakeLists.txt
      At line # Generate uncrustify_version.h
    documentation/htdocs/index.html
      At line <li>Highly configurable
    package.json
      At line "version"
      At line "preinstall"
      At line "url"

2b. Update the option count in documentation/htdocs/index.html
   Use script/count_the_options.sh to count the options.
<<<<<<< HEAD
=======
   Change the number of options at ./scripts/More_Options_to_Test/help.txt
>>>>>>> 237eb8aa

2c. Update the config files
   $ scripts/update-defaults.sh

2d. Update the man file, if any command-line options have changed.

2e. Update the ChangeLog to indicate the release date

2f. (optional) Generate a commit.log
   $ git log > commit.log

3. Make sure there are no modified files in the workspace.
   Check in all the changes you just made.
   $ git commit <all the files created above>
   $ git push

4. Create a GIT tag and push it
   $ git tag -a uncrustify-0.nn -m uncrustify-0.nn
   $ git push --tags

5. The source tarball is available from the release on GitHub, or use
   $ git archive -o uncrustify-0.nn.tar.gz uncrustify-0.nn

6. Build for windows via mingw (save the zip file)
   Make sure the compiler mingw-w64 is installed.

   $ mkdir buildwin-32
   $ cd buildwin-32
   $ cmake -DCMAKE_BUILD_TYPE=Release -DCMAKE_TOOLCHAIN_FILE=../cmake/Toolchain-mingw32.cmake -DCMAKE_EXE_LINKER_FLAGS="-static -s" ..
   $ make
   $ cpack

   $ mkdir buildwin-64
   $ cd buildwin-64
   $ cmake -DCMAKE_BUILD_TYPE=Release -DCMAKE_TOOLCHAIN_FILE=../cmake/Toolchain-mingw64.cmake -DCMAKE_EXE_LINKER_FLAGS="-static -s" ..
   $ make
   $ cpack

7. Update the web page files
   $ cd uncrustify-$UNC_REL/
   $ scp -r documentation/htdocs/* ChangeLog USER,uncrustify@web.sourceforge.net:htdocs/

8. Use the web interface (file manager) to create the release folder and
   upload the files to sourceforge.

9. (optional) Create a news item

10. (optional) Update freshmeat.net project<|MERGE_RESOLUTION|>--- conflicted
+++ resolved
@@ -24,10 +24,7 @@
 
 2b. Update the option count in documentation/htdocs/index.html
    Use script/count_the_options.sh to count the options.
-<<<<<<< HEAD
-=======
    Change the number of options at ./scripts/More_Options_to_Test/help.txt
->>>>>>> 237eb8aa
 
 2c. Update the config files
    $ scripts/update-defaults.sh
