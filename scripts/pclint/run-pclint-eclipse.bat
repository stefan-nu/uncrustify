--- conflicted
+++ resolved
@@ -33,14 +33,11 @@
 
 rem to check single files activate one of the lines below
 rem dir /s/b %SRC_DIR%\align_stack.cpp	> .\%OUT_DIR%\files.lnt
-<<<<<<< HEAD
-rem dir /s/b %SRC_DIR%\align.cpp		> .\%OUT_DIR%\files.lnt
-=======
 rem dir /s/b %SRC_DIR%\align.cpp		> .\%OUT_DIR%\files.lnt --> needs rework
->>>>>>> 2c6d6945
 rem dir /s/b %SRC_DIR%\args.cpp			> .\%OUT_DIR%\files.lnt
 rem dir /s/b %SRC_DIR%\backup.cpp		> .\%OUT_DIR%\files.lnt
-dir /s/b %SRC_DIR%\brace_cleanup.cpp> .\%OUT_DIR%\files.lnt
+rem dir /s/b %SRC_DIR%\brace_cleanup.cpp> .\%OUT_DIR%\files.lnt
+rem dir /s/b %SRC_DIR%\brace_cleanup.cpp> .\%OUT_DIR%\files.lnt
 rem dir /s/b %SRC_DIR%\braces.cpp		> .\%OUT_DIR%\files.lnt
 rem dir /s/b %SRC_DIR%\chunk_list.cpp	> .\%OUT_DIR%\files.lnt
 rem dir /s/b %SRC_DIR%\ChunkStack.cpp	> .\%OUT_DIR%\files.lnt
