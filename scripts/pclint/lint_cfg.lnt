// These settings are used to adjust the pcLint checking for
// the operating unit source code

// show pclint where to find Header files


-iC:\mingw\include
-iC:\mingw\include\ddk
-iC:\mingw\mingw32\lib\gcc\mingw32\4.8.1\include
-iC:\mingw\mingw32\lib\gcc\mingw32\4.8.1\include\c++\mingw32\bits
-iC:\mingw\lib\gcc\mingw32\4.8.1\include\
-iC:\mingw\lib\gcc\mingw32\4.8.1\include-fixed\
-iC:\mingw\lib\gcc\mingw32\4.8.1\include\c++\
-iC:\mingw\lib\gcc\mingw32\4.8.1\include\c++\bits\
-iC:\mingw\lib\gcc\mingw32\4.8.1\include\c++\mingw32\
//+libdir(D:\Programme\linaro\gcc-linaro-arm-linux-gnueabihf-4.9-2014.08\*)	// define a directory as holding only headers, may be used with * or ?
//+libdir(D:\Programme\linaro\gcc-linaro-arm-linux-gnueabihf-4.9-2014.08\libc\usr\include\*)

//+libclass(ansi)	// use this if only ANSI headers are seen as unchecked libraries
+libclass(foreign)	// ignore all headers comeing from a foreign directory using -i or the INCLUDE environment variable
//+libclass(angle)	// ingore all headers specified with angle brackets
+libclass(all)	// ignore all header files
+libh(co-ggc.lnt)	// ignore this file
+libh(lint_cppmac.h)// ignore this file
//+libdir(uncrustify/scripts/pclint/*)
-wlib(1)


<<<<<<< HEAD

=======
>>>>>>> 90ced66f
-i".\include"
-i".\lib"
-i".\src"

// Compiler specific configuration for MinGW

// co-tiger.lnt use this file for tiger sharc as reference
scripts\pclint\co-gcc.lnt 	// Compiler Options for GCC

// Configuration for checking the operating unit source code


-d__cplusplus
//-d__cplusplus=20130531
//-d_GNU_SOURCE
-d__GNUC__
//-d__STDC__
-d__GLIBCXX__=20130531
//-d__SIZE_TYPE__=int
//-d__PTRDIFF_TYPE__=int
//-d__CHAR_BIT__=8
-dWIN32
//-d__i386__
//-d__i586__
-d__i686__
-dDEFINE_CHAR_TABLE
-dDEFINE_PCF_NAMES 
-dDEBUG

// define compiler specific keywords

//+rw(__inline)				// activate the __inline keyword
//+ppw(import)				// activate #import
//-d"_exit=_up_to_brackets"
//-d"extern 'C'=gobble"
//+fkp        				// complain about non-KR extensions

// To print a stack usage report pclint has to know how much space is required by some functions
// define an upper limit of stack space usage for recursion and function pointers<|MERGE_RESOLUTION|>--- conflicted
+++ resolved
@@ -26,10 +26,6 @@
 -wlib(1)
 
 
-<<<<<<< HEAD
-
-=======
->>>>>>> 90ced66f
 -i".\include"
 -i".\lib"
 -i".\src"
