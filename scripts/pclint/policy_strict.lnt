--- conflicted
+++ resolved
@@ -165,11 +165,7 @@
 +e713 					// Loss of precision
 -e714 					// external variable not referenced
 +e715 					// Symbol not referenced
-<<<<<<< HEAD
-+e716					// while(1) found, allow endless loops
-=======
 -e716					// while(1) found, allow endless loops
->>>>>>> 2c6d6945
 -e717					// do ... while(0) found
 +e718 					// Symbol undeclared, assumed to return int
 +e719 					// Too many arguments for format
