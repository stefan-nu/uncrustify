--- conflicted
+++ resolved
@@ -105,18 +105,11 @@
     print(" * @file punc_table.h")
     print(" * Automatically generated")
     print(" */")
-<<<<<<< HEAD
     print("\n")
     print("#ifndef PUNC_TABLE_H_INCLUDED")
     print("#define PUNC_TABLE_H_INCLUDED")
     print("\n")
     print("\n")
-=======
-    print("")
-    print("#ifndef PUNCTUATORS_H_INCLUDED")
-    print("#define PUNCTUATORS_H_INCLUDED")
-    print("")
->>>>>>> 59152219
     print("static const lookup_entry_t punc_table[] =")
     print("{")
 
@@ -144,14 +137,9 @@
         idx += 1
 
     print("};")
-<<<<<<< HEAD
     print("\n")
     print("#endif /* PUNC_TABLE_H_INCLUDED */")
     print("\n")
-=======
-    print("")
-    print("#endif /* PUNCTUATORS_H_INCLUDED */")
->>>>>>> 59152219
 
 if __name__ == '__main__':
     exit(main())